import argparse
<<<<<<< HEAD
import asyncio
=======
>>>>>>> a9fd305e
import json
import os
from abc import ABC
from collections import defaultdict
from typing import List

import grpc
from grpc_health.v1 import health, health_pb2, health_pb2_grpc
from grpc_reflection.v1alpha import reflection

from jina.enums import PollingType
from jina.excepts import InternalNetworkError
from jina.helper import get_full_version
<<<<<<< HEAD
from jina.serve.secrets import replace_args_with_secrets
from jina.importer import ImportExtensions
=======
>>>>>>> a9fd305e
from jina.proto import jina_pb2, jina_pb2_grpc
from jina.serve.networking import GrpcConnectionPool
from jina.serve.runtimes.asyncio import AsyncNewLoopRuntime
from jina.serve.runtimes.head.request_handling import HeaderRequestHandler
from jina.serve.runtimes.helper import _get_grpc_server_options
from jina.types.request.data import DataRequest, Response


class HeadRuntime(AsyncNewLoopRuntime, ABC):
    """
    Runtime is used in head pods. It responds to Gateway requests and sends to uses_before/uses_after and its workers
    """

    DEFAULT_POLLING = PollingType.ANY

    def __init__(
        self,
        args: argparse.Namespace,
        **kwargs,
    ):
        """Initialize grpc server for the head runtime.
        :param args: args from CLI
        :param kwargs: keyword args
        """
<<<<<<< HEAD
        args = replace_args_with_secrets(args, getattr(args, 'secrets', []))
        self._health_servicer = health.HealthServicer(experimental_non_blocking=True)
=======
        self._health_servicer = health.aio.HealthServicer()
>>>>>>> a9fd305e

        super().__init__(args, **kwargs)
        if args.name is None:
            args.name = ''
        self.name = args.name
        self._deployment_name = os.getenv('JINA_DEPLOYMENT_NAME', 'worker')
        self.connection_pool = GrpcConnectionPool(
            runtime_name=self.name,
            logger=self.logger,
            compression=args.compression,
            metrics_registry=self.metrics_registry,
            meter=self.meter,
            aio_tracing_client_interceptors=self.aio_tracing_client_interceptors(),
            tracing_client_interceptor=self.tracing_client_interceptor(),
        )
        self._retries = self.args.retries

        polling = getattr(args, 'polling', self.DEFAULT_POLLING.name)
        try:
            # try loading the polling args as json
            endpoint_polling = json.loads(polling)
            # '*' is used a wildcard and will match all endpoints, except /index, /search and explicitly defined endpoins
            default_polling = (
                PollingType.from_string(endpoint_polling['*'])
                if '*' in endpoint_polling
                else self.DEFAULT_POLLING
            )
            self._polling = self._default_polling_dict(default_polling)
            for endpoint in endpoint_polling:
                self._polling[endpoint] = PollingType(
                    endpoint_polling[endpoint]
                    if type(endpoint_polling[endpoint]) == int
                    else PollingType.from_string(endpoint_polling[endpoint])
                )
        except (ValueError, TypeError):
            # polling args is not a valid json, try interpreting as a polling enum type
            default_polling = (
                polling
                if type(polling) == PollingType
                else PollingType.from_string(polling)
            )
            self._polling = self._default_polling_dict(default_polling)

        if hasattr(args, 'connection_list') and args.connection_list:
            connection_list = json.loads(args.connection_list)
            for shard_id in connection_list:
                shard_connections = connection_list[shard_id]
                if isinstance(shard_connections, str):
                    self.connection_pool.add_connection(
                        deployment=self._deployment_name,
                        address=shard_connections,
                        shard_id=int(shard_id),
                    )
                else:
                    for connection in shard_connections:
                        self.connection_pool.add_connection(
                            deployment=self._deployment_name,
                            address=connection,
                            shard_id=int(shard_id),
                        )

        self.uses_before_address = args.uses_before_address
        self.timeout_send = args.timeout_send
        if self.timeout_send:
            self.timeout_send /= 1e3  # convert ms to seconds

        if self.uses_before_address:
            self.connection_pool.add_connection(
                deployment='uses_before', address=self.uses_before_address
            )
        self.uses_after_address = args.uses_after_address
        if self.uses_after_address:
            self.connection_pool.add_connection(
                deployment='uses_after', address=self.uses_after_address
            )
        self._reduce = not args.no_reduce
        self.request_handler = HeaderRequestHandler(
            logger=self.logger,
            metrics_registry=self.metrics_registry,
            meter=self.meter,
            runtime_name=self.name,
        )

    def _default_polling_dict(self, default_polling):
        return defaultdict(
            lambda: default_polling,
            {'/search': PollingType.ALL, '/index': PollingType.ANY},
        )

    async def async_setup(self):
        """Wait for the GRPC server to start"""
        self._grpc_server = grpc.aio.server(
            options=_get_grpc_server_options(self.args.grpc_server_options),
            interceptors=self.aio_tracing_server_interceptors(),
        )

        jina_pb2_grpc.add_JinaSingleDataRequestRPCServicer_to_server(
            self, self._grpc_server
        )
        jina_pb2_grpc.add_JinaDataRequestRPCServicer_to_server(self, self._grpc_server)
        jina_pb2_grpc.add_JinaDiscoverEndpointsRPCServicer_to_server(
            self, self._grpc_server
        )
        jina_pb2_grpc.add_JinaInfoRPCServicer_to_server(self, self._grpc_server)
        service_names = (
            jina_pb2.DESCRIPTOR.services_by_name['JinaSingleDataRequestRPC'].full_name,
            jina_pb2.DESCRIPTOR.services_by_name['JinaDataRequestRPC'].full_name,
            jina_pb2.DESCRIPTOR.services_by_name['JinaDiscoverEndpointsRPC'].full_name,
            jina_pb2.DESCRIPTOR.services_by_name['JinaInfoRPC'].full_name,
            reflection.SERVICE_NAME,
        )
        # Mark all services as healthy.
        health_pb2_grpc.add_HealthServicer_to_server(
            self._health_servicer, self._grpc_server
        )

        for service in service_names:
            await self._health_servicer.set(
                service, health_pb2.HealthCheckResponse.SERVING
            )
        reflection.enable_server_reflection(service_names, self._grpc_server)

        bind_addr = f'0.0.0.0:{self.args.port}'
        self._grpc_server.add_insecure_port(bind_addr)
        self.logger.debug(f'start listening on {bind_addr}')
        await self._grpc_server.start()

    async def async_run_forever(self):
        """Block until the GRPC server is terminated"""
        await self._grpc_server.wait_for_termination()

    async def async_cancel(self):
        """Stop the GRPC server"""
        self.logger.debug('cancel HeadRuntime')

        await self._grpc_server.stop(0)

    async def async_teardown(self):
        """Close the connection pool"""
        await self._health_servicer.enter_graceful_shutdown()
        await self.async_cancel()
        await self.connection_pool.close()

    async def process_single_data(self, request: DataRequest, context) -> DataRequest:
        """
        Process the received requests and return the result as a new request

        :param request: the data request to process
        :param context: grpc context
        :returns: the response request
        """
        return await self.process_data([request], context)

    def _handle_internalnetworkerror(self, err, context, response):
        err_code = err.code()
        if err_code == grpc.StatusCode.UNAVAILABLE:
            context.set_details(
                f'|Head: Failed to connect to worker (Executor) pod at address {err.dest_addr}. It may be down.'
            )
        elif err_code == grpc.StatusCode.DEADLINE_EXCEEDED:
            context.set_details(
                f'|Head: Connection to worker (Executor) pod at address {err.dest_addr} could be established, but timed out.'
            )
        context.set_code(err.code())
        self.logger.error(f'Error while getting responses from Pods: {err.details()}')
        if err.request_id:
            response.header.request_id = err.request_id
        return response

    async def process_data(self, requests: List[DataRequest], context) -> DataRequest:
        """
        Process the received data request and return the result as a new request

        :param requests: the data requests to process
        :param context: grpc context
        :returns: the response request
        """
        try:
            endpoint = dict(context.invocation_metadata()).get('endpoint')
            self.logger.debug(f'recv {len(requests)} DataRequest(s)')
            response, metadata = await self.request_handler._handle_data_request(
                requests=requests,
                connection_pool=self.connection_pool,
                uses_before_address=self.uses_before_address,
                uses_after_address=self.uses_after_address,
                retries=self._retries,
                reduce=self._reduce,
                timeout_send=self.timeout_send,
                polling_type=self._polling[endpoint],
                deployment_name=self._deployment_name,
            )
            context.set_trailing_metadata(metadata.items())
            return response
        except InternalNetworkError as err:  # can't connect, Flow broken, interrupt the streaming through gRPC error mechanism
            return self._handle_internalnetworkerror(
                err=err, context=context, response=Response()
            )
        except (
            RuntimeError,
            Exception,
        ) as ex:  # some other error, keep streaming going just add error info
            self.logger.error(
                f'{ex!r}' + f'\n add "--quiet-error" to suppress the exception details'
                if not self.args.quiet_error
                else '',
                exc_info=not self.args.quiet_error,
            )
            requests[0].add_exception(ex, executor=None)
            context.set_trailing_metadata((('is-error', 'true'),))
            return requests[0]

    async def endpoint_discovery(self, empty, context) -> jina_pb2.EndpointsProto:
        """
        Uses the connection pool to send a discover endpoint call to the workers

        :param empty: The service expects an empty protobuf message
        :param context: grpc context
        :returns: the response request
        """
        response = jina_pb2.EndpointsProto()
        try:
            if self.uses_before_address:
                (
                    uses_before_response,
                    _,
                ) = await self.connection_pool.send_discover_endpoint(
                    deployment='uses_before', head=False
                )
                response.endpoints.extend(uses_before_response.endpoints)
            if self.uses_after_address:
                (
                    uses_after_response,
                    _,
                ) = await self.connection_pool.send_discover_endpoint(
                    deployment='uses_after', head=False
                )
                response.endpoints.extend(uses_after_response.endpoints)

            worker_response, _ = await self.connection_pool.send_discover_endpoint(
                deployment=self._deployment_name, head=False
            )
            response.endpoints.extend(worker_response.endpoints)
        except InternalNetworkError as err:  # can't connect, Flow broken, interrupt the streaming through gRPC error mechanism
            return self._handle_internalnetworkerror(
                err=err, context=context, response=response
            )

        return response

    async def _status(self, empty, context) -> jina_pb2.JinaInfoProto:
        """
        Process the the call requested and return the JinaInfo of the Runtime

        :param empty: The service expects an empty protobuf message
        :param context: grpc context
        :returns: the response request
        """
        infoProto = jina_pb2.JinaInfoProto()
        version, env_info = get_full_version()
        for k, v in version.items():
            infoProto.jina[k] = str(v)
        for k, v in env_info.items():
            infoProto.envs[k] = str(v)
        return infoProto<|MERGE_RESOLUTION|>--- conflicted
+++ resolved
@@ -1,8 +1,4 @@
 import argparse
-<<<<<<< HEAD
-import asyncio
-=======
->>>>>>> a9fd305e
 import json
 import os
 from abc import ABC
@@ -16,11 +12,7 @@
 from jina.enums import PollingType
 from jina.excepts import InternalNetworkError
 from jina.helper import get_full_version
-<<<<<<< HEAD
 from jina.serve.secrets import replace_args_with_secrets
-from jina.importer import ImportExtensions
-=======
->>>>>>> a9fd305e
 from jina.proto import jina_pb2, jina_pb2_grpc
 from jina.serve.networking import GrpcConnectionPool
 from jina.serve.runtimes.asyncio import AsyncNewLoopRuntime
@@ -45,12 +37,8 @@
         :param args: args from CLI
         :param kwargs: keyword args
         """
-<<<<<<< HEAD
         args = replace_args_with_secrets(args, getattr(args, 'secrets', []))
-        self._health_servicer = health.HealthServicer(experimental_non_blocking=True)
-=======
         self._health_servicer = health.aio.HealthServicer()
->>>>>>> a9fd305e
 
         super().__init__(args, **kwargs)
         if args.name is None:
