__copyright__ = "Copyright (c) 2020 Jina AI Limited. All rights reserved."
__license__ = "Apache-2.0"

import argparse
import asyncio
import os
import tempfile
import time
from typing import List, Callable, Union, Tuple, Optional

import zmq
import zmq.asyncio
from zmq.eventloop.zmqstream import ZMQStream
from zmq.ssh import tunnel_connection

from ... import __default_host__, Request
from ...enums import SocketType
from ...helper import colored, random_identity, get_readable_size, get_or_reuse_loop
from ...importer import ImportExtensions
from ...logging import default_logger, profile_logger, JinaLogger
from ...types.message import Message
from ...types.message.common import ControlMessage


class Zmqlet:
    """A `Zmqlet` object can send/receive data to/from ZeroMQ socket and invoke callback function. It
    has three sockets for input, output and control.

    :param args: the parsed arguments from the CLI
    :param logger: the logger to use
    :param ctrl_addr: control address

    .. warning::
        Starting from v0.3.6, :class:`ZmqStreamlet` replaces :class:`Zmqlet` as one of the key components in :class:`jina.peapods.runtimes.zmq.zed.ZEDRuntime`.
        It requires :mod:`tornado` and :mod:`uvloop` to be installed.
    """

    def __init__(
        self,
        args: 'argparse.Namespace',
        logger: Optional['JinaLogger'] = None,
        ctrl_addr: Optional[str] = None,
    ):
        self.args = args
        self.identity = random_identity()
        self.name = args.name or self.__class__.__name__
        self.logger = logger
        self.send_recv_kwargs = vars(args)
        if ctrl_addr:
            self.ctrl_addr = ctrl_addr
            self.ctrl_with_ipc = self.ctrl_addr.startswith('ipc://')
        else:
            self.ctrl_addr, self.ctrl_with_ipc = self.get_ctrl_address(
                args.host, args.port_ctrl, args.ctrl_with_ipc
            )

        self.bytes_sent = 0
        self.bytes_recv = 0
        self.msg_recv = 0
        self.msg_sent = 0
        self.is_closed = False
        self.opened_socks = []  # this must be here for `close()`
        self.ctx, self.in_sock, self.out_sock, self.ctrl_sock = self._init_sockets()
        self._register_pollin()

        self.opened_socks.extend([self.in_sock, self.out_sock, self.ctrl_sock])
        if self.in_sock_type == zmq.DEALER:
            self._send_idle_to_router()

    def _register_pollin(self):
        """Register :attr:`in_sock`, :attr:`ctrl_sock` and :attr:`out_sock` (if :attr:`out_sock_type` is zmq.ROUTER) in poller."""
        self.poller = zmq.Poller()
        self.poller.register(self.in_sock, zmq.POLLIN)
        self.poller.register(self.ctrl_sock, zmq.POLLIN)
        if self.out_sock_type == zmq.ROUTER:
            self.poller.register(self.out_sock, zmq.POLLIN)

    def pause_pollin(self):
        """Remove :attr:`in_sock` from the poller """
        self.poller.unregister(self.in_sock)

    def resume_pollin(self):
        """Put :attr:`in_sock` back to the poller """
        self.poller.register(self.in_sock)

    @staticmethod
    def get_ctrl_address(
        host: Optional[str], port_ctrl: Optional[str], ctrl_with_ipc: bool
    ) -> Tuple[str, bool]:
        """Get the address of the control socket

        :param host: the host in the arguments
        :param port_ctrl: the control port
        :param ctrl_with_ipc: a bool of whether using IPC protocol for controlling
        :return: A tuple of two pieces:

            - a string of control address
            - a bool of whether using IPC protocol for controlling

        """

        ctrl_with_ipc = (os.name != 'nt') and ctrl_with_ipc
        if ctrl_with_ipc:
            return _get_random_ipc(), ctrl_with_ipc
        else:
            host_out = host
            if '@' in host_out:
                # user@hostname
                host_out = host_out.split('@')[-1]
            else:
                host_out = host_out
            return f'tcp://{host_out}:{port_ctrl}', ctrl_with_ipc

    def _pull(self, interval: int = 1):
        socks = dict(self.poller.poll(interval))
        # the priority ctrl_sock > in_sock
        if socks.get(self.ctrl_sock) == zmq.POLLIN:
            return self.ctrl_sock
        elif socks.get(self.out_sock) == zmq.POLLIN:
            return self.out_sock  # for dealer return idle status to router
        elif socks.get(self.in_sock) == zmq.POLLIN:
            return self.in_sock

    def _close_sockets(self):
        """Close input, output and control sockets of this `Zmqlet`. """
        for k in self.opened_socks:
            k.close()

    def _init_sockets(self) -> Tuple:
        """Initialize all sockets and the ZMQ context.

        :return: A tuple of four pieces:

            - ZMQ context
            - the input socket
            - the output socket
            - the control socket
        """
        ctx = self._get_zmq_ctx()
        ctx.setsockopt(zmq.LINGER, 0)

        self.logger.debug('setting up sockets...')
        try:
            if self.ctrl_with_ipc:
                ctrl_sock, ctrl_addr = _init_socket(
                    ctx,
                    self.ctrl_addr,
                    None,
                    SocketType.PAIR_BIND,
                    use_ipc=self.ctrl_with_ipc,
                )
            else:
                ctrl_sock, ctrl_addr = _init_socket(
                    ctx, __default_host__, self.args.port_ctrl, SocketType.PAIR_BIND
                )
            self.logger.debug(f'control over {colored(ctrl_addr, "yellow")}')

            in_sock, in_addr = _init_socket(
                ctx,
                self.args.host_in,
                self.args.port_in,
                self.args.socket_in,
                self.identity,
                ssh_server=self.args.ssh_server,
                ssh_keyfile=self.args.ssh_keyfile,
                ssh_password=self.args.ssh_password,
            )
            self.logger.debug(
                f'input {self.args.host_in}:{colored(self.args.port_in, "yellow")}'
            )

            out_sock, out_addr = _init_socket(
                ctx,
                self.args.host_out,
                self.args.port_out,
                self.args.socket_out,
                self.identity,
                ssh_server=self.args.ssh_server,
                ssh_keyfile=self.args.ssh_keyfile,
                ssh_password=self.args.ssh_password,
            )
            self.logger.debug(
                f'output {self.args.host_out}:{colored(self.args.port_out, "yellow")}'
            )

            self.logger.info(
                f'input {colored(in_addr, "yellow")} ({self.args.socket_in.name}) '
                f'output {colored(out_addr, "yellow")} ({self.args.socket_out.name}) '
                f'control over {colored(ctrl_addr, "yellow")} ({SocketType.PAIR_BIND.name})'
            )

            self.in_sock_type = in_sock.type
            self.out_sock_type = out_sock.type
            self.ctrl_sock_type = ctrl_sock.type

            return ctx, in_sock, out_sock, ctrl_sock
        except zmq.error.ZMQError as ex:
            self.close()
            raise ex

    def _get_zmq_ctx(self):
        return zmq.Context()

    def __enter__(self):
        # time.sleep(.1)  # timeout handshake is unnecessary at the Pod level, it is only required for gateway
        return self

    def __exit__(self, exc_type, exc_val, exc_tb):
        self.close()

    def close(self):
        """Close all sockets and shutdown the ZMQ context associated to this `Zmqlet`.

        .. note::
            This method is idempotent.

        """
        # if self.in_sock_type == zmq.DEALER:
        #     print('### return busy request', self.name)
        #     self._send_busy()
        if not self.is_closed:
            self.is_closed = True
            self._close_sockets()
            if hasattr(self, 'ctx'):
                self.ctx.term()
            self.print_stats()

    def print_stats(self):
        """Print out the network stats of of itself """
        self.logger.info(
            f'#sent: {self.msg_sent} '
            f'#recv: {self.msg_recv} '
            f'sent_size: {get_readable_size(self.bytes_sent)} '
            f'recv_size: {get_readable_size(self.bytes_recv)}'
        )
        profile_logger.info(
            {
                'msg_sent': self.msg_sent,
                'msg_recv': self.msg_recv,
                'bytes_sent': self.bytes_sent,
                'bytes_recv': self.bytes_recv,
            }
        )

    def send_message(self, msg: 'Message'):
        """Send a message via the output socket

        :param msg: the protobuf message to send
        """
        # choose output sock

        if msg.is_data_request:
            o_sock = self.out_sock
        else:
            o_sock = self.ctrl_sock

        # print('### send message', self.name)
        self.bytes_sent += send_message(o_sock, msg, **self.send_recv_kwargs)
        # print('### done sending', self.name, o_sock == self.out_sock, self.in_sock_type == zmq.DEALER)
        self.msg_sent += 1

        if o_sock == self.out_sock and self.in_sock_type == zmq.DEALER:
<<<<<<< HEAD
            # print('### return idle request', self.name)
            self._send_idle()
=======
            self._send_idle_to_router()
>>>>>>> 62281281

    def _send_control_to_router(self, command, raise_exception=False):
        msg = ControlMessage(command, pod_name=self.name, identity=self.identity)
        self.bytes_sent += send_message(
            self.in_sock, msg, raise_exception=raise_exception, **self.send_recv_kwargs
        )
        self.msg_sent += 1
        self.logger.debug(
            f'control message {command} with id {self.identity} is sent to the router'
        )

    def _send_idle_to_router(self):
        """Tell the upstream router this dealer is idle """
        self._send_control_to_router('IDLE')

    def _send_cancel_to_router(self, raise_exception=False):
        """
        Tell the upstream router this dealer is canceled

        :param raise_exception: if true: raise an exception which might occur during send, if false: log error
        """
        self._send_control_to_router('CANCEL', raise_exception)

    def _send_busy(self):
        """Tell the upstream router this dealer is idle """
        msg = ControlMessage('BUSY', pod_name=self.name, identity=self.identity)
        self.bytes_sent += send_message(self.in_sock, msg, **self.send_recv_kwargs)
        self.msg_sent += 1
        self.logger.debug(f'idle and i {self.identity} told the router')

    def recv_message(
        self, callback: Callable[['Message'], 'Message'] = None
    ) -> 'Message':
        """Receive a protobuf message from the input socket

        :param callback: the callback function, which modifies the recevied message inplace.
        :return: the received (and modified) protobuf message
        """
        i_sock = self._pull()
        if i_sock is not None:
            msg = recv_message(i_sock, **self.send_recv_kwargs)
            self.bytes_recv += msg.size
            self.msg_recv += 1
            if callback:
                return callback(msg)


class AsyncZmqlet(Zmqlet):
    """An async vesion of :class:`Zmqlet`.
    The :func:`send_message` and :func:`recv_message` works in the async manner.
    """

    def _get_zmq_ctx(self):
        return zmq.asyncio.Context()

    async def send_message(self, msg: 'Message', sleep: float = 0, **kwargs):
        """Send a protobuf message in async via the output socket

        :param msg: the protobuf message to send
        :param sleep: the sleep time of every two sends in millisecond.
                A near-zero value could result in bad load balancing in the proceeding pods.
        :param kwargs: keyword arguments
        """
        # await asyncio.sleep(sleep)  # preventing over-speed sending
        try:
            num_bytes = await send_message_async(
                self.out_sock, msg, **self.send_recv_kwargs
            )
            self.bytes_sent += num_bytes
            self.msg_sent += 1
        except (asyncio.CancelledError, TypeError) as ex:
            self.logger.error(f'sending message error: {ex!r}, gateway cancelled?')

    async def recv_message(
        self, callback: Callable[['Message'], Union['Message', 'Request']] = None
    ) -> Optional['Message']:
        """
        Receive a protobuf message in async manner.

        :param callback: Callback function to receive message
        :return: Received protobuf message. Or None in case of any error.
        """
        try:
            msg = await recv_message_async(self.in_sock, **self.send_recv_kwargs)
            self.msg_recv += 1
            if msg is not None:
                self.bytes_recv += msg.size
                if callback:
                    return callback(msg)
            else:
                self.logger.error('Received message is empty.')
        except (asyncio.CancelledError, TypeError) as ex:
            self.logger.error(f'receiving message error: {ex!r}, gateway cancelled?')

    def __enter__(self):
        time.sleep(0.2)  # sleep a bit until handshake is done
        return self


class ZmqStreamlet(Zmqlet):
    """A :class:`ZmqStreamlet` object can send/receive data to/from ZeroMQ stream and invoke callback function. It
    has three sockets for input, output and control.

    .. warning::
        Starting from v0.3.6, :class:`ZmqStreamlet` replaces :class:`Zmqlet` as one of the key components in :class:`jina.peapods.runtime.BasePea`.
        It requires :mod:`tornado` and :mod:`uvloop` to be installed.
    """

    def _register_pollin(self):
        """Register :attr:`in_sock`, :attr:`ctrl_sock` and :attr:`out_sock` in poller."""
        with ImportExtensions(required=True):
            import tornado.ioloop

            get_or_reuse_loop()
            self.io_loop = tornado.ioloop.IOLoop.current()
        self.in_sock = ZMQStream(self.in_sock, self.io_loop)
        self.out_sock = ZMQStream(self.out_sock, self.io_loop)
        self.ctrl_sock = ZMQStream(self.ctrl_sock, self.io_loop)
        self.in_sock.stop_on_recv()

    def update_out_port(self, port_out):
        ctx = self.ctx
        # print(f'### {self.args.name}: change port_out from {self.args.port_out} to {port_out}')
        self.args.port_out = port_out
        self.out_sock.close()
        out_sock, out_addr = _init_socket(
            ctx,
            self.args.host_out,
            self.args.port_out,
            self.args.socket_out,
            self.identity,
            ssh_server=self.args.ssh_server,
            ssh_keyfile=self.args.ssh_keyfile,
            ssh_password=self.args.ssh_password,
        )
        self.out_sock = ZMQStream(out_sock, self.io_loop)

        if self.out_sock_type == zmq.ROUTER:
            self.out_sock.on_recv(lambda x: self.callback(x, self.out_sock_type))

        self.opened_socks[1] = self.out_sock

    def close(self):
        """Close all sockets and shutdown the ZMQ context associated to this `Zmqlet`.

        .. note::
            This method is idempotent.
        """
        if self.in_sock_type == zmq.DEALER:
<<<<<<< HEAD
            print('### return busy request', self.name)
            self._send_busy()

=======
            try:
                self._send_cancel_to_router(raise_exception=True)
            except zmq.error.ZMQError:
                self.logger.info(
                    f'The dealer {self.name} can not unsubscribe from the router. '
                    f'In case the router is down this is expected.'
                )
>>>>>>> 62281281
        if not self.is_closed:
            # wait until the close signal is received
            time.sleep(0.01)
            for s in self.opened_socks:
                s.flush()
            super().close()
            if hasattr(self, 'io_loop'):
                try:
                    self.io_loop.stop()
                    # Replace handle events function, to skip
                    # None event after sockets are closed.
                    if hasattr(self.in_sock, '_handle_events'):
                        self.in_sock._handle_events = lambda *args, **kwargs: None
                    if hasattr(self.out_sock, '_handle_events'):
                        self.out_sock._handle_events = lambda *args, **kwargs: None
                    if hasattr(self.ctrl_sock, '_handle_events'):
                        self.ctrl_sock._handle_events = lambda *args, **kwargs: None
                except AttributeError as e:
                    self.logger.error(f'failed to stop. {e!r}')

    def pause_pollin(self):
        """Remove :attr:`in_sock` from the poller """
        self.in_sock.stop_on_recv()

    def resume_pollin(self):
        """Put :attr:`in_sock` back to the poller """
        self.in_sock.on_recv(self._in_sock_callback)

    def start(self, callback: Callable[['Message'], 'Message']):
        """
        Open all sockets and start the ZMQ context associated to this `Zmqlet`.

        :param callback: callback function to receive the protobuf message
        """

        def _callback(msg, sock_type):
            msg = _parse_from_frames(sock_type, msg)
            self.bytes_recv += msg.size
            self.msg_recv += 1

            msg = callback(msg)

            if msg:
                self.send_message(msg)

        self._in_sock_callback = lambda x: _callback(x, self.in_sock_type)
        self.in_sock.on_recv(self._in_sock_callback)
        self.ctrl_sock.on_recv(lambda x: _callback(x, self.ctrl_sock_type))
        if self.out_sock_type == zmq.ROUTER:
            self.out_sock.on_recv(lambda x: _callback(x, self.out_sock_type))
        self.io_loop.start()
        self.io_loop.clear_current()
        self.io_loop.close(all_fds=True)


def send_ctrl_message(address: str, cmd: str, timeout: int) -> 'Message':
    """Send a control message to a specific address and wait for the response

    :param address: the socket address to send
    :param cmd: the control command to send
    :param timeout: the waiting time (in ms) for the response
    :return: received message
    """
    # control message is short, set a timeout and ask for quick response
    with zmq.Context() as ctx:
        ctx.setsockopt(zmq.LINGER, 0)
        sock, _ = _init_socket(ctx, address, None, SocketType.PAIR_CONNECT)
        msg = ControlMessage(cmd)
        send_message(sock, msg, timeout)
        r = None
        try:
            r = recv_message(sock, timeout)
        except TimeoutError:
            pass
        finally:
            sock.close()
        return r


def send_message(
    sock: Union['zmq.Socket', 'ZMQStream'],
    msg: 'Message',
    raise_exception: bool = False,
    timeout: int = -1,
    **kwargs,
) -> int:
    """Send a protobuf message to a socket

    :param sock: the target socket to send
    :param msg: the protobuf message
    :param raise_exception: if true: raise an exception which might occur during send, if false: log error
    :param timeout: waiting time (in seconds) for sending
    :param kwargs: keyword arguments
    :return: the size (in bytes) of the sent message
    """
    num_bytes = 0
    try:
        _prep_send_socket(sock, timeout)
        sock.send_multipart(msg.dump())
        num_bytes = msg.size
    except zmq.error.Again:
        raise TimeoutError(
            f'cannot send message to sock {sock} after timeout={timeout}ms, please check the following:'
            'is the server still online? is the network broken? are "port" correct?'
        )
    except zmq.error.ZMQError as ex:
        if raise_exception:
            raise ex
        else:
            default_logger.critical(ex)
    finally:
        try:
            sock.setsockopt(zmq.SNDTIMEO, -1)
        except zmq.error.ZMQError:
            pass

    return num_bytes


def _prep_send_socket(sock, timeout):
    if timeout > 0:
        sock.setsockopt(zmq.SNDTIMEO, timeout)
    else:
        sock.setsockopt(zmq.SNDTIMEO, -1)


def _prep_recv_socket(sock, timeout):
    if timeout > 0:
        sock.setsockopt(zmq.RCVTIMEO, timeout)
    else:
        sock.setsockopt(zmq.RCVTIMEO, -1)


async def send_message_async(
    sock: 'zmq.Socket', msg: 'Message', timeout: int = -1, **kwargs
) -> int:
    """Send a protobuf message to a socket in async manner

    :param sock: the target socket to send
    :param msg: the protobuf message
    :param timeout: waiting time (in seconds) for sending
    :param kwargs: keyword arguments
    :return: the size (in bytes) of the sent message
    """
    try:
        _prep_send_socket(sock, timeout)
        await sock.send_multipart(msg.dump())
        return msg.size
    except zmq.error.Again:
        raise TimeoutError(
            f'cannot send message to sock {sock} after timeout={timeout}ms, please check the following:'
            'is the server still online? is the network broken? are "port" correct? '
        )
    except zmq.error.ZMQError as ex:
        default_logger.critical(ex)
    except asyncio.CancelledError:
        default_logger.error('all gateway tasks are cancelled')
    except Exception as ex:
        raise ex
    finally:
        try:
            sock.setsockopt(zmq.SNDTIMEO, -1)
        except zmq.error.ZMQError:
            pass


def recv_message(sock: 'zmq.Socket', timeout: int = -1, **kwargs) -> 'Message':
    """Receive a protobuf message from a socket

    :param sock: the socket to pull from
    :param timeout: max wait time for pulling, -1 means wait forever
    :param kwargs: keyword arguments
    :return: a tuple of two pieces

            - the received protobuf message
            - the size of the message in bytes
    """
    try:
        _prep_recv_socket(sock, timeout)
        msg_data = sock.recv_multipart()
        return _parse_from_frames(sock.type, msg_data)

    except zmq.error.Again:
        raise TimeoutError(
            f'no response from sock {sock} after timeout={timeout}ms, please check the following:'
            'is the server still online? is the network broken? are "port" correct? '
        )
    except Exception as ex:
        raise ex
    finally:
        sock.setsockopt(zmq.RCVTIMEO, -1)


async def recv_message_async(
    sock: 'zmq.Socket', timeout: int = -1, **kwargs
) -> 'Message':
    """Receive a protobuf message from a socket in async manner

    :param sock: the socket to pull from
    :param timeout: max wait time for pulling, -1 means wait forever
    :param kwargs: keyword arguments
    :return: a tuple of two pieces

            - the received protobuf message
            - the size of the message in bytes
    """

    try:
        _prep_recv_socket(sock, timeout)
        msg_data = await sock.recv_multipart()
        return _parse_from_frames(sock.type, msg_data)

    except zmq.error.Again:
        raise TimeoutError(
            f'no response from sock {sock} after timeout={timeout}ms, please check the following:'
            'is the server still online? is the network broken? are "port" correct? '
        )
    except zmq.error.ZMQError as ex:
        default_logger.critical(ex)
    except asyncio.CancelledError:
        default_logger.error('all gateway tasks are cancelled')
    except Exception as ex:
        raise ex
    finally:
        try:
            sock.setsockopt(zmq.RCVTIMEO, -1)
        except zmq.error.ZMQError:
            pass


def _parse_from_frames(sock_type, frames: List[bytes]) -> 'Message':
    """
    Build :class:`Message` from a list of frames.

    The list of frames (has length >=3) has the following structure:

        - offset 0: the client id, can be empty
        - offset 1: is the offset 2 frame compressed
        - offset 2: the body of the serialized protobuf message

    :param sock_type: the recv socket type
    :param frames: list of bytes to parse from
    :return: a :class:`Message` object
    """
    if sock_type == zmq.DEALER:
        # dealer consumes the first part of the message as id, we need to prepend it back
        frames = [b' '] + frames
    elif sock_type == zmq.ROUTER:
        # the router appends dealer id when receive it, we need to remove it
        frames.pop(0)

    return Message(frames[1], frames[2])


def _get_random_ipc() -> str:
    """
    Get a random IPC address for control port

    :return: random IPC address
    """
    try:
        tmp = os.environ['JINA_IPC_SOCK_TMP']
        if not os.path.exists(tmp):
            raise ValueError(
                f'This directory for sockets ({tmp}) does not seems to exist.'
            )
        tmp = os.path.join(tmp, random_identity())
    except KeyError:
        tmp = tempfile.NamedTemporaryFile().name
    return f'ipc://{tmp}'


def _init_socket(
    ctx: 'zmq.Context',
    host: str,
    port: Optional[int],
    socket_type: 'SocketType',
    identity: Optional[str] = None,
    use_ipc: bool = False,
    ssh_server: Optional[str] = None,
    ssh_keyfile: Optional[str] = None,
    ssh_password: Optional[str] = None,
) -> Tuple['zmq.Socket', str]:
    sock = {
        SocketType.PULL_BIND: lambda: ctx.socket(zmq.PULL),
        SocketType.PULL_CONNECT: lambda: ctx.socket(zmq.PULL),
        SocketType.SUB_BIND: lambda: ctx.socket(zmq.SUB),
        SocketType.SUB_CONNECT: lambda: ctx.socket(zmq.SUB),
        SocketType.PUB_BIND: lambda: ctx.socket(zmq.PUB),
        SocketType.PUB_CONNECT: lambda: ctx.socket(zmq.PUB),
        SocketType.PUSH_BIND: lambda: ctx.socket(zmq.PUSH),
        SocketType.PUSH_CONNECT: lambda: ctx.socket(zmq.PUSH),
        SocketType.PAIR_BIND: lambda: ctx.socket(zmq.PAIR),
        SocketType.PAIR_CONNECT: lambda: ctx.socket(zmq.PAIR),
        SocketType.ROUTER_BIND: lambda: ctx.socket(zmq.ROUTER),
        SocketType.DEALER_CONNECT: lambda: ctx.socket(zmq.DEALER),
    }[socket_type]()
    sock.setsockopt(zmq.LINGER, 0)

    if socket_type == SocketType.DEALER_CONNECT:
        sock.set_string(zmq.IDENTITY, identity)

    # if not socket_type.is_pubsub:
    #     sock.hwm = int(os.environ.get('JINA_SOCKET_HWM', 1))

    if socket_type.is_bind:
        if use_ipc:
            sock.bind(host)
        else:
            # JEP2, if it is bind, then always bind to local
            if host != __default_host__:
                default_logger.warning(
                    f'host is set from {host} to {__default_host__} as the socket is in BIND type'
                )
                host = __default_host__
            if port is None:
                sock.bind_to_random_port(f'tcp://{host}')
            else:
                try:
                    sock.bind(f'tcp://{host}:{port}')
                except zmq.error.ZMQError:
                    default_logger.error(
                        f'error when binding port {port} to {host}, this port is occupied. '
                        f'If you are using Linux, try `lsof -i :{port}` to see which process '
                        f'occupies the port.'
                    )
                    raise
    else:
        if port is None:
            address = host
        else:
            address = f'tcp://{host}:{port}'

        # note that ssh only takes effect on CONNECT, not BIND
        # that means control socket setup does not need ssh
        if ssh_server:
            tunnel_connection(sock, address, ssh_server, ssh_keyfile, ssh_password)
        else:
            sock.connect(address)

    if socket_type in {SocketType.SUB_CONNECT, SocketType.SUB_BIND}:
        # sock.setsockopt(zmq.SUBSCRIBE, identity.encode('ascii') if identity else b'')
        sock.subscribe('')  # An empty shall subscribe to all incoming messages

    return sock, sock.getsockopt_string(zmq.LAST_ENDPOINT)<|MERGE_RESOLUTION|>--- conflicted
+++ resolved
@@ -215,9 +215,6 @@
             This method is idempotent.
 
         """
-        # if self.in_sock_type == zmq.DEALER:
-        #     print('### return busy request', self.name)
-        #     self._send_busy()
         if not self.is_closed:
             self.is_closed = True
             self._close_sockets()
@@ -254,18 +251,11 @@
         else:
             o_sock = self.ctrl_sock
 
-        # print('### send message', self.name)
         self.bytes_sent += send_message(o_sock, msg, **self.send_recv_kwargs)
-        # print('### done sending', self.name, o_sock == self.out_sock, self.in_sock_type == zmq.DEALER)
         self.msg_sent += 1
 
         if o_sock == self.out_sock and self.in_sock_type == zmq.DEALER:
-<<<<<<< HEAD
-            # print('### return idle request', self.name)
-            self._send_idle()
-=======
             self._send_idle_to_router()
->>>>>>> 62281281
 
     def _send_control_to_router(self, command, raise_exception=False):
         msg = ControlMessage(command, pod_name=self.name, identity=self.identity)
@@ -288,13 +278,6 @@
         :param raise_exception: if true: raise an exception which might occur during send, if false: log error
         """
         self._send_control_to_router('CANCEL', raise_exception)
-
-    def _send_busy(self):
-        """Tell the upstream router this dealer is idle """
-        msg = ControlMessage('BUSY', pod_name=self.name, identity=self.identity)
-        self.bytes_sent += send_message(self.in_sock, msg, **self.send_recv_kwargs)
-        self.msg_sent += 1
-        self.logger.debug(f'idle and i {self.identity} told the router')
 
     def recv_message(
         self, callback: Callable[['Message'], 'Message'] = None
@@ -386,28 +369,6 @@
         self.ctrl_sock = ZMQStream(self.ctrl_sock, self.io_loop)
         self.in_sock.stop_on_recv()
 
-    def update_out_port(self, port_out):
-        ctx = self.ctx
-        # print(f'### {self.args.name}: change port_out from {self.args.port_out} to {port_out}')
-        self.args.port_out = port_out
-        self.out_sock.close()
-        out_sock, out_addr = _init_socket(
-            ctx,
-            self.args.host_out,
-            self.args.port_out,
-            self.args.socket_out,
-            self.identity,
-            ssh_server=self.args.ssh_server,
-            ssh_keyfile=self.args.ssh_keyfile,
-            ssh_password=self.args.ssh_password,
-        )
-        self.out_sock = ZMQStream(out_sock, self.io_loop)
-
-        if self.out_sock_type == zmq.ROUTER:
-            self.out_sock.on_recv(lambda x: self.callback(x, self.out_sock_type))
-
-        self.opened_socks[1] = self.out_sock
-
     def close(self):
         """Close all sockets and shutdown the ZMQ context associated to this `Zmqlet`.
 
@@ -415,11 +376,6 @@
             This method is idempotent.
         """
         if self.in_sock_type == zmq.DEALER:
-<<<<<<< HEAD
-            print('### return busy request', self.name)
-            self._send_busy()
-
-=======
             try:
                 self._send_cancel_to_router(raise_exception=True)
             except zmq.error.ZMQError:
@@ -427,7 +383,6 @@
                     f'The dealer {self.name} can not unsubscribe from the router. '
                     f'In case the router is down this is expected.'
                 )
->>>>>>> 62281281
         if not self.is_closed:
             # wait until the close signal is received
             time.sleep(0.01)
