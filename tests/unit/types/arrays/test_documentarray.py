from copy import deepcopy

import pytest
import numpy as np
from scipy.sparse import coo_matrix

from jina import Document
from jina.types.arrays import DocumentArray

DOCUMENTS_PER_LEVEL = 1


@pytest.fixture(scope='function')
def document_factory():
    class DocumentFactory(object):
        def create(self, idx, text):
            with Document(id=idx) as d:
                d.tags['id'] = idx
                d.text = text
            return d

    return DocumentFactory()


@pytest.fixture
def docs(document_factory):
    return [
        document_factory.create(1, 'test 1'),
        document_factory.create(2, 'test 1'),
        document_factory.create(3, 'test 3'),
    ]


@pytest.fixture
def docarray(docs):
    return DocumentArray(docs)


@pytest.fixture
def docarray_with_scipy_sparse_embedding(docs):
    embedding = coo_matrix(
        (
            np.array([1, 2, 3, 4, 5, 6]),
            (np.array([0, 0, 0, 0, 0, 0]), np.array([0, 2, 2, 0, 1, 2])),
        ),
        shape=(1, 10),
    )
    for doc in docs:
        doc.embedding = embedding
    return DocumentArray(docs)


def test_length(docarray, docs):
    assert len(docs) == len(docarray) == 3


def test_append(docarray, document_factory):
    doc = document_factory.create(4, 'test 4')
    docarray.append(doc)
    assert docarray[-1].id == doc.id


def test_union(docarray, document_factory):
    additional_docarray = DocumentArray([])
    for idx in range(4, 10):
        doc = document_factory.create(idx, f'test {idx}')
        additional_docarray.append(doc)
    union = docarray + additional_docarray
    for idx in range(0, 3):
        assert union[idx].id == docarray[idx].id
    for idx in range(0, 6):
        assert union[idx + 3].id == additional_docarray[idx].id


def test_union_inplace(docarray, document_factory):
    additional_docarray = DocumentArray([])
    for idx in range(4, 10):
        doc = document_factory.create(idx, f'test {idx}')
        additional_docarray.append(doc)
    union = deepcopy(docarray)
    union += additional_docarray
    for idx in range(0, 3):
        assert union[idx].id == docarray[idx].id
    for idx in range(0, 6):
        assert union[idx + 3].id == additional_docarray[idx].id


def test_extend(docarray, document_factory):
    docs = [document_factory.create(4, 'test 4'), document_factory.create(5, 'test 5')]
    docarray.extend(docs)
    assert len(docarray) == 5
    assert docarray[-1].tags['id'] == 5
    assert docarray[-1].text == 'test 5'


def test_clear(docarray):
    docarray.clear()
    assert len(docarray) == 0


def test_delete(docarray, document_factory):
    doc = document_factory.create(4, 'test 4')
    docarray.append(doc)
    del docarray[-1]
    assert len(docarray) == 3
    assert docarray == docarray


def test_array_get_success(docarray, document_factory):
    doc = document_factory.create(4, 'test 4')
    doc_id = 2
    docarray[doc_id] = doc
    assert docarray[doc_id].text == 'test 4'
    doc_0_id = docarray[0].id
    docarray[doc_0_id] = doc
    assert docarray[doc_0_id].text == 'test 4'


def test_array_get_from_slice_success(docs, document_factory):
    docarray = DocumentArray(docs)
    assert len(docarray[:1]) == 1
    assert len(docarray[:2]) == 2
    assert len(docarray[:3]) == 3
    assert len(docarray[:100]) == 3

    assert len(docarray[1:]) == 2
    assert len(docarray[2:]) == 1
    assert len(docarray[3:]) == 0
    assert len(docarray[100:]) == 0


def test_array_get_fail(docarray, document_factory):
    with pytest.raises(IndexError):
        docarray[0.1] = 1  # Set fail, not a supported type
    with pytest.raises(IndexError):
        docarray[0.1]  # Get fail, not a supported type


def test_docarray_init(docs, docarray):
    # we need low-level protobuf generation for testing
    assert len(docs) == len(docarray)
    for d, od in zip(docs, docarray):
        assert isinstance(d, Document)
        assert d.id == od.id
        assert d.text == od.text


def test_docarray_iterate_twice(docarray):
    j = 0
    for _ in docarray:
        for _ in docarray:
            j += 1
    assert j == len(docarray) ** 2


def test_docarray_reverse(docs, docarray):
    ids = [d.id for d in docs]
    docarray.reverse()
    ids2 = [d.id for d in docarray]
    assert list(reversed(ids)) == ids2


def test_match_chunk_array():
    with Document() as d:
        d.content = 'hello world'

    m = Document()
    d.matches.append(m)
    assert m.granularity == d.granularity
    assert m.adjacency == 0
    assert d.matches[0].adjacency == d.adjacency + 1
    assert len(d.matches) == 1

    c = Document()
    d.chunks.append(c)
    assert c.granularity == 0
    assert d.chunks[0].granularity == d.granularity + 1
    assert c.adjacency == d.adjacency
    assert len(d.chunks) == 1


def add_chunk(doc):
    with Document() as chunk:
        chunk.granularity = doc.granularity + 1
        chunk.adjacency = doc.adjacency
        doc.chunks.append(chunk)
        return chunk


def add_match(doc):
    with Document() as match:
        match.granularity = doc.granularity
        match.adjacency = doc.adjacency + 1
        doc.matches.append(match)
        return match


<<<<<<< HEAD
@pytest.fixture
def documentarray():
    """Builds up a complete chunk-match structure, with a depth of 2 in both directions recursively."""
    max_granularity = 2
    max_adjacency = 2

    def iterate_build(document, current_granularity, current_adjacency):
        if current_granularity < max_granularity:
            for i in range(DOCUMENTS_PER_LEVEL):
                chunk = add_chunk(document)
                iterate_build(chunk, chunk.granularity, chunk.adjacency)
        if current_adjacency < max_adjacency:
            for i in range(DOCUMENTS_PER_LEVEL):
                match = add_match(document)
                iterate_build(match, match.granularity, match.adjacency)

    docs = []
    for base_id in range(DOCUMENTS_PER_LEVEL):
        with Document() as d:
            d.granularity = 0
            d.adjacency = 0
            docs.append(d)
            iterate_build(d, 0, 0)
    return documentarray(docs)


def callback_fn(docs, *args, **kwargs) -> None:
    for doc in docs:
        add_chunk(doc)
        add_match(doc)
        add_match(doc)


@pytest.mark.parametrize('stack', [False, True])
@pytest.mark.parametrize('num_rows', [1, 2, 3])
@pytest.mark.parametrize('field', ['content', 'blob', 'embedding'])
def test_get_content(stack, num_rows, field):
    batch_size = 10
    embed_size = 20

    kwargs = {field: np.random.random((num_rows, embed_size))}

    docs = DocumentArray([Document(**kwargs) for _ in range(batch_size)])
    docs.append(Document())

    contents, pts = docs.extract_docs(field, stack_contents=stack)
    if stack:
        assert isinstance(contents, np.ndarray)
        assert contents.shape == (batch_size, num_rows, embed_size)
    else:
        assert len(contents) == batch_size
        for content in contents:
            assert content.shape == (num_rows, embed_size)


@pytest.mark.parametrize('stack', [False, True])
@pytest.mark.parametrize('field', ['id', 'text'])
def test_get_content_text_fields(stack, field):
    batch_size = 10

    kwargs = {field: 'text'}

    docs = DocumentArray([Document(**kwargs) for _ in range(batch_size)])

    contents, pts = docs.extract_docs(field, stack_contents=stack)
    if stack:
        assert isinstance(contents, np.ndarray)
        assert contents.shape == (batch_size,)
    assert len(contents) == batch_size
    for content in contents:
        assert content == 'text'


@pytest.mark.parametrize('stack', [False, True])
@pytest.mark.parametrize('bytes_input', [b'bytes', np.array([0, 0, 0]).tobytes()])
@pytest.mark.parametrize('field', ['content', 'buffer'])
def test_get_content_bytes_fields(stack, bytes_input, field):
    batch_size = 10

    kwargs = {field: bytes_input}

    docs = DocumentArray([Document(**kwargs) for _ in range(batch_size)])

    contents, pts = docs.extract_docs(field, stack_contents=stack)

    assert len(contents) == batch_size
    assert isinstance(contents, list)
    for content in contents:
        assert isinstance(content, bytes)
        assert content == bytes_input


@pytest.mark.parametrize('stack', [False, True])
@pytest.mark.parametrize('fields', [['id', 'text'], ['content_hash', 'modality']])
def test_get_content_multiple_fields_text(stack, fields):
    batch_size = 10

    kwargs = {field: f'text-{field}' for field in fields}

    docs = DocumentArray([Document(**kwargs) for _ in range(batch_size)])

    contents, pts = docs.extract_docs(*fields, stack_contents=stack)

    assert len(contents) == len(fields)
    assert isinstance(contents, list)
    if stack:
        assert isinstance(contents[0], np.ndarray)
        assert isinstance(contents[1], np.ndarray)

    for content in contents:
        assert len(content) == batch_size
        if stack:
            assert content.shape == (batch_size,)


@pytest.mark.parametrize('stack', [False, True])
@pytest.mark.parametrize('bytes_input', [b'bytes', np.array([0, 0, 0]).tobytes()])
def test_get_content_multiple_fields_text_buffer(stack, bytes_input):
    batch_size = 10
    fields = ['id', 'buffer']
    kwargs = {'id': 'text', 'buffer': bytes_input}

    docs = DocumentArray([Document(**kwargs) for _ in range(batch_size)])

    contents, pts = docs.extract_docs(*fields, stack_contents=stack)

    assert len(contents) == len(fields)
    assert isinstance(contents, list)
    assert len(contents[0]) == batch_size
    if stack:
        assert isinstance(contents[0], np.ndarray)
        assert contents[0].shape == (batch_size,)
    assert isinstance(contents[1], list)
    assert isinstance(contents[1][0], bytes)

    for content in contents:
        assert len(content) == batch_size


@pytest.mark.parametrize('stack', [False, True])
@pytest.mark.parametrize('num_rows', [1, 2, 3])
def test_get_content_multiple_fields_arrays(stack, num_rows):
    fields = ['blob', 'embedding']

    batch_size = 10
    embed_size = 20

    kwargs = {field: np.random.random((num_rows, embed_size)) for field in fields}
    docs = DocumentArray([Document(**kwargs) for _ in range(batch_size)])

    contents, pts = docs.extract_docs(*fields, stack_contents=stack)

    assert len(contents) == len(fields)
    assert isinstance(contents, list)
    if stack:
        assert isinstance(contents[0], np.ndarray)
        assert isinstance(contents[1], np.ndarray)

    for content in contents:
        assert len(content) == batch_size
        if stack:
            assert content.shape == (batch_size, num_rows, embed_size)
        else:
            for c in content:
                assert c.shape == (num_rows, embed_size)


@pytest.mark.parametrize('stack', [False, True])
@pytest.mark.parametrize('num_rows', [1, 2, 3])
def test_get_content_multiple_fields_merge(stack, num_rows):
    fields = ['embedding', 'text']

    batch_size = 10
    embed_size = 20

    kwargs = {
        field: np.random.random((num_rows, embed_size))
        if field == 'embedding'
        else 'text'
        for field in fields
    }
    docs = DocumentArray([Document(**kwargs) for _ in range(batch_size)])

    contents, pts = docs.extract_docs(*fields, stack_contents=stack)

    assert len(contents) == len(fields)
    assert isinstance(contents, list)
    if stack:
        assert isinstance(contents[0], np.ndarray)
        assert isinstance(contents[1], np.ndarray)

    for content in contents:
        assert len(content) == batch_size

    if stack:
        assert contents[0].shape == (batch_size, num_rows, embed_size)
        assert contents[1].shape == (batch_size,)
    else:
        assert len(contents[0]) == batch_size
        assert len(contents[1]) == batch_size
        for c in contents[0]:
            assert c.shape == (num_rows, embed_size)


@pytest.mark.parametrize(
    'embedding_cls_type, return_expected_type',
    [
        (EmbeddingClsType.SCIPY_COO, coo_matrix),
        (EmbeddingClsType.SCIPY_CSR, csr_matrix),
        (EmbeddingClsType.TORCH, torch.Tensor),
        (EmbeddingClsType.TF, tf.SparseTensor),
    ],
)
def test_all_sparse_embeddings(
    docarray_with_scipy_sparse_embedding,
    embedding_cls_type,
    return_expected_type,
):
    (
        all_embeddings,
        doc_pts,
    ) = docarray_with_scipy_sparse_embedding.get_all_sparse_embeddings(
        embedding_cls_type=embedding_cls_type,
    )
    assert all_embeddings is not None
    assert doc_pts is not None
    assert len(doc_pts) == 3

    if embedding_cls_type.is_scipy:
        assert isinstance(all_embeddings, return_expected_type)
        assert all_embeddings.shape == (3, 10)
    if embedding_cls_type.is_torch:
        assert isinstance(all_embeddings, return_expected_type)
        assert all_embeddings.is_sparse
        assert all_embeddings.shape[0] == 3
        assert all_embeddings.shape[1] == 10
    if embedding_cls_type.is_tf:
        assert isinstance(all_embeddings, list)
        assert isinstance(all_embeddings[0], return_expected_type)
        assert len(all_embeddings) == 3
        assert all_embeddings[0].shape[0] == 1
        assert all_embeddings[0].shape[1] == 10
=======
def test_doc_array_from_generator():
    NUM_DOCS = 100

    def generate():
        for _ in range(NUM_DOCS):
            yield Document()

    doc_array = DocumentArray(generate())
    assert len(doc_array) == NUM_DOCS
>>>>>>> a86a7450
<|MERGE_RESOLUTION|>--- conflicted
+++ resolved
@@ -195,250 +195,6 @@
         return match
 
 
-<<<<<<< HEAD
-@pytest.fixture
-def documentarray():
-    """Builds up a complete chunk-match structure, with a depth of 2 in both directions recursively."""
-    max_granularity = 2
-    max_adjacency = 2
-
-    def iterate_build(document, current_granularity, current_adjacency):
-        if current_granularity < max_granularity:
-            for i in range(DOCUMENTS_PER_LEVEL):
-                chunk = add_chunk(document)
-                iterate_build(chunk, chunk.granularity, chunk.adjacency)
-        if current_adjacency < max_adjacency:
-            for i in range(DOCUMENTS_PER_LEVEL):
-                match = add_match(document)
-                iterate_build(match, match.granularity, match.adjacency)
-
-    docs = []
-    for base_id in range(DOCUMENTS_PER_LEVEL):
-        with Document() as d:
-            d.granularity = 0
-            d.adjacency = 0
-            docs.append(d)
-            iterate_build(d, 0, 0)
-    return documentarray(docs)
-
-
-def callback_fn(docs, *args, **kwargs) -> None:
-    for doc in docs:
-        add_chunk(doc)
-        add_match(doc)
-        add_match(doc)
-
-
-@pytest.mark.parametrize('stack', [False, True])
-@pytest.mark.parametrize('num_rows', [1, 2, 3])
-@pytest.mark.parametrize('field', ['content', 'blob', 'embedding'])
-def test_get_content(stack, num_rows, field):
-    batch_size = 10
-    embed_size = 20
-
-    kwargs = {field: np.random.random((num_rows, embed_size))}
-
-    docs = DocumentArray([Document(**kwargs) for _ in range(batch_size)])
-    docs.append(Document())
-
-    contents, pts = docs.extract_docs(field, stack_contents=stack)
-    if stack:
-        assert isinstance(contents, np.ndarray)
-        assert contents.shape == (batch_size, num_rows, embed_size)
-    else:
-        assert len(contents) == batch_size
-        for content in contents:
-            assert content.shape == (num_rows, embed_size)
-
-
-@pytest.mark.parametrize('stack', [False, True])
-@pytest.mark.parametrize('field', ['id', 'text'])
-def test_get_content_text_fields(stack, field):
-    batch_size = 10
-
-    kwargs = {field: 'text'}
-
-    docs = DocumentArray([Document(**kwargs) for _ in range(batch_size)])
-
-    contents, pts = docs.extract_docs(field, stack_contents=stack)
-    if stack:
-        assert isinstance(contents, np.ndarray)
-        assert contents.shape == (batch_size,)
-    assert len(contents) == batch_size
-    for content in contents:
-        assert content == 'text'
-
-
-@pytest.mark.parametrize('stack', [False, True])
-@pytest.mark.parametrize('bytes_input', [b'bytes', np.array([0, 0, 0]).tobytes()])
-@pytest.mark.parametrize('field', ['content', 'buffer'])
-def test_get_content_bytes_fields(stack, bytes_input, field):
-    batch_size = 10
-
-    kwargs = {field: bytes_input}
-
-    docs = DocumentArray([Document(**kwargs) for _ in range(batch_size)])
-
-    contents, pts = docs.extract_docs(field, stack_contents=stack)
-
-    assert len(contents) == batch_size
-    assert isinstance(contents, list)
-    for content in contents:
-        assert isinstance(content, bytes)
-        assert content == bytes_input
-
-
-@pytest.mark.parametrize('stack', [False, True])
-@pytest.mark.parametrize('fields', [['id', 'text'], ['content_hash', 'modality']])
-def test_get_content_multiple_fields_text(stack, fields):
-    batch_size = 10
-
-    kwargs = {field: f'text-{field}' for field in fields}
-
-    docs = DocumentArray([Document(**kwargs) for _ in range(batch_size)])
-
-    contents, pts = docs.extract_docs(*fields, stack_contents=stack)
-
-    assert len(contents) == len(fields)
-    assert isinstance(contents, list)
-    if stack:
-        assert isinstance(contents[0], np.ndarray)
-        assert isinstance(contents[1], np.ndarray)
-
-    for content in contents:
-        assert len(content) == batch_size
-        if stack:
-            assert content.shape == (batch_size,)
-
-
-@pytest.mark.parametrize('stack', [False, True])
-@pytest.mark.parametrize('bytes_input', [b'bytes', np.array([0, 0, 0]).tobytes()])
-def test_get_content_multiple_fields_text_buffer(stack, bytes_input):
-    batch_size = 10
-    fields = ['id', 'buffer']
-    kwargs = {'id': 'text', 'buffer': bytes_input}
-
-    docs = DocumentArray([Document(**kwargs) for _ in range(batch_size)])
-
-    contents, pts = docs.extract_docs(*fields, stack_contents=stack)
-
-    assert len(contents) == len(fields)
-    assert isinstance(contents, list)
-    assert len(contents[0]) == batch_size
-    if stack:
-        assert isinstance(contents[0], np.ndarray)
-        assert contents[0].shape == (batch_size,)
-    assert isinstance(contents[1], list)
-    assert isinstance(contents[1][0], bytes)
-
-    for content in contents:
-        assert len(content) == batch_size
-
-
-@pytest.mark.parametrize('stack', [False, True])
-@pytest.mark.parametrize('num_rows', [1, 2, 3])
-def test_get_content_multiple_fields_arrays(stack, num_rows):
-    fields = ['blob', 'embedding']
-
-    batch_size = 10
-    embed_size = 20
-
-    kwargs = {field: np.random.random((num_rows, embed_size)) for field in fields}
-    docs = DocumentArray([Document(**kwargs) for _ in range(batch_size)])
-
-    contents, pts = docs.extract_docs(*fields, stack_contents=stack)
-
-    assert len(contents) == len(fields)
-    assert isinstance(contents, list)
-    if stack:
-        assert isinstance(contents[0], np.ndarray)
-        assert isinstance(contents[1], np.ndarray)
-
-    for content in contents:
-        assert len(content) == batch_size
-        if stack:
-            assert content.shape == (batch_size, num_rows, embed_size)
-        else:
-            for c in content:
-                assert c.shape == (num_rows, embed_size)
-
-
-@pytest.mark.parametrize('stack', [False, True])
-@pytest.mark.parametrize('num_rows', [1, 2, 3])
-def test_get_content_multiple_fields_merge(stack, num_rows):
-    fields = ['embedding', 'text']
-
-    batch_size = 10
-    embed_size = 20
-
-    kwargs = {
-        field: np.random.random((num_rows, embed_size))
-        if field == 'embedding'
-        else 'text'
-        for field in fields
-    }
-    docs = DocumentArray([Document(**kwargs) for _ in range(batch_size)])
-
-    contents, pts = docs.extract_docs(*fields, stack_contents=stack)
-
-    assert len(contents) == len(fields)
-    assert isinstance(contents, list)
-    if stack:
-        assert isinstance(contents[0], np.ndarray)
-        assert isinstance(contents[1], np.ndarray)
-
-    for content in contents:
-        assert len(content) == batch_size
-
-    if stack:
-        assert contents[0].shape == (batch_size, num_rows, embed_size)
-        assert contents[1].shape == (batch_size,)
-    else:
-        assert len(contents[0]) == batch_size
-        assert len(contents[1]) == batch_size
-        for c in contents[0]:
-            assert c.shape == (num_rows, embed_size)
-
-
-@pytest.mark.parametrize(
-    'embedding_cls_type, return_expected_type',
-    [
-        (EmbeddingClsType.SCIPY_COO, coo_matrix),
-        (EmbeddingClsType.SCIPY_CSR, csr_matrix),
-        (EmbeddingClsType.TORCH, torch.Tensor),
-        (EmbeddingClsType.TF, tf.SparseTensor),
-    ],
-)
-def test_all_sparse_embeddings(
-    docarray_with_scipy_sparse_embedding,
-    embedding_cls_type,
-    return_expected_type,
-):
-    (
-        all_embeddings,
-        doc_pts,
-    ) = docarray_with_scipy_sparse_embedding.get_all_sparse_embeddings(
-        embedding_cls_type=embedding_cls_type,
-    )
-    assert all_embeddings is not None
-    assert doc_pts is not None
-    assert len(doc_pts) == 3
-
-    if embedding_cls_type.is_scipy:
-        assert isinstance(all_embeddings, return_expected_type)
-        assert all_embeddings.shape == (3, 10)
-    if embedding_cls_type.is_torch:
-        assert isinstance(all_embeddings, return_expected_type)
-        assert all_embeddings.is_sparse
-        assert all_embeddings.shape[0] == 3
-        assert all_embeddings.shape[1] == 10
-    if embedding_cls_type.is_tf:
-        assert isinstance(all_embeddings, list)
-        assert isinstance(all_embeddings[0], return_expected_type)
-        assert len(all_embeddings) == 3
-        assert all_embeddings[0].shape[0] == 1
-        assert all_embeddings[0].shape[1] == 10
-=======
 def test_doc_array_from_generator():
     NUM_DOCS = 100
 
@@ -447,5 +203,4 @@
             yield Document()
 
     doc_array = DocumentArray(generate())
-    assert len(doc_array) == NUM_DOCS
->>>>>>> a86a7450
+    assert len(doc_array) == NUM_DOCS