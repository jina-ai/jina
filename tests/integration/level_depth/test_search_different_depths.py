import pytest

from jina.flow import Flow

from tests import validate_callback


# TODO(Deepankar): Gets stuck when `restful: True` - issues with `needs='gateway'`
@pytest.mark.parametrize('restful', [False])
def test_index_depth_0_search_depth_1(tmpdir, mocker, monkeypatch, restful):
    monkeypatch.setenv("RESTFUL", restful)
    monkeypatch.setenv("JINA_TEST_LEVEL_DEPTH_WORKSPACE", str(tmpdir))

    index_data = [
        'I am chunk 0 of doc 1, I am chunk 1 of doc 1, I am chunk 2 of doc 1',
        'I am chunk 0 of doc 2, I am chunk 1 of doc 2',
        'I am chunk 0 of doc 3, I am chunk 1 of doc 3, I am chunk 2 of doc 3, I am chunk 3 of doc 3',
    ]

    index_flow = Flow.load_config('flow-index.yml')
    with index_flow:
        index_flow.index(index_data)

    def validate_granularity_1(resp):
        assert len(resp.docs) == 3
        for doc in resp.docs:
            assert doc.granularity == 0
            assert len(doc.matches) == 3
            assert doc.matches[0].granularity == 0

        assert resp.docs[0].text == ' I am chunk 1 of doc 1,'
        assert (
                resp.docs[0].matches[0].text
                == 'I am chunk 0 of doc 1, I am chunk 1 of doc 1, I am chunk 2 of doc 1'
        )

        assert resp.docs[1].text == 'I am chunk 0 of doc 2,'
        assert (
                resp.docs[1].matches[0].text
                == 'I am chunk 0 of doc 2, I am chunk 1 of doc 2'
        )

        assert resp.docs[2].text == ' I am chunk 3 of doc 3'
        assert (
                resp.docs[2].matches[0].text
                == 'I am chunk 0 of doc 3, I am chunk 1 of doc 3, I am chunk 2 of doc 3, I am chunk 3 of doc 3'
        )

    search_data = [
        ' I am chunk 1 of doc 1,',
        'I am chunk 0 of doc 2,',
        ' I am chunk 3 of doc 3',
    ]

    mock = mocker.Mock()
    with Flow.load_config('flow-query.yml') as search_flow:
        search_flow.search(
<<<<<<< HEAD
            inputs=search_data,
            on_done=validate_granularity_1,
=======
            input_fn=search_data,
            on_done=mock,
>>>>>>> 651c1d43
            on_error=lambda r: print(r)

        )

    mock.assert_called_once()
    validate_callback(mock, validate_granularity_1)<|MERGE_RESOLUTION|>--- conflicted
+++ resolved
@@ -55,13 +55,8 @@
     mock = mocker.Mock()
     with Flow.load_config('flow-query.yml') as search_flow:
         search_flow.search(
-<<<<<<< HEAD
             inputs=search_data,
-            on_done=validate_granularity_1,
-=======
-            input_fn=search_data,
             on_done=mock,
->>>>>>> 651c1d43
             on_error=lambda r: print(r)
 
         )
