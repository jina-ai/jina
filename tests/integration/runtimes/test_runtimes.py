import asyncio
import json
import multiprocessing
import threading
import time
from collections import defaultdict

import pytest

from jina import Client, Document, Executor, requests
from jina.enums import PollingType
from jina.parsers import set_gateway_parser, set_pod_parser
from jina.serve.runtimes.asyncio import AsyncNewLoopRuntime
from jina.serve.runtimes.gateway.grpc import GRPCGatewayRuntime
from jina.serve.runtimes.gateway.http import HTTPGatewayRuntime
from jina.serve.runtimes.gateway.websocket import WebSocketGatewayRuntime
from jina.serve.runtimes.head import HeadRuntime
from jina.serve.runtimes.worker import WorkerRuntime


@pytest.mark.asyncio
# test gateway, head and worker runtime by creating them manually in the most simple configuration
async def test_runtimes_trivial_topology(port_generator):
    worker_port = port_generator()
    head_port = port_generator()
    port = port_generator()
    graph_description = '{"start-gateway": ["pod0"], "pod0": ["end-gateway"]}'
    pod_addresses = f'{{"pod0": ["0.0.0.0:{head_port}"]}}'

    # create a single worker runtime
    worker_process = multiprocessing.Process(
        target=_create_worker_runtime, args=(worker_port,)
    )
    worker_process.start()

    # create a single head runtime
    connection_list_dict = {'0': [f'127.0.0.1:{worker_port}']}

    head_process = multiprocessing.Process(
        target=_create_head_runtime, args=(head_port, connection_list_dict)
    )
    head_process.start()

    # create a single gateway runtime
    gateway_process = multiprocessing.Process(
        target=_create_gateway_runtime,
        args=(graph_description, pod_addresses, port),
    )
    gateway_process.start()

    await asyncio.sleep(1.0)

    AsyncNewLoopRuntime.wait_for_ready_or_shutdown(
        timeout=5.0,
        ctrl_address=f'0.0.0.0:{head_port}',
        ready_or_shutdown_event=multiprocessing.Event(),
    )

    AsyncNewLoopRuntime.wait_for_ready_or_shutdown(
        timeout=5.0,
        ctrl_address=f'0.0.0.0:{worker_port}',
        ready_or_shutdown_event=multiprocessing.Event(),
    )

    AsyncNewLoopRuntime.wait_for_ready_or_shutdown(
        timeout=5.0,
        ctrl_address=f'0.0.0.0:{port}',
        ready_or_shutdown_event=multiprocessing.Event(),
    )

    # send requests to the gateway
    c = Client(host='localhost', port=port, asyncio=True)
    responses = c.post('/', inputs=async_inputs, request_size=1, return_responses=True)
    response_list = []
    async for response in responses:
        response_list.append(response)

    # clean up runtimes
    gateway_process.terminate()
    head_process.terminate()
    worker_process.terminate()

    gateway_process.join()
    head_process.join()
    worker_process.join()

    assert len(response_list) == 20
    assert len(response_list[0].docs) == 1

    assert gateway_process.exitcode == 0
    assert head_process.exitcode == 0
    assert worker_process.exitcode == 0


@pytest.fixture
def complete_graph_dict():
    return {
        'start-gateway': ['pod0', 'pod4', 'pod6'],
        'pod0': ['pod1', 'pod2'],
        'pod1': ['end-gateway'],
        'pod2': ['pod3'],
        'pod4': ['pod5'],
        'merger': ['pod_last'],
        'pod5': ['merger'],
        'pod3': ['merger'],
        'pod6': [],  # hanging_pod
        'pod_last': ['end-gateway'],
    }


@pytest.mark.asyncio
@pytest.mark.parametrize('uses_before', [True, False])
@pytest.mark.parametrize('uses_after', [True, False])
# test gateway, head and worker runtime by creating them manually in a more Flow like topology with branching/merging
async def test_runtimes_flow_topology(
    complete_graph_dict, uses_before, uses_after, port_generator
):
    pods = [
        pod_name for pod_name in complete_graph_dict.keys() if 'gateway' not in pod_name
    ]
    runtime_processes = []
    pod_addresses = '{'
    for pod in pods:
        if uses_before:
            uses_before_port, uses_before_process = await _create_worker(
                pod, port_generator, type='uses_before'
            )
            AsyncNewLoopRuntime.wait_for_ready_or_shutdown(
                timeout=5.0,
                ready_or_shutdown_event=threading.Event(),
                ctrl_address=f'127.0.0.1:{uses_before_port}',
            )
            runtime_processes.append(uses_before_process)
        if uses_after:
            uses_after_port, uses_after_process = await _create_worker(
                pod, port_generator, type='uses_after'
            )
            AsyncNewLoopRuntime.wait_for_ready_or_shutdown(
                timeout=5.0,
                ready_or_shutdown_event=threading.Event(),
                ctrl_address=f'127.0.0.1:{uses_after_port}',
            )
            runtime_processes.append(uses_after_process)

        # create worker
        worker_port, worker_process = await _create_worker(pod, port_generator)
        AsyncNewLoopRuntime.wait_for_ready_or_shutdown(
            timeout=5.0,
            ready_or_shutdown_event=threading.Event(),
            ctrl_address=f'127.0.0.1:{worker_port}',
        )
        runtime_processes.append(worker_process)

        # create head
        head_port = port_generator()
        pod_addresses += f'"{pod}": ["0.0.0.0:{head_port}"],'
        connection_list_dict = {'0': [f'127.0.0.1:{worker_port}']}
        head_process = multiprocessing.Process(
            target=_create_head_runtime,
            args=(
                head_port,
                connection_list_dict,
                f'{pod}/head',
                'ANY',
                f'127.0.0.1:{uses_before_port}' if uses_before else None,
                f'127.0.0.1:{uses_after_port}' if uses_after else None,
            ),
        )
        runtime_processes.append(head_process)
        head_process.start()

        await asyncio.sleep(0.1)

    # remove last comma
    pod_addresses = pod_addresses[:-1]
    pod_addresses += '}'
    port = port_generator()

    # create a single gateway runtime
    gateway_process = multiprocessing.Process(
        target=_create_gateway_runtime,
        args=(json.dumps(complete_graph_dict), pod_addresses, port),
    )
    gateway_process.start()

    await asyncio.sleep(0.1)

    AsyncNewLoopRuntime.wait_for_ready_or_shutdown(
        timeout=5.0,
        ctrl_address=f'0.0.0.0:{port}',
        ready_or_shutdown_event=multiprocessing.Event(),
    )

    # send requests to the gateway
    c = Client(host='localhost', port=port, asyncio=True)
    responses = c.post('/', inputs=async_inputs, request_size=1, return_responses=True)
    response_list = []
    async for response in responses:
        response_list.append(response)

    # clean up runtimes
    gateway_process.terminate()
    for process in runtime_processes:
        process.terminate()

    gateway_process.join()
    for process in runtime_processes:
        process.join()

    assert len(response_list) == 20
    assert len(response_list[0].docs) == 1

    assert gateway_process.exitcode == 0
    for process in runtime_processes:
        assert process.exitcode == 0


@pytest.mark.asyncio
@pytest.mark.parametrize('polling', ['ALL', 'ANY'])
# test simple topology with shards
async def test_runtimes_shards(polling, port_generator):
    head_port = port_generator()
    port = port_generator()
    graph_description = '{"start-gateway": ["pod0"], "pod0": ["end-gateway"]}'
    pod_addresses = f'{{"pod0": ["0.0.0.0:{head_port}"]}}'

    # create the shards
    shard_processes = []
    worker_ports = []
    connection_list_dict = defaultdict(list)
    for i in range(10):
        # create worker
        worker_port = port_generator()
        # create a single worker runtime
        worker_process = multiprocessing.Process(
            target=_create_worker_runtime, args=(worker_port, f'pod0/shard/{i}')
        )
        shard_processes.append(worker_process)
        worker_process.start()

        await asyncio.sleep(0.1)
        worker_ports.append(worker_port)
        connection_list_dict[i].append(f'127.0.0.1:{worker_port}')

    # create a single head runtime
    head_process = multiprocessing.Process(
        target=_create_head_runtime,
        args=(head_port, connection_list_dict, 'head', polling),
    )
    head_process.start()

    # create a single gateway runtime
    gateway_process = multiprocessing.Process(
        target=_create_gateway_runtime,
        args=(graph_description, pod_addresses, port),
    )
    gateway_process.start()

    await asyncio.sleep(1.0)

    AsyncNewLoopRuntime.wait_for_ready_or_shutdown(
        timeout=5.0,
        ctrl_address=f'0.0.0.0:{port}',
        ready_or_shutdown_event=multiprocessing.Event(),
    )

    c = Client(host='localhost', port=port, asyncio=True)
    responses = c.post('/', inputs=async_inputs, request_size=1, return_responses=True)
    response_list = []
    async for response in responses:
        response_list.append(response)

    # clean up runtimes
    gateway_process.terminate()
    head_process.terminate()
    for shard_process in shard_processes:
        shard_process.terminate()

    gateway_process.join()
    head_process.join()
    for shard_process in shard_processes:
        shard_process.join()

    assert len(response_list) == 20
    assert len(response_list[0].docs) == 1 if polling == 'ANY' else len(shard_processes)

    assert gateway_process.exitcode == 0
    assert head_process.exitcode == 0
    for shard_process in shard_processes:
        assert shard_process.exitcode == 0


@pytest.mark.asyncio
# test simple topology with replicas
async def test_runtimes_replicas(port_generator):
    head_port = port_generator()
    port = port_generator()
    graph_description = '{"start-gateway": ["pod0"], "pod0": ["end-gateway"]}'
    pod_addresses = f'{{"pod0": ["0.0.0.0:{head_port}"]}}'

    # create the shards
    replica_processes = []
    worker_ports = []
    connection_list_dict = defaultdict(list)
    for i in range(10):
        # create worker
        worker_port = port_generator()
        # create a single worker runtime
        worker_process = multiprocessing.Process(
            target=_create_worker_runtime, args=(worker_port, f'pod0/{i}')
        )
        replica_processes.append(worker_process)
        worker_process.start()

        await asyncio.sleep(0.1)
        worker_ports.append(worker_port)
        connection_list_dict[0].append(f'127.0.0.1:{worker_port}')

    # create a single head runtime
    head_process = multiprocessing.Process(
        target=_create_head_runtime, args=(head_port, connection_list_dict, 'head')
    )
    head_process.start()

    # create a single gateway runtime
    gateway_process = multiprocessing.Process(
        target=_create_gateway_runtime,
        args=(graph_description, pod_addresses, port),
    )
    gateway_process.start()

    await asyncio.sleep(1.0)

    AsyncNewLoopRuntime.wait_for_ready_or_shutdown(
        timeout=5.0,
        ctrl_address=f'0.0.0.0:{port}',
        ready_or_shutdown_event=multiprocessing.Event(),
    )

    c = Client(host='localhost', port=port, asyncio=True)
    responses = c.post('/', inputs=async_inputs, request_size=1, return_responses=True)
    response_list = []
    async for response in responses:
        response_list.append(response)

    # clean up runtimes
    gateway_process.terminate()
    head_process.terminate()
    for replica_process in replica_processes:
        replica_process.terminate()

    gateway_process.join()
    head_process.join()
    for replica_process in replica_processes:
        replica_process.join()

    assert len(response_list) == 20
    assert len(response_list[0].docs) == 1

    assert gateway_process.exitcode == 0
    assert head_process.exitcode == 0
    for replica_process in replica_processes:
        assert replica_process.exitcode == 0


@pytest.mark.asyncio
async def test_runtimes_with_executor(port_generator):
    graph_description = '{"start-gateway": ["pod0"], "pod0": ["end-gateway"]}'
    runtime_processes = []

    uses_before_port, uses_before_process = await _create_worker(
        'pod0', port_generator, type='uses_before', executor='NameChangeExecutor'
    )
    runtime_processes.append(uses_before_process)

    uses_after_port, uses_after_process = await _create_worker(
        'pod0', port_generator, type='uses_after', executor='NameChangeExecutor'
    )
    runtime_processes.append(uses_after_process)

    # create head
    head_port = port_generator()
    pod_addresses = f'{{"pod0": ["0.0.0.0:{head_port}"]}}'

    # create some shards
    connection_list_dict = defaultdict(list)
    worker_ports = []
    for i in range(10):
        # create worker
        worker_port, worker_process = await _create_worker(
            'pod0', port_generator, type=f'shards/{i}', executor='NameChangeExecutor'
        )
        runtime_processes.append(worker_process)
        await asyncio.sleep(0.1)
        worker_ports.append(worker_port)
        connection_list_dict[i].append(f'127.0.0.1:{worker_port}')

    head_process = multiprocessing.Process(
        target=_create_head_runtime,
        args=(
            head_port,
            connection_list_dict,
            f'pod0/head',
            'ALL',
            f'127.0.0.1:{uses_before_port}',
            f'127.0.0.1:{uses_after_port}',
        ),
    )
    runtime_processes.append(head_process)
    head_process.start()

    # create a single gateway runtime
    port = port_generator()
    gateway_process = multiprocessing.Process(
        target=_create_gateway_runtime,
        args=(graph_description, pod_addresses, port),
    )
    gateway_process.start()
    runtime_processes.append(gateway_process)

    await asyncio.sleep(1.0)

    AsyncNewLoopRuntime.wait_for_ready_or_shutdown(
        timeout=5.0,
        ctrl_address=f'0.0.0.0:{port}',
        ready_or_shutdown_event=multiprocessing.Event(),
    )

    c = Client(host='localhost', port=port, asyncio=True)
    responses = c.post('/', inputs=async_inputs, request_size=1, return_responses=True)
    response_list = []
    async for response in responses:
        response_list.append(response.docs)

    # clean up runtimes
    for process in runtime_processes:
        process.terminate()

    for process in runtime_processes:
        process.join()

    assert len(response_list) == 20
    assert (
        len(response_list[0]) == (1 + 1 + 1) * 10 + 1
    )  # 1 starting doc + 1 uses_before + every exec adds 1 * 10 shards + 1 doc uses_after

    doc_texts = [doc.text for doc in response_list[0]]
    assert doc_texts.count('client0-Request') == 10
    assert doc_texts.count('pod0/uses_before') == 10
    assert doc_texts.count('pod0/uses_after') == 1
    for i in range(10):
        assert doc_texts.count(f'pod0/shards/{i}') == 1


@pytest.mark.asyncio
async def test_runtimes_gateway_worker_direct_connection(port_generator):
    worker_port = port_generator()
    port = port_generator()
    graph_description = '{"start-gateway": ["pod0"], "pod0": ["end-gateway"]}'
    pod_addresses = f'{{"pod0": ["0.0.0.0:{worker_port}"]}}'

    # create the shards
    worker_process = multiprocessing.Process(
        target=_create_worker_runtime, args=(worker_port, f'pod0')
    )
    worker_process.start()

    await asyncio.sleep(0.1)
    # create a single gateway runtime
    gateway_process = multiprocessing.Process(
        target=_create_gateway_runtime,
        args=(graph_description, pod_addresses, port),
    )
    gateway_process.start()

    await asyncio.sleep(1.0)

    AsyncNewLoopRuntime.wait_for_ready_or_shutdown(
        timeout=5.0,
        ctrl_address=f'0.0.0.0:{port}',
        ready_or_shutdown_event=multiprocessing.Event(),
    )

    c = Client(host='localhost', port=port, asyncio=True)
    responses = c.post('/', inputs=async_inputs, request_size=1, return_responses=True)
    response_list = []
    async for response in responses:
        response_list.append(response)

    # clean up runtimes
    gateway_process.terminate()
    worker_process.terminate()
    gateway_process.join()
    worker_process.join()

    assert len(response_list) == 20
    assert len(response_list[0].docs) == 1
    assert gateway_process.exitcode == 0
    assert worker_process.exitcode == 0


@pytest.mark.asyncio
async def test_runtimes_with_replicas_advance_faster(port_generator):
    head_port = port_generator()
    port = port_generator()
    graph_description = '{"start-gateway": ["pod0"], "pod0": ["end-gateway"]}'
    pod_addresses = f'{{"pod0": ["0.0.0.0:{head_port}"]}}'

    # create the shards
    replica_processes = []
    worker_ports = []
    connection_list_dict = defaultdict(list)
    for i in range(10):
        # create worker
        worker_port = port_generator()
        # create a single worker runtime
        worker_process = multiprocessing.Process(
            target=_create_worker_runtime,
            args=(worker_port, f'pod0/{i}', 'FastSlowExecutor'),
        )
        replica_processes.append(worker_process)
        worker_process.start()

        await asyncio.sleep(0.1)
        worker_ports.append(worker_port)
        connection_list_dict[i].append(f'127.0.0.1:{worker_port}')

    # create a single head runtime
    head_process = multiprocessing.Process(
        target=_create_head_runtime, args=(head_port, connection_list_dict, 'head')
    )
    head_process.start()

    # create a single gateway runtime
    gateway_process = multiprocessing.Process(
        target=_create_gateway_runtime,
        args=(graph_description, pod_addresses, port),
    )
    gateway_process.start()

    await asyncio.sleep(1.0)

    AsyncNewLoopRuntime.wait_for_ready_or_shutdown(
        timeout=5.0,
        ctrl_address=f'0.0.0.0:{port}',
        ready_or_shutdown_event=multiprocessing.Event(),
    )

    c = Client(host='localhost', port=port, asyncio=True)
    input_docs = [Document(text='slow'), Document(text='fast')]
    responses = c.post('/', inputs=input_docs, request_size=1, return_responses=True)
    response_list = []
    async for response in responses:
        response_list.append(response)

    # clean up runtimes
    gateway_process.terminate()
    head_process.terminate()
    for replica_process in replica_processes:
        replica_process.terminate()

    gateway_process.join()
    head_process.join()
    for replica_process in replica_processes:
        replica_process.join()

    assert len(response_list) == 2
    for response in response_list:
        assert len(response.docs) == 1

    assert response_list[0].docs[0].text == 'fast'
    assert response_list[1].docs[0].text == 'slow'

    assert gateway_process.exitcode == 0
    assert head_process.exitcode == 0
    for replica_process in replica_processes:
        assert replica_process.exitcode == 0


@pytest.mark.asyncio
# test gateway to gateway communication
# this mimics using an external executor, fronted by a gateway
async def test_runtimes_gateway_to_gateway(port_generator):
    worker_port = port_generator()
    external_gateway_port = port_generator()
    port = port_generator()
    graph_description = '{"start-gateway": ["pod0"], "pod0": ["end-gateway"]}'
    pod_addresses = f'{{"pod0": ["0.0.0.0:{external_gateway_port}"]}}'
    worker_addresses = f'{{"pod0": ["0.0.0.0:{worker_port}"]}}'

    # create a single worker runtime
    worker_process = multiprocessing.Process(
        target=_create_worker_runtime, args=(worker_port,)
    )
    worker_process.start()

    # create the "external" gateway runtime
    external_gateway_process = multiprocessing.Process(
        target=_create_gateway_runtime,
        args=(graph_description, worker_addresses, external_gateway_port),
    )
    external_gateway_process.start()

    # create a single gateway runtime
    gateway_process = multiprocessing.Process(
        target=_create_gateway_runtime,
        args=(graph_description, pod_addresses, port),
    )
    gateway_process.start()

    await asyncio.sleep(1.0)

    AsyncNewLoopRuntime.wait_for_ready_or_shutdown(
        timeout=5.0,
        ctrl_address=f'0.0.0.0:{external_gateway_port}',
        ready_or_shutdown_event=multiprocessing.Event(),
    )

    AsyncNewLoopRuntime.wait_for_ready_or_shutdown(
        timeout=5.0,
        ctrl_address=f'0.0.0.0:{worker_port}',
        ready_or_shutdown_event=multiprocessing.Event(),
    )

    AsyncNewLoopRuntime.wait_for_ready_or_shutdown(
        timeout=5.0,
        ctrl_address=f'0.0.0.0:{port}',
        ready_or_shutdown_event=multiprocessing.Event(),
    )

    # send requests to the gateway
    c = Client(host='localhost', port=port, asyncio=True)
    responses = c.post('/', inputs=async_inputs, request_size=1, return_responses=True)
    response_list = []
    async for response in responses:
        response_list.append(response)

    # clean up runtimes
    gateway_process.terminate()
    external_gateway_process.terminate()
    worker_process.terminate()

    gateway_process.join()
    external_gateway_process.join()
    worker_process.join()

    assert len(response_list) == 20
    assert len(response_list[0].docs) == 1

    assert gateway_process.exitcode == 0
    assert external_gateway_process.exitcode == 0
    assert worker_process.exitcode == 0


class NameChangeExecutor(Executor):
    def __init__(self, runtime_args, *args, **kwargs):
        super().__init__(*args, **kwargs)
        self.name = runtime_args['name']

    @requests
    def foo(self, docs, **kwargs):
        docs.append(Document(text=self.name))
        return docs


class FastSlowExecutor(Executor):
    @requests
    def foo(self, docs, **kwargs):
        for doc in docs:
            if doc.text == 'slow':
                time.sleep(1.0)


async def _create_worker(pod, port_generator, type='worker', executor=None):
    worker_port = port_generator()
    worker_process = multiprocessing.Process(
        target=_create_worker_runtime, args=(worker_port, f'{pod}/{type}', executor)
    )
    worker_process.start()
    return worker_port, worker_process


def _create_worker_runtime(port, name='', executor=None):
    args = set_pod_parser().parse_args([])
    args.port = port
    args.name = name
    if executor:
        args.uses = executor
    with WorkerRuntime(args) as runtime:
        runtime.run_forever()


def _create_head_runtime(
<<<<<<< HEAD
    port, name='', polling='ANY', uses_before=None, uses_after=None, retries=-1
=======
    port,
    connection_list_dict,
    name='',
    polling='ANY',
    uses_before=None,
    uses_after=None,
>>>>>>> 60fdfc13
):
    args = set_pod_parser().parse_args([])
    args.port = port
    args.name = name
    args.retries = retries
    args.polling = PollingType.ANY if polling == 'ANY' else PollingType.ALL
    if uses_before:
        args.uses_before_address = uses_before
    if uses_after:
        args.uses_after_address = uses_after
    args.connection_list = json.dumps(connection_list_dict)

    with HeadRuntime(args) as runtime:
        runtime.run_forever()


def _create_gateway_runtime(
    graph_description, pod_addresses, port, protocol='grpc', retries=-1
):
    if protocol == 'http':
        gateway_runtime = HTTPGatewayRuntime
    elif protocol == 'websocket':
        gateway_runtime = WebSocketGatewayRuntime
    else:
        gateway_runtime = GRPCGatewayRuntime
    with gateway_runtime(
        set_gateway_parser().parse_args(
            [
                '--graph-description',
                graph_description,
                '--deployments-addresses',
                pod_addresses,
                '--port',
                str(port),
                '--retries',
                str(retries),
            ]
        )
    ) as runtime:
        runtime.run_forever()


async def async_inputs():
    for _ in range(20):
        yield Document(text='client0-Request')<|MERGE_RESOLUTION|>--- conflicted
+++ resolved
@@ -691,16 +691,13 @@
 
 
 def _create_head_runtime(
-<<<<<<< HEAD
-    port, name='', polling='ANY', uses_before=None, uses_after=None, retries=-1
-=======
     port,
     connection_list_dict,
     name='',
     polling='ANY',
     uses_before=None,
     uses_after=None,
->>>>>>> 60fdfc13
+    retries=-1,
 ):
     args = set_pod_parser().parse_args([])
     args.port = port
