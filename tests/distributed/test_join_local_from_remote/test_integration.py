import os

import pytest

from ..helpers import create_flow_2, assert_request
from jina import Client, Document
from jina.parsers import set_client_cli_parser
from tests import validate_callback

cur_dir = os.path.dirname(os.path.abspath(__file__))
compose_yml = os.path.join(cur_dir, 'docker-compose.yml')
flow_yaml = os.path.join(cur_dir, 'flow.yml')
pod_dir = os.path.join(cur_dir, 'pods')


@pytest.fixture
def doc_to_index():
    doc = Document()
    doc.text = 'test'
    return doc


@pytest.fixture
def client():
    args = set_client_cli_parser().parse_args(
        ['--host', 'localhost', '--port-expose', '45678'])

    return Client(args)


@pytest.mark.timeout(360)
@pytest.mark.parametrize('docker_compose', [compose_yml], indirect=['docker_compose'])
def test_flow(docker_compose, doc_to_index, client, mocker):

    def validate_resp(resp):
        assert len(resp.search.docs) == 1
        assert resp.search.docs[0].text == 'test'

    mock = mocker.Mock()
    flow_id = create_flow_2(flow_yaml=flow_yaml)

<<<<<<< HEAD
    client.search(inputs=[doc_to_index], on_done=validate_resp)
=======
    client.search(input_fn=[doc_to_index], on_done=mock)
>>>>>>> 651c1d43

    assert_request(method='get',
                   url=f'http://localhost:8000/flows/{flow_id}')

    assert_request(method='delete',
                   url=f'http://localhost:8000/flows/{flow_id}',
                   payload={'workspace': False})

    mock.assert_called_once()
    validate_callback(mock, validate_resp)<|MERGE_RESOLUTION|>--- conflicted
+++ resolved
@@ -39,11 +39,7 @@
     mock = mocker.Mock()
     flow_id = create_flow_2(flow_yaml=flow_yaml)
 
-<<<<<<< HEAD
-    client.search(inputs=[doc_to_index], on_done=validate_resp)
-=======
-    client.search(input_fn=[doc_to_index], on_done=mock)
->>>>>>> 651c1d43
+    client.search(inputs=[doc_to_index], on_done=mock)
 
     assert_request(method='get',
                    url=f'http://localhost:8000/flows/{flow_id}')
