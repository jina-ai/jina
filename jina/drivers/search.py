--- conflicted
+++ resolved
@@ -124,17 +124,10 @@
         for doc, topks, scores in zip(doc_pts, idx, dist):
 
             topk_embed = fill_fn(topks) if (self._fill_embedding and fill_fn) else [None] * len(topks)
-<<<<<<< HEAD
-            for match_hash, score, vec in zip(topks, scores, topk_embed):
-                m = Document(id=int(match_hash))
+            for numpy_match_id, score, vec in zip(topks, scores, topk_embed):
+                m = Document(id=int(numpy_match_id))
                 m.score = NamedScore(op_name=op_name,
                                      value=score)
-=======
-            for numpy_match_id, score, vec in zip(topks, scores, topk_embed):
-                m = Document(id=int(numpy_match_id))
-                m.score.value = score
-                m.score.op_name = op_name
->>>>>>> b91f1b74
                 r = doc.matches.append(m)
                 if vec is not None:
                     r.embedding = vec