import asyncio
import copy
import json
import os
import re
import subprocess
import threading
import time
from argparse import Namespace
from collections import defaultdict
from itertools import cycle
from typing import TYPE_CHECKING, Dict, List, Optional, Set, Type, Union, overload

from hubble.executor.helper import replace_secret_of_hub_uri
from hubble.executor.hubio import HubIO
from rich import print
from rich.panel import Panel

from jina.clients import Client
from jina.clients.mixin import PostMixin
from jina.constants import (
    __default_executor__,
    __default_host__,
    __docker_host__,
    __windows__,
)
<<<<<<< HEAD
from jina.enums import DeploymentRoleType, PodRoleType, PollingType
from jina.helper import ArgNamespace, parse_host_scheme, random_port
=======
from jina.enums import DeploymentRoleType, GatewayProtocolType, PodRoleType, PollingType
from jina.helper import (
    ArgNamespace,
    parse_host_scheme,
    random_port,
    send_telemetry_event,
)
>>>>>>> 37dfdc41
from jina.importer import ImportExtensions
from jina.logging.logger import JinaLogger
from jina.orchestrate.deployments.install_requirements_helper import (
    _get_package_path_from_uses,
    install_package_dependencies,
)
from jina.orchestrate.orchestrator import BaseOrchestrator
from jina.orchestrate.pods.factory import PodFactory
from jina.parsers import set_deployment_parser, set_gateway_parser
from jina.parsers.helper import _update_gateway_args
from jina.serve.networking import GrpcConnectionPool
from jina.serve.networking.utils import host_is_local, in_docker

WRAPPED_SLICE_BASE = r'\[[-\d:]+\]'

if TYPE_CHECKING:
    import multiprocessing

    from jina.clients.base import BaseClient
    from jina.serve.executors import BaseExecutor


class Deployment(PostMixin, BaseOrchestrator):
    """A Deployment is an immutable set of pods, which run in replicas. They share the same input and output socket.
    Internally, the pods can run with the process/thread backend. They can be also run in their own containers
    :param args: arguments parsed from the CLI
    :param needs: deployments names of preceding deployments, the output of these deployments are going into the input of this deployment
    """

    class _ReplicaSet:
        def __init__(
            self,
            deployment_args: Namespace,
            args: List[Namespace],
            head_pod,
        ):
            self.deployment_args = copy.copy(deployment_args)
            self.args = args
            self.shard_id = args[0].shard_id
            self._pods = []
            self.head_pod = head_pod

        @property
        def is_ready(self):
            return all(p.is_ready.is_set() for p in self._pods)

        def clear_pods(self):
            self._pods.clear()

        @property
        def num_pods(self):
            return len(self._pods)

        def join(self):
            for pod in self._pods:
                pod.join()

        def wait_start_success(self):
            for pod in self._pods:
                pod.wait_start_success()

        async def async_wait_start_success(self):
            await asyncio.gather(
                *[pod.async_wait_start_success() for pod in self._pods]
            )

        def __enter__(self):
            for _args in self.args:
                if getattr(self.deployment_args, 'noblock_on_start', False):
                    _args.noblock_on_start = True
                self._pods.append(PodFactory.build_pod(_args).start())
            return self

        def __exit__(self, exc_type, exc_val, exc_tb):
            closing_exception = None
            for pod in self._pods:
                try:
                    pod.close()
                except Exception as exc:
                    if closing_exception is None:
                        closing_exception = exc
            if exc_val is None and closing_exception is not None:
                raise closing_exception

    # overload_inject_start_deployment
    @overload
    def __init__(
        self,
        *,
        compression: Optional[str] = None,
        connection_list: Optional[str] = None,
        disable_auto_volume: Optional[bool] = False,
        docker_kwargs: Optional[dict] = None,
        entrypoint: Optional[str] = None,
        env: Optional[dict] = None,
        env_from_secret: Optional[dict] = None,
        exit_on_exceptions: Optional[List[str]] = [],
        external: Optional[bool] = False,
        floating: Optional[bool] = False,
        force_update: Optional[bool] = False,
        gpus: Optional[str] = None,
        grpc_metadata: Optional[dict] = None,
        grpc_server_options: Optional[dict] = None,
        host: Optional[List[str]] = ['0.0.0.0'],
        install_requirements: Optional[bool] = False,
        log_config: Optional[str] = None,
        metrics: Optional[bool] = False,
        metrics_exporter_host: Optional[str] = None,
        metrics_exporter_port: Optional[int] = None,
        monitoring: Optional[bool] = False,
        name: Optional[str] = 'executor',
        native: Optional[bool] = False,
        no_reduce: Optional[bool] = False,
        output_array_type: Optional[str] = None,
        polling: Optional[str] = 'ANY',
        port: Optional[int] = None,
        port_monitoring: Optional[int] = None,
        prefer_platform: Optional[str] = None,
        py_modules: Optional[List[str]] = None,
        quiet: Optional[bool] = False,
        quiet_error: Optional[bool] = False,
        reload: Optional[bool] = False,
        replicas: Optional[int] = 1,
        retries: Optional[int] = -1,
        runtime_cls: Optional[str] = 'WorkerRuntime',
        shards: Optional[int] = 1,
        timeout_ctrl: Optional[int] = 60,
        timeout_ready: Optional[int] = 600000,
        timeout_send: Optional[int] = None,
        tls: Optional[bool] = False,
        traces_exporter_host: Optional[str] = None,
        traces_exporter_port: Optional[int] = None,
        tracing: Optional[bool] = False,
        uses: Optional[Union[str, Type['BaseExecutor'], dict]] = 'BaseExecutor',
        uses_after: Optional[Union[str, Type['BaseExecutor'], dict]] = None,
        uses_after_address: Optional[str] = None,
        uses_before: Optional[Union[str, Type['BaseExecutor'], dict]] = None,
        uses_before_address: Optional[str] = None,
        uses_dynamic_batching: Optional[dict] = None,
        uses_metas: Optional[dict] = None,
        uses_requests: Optional[dict] = None,
        uses_with: Optional[dict] = None,
        volumes: Optional[List[str]] = None,
        when: Optional[dict] = None,
        workspace: Optional[str] = None,
        **kwargs,
    ):
        """Create a Deployment to serve or deploy and Executor or Gateway

        :param compression: The compression mechanism used when sending requests from the Head to the WorkerRuntimes. For more details, check https://grpc.github.io/grpc/python/grpc.html#compression.
        :param connection_list: dictionary JSON with a list of connections to configure
        :param disable_auto_volume: Do not automatically mount a volume for dockerized Executors.
        :param docker_kwargs: Dictionary of kwargs arguments that will be passed to Docker SDK when starting the docker '
          container.

          More details can be found in the Docker SDK docs:  https://docker-py.readthedocs.io/en/stable/
        :param entrypoint: The entrypoint command overrides the ENTRYPOINT in Docker image. when not set then the Docker image ENTRYPOINT takes effective.
        :param env: The map of environment variables that are available inside runtime
        :param env_from_secret: The map of environment variables that are read from kubernetes cluster secrets
        :param exit_on_exceptions: List of exceptions that will cause the Executor to shut down.
        :param external: The Deployment will be considered an external Deployment that has been started independently from the Flow.This Deployment will not be context managed by the Flow.
        :param floating: If set, the current Pod/Deployment can not be further chained, and the next `.add()` will chain after the last Pod/Deployment not this current one.
        :param force_update: If set, always pull the latest Hub Executor bundle even it exists on local
        :param gpus: This argument allows dockerized Jina Executors to discover local gpu devices.

              Note,
              - To access all gpus, use `--gpus all`.
              - To access multiple gpus, e.g. make use of 2 gpus, use `--gpus 2`.
              - To access specified gpus based on device id, use `--gpus device=[YOUR-GPU-DEVICE-ID]`
              - To access specified gpus based on multiple device id, use `--gpus device=[YOUR-GPU-DEVICE-ID1],device=[YOUR-GPU-DEVICE-ID2]`
              - To specify more parameters, use `--gpus device=[YOUR-GPU-DEVICE-ID],runtime=nvidia,capabilities=display
        :param grpc_metadata: The metadata to be passed to the gRPC request.
        :param grpc_server_options: Dictionary of kwargs arguments that will be passed to the grpc server as options when starting the server, example : {'grpc.max_send_message_length': -1}
        :param host: The host of the Gateway, which the client should connect to, by default it is 0.0.0.0. In the case of an external Executor (`--external` or `external=True`) this can be a list of hosts.  Then, every resulting address will be considered as one replica of the Executor.
        :param install_requirements: If set, try to install `requirements.txt` from the local Executor if exists in the Executor folder. If using Hub, install `requirements.txt` in the Hub Executor bundle to local.
        :param log_config: The config name or the absolute path to the YAML config file of the logger used in this object.
        :param metrics: If set, the sdk implementation of the OpenTelemetry metrics will be available for default monitoring and custom measurements. Otherwise a no-op implementation will be provided.
        :param metrics_exporter_host: If tracing is enabled, this hostname will be used to configure the metrics exporter agent.
        :param metrics_exporter_port: If tracing is enabled, this port will be used to configure the metrics exporter agent.
        :param monitoring: If set, spawn an http server with a prometheus endpoint to expose metrics
        :param name: The name of this object.

              This will be used in the following places:
              - how you refer to this object in Python/YAML/CLI
              - visualization
              - log message header
              - ...

              When not given, then the default naming strategy will apply.
        :param native: If set, only native Executors is allowed, and the Executor is always run inside WorkerRuntime.
        :param no_reduce: Disable the built-in reduction mechanism. Set this if the reduction is to be handled by the Executor itself by operating on a `docs_matrix` or `docs_map`
        :param output_array_type: The type of array `tensor` and `embedding` will be serialized to.

          Supports the same types as `docarray.to_protobuf(.., ndarray_type=...)`, which can be found
          `here <https://docarray.jina.ai/fundamentals/document/serialization/#from-to-protobuf>`.
          Defaults to retaining whatever type is returned by the Executor.
        :param polling: The polling strategy of the Deployment and its endpoints (when `shards>1`).
              Can be defined for all endpoints of a Deployment or by endpoint.
              Define per Deployment:
              - ANY: only one (whoever is idle) Pod polls the message
              - ALL: all Pods poll the message (like a broadcast)
              Define per Endpoint:
              JSON dict, {endpoint: PollingType}
              {'/custom': 'ALL', '/search': 'ANY', '*': 'ANY'}
        :param port: The port for input data to bind to, default is a random port between [49152, 65535]. In the case of an external Executor (`--external` or `external=True`) this can be a list of ports. Then, every resulting address will be considered as one replica of the Executor.
        :param port_monitoring: The port on which the prometheus server is exposed, default is a random port between [49152, 65535]
        :param prefer_platform: The preferred target Docker platform. (e.g. "linux/amd64", "linux/arm64")
        :param py_modules: The customized python modules need to be imported before loading the executor

          Note that the recommended way is to only import a single module - a simple python file, if your
          executor can be defined in a single file, or an ``__init__.py`` file if you have multiple files,
          which should be structured as a python package. For more details, please see the
          `Executor cookbook <https://docs.jina.ai/concepts/executor/executor-files/>`__
        :param quiet: If set, then no log will be emitted from this object.
        :param quiet_error: If set, then exception stack information will not be added to the log
        :param reload: If set, the Executor will restart while serving if YAML configuration source or Executor modules are changed. If YAML configuration is changed, the whole deployment is reloaded and new processes will be restarted. If only Python modules of the Executor have changed, they will be reloaded to the interpreter without restarting process.
        :param replicas: The number of replicas in the deployment
        :param retries: Number of retries per gRPC call. If <0 it defaults to max(3, num_replicas)
        :param runtime_cls: The runtime class to run inside the Pod
        :param shards: The number of shards in the deployment running at the same time. For more details check https://docs.jina.ai/concepts/flow/create-flow/#complex-flow-topologies
        :param timeout_ctrl: The timeout in milliseconds of the control request, -1 for waiting forever
        :param timeout_ready: The timeout in milliseconds of a Pod waits for the runtime to be ready, -1 for waiting forever
        :param timeout_send: The timeout in milliseconds used when sending data requests to Executors, -1 means no timeout, disabled by default
        :param tls: If set, connect to deployment using tls encryption
        :param traces_exporter_host: If tracing is enabled, this hostname will be used to configure the trace exporter agent.
        :param traces_exporter_port: If tracing is enabled, this port will be used to configure the trace exporter agent.
        :param tracing: If set, the sdk implementation of the OpenTelemetry tracer will be available and will be enabled for automatic tracing of requests and customer span creation. Otherwise a no-op implementation will be provided.
        :param uses: The config of the executor, it could be one of the followings:
                  * the string literal of an Executor class name
                  * an Executor YAML file (.yml, .yaml, .jaml)
                  * a Jina Hub Executor (must start with `jinahub://` or `jinahub+docker://`)
                  * a docker image (must start with `docker://`)
                  * the string literal of a YAML config (must start with `!` or `jtype: `)
                  * the string literal of a JSON config

                  When use it under Python, one can use the following values additionally:
                  - a Python dict that represents the config
                  - a text file stream has `.read()` interface
        :param uses_after: The executor attached after the Pods described by --uses, typically used for receiving from all shards, accepted type follows `--uses`. This argument only applies for sharded Deployments (shards > 1).
        :param uses_after_address: The address of the uses-before runtime
        :param uses_before: The executor attached before the Pods described by --uses, typically before sending to all shards, accepted type follows `--uses`. This argument only applies for sharded Deployments (shards > 1).
        :param uses_before_address: The address of the uses-before runtime
        :param uses_dynamic_batching: Dictionary of keyword arguments that will override the `dynamic_batching` configuration in `uses`
        :param uses_metas: Dictionary of keyword arguments that will override the `metas` configuration in `uses`
        :param uses_requests: Dictionary of keyword arguments that will override the `requests` configuration in `uses`
        :param uses_with: Dictionary of keyword arguments that will override the `with` configuration in `uses`
        :param volumes: The path on the host to be mounted inside the container.

          Note,
          - If separated by `:`, then the first part will be considered as the local host path and the second part is the path in the container system.
          - If no split provided, then the basename of that directory will be mounted into container's root path, e.g. `--volumes="/user/test/my-workspace"` will be mounted into `/my-workspace` inside the container.
          - All volumes are mounted with read-write mode.
        :param when: The condition that the documents need to fulfill before reaching the Executor.The condition can be defined in the form of a `DocArray query condition <https://docarray.jina.ai/fundamentals/documentarray/find/#query-by-conditions>`
        :param workspace: The working directory for any IO operations in this object. If not set, then derive from its parent `workspace`.

        .. # noqa: DAR202
        .. # noqa: DAR101
        .. # noqa: DAR003
        """

    # overload_inject_end_deployment

    def __init__(
        self,
        args: Union['Namespace', Dict, None] = None,
        needs: Optional[Set[str]] = None,
        include_gateway: bool = True,
        **kwargs,
    ):
        super().__init__()
        self._gateway_kwargs = {}
        self._include_gateway = include_gateway
        if self._include_gateway:
            # arguments exclusive to the gateway
            for field in ['port']:
                if field in kwargs:
                    self._gateway_kwargs[field] = kwargs.pop(field)

            # arguments common to both gateway and the Executor
            for field in ['host', 'log_config']:
                if field in kwargs:
                    self._gateway_kwargs[field] = kwargs[field]

        parser = set_deployment_parser()
        if args is None:
            args = ArgNamespace.kwargs2namespace(kwargs, parser, True)
        self.args = args
        log_config = kwargs.get('log_config')
        if log_config:
            self.args.log_config = log_config
        self.args.polling = (
            args.polling if hasattr(args, 'polling') else PollingType.ANY
        )
        # polling only works for shards, if there are none, polling will be ignored
        if getattr(args, 'shards', 1) == 1:
            self.args.polling = PollingType.ANY
        self.needs = (
            needs or set()
        )  #: used in the :class:`jina.flow.Flow` to build the graph

        # parse addresses for distributed replicas
        (
            self.ext_repl_hosts,
            self.ext_repl_ports,
            self.ext_repl_schemes,
            self.ext_repl_tls,
        ) = ([], [], [], [])
        if self.args.pod_role != PodRoleType.GATEWAY:
            self._parse_external_replica_hosts_and_ports()
            self._parse_addresses_into_host_and_port()
        if len(self.ext_repl_ports) > 1:
            if self.args.replicas != 1 and self.args.replicas != len(
                self.ext_repl_ports
            ):
                raise ValueError(
                    f'Number of hosts ({len(self.args.host)}) does not match the number of replicas ({self.args.replicas})'
                )
            else:
                self.args.replicas = len(self.ext_repl_ports)

        self.uses_before_pod = None
        self.uses_after_pod = None
        self.head_pod = None
        self.gateway_pod = None
        self.shards = {}
        self._update_port_monitoring_args()
        self.update_pod_args()

        if self._include_gateway:
            gateway_parser = set_gateway_parser()
            args = ArgNamespace.kwargs2namespace(
                self._gateway_kwargs, gateway_parser, True
            )

            args.deployments_addresses = f'{{"executor": ["0.0.0.0:{self.port}"]}}'
            args.graph_description = (
                '{"start-gateway": ["executor"], "executor": ["end-gateway"]}'
            )
            self.pod_args['gateway'] = args
        else:
            self.pod_args['gateway'] = None

        self._sandbox_deployed = False

        self.logger = JinaLogger(self.__class__.__name__, **vars(self.args))

    def __exit__(self, exc_type, exc_val, exc_tb) -> None:
        super().__exit__(exc_type, exc_val, exc_tb)
        self.join()
        if self._include_gateway:
            self._stop_time = time.time()
            send_telemetry_event(
                event='stop',
                obj=self,
                entity_id=self._entity_id,
                duration=self._stop_time - self._start_time,
                exc_type=str(exc_type),
            )
        self.logger.close()

    def _parse_addresses_into_host_and_port(self):
        # splits addresses passed to `host` into separate `host` and `port`

        for i, _host in enumerate(self.args.host):
            _hostname, port, scheme, tls = parse_host_scheme(_host)
            if _hostname != _host:  # more than just hostname was passed to `host`
                self.args.host[i] = _hostname
                self.args.port[i] = port
                self.args.scheme = scheme
                self.args.tls = tls
        for i, repl_host in enumerate(self.ext_repl_hosts):
            _hostname, port, scheme, tls = parse_host_scheme(repl_host)
            if (
                _hostname != self.ext_repl_hosts[i]
            ):  # more than just hostname was passed to `host`
                self.ext_repl_hosts[i] = _hostname
                self.ext_repl_ports[i] = port
                self.ext_repl_schemes[i] = scheme
                self.ext_repl_tls[i] = tls

    def _parse_external_replica_hosts_and_ports(self):
        # splits user provided lists of hosts and ports into a host and port for every distributed replica
        ext_repl_ports: List = self.args.port.copy()
        ext_repl_hosts: List = self.args.host.copy()
        if len(ext_repl_hosts) < len(ext_repl_ports):
            if (
                len(ext_repl_hosts) == 1
            ):  # only one host given, assume replicas are on the same host
                ext_repl_hosts = ext_repl_hosts * len(ext_repl_ports)
                self.args.host = self.args.host * len(ext_repl_ports)
        elif len(ext_repl_hosts) > len(ext_repl_ports):
            if (
                len(ext_repl_ports) == 1
            ):  # only one port given, assume replicas are on the same port
                ext_repl_ports = ext_repl_ports * len(ext_repl_hosts)
                self.args.port = self.args.port * len(ext_repl_hosts)
        if len(ext_repl_hosts) != len(ext_repl_ports):
            raise ValueError(
                f'Number of hosts ({len(ext_repl_hosts)}) does not match the number of ports ({len(ext_repl_ports)})'
            )

        self.ext_repl_hosts, self.ext_repl_ports = ext_repl_hosts, ext_repl_ports
        # varying tls and schemes other than 'grpc' only implemented if the entire address is passed to `host`
        self.ext_repl_schemes = [
            getattr(self.args, 'scheme', None) for _ in self.ext_repl_ports
        ]
        self.ext_repl_tls = [
            getattr(self.args, 'tls', None) for _ in self.ext_repl_ports
        ]

    def _update_port_monitoring_args(self):
        _all_port_monitoring = self.args.port_monitoring
        self.args.all_port_monitoring = (
            [_all_port_monitoring]
            if not type(_all_port_monitoring) == list
            else _all_port_monitoring
        )
        self.args.port_monitoring = int(
            self.args.all_port_monitoring[0]
        )  # this is for the head

    def update_pod_args(self):
        """Update args of all its pods based on Deployment args. Including head/tail"""
        if self.args.runtime_cls == 'GatewayRuntime':
            _update_gateway_args(self.args)
        if isinstance(self.args, Dict):
            # This is used when a Deployment is created in a remote context, where pods & their connections are already given.
            self.pod_args = self.args
        else:
            self.pod_args = self._parse_args(self.args)

    def update_sandbox_args(self):
        """Update args of all its pods based on the host and port returned by Hubble"""
        if self.is_sandbox:
            host, port = HubIO.deploy_public_sandbox(self.args)
            self._sandbox_deployed = True
            self.first_pod_args.host = host
            self.first_pod_args.port = port
            if self.head_args:
                self.pod_args['head'].host = host
                self.pod_args['head'].port = port

    def update_worker_pod_args(self):
        """Update args of all its worker pods based on Deployment args. Does not touch head and tail"""
        self.pod_args['pods'] = self._set_pod_args()

    @property
    def is_sandbox(self) -> bool:
        """
        Check if this deployment is a sandbox.

        :return: True if this deployment is provided as a sandbox, False otherwise
        """
        from hubble.executor.helper import is_valid_sandbox_uri

        uses = getattr(self.args, 'uses') or ''
        return is_valid_sandbox_uri(uses)

    @property
    def role(self) -> 'DeploymentRoleType':
        """Return the role of this :class:`Deployment`.

        .. # noqa: DAR201
        """
        return self.args.deployment_role

    @property
    def name(self) -> str:
        """The name of this :class:`Deployment`.


        .. # noqa: DAR201
        """
        return self.args.name

    @property
    def head_host(self) -> str:
        """Get the host of the HeadPod of this deployment
        .. # noqa: DAR201
        """
        return self.head_args.host if self.head_args else None

    @property
    def head_port(self):
        """Get the port of the HeadPod of this deployment
        .. # noqa: DAR201
        """
        return self.head_args.port if self.head_args else None

    @property
    def head_port_monitoring(self):
        """Get the port_monitoring of the HeadPod of this deployment
        .. # noqa: DAR201
        """
        return self.head_args.port_monitoring if self.head_args else None

    @property
    def client(self) -> 'BaseClient':
        """Return a :class:`BaseClient` object attach to this Flow.

        .. # noqa: DAR201"""

        kwargs = dict(
            host=self.host,
            port=self.port,
            protocol=self.protocol,
        )
        kwargs.update(self._gateway_kwargs)
        return Client(**kwargs)

    @staticmethod
    def _copy_to_head_args(args: Namespace) -> Namespace:
        """
        Set the outgoing args of the head router

        :param args: basic arguments
        :return: enriched head arguments
        """

        _head_args = copy.deepcopy(args)
        _head_args.polling = args.polling
        _head_args.port = args.port[0]
        _head_args.host = args.host[0]
        _head_args.uses = args.uses
        _head_args.pod_role = PodRoleType.HEAD
        _head_args.runtime_cls = 'HeadRuntime'
        _head_args.replicas = 1

        if args.name:
            _head_args.name = f'{args.name}/head'
        else:
            _head_args.name = f'head'

        return _head_args

    @property
    def deployments(self) -> List[Dict]:
        """Get deployments of the deployment. The Deployment just gives one deployment.

        :return: list of deployments
        """
        return [
            {
                'name': self.name,
                'head_host': self.head_host,
                'head_port': self.head_port,
            }
        ]

    @property
    def _is_docker(self) -> bool:
        """
        Check if this deployment is to be run in docker.

        :return: True if this deployment is to be run in docker
        """
        from hubble.executor.helper import is_valid_docker_uri

        uses = getattr(self.args, 'uses', '')
        return is_valid_docker_uri(uses)

    @property
    def _is_executor_from_yaml(self) -> bool:
        """
        Check if this deployment is to be run from YAML configuration.

        :return: True if this deployment is to be run from YAML configuration
        """
        uses = getattr(self.args, 'uses', '')
        return uses.endswith('yml') or uses.endswith('yaml')

    @property
    def tls_enabled(self):
        """
        Checks whether secure connection via tls is enabled for this Deployment.

        :return: True if tls is enabled, False otherwise
        """
        has_cert = getattr(self.args, 'ssl_certfile', None) is not None
        has_key = getattr(self.args, 'ssl_keyfile', None) is not None
        tls = getattr(self.args, 'tls', False)
        return tls or self.is_sandbox or (has_cert and has_key)

    @property
    def external(self) -> bool:
        """
        Check if this deployment is external.

        :return: True if this deployment is provided as an external deployment, False otherwise
        """
        return getattr(self.args, 'external', False) or self.is_sandbox

    @property
    def grpc_metadata(self):
        """
        Get the gRPC metadata for this deployment.
        :return: The gRPC metadata for this deployment. If the deployment is a gateway, return None.
        """
        return getattr(self.args, 'grpc_metadata', None)

    @property
    def protocol(self):
        """
        :return: the protocol of this deployment
        """
        args = self.pod_args['gateway'] or self.args

        protocol = getattr(args, 'protocol', ['grpc'])
        if not isinstance(protocol, list):
            protocol = [protocol]
        protocol = [str(_p) + ('s' if self.tls_enabled else '') for _p in protocol]
        if len(protocol) == 1:
            return protocol[0]
        else:
            return protocol

    @property
    def first_pod_args(self) -> Namespace:
        """Return the first worker pod's args


        .. # noqa: DAR201
        """
        # note this will be never out of boundary
        return self.pod_args['gateway'] or self.pod_args['pods'][0][0]

    @property
    def host(self) -> str:
        """Get the host name of this deployment


        .. # noqa: DAR201
        """
        return self.first_pod_args.host

    @property
    def port(self):
        """
        :return: the port of this deployment
        """
        return self.first_pod_args.port

    @property
    def ports(self) -> List[int]:
        """Returns a list of ports exposed by this Deployment.
        Exposed means these are the ports a Client/Gateway is supposed to communicate with.
        For sharded deployments this will be the head_port.
        For non-sharded deployments it will be all replica ports
        .. # noqa: DAR201
        """
        if self.head_port:
            return [self.head_port]
        else:
            ports = []
            for replica in self.pod_args['pods'][0]:
                if isinstance(replica.port, list):
                    ports.extend(replica.port)
                else:
                    ports.append(replica.port)
            return ports

    @property
    def hosts(self) -> List[str]:
        """Returns a list of host addresses exposed by this Deployment.
        Exposed means these are the host a Client/Gateway is supposed to communicate with.
        For sharded deployments this will be the head host.
        For non-sharded deployments it will be all replica hosts
        .. # noqa: DAR201
        """
        if self.head_host:
            return [self.head_host]
        else:
            return [replica.host for replica in self.pod_args['pods'][0]]

    @property
    def dockerized_uses(self) -> bool:
        """Checks if this Deployment uses a dockerized Executor

        .. # noqa: DAR201
        """
        return self.args.uses.startswith('docker://') or self.args.uses.startswith(
            'jinahub+docker://'
        )

    def _parse_args(
        self, args: Namespace
    ) -> Dict[str, Optional[Union[List[Namespace], Namespace]]]:
        return self._parse_base_deployment_args(args)

    @property
    def head_args(self) -> Namespace:
        """Get the arguments for the `head` of this Deployment.


        .. # noqa: DAR201
        """
        return self.pod_args['head']

    @head_args.setter
    def head_args(self, args):
        """Set the arguments for the `head` of this Deployment.


        .. # noqa: DAR101
        """
        self.pod_args['head'] = args

    @property
    def uses_before_args(self) -> Namespace:
        """Get the arguments for the `uses_before` of this Deployment.


        .. # noqa: DAR201
        """
        return self.pod_args['uses_before']

    @uses_before_args.setter
    def uses_before_args(self, args):
        """Set the arguments for the `uses_before` of this Deployment.


        .. # noqa: DAR101
        """
        self.pod_args['uses_before'] = args

    @property
    def uses_after_args(self) -> Namespace:
        """Get the arguments for the `uses_after` of this Deployment.


        .. # noqa: DAR201
        """
        return self.pod_args['uses_after']

    @uses_after_args.setter
    def uses_after_args(self, args):
        """Set the arguments for the `uses_after` of this Deployment.


        .. # noqa: DAR101
        """
        self.pod_args['uses_after'] = args

    @property
    def all_args(self) -> List[Namespace]:
        """Get all arguments of all Pods in this Deployment.

        .. # noqa: DAR201
        """
        all_args = (
            ([self.pod_args['uses_before']] if self.pod_args['uses_before'] else [])
            + ([self.pod_args['uses_after']] if self.pod_args['uses_after'] else [])
            + ([self.pod_args['head']] if self.pod_args['head'] else [])
            + ([self.pod_args['gateway']] if self._include_gateway else [])
        )
        for shard_id in self.pod_args['pods']:
            all_args += self.pod_args['pods'][shard_id]
        return all_args

    @property
    def num_pods(self) -> int:
        """Get the number of running :class:`Pod`

        .. # noqa: DAR201
        """
        num_pods = 0
        if self.head_pod is not None:
            num_pods += 1
        if self.uses_before_pod is not None:
            num_pods += 1
        if self.uses_after_pod is not None:
            num_pods += 1
        if self.gateway_pod is not None:
            num_pods += 1
        if self.shards:  # external deployments
            for shard_id in self.shards:
                num_pods += self.shards[shard_id].num_pods
        return num_pods

    def __eq__(self, other: 'Deployment'):
        return self.num_pods == other.num_pods and self.name == other.name

    @staticmethod
    def get_worker_host(pod_args, pod_is_container, head_is_container):
        """
        Check if the current pod and head are both containerized on the same host
        If so __docker_host__ needs to be advertised as the worker's address to the head

        :param pod_args: arguments of the worker pod
        :param pod_is_container: boolean specifying if pod is to be run in container
        :param head_is_container: boolean specifying if head pod is to be run in container
        :return: host to pass in connection list of the head
        """
        # Check if the current pod and head are both containerized on the same host
        # If so __docker_host__ needs to be advertised as the worker's address to the head
        worker_host = (
            __docker_host__
            if (pod_is_container and (head_is_container or in_docker()))
            and host_is_local(pod_args.host)
            else pod_args.host
        )
        return worker_host

    def start(self) -> 'Deployment':
        """
        Start to run all :class:`Pod` in this Deployment.

        :return: started deployment

        .. note::
            If one of the :class:`Pod` fails to start, make sure that all of them
            are properly closed.
        """
        self._start_time = time.time()
        if self.is_sandbox and not self._sandbox_deployed:
            self.update_sandbox_args()

        if not self._is_docker and getattr(self.args, 'install_requirements', False):
            install_package_dependencies(_get_package_path_from_uses(self.args.uses))

        if self.pod_args['uses_before'] is not None:
            _args = self.pod_args['uses_before']
            if getattr(self.args, 'noblock_on_start', False):
                _args.noblock_on_start = True
            self.uses_before_pod = PodFactory.build_pod(_args)
            self.enter_context(self.uses_before_pod)
        if self.pod_args['uses_after'] is not None:
            _args = self.pod_args['uses_after']
            if getattr(self.args, 'noblock_on_start', False):
                _args.noblock_on_start = True
            self.uses_after_pod = PodFactory.build_pod(_args)
            self.enter_context(self.uses_after_pod)
        if self.pod_args['head'] is not None:
            _args = self.pod_args['head']
            if getattr(self.args, 'noblock_on_start', False):
                _args.noblock_on_start = True
            self.head_pod = PodFactory.build_pod(_args)
            self.enter_context(self.head_pod)
        if self._include_gateway:
            _args = self.pod_args['gateway']
            if getattr(self.args, 'noblock_on_start', False):
                _args.noblock_on_start = True
            self.gateway_pod = PodFactory.build_pod(_args)
            self.enter_context(self.gateway_pod)
        for shard_id in self.pod_args['pods']:
            self.shards[shard_id] = self._ReplicaSet(
                self.args,
                self.pod_args['pods'][shard_id],
                self.head_pod,
            )
            self.enter_context(self.shards[shard_id])

        if self._include_gateway:
            all_panels = []
            self._get_summary_table(all_panels)

            from rich.rule import Rule

            print(Rule(':tada: Deployment is ready to serve!'), *all_panels)

            send_telemetry_event(event='start', obj=self, entity_id=self._entity_id)

        return self

    def wait_start_success(self) -> None:
        """Block until all pods starts successfully.

        If not successful, it will raise an error hoping the outer function to catch it
        """
        if not self.args.noblock_on_start:
            raise ValueError(
                f'{self.wait_start_success!r} should only be called when `noblock_on_start` is set to True'
            )
        try:
            if self.uses_before_pod is not None:
                self.uses_before_pod.wait_start_success()
            if self.uses_after_pod is not None:
                self.uses_after_pod.wait_start_success()
            if self.head_pod is not None:
                self.head_pod.wait_start_success()
            if self.gateway_pod is not None:
                self.gateway_pod.wait_start_success()
            for shard_id in self.shards:
                self.shards[shard_id].wait_start_success()
        except:
            self.close()
            raise

    async def async_wait_start_success(self) -> None:
        """Block until all pods starts successfully.

        If not successful, it will raise an error hoping the outer function to catch it
        """
        if not self.args.noblock_on_start:
            raise ValueError(
                f'{self.async_wait_start_success!r} should only be called when `noblock_on_start` is set to True'
            )
        try:
            coros = []
            if self.uses_before_pod is not None:
                coros.append(self.uses_before_pod.async_wait_start_success())
            if self.uses_after_pod is not None:
                coros.append(self.uses_after_pod.async_wait_start_success())
            if self.head_pod is not None:
                coros.append(self.head_pod.async_wait_start_success())
            if self.gateway_pod is not None:
                coros.append(self.gateway_pod.async_wait_start_success())
            for shard_id in self.shards:
                coros.append(self.shards[shard_id].async_wait_start_success())
            await asyncio.gather(*coros)
        except:
            self.close()
            raise

    def join(self):
        """Wait until all pods exit"""
        try:
            if self.uses_before_pod is not None:
                self.uses_before_pod.join()
            if self.uses_after_pod is not None:
                self.uses_after_pod.join()
            if self.head_pod is not None:
                self.head_pod.join()
            if self.gateway_pod is not None:
                self.gateway_pod.join()
            if self.shards:
                for shard_id in self.shards:
                    self.shards[shard_id].join()
        except KeyboardInterrupt:
            pass
        finally:
            self.head_pod = None
            if self.shards:
                for shard_id in self.shards:
                    self.shards[shard_id].clear_pods()

    @property
    def is_ready(self) -> bool:
        """Checks if Deployment is ready

        .. note::
            A Deployment is ready when all the Pods it contains are ready


        .. # noqa: DAR201
        """
        is_ready = True
        if self.head_pod is not None:
            is_ready = self.head_pod.is_ready.is_set()
        if is_ready:
            for shard_id in self.shards:
                is_ready = self.shards[shard_id].is_ready
        if is_ready and self.uses_before_pod is not None:
            is_ready = self.uses_before_pod.is_ready.is_set()
        if is_ready and self.uses_after_pod is not None:
            is_ready = self.uses_after_pod.is_ready.is_set()
        if is_ready and self.gateway_pod is not None:
            is_ready = self.gateway_pod.is_ready.is_set()
        return is_ready

    @staticmethod
    def _parse_devices(value: str, num_devices: int):
        """Parses a list of devices from string, like `start:stop:step` or 'num1,num2,num3` or combination of both.

        :param value: a string like
        :param num_devices: total number of devices
        :return: slice
        """

        use_uuids = False
        if re.match(WRAPPED_SLICE_BASE, value):
            value = value[1:-1]

        if value:
            parts = value.split(',')
            if len(parts) == 1:
                parts = value.split(':')

                if len(parts) == 1:
                    try:
                        int(parts[0])
                    except:
                        use_uuids = True
                    if use_uuids:
                        return parts
                    parts = [parts[0], str(int(parts[0]) + 1)]
            else:
                # try to detect if parts are not numbers
                try:
                    int(parts[0])
                except:
                    use_uuids = True

                if not use_uuids:
                    return [int(p) for p in parts]
                else:
                    return parts
        else:
            parts = []

        all_devices = range(num_devices)
        return all_devices[slice(*[int(p) if p else None for p in parts])]

    @staticmethod
    def _roundrobin_cuda_device(device_str: str, replicas: int):
        """Parse cuda device string with RR prefix

        :param device_str: `RRm:n`, where `RR` is the prefix, m:n is python slice format
        :param replicas: the number of replicas
        :return: a map from replica id to device id
        """
        if (
            device_str
            and isinstance(device_str, str)
            and device_str.startswith('RR')
            and replicas >= 1
        ):
            try:
                num_devices = str(subprocess.check_output(['nvidia-smi', '-L'])).count(
                    'UUID'
                )
            except:
                num_devices = int(os.environ.get('CUDA_TOTAL_DEVICES', 0))
                if num_devices == 0:
                    return

            selected_devices = []
            if device_str[2:]:

                for device in Deployment._parse_devices(device_str[2:], num_devices):
                    selected_devices.append(device)
            else:
                selected_devices = range(num_devices)
            _c = cycle(selected_devices)
            return {j: next(_c) for j in range(replicas)}

    def _set_pod_args(self) -> Dict[int, List[Namespace]]:
        result = {}
        shards = getattr(self.args, 'shards', 1)
        replicas = getattr(self.args, 'replicas', 1)
        sharding_enabled = shards and shards > 1

        cuda_device_map = None
        if self.args.env:
            cuda_device_map = Deployment._roundrobin_cuda_device(
                self.args.env.get('CUDA_VISIBLE_DEVICES'), replicas
            )

        for shard_id in range(shards):
            replica_args = []
            for replica_id in range(replicas):
                _args = copy.deepcopy(self.args)
                _args.shard_id = shard_id
                # for gateway pods, the pod role shouldn't be changed
                if _args.pod_role != PodRoleType.GATEWAY:
                    _args.pod_role = PodRoleType.WORKER
                    if len(self.args.host) == replicas:
                        _args.host = self.args.host[replica_id]
                    else:
                        _args.host = self.args.host[0]
                else:
                    _args.host = self.args.host

                if cuda_device_map:
                    _args.env['CUDA_VISIBLE_DEVICES'] = str(cuda_device_map[replica_id])

                if _args.name:
                    _args.name += (
                        f'/shard-{shard_id}/rep-{replica_id}'
                        if sharding_enabled
                        else f'/rep-{replica_id}'
                    )
                else:
                    _args.name = f'{replica_id}'

                # the gateway needs to respect the assigned port
                if self.args.deployment_role == DeploymentRoleType.GATEWAY:
                    _args.port = self.args.port

                elif not self.external:
                    if shards == 1 and replicas == 1:
                        _args.port = self.args.port[0]
                        _args.port_monitoring = self.args.port_monitoring

                    elif shards == 1:
                        _args.port_monitoring = (
                            random_port()
                            if replica_id >= len(self.args.all_port_monitoring)
                            else self.args.all_port_monitoring[replica_id]
                        )
                        # if there are no shards/replicas, we dont need to distribute ports randomly
                        # we should rather use the pre assigned one
                        _args.port = random_port()
                    elif shards > 1:
                        port_monitoring_index = (
                            replica_id + replicas * shard_id + 1
                        )  # the first index is for the head
                        _args.port_monitoring = (
                            random_port()
                            if port_monitoring_index
                            >= len(self.args.all_port_monitoring)
                            else self.args.all_port_monitoring[
                                port_monitoring_index
                            ]  # we skip the head port here
                        )
                        _args.port = random_port()
                    else:
                        _args.port = random_port()
                        _args.port_monitoring = random_port()

                else:
                    _args.port = self.ext_repl_ports[replica_id]
                    _args.host = self.ext_repl_hosts[replica_id]
                    _args.scheme = self.ext_repl_schemes[replica_id]
                    _args.tls = self.ext_repl_tls[replica_id]

                # pod workspace if not set then derive from workspace
                if not _args.workspace:
                    _args.workspace = self.args.workspace
                replica_args.append(_args)
            result[shard_id] = replica_args
        return result

    @staticmethod
    def _set_uses_before_after_args(args: Namespace, entity_type: str) -> Namespace:

        _args = copy.deepcopy(args)
        _args.pod_role = PodRoleType.WORKER
        _args.host = _args.host[0] or __default_host__
        _args.port = random_port()

        if _args.name:
            _args.name += f'/{entity_type}-0'
        else:
            _args.name = f'{entity_type}-0'

        if 'uses_before' == entity_type:
            _args.uses_requests = None
            _args.uses = args.uses_before or __default_executor__
        elif 'uses_after' == entity_type:
            _args.uses_requests = None
            _args.uses = args.uses_after or __default_executor__
        else:
            raise ValueError(
                f'uses_before/uses_after pod does not support type {entity_type}'
            )

        # pod workspace if not set then derive from workspace
        if not _args.workspace:
            _args.workspace = args.workspace
        return _args

    def _parse_base_deployment_args(self, args):
        parsed_args = {
            'head': None,
            'uses_before': None,
            'uses_after': None,
            'gateway': None,
            'pods': {},
        }

        # a gateway has no heads and uses
        # also there a no heads created, if there are no shards
        if self.role != DeploymentRoleType.GATEWAY and getattr(args, 'shards', 1) > 1:
            if (
                getattr(args, 'uses_before', None)
                and args.uses_before != __default_executor__
            ):
                uses_before_args = self._set_uses_before_after_args(
                    args, entity_type='uses_before'
                )
                parsed_args['uses_before'] = uses_before_args
                args.uses_before_address = (
                    f'{uses_before_args.host}:{uses_before_args.port}'
                )
            if (
                getattr(args, 'uses_after', None)
                and args.uses_after != __default_executor__
            ):
                uses_after_args = self._set_uses_before_after_args(
                    args, entity_type='uses_after'
                )
                parsed_args['uses_after'] = uses_after_args
                args.uses_after_address = (
                    f'{uses_after_args.host}:{uses_after_args.port}'
                )

            parsed_args['head'] = Deployment._copy_to_head_args(args)

        parsed_args['pods'] = self._set_pod_args()

        if parsed_args['head'] is not None:
            connection_list = defaultdict(list)

            for shard_id in parsed_args['pods']:
                for pod_idx, pod_args in enumerate(parsed_args['pods'][shard_id]):
                    worker_host = self.get_worker_host(pod_args, self._is_docker, False)
                    connection_list[shard_id].append(f'{worker_host}:{pod_args.port}')
            parsed_args['head'].connection_list = json.dumps(connection_list)

        return parsed_args

    @property
    def _mermaid_str(self) -> List[str]:
        """String that will be used to represent the Deployment graphically when `Flow.plot()` is invoked.
        It does not include used_before/uses_after


        .. # noqa: DAR201
        """
        mermaid_graph = []
        secret = '&ltsecret&gt'
        if self.role != DeploymentRoleType.GATEWAY and not self.external:
            mermaid_graph = [f'subgraph {self.name};', f'\ndirection LR;\n']

            uses_before_name = (
                self.uses_before_args.name
                if self.uses_before_args is not None
                else None
            )
            uses_before_uses = (
                replace_secret_of_hub_uri(self.uses_before_args.uses, secret)
                if self.uses_before_args is not None
                else None
            )
            uses_after_name = (
                self.uses_after_args.name if self.uses_after_args is not None else None
            )
            uses_after_uses = (
                replace_secret_of_hub_uri(self.uses_after_args.uses, secret)
                if self.uses_after_args is not None
                else None
            )
            shard_names = []
            if len(self.pod_args['pods']) > 1:
                # multiple shards
                for shard_id, pod_args in self.pod_args['pods'].items():
                    shard_name = f'{self.name}/shard-{shard_id}'
                    shard_names.append(shard_name)
                    shard_mermaid_graph = [
                        f'subgraph {shard_name};',
                        f'\ndirection TB;\n',
                    ]
                    names = [
                        args.name for args in pod_args
                    ]  # all the names of each of the replicas
                    uses = [
                        args.uses for args in pod_args
                    ]  # all the uses should be the same but let's keep it this
                    # way
                    for rep_i, (name, use) in enumerate(zip(names, uses)):
                        escaped_uses = f'"{replace_secret_of_hub_uri(use, secret)}"'
                        shard_mermaid_graph.append(f'{name}[{escaped_uses}]:::pod;')
                    shard_mermaid_graph.append('end;')
                    shard_mermaid_graph = [
                        node.replace(';', '\n') for node in shard_mermaid_graph
                    ]
                    mermaid_graph.extend(shard_mermaid_graph)
                    mermaid_graph.append('\n')
                if uses_before_name is not None:
                    for shard_name in shard_names:
                        escaped_uses_before_uses = (
                            f'"{replace_secret_of_hub_uri(uses_before_uses, secret)}"'
                        )
                        mermaid_graph.append(
                            f'{self.args.name}-head[{escaped_uses_before_uses}]:::HEADTAIL --> {shard_name};'
                        )
                if uses_after_name is not None:
                    for shard_name in shard_names:
                        escaped_uses_after_uses = f'"{uses_after_uses}"'
                        mermaid_graph.append(
                            f'{shard_name} --> {self.args.name}-tail[{escaped_uses_after_uses}]:::HEADTAIL;'
                        )
            else:
                # single shard case, no uses_before or uses_after_considered
                pod_args = list(self.pod_args['pods'].values())[0][0]
                uses = f'"{replace_secret_of_hub_uri(pod_args.uses, secret)}"'

                # just put the replicas in parallel
                if pod_args.replicas > 1:
                    for rep_i in range(pod_args.replicas):
                        mermaid_graph.append(
                            f'{pod_args.name}/rep-{rep_i}["{uses}"]:::pod;'
                        )
                else:
                    mermaid_graph.append(f'{pod_args.name}["{uses}"]:::pod;')

            mermaid_graph.append('end;')
        return mermaid_graph

    def block(
        self,
        stop_event: Optional[Union['threading.Event', 'multiprocessing.Event']] = None,
    ):
        """Block the Deployment until `stop_event` is set or user hits KeyboardInterrupt

        :param stop_event: a threading event or a multiprocessing event that once set will resume the control flow
            to main thread.
        """

        def _reload_deployment(changed_file):
            self.logger.info(
                f'change in Executor configuration YAML {changed_file} observed, reloading Executor deployment'
            )
            self.__exit__(None, None, None)
            new_deployment = Deployment(
                self.args, self.needs, include_gateway=self._include_gateway
            )
            self.__dict__ = new_deployment.__dict__
            self.__enter__()

        try:
            watch_changes = self.args.reload

            if watch_changes and self._is_executor_from_yaml:

                with ImportExtensions(
                    required=True,
                    help_text='''reload requires watchfiles dependency to be installed. You can do `pip install 
                    watchfiles''',
                ):
                    from watchfiles import watch

                new_stop_event = stop_event or threading.Event()
                if self._is_executor_from_yaml:
                    for changes in watch(*[self.args.uses], stop_event=new_stop_event):
                        for _, changed_file in changes:
                            _reload_deployment(self.args.uses)
            else:
                wait_event = stop_event
                if not wait_event:
                    self._stop_event = threading.Event()
                    wait_event = self._stop_event
                if not __windows__:
                    wait_event.wait()
                else:
                    while True:
                        if wait_event.is_set():
                            break
                        time.sleep(0.5)
        except KeyboardInterrupt:
            pass

    def _get_summary_table(self, all_panels: List[Panel]):
        address_table = self._init_table()

        if not isinstance(self.protocol, list):
            _protocols = [str(self.protocol)]
        else:
            _protocols = [str(_p) for _p in self.protocol]

        if not isinstance(self.port, list):
            _ports = [self.port]
        else:
            _ports = [str(_p) for _p in self.port]

        for _port, _protocol in zip(_ports, _protocols):

            address_table.add_row(':chains:', 'Protocol', _protocol)

            _protocol = _protocol.lower()
            address_table.add_row(
                ':house:',
                'Local',
                f'[link={_protocol}://{self.host}:{_port}]{self.host}:{_port}[/]',
            )
            address_table.add_row(
                ':lock:',
                'Private',
                f'[link={_protocol}://{self.address_private}:{_port}]{self.address_private}:{_port}[/]',
            )

            if self.address_public:
                address_table.add_row(
                    ':earth_africa:',
                    'Public',
                    f'[link={_protocol}://{self.address_public}:{_port}]{self.address_public}:{_port}[/]',
                )

        all_panels.append(
            Panel(
                address_table,
                title=':link: [b]Endpoint[/]',
                expand=False,
            )
        )

        return all_panels

    def _to_kubernetes_yaml(
        self,
        output_base_path: str,
        k8s_namespace: Optional[str] = None,
        k8s_deployments_addresses: Optional[Dict] = None,
        k8s_port: Optional[int] = GrpcConnectionPool.K8S_PORT,
    ):
        import yaml

        from jina.orchestrate.deployments.config.k8s import K8sDeploymentConfig

        if self.external:
            self.logger.warning(
                'The Deployment is external, cannot create YAML deployment files'
            )
            return

        if self.args.name == 'gateway':
            if self.args.default_port:
                from jina.serve.networking import GrpcConnectionPool

                self.args.port = GrpcConnectionPool.K8S_PORT
                self.first_pod_args.port = GrpcConnectionPool.K8S_PORT

                self.args.port_monitoring = GrpcConnectionPool.K8S_PORT_MONITORING
                self.first_pod_args.port_monitoring = (
                    GrpcConnectionPool.K8S_PORT_MONITORING
                )

                self.args.default_port = False

            self.args.deployments_addresses = k8s_deployments_addresses
        elif self._include_gateway and self.port:
            self.args.port = self._gateway_kwargs['port']

        k8s_deployment = K8sDeploymentConfig(
            args=self.args, k8s_namespace=k8s_namespace, k8s_port=k8s_port
        )

        configs = k8s_deployment.to_kubernetes_yaml()

        for name, k8s_objects in configs:
            filename = os.path.join(output_base_path, f'{name}.yml')
            os.makedirs(output_base_path, exist_ok=True)
            with open(filename, 'w+') as fp:
                for i, k8s_object in enumerate(k8s_objects):
                    yaml.dump(k8s_object, fp)
                    if i < len(k8s_objects) - 1:
                        fp.write('---\n')

    def to_kubernetes_yaml(
        self,
        output_base_path: str,
        k8s_namespace: Optional[str] = None,
    ):
        """
        Converts a Jina Deployment into a set of yaml deployments to deploy in Kubernetes.

        If you don't want to rebuild image on Jina Hub,
        you can set `JINA_HUB_NO_IMAGE_REBUILD` environment variable.

        :param output_base_path: The base path where to dump all the yaml files
        :param k8s_namespace: The name of the k8s namespace to set for the configurations. If None, the name of the Flow will be used.
        """
        k8s_namespace = k8s_namespace or 'default'
        self._to_kubernetes_yaml(
            output_base_path,
            k8s_namespace=k8s_namespace,
            k8s_port=self.port or GrpcConnectionPool.K8S_PORT,
        )
        self.logger.info(
            f'K8s yaml files have been created under [b]{output_base_path}[/]. You can use it by running [b]kubectl apply -R -f {output_base_path}[/]'
        )

    to_k8s_yaml = to_kubernetes_yaml<|MERGE_RESOLUTION|>--- conflicted
+++ resolved
@@ -24,18 +24,13 @@
     __docker_host__,
     __windows__,
 )
-<<<<<<< HEAD
 from jina.enums import DeploymentRoleType, PodRoleType, PollingType
-from jina.helper import ArgNamespace, parse_host_scheme, random_port
-=======
-from jina.enums import DeploymentRoleType, GatewayProtocolType, PodRoleType, PollingType
 from jina.helper import (
     ArgNamespace,
     parse_host_scheme,
     random_port,
     send_telemetry_event,
 )
->>>>>>> 37dfdc41
 from jina.importer import ImportExtensions
 from jina.logging.logger import JinaLogger
 from jina.orchestrate.deployments.install_requirements_helper import (
