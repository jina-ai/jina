import argparse
import asyncio
import os
from abc import ABC
from typing import TYPE_CHECKING, List, Optional

import grpc
from grpc_health.v1 import health, health_pb2, health_pb2_grpc
from grpc_reflection.v1alpha import reflection

from jina.excepts import RuntimeTerminated
from jina.helper import get_full_version
from jina.serve.secrets import replace_args_with_secrets
from jina.importer import ImportExtensions
from jina.proto import jina_pb2, jina_pb2_grpc
from jina.serve.instrumentation import MetricsTimer
from jina.serve.runtimes.asyncio import AsyncNewLoopRuntime
from jina.serve.runtimes.helper import _get_grpc_server_options
from jina.serve.runtimes.worker.request_handling import WorkerRequestHandler
from jina.types.request.data import DataRequest

if TYPE_CHECKING:  # pragma: no cover
    from opentelemetry.propagate import Context


class WorkerRuntime(AsyncNewLoopRuntime, ABC):
    """Runtime procedure leveraging :class:`Grpclet` for sending DataRequests"""

    def __init__(
        self,
        args: argparse.Namespace,
        **kwargs,
    ):
        """Initialize grpc and data request handling.
        :param args: args from CLI
        :param kwargs: keyword args
        """
<<<<<<< HEAD
        args = replace_args_with_secrets(args, getattr(args, 'secrets', []))
=======
        self._hot_reload_task = None
>>>>>>> 7afa28ff
        self._health_servicer = health.aio.HealthServicer()
        super().__init__(args, **kwargs)

    async def async_setup(self):
        """
        Start the WorkerRequestHandler and wait for the GRPC and Monitoring servers to start
        """
        if self.metrics_registry:
            with ImportExtensions(
                required=True,
                help_text='You need to install the `prometheus_client` to use the montitoring functionality of jina',
            ):
                from prometheus_client import Counter, Summary

            self._summary = Summary(
                'receiving_request_seconds',
                'Time spent processing request',
                registry=self.metrics_registry,
                namespace='jina',
                labelnames=('runtime_name',),
            ).labels(self.args.name)

            self._failed_requests_metrics = Counter(
                'failed_requests',
                'Number of failed requests',
                registry=self.metrics_registry,
                namespace='jina',
                labelnames=('runtime_name',),
            ).labels(self.args.name)

            self._successful_requests_metrics = Counter(
                'successful_requests',
                'Number of successful requests',
                registry=self.metrics_registry,
                namespace='jina',
                labelnames=('runtime_name',),
            ).labels(self.args.name)

        else:
            self._summary = None
            self._failed_requests_metrics = None
            self._successful_requests_metrics = None

        if self.meter:
            self._receiving_request_seconds = self.meter.create_histogram(
                name='jina_receiving_request_seconds',
                description='Time spent processing request',
            )
            self._failed_requests_counter = self.meter.create_counter(
                name='jina_failed_requests',
                description='Number of failed requests',
            )

            self._successful_requests_counter = self.meter.create_counter(
                name='jina_successful_requests',
                description='Number of successful requests',
            )
        else:
            self._receiving_request_seconds = None
            self._failed_requests_counter = None
            self._successful_requests_counter = None
        self._metric_attributes = {'runtime_name': self.args.name}

        # Keep this initialization order
        # otherwise readiness check is not valid
        # The WorkerRequestHandler needs to be started BEFORE the grpc server
        self._request_handler = WorkerRequestHandler(
            args=self.args,
            logger=self.logger,
            metrics_registry=self.metrics_registry,
            tracer_provider=self.tracer_provider,
            meter_provider=self.meter_provider,
            deployment_name=self.name.split('/')[0],
        )
        await self._async_setup_grpc_server()

    async def _async_setup_grpc_server(self):
        """
        Start the WorkerRequestHandler and wait for the GRPC server to start
        """

        self._grpc_server = grpc.aio.server(
            options=_get_grpc_server_options(self.args.grpc_server_options),
            interceptors=self.aio_tracing_server_interceptors(),
        )

        jina_pb2_grpc.add_JinaSingleDataRequestRPCServicer_to_server(
            self, self._grpc_server
        )
        jina_pb2_grpc.add_JinaDataRequestRPCServicer_to_server(self, self._grpc_server)

        jina_pb2_grpc.add_JinaDiscoverEndpointsRPCServicer_to_server(
            self, self._grpc_server
        )
        jina_pb2_grpc.add_JinaInfoRPCServicer_to_server(self, self._grpc_server)
        service_names = (
            jina_pb2.DESCRIPTOR.services_by_name['JinaSingleDataRequestRPC'].full_name,
            jina_pb2.DESCRIPTOR.services_by_name['JinaDataRequestRPC'].full_name,
            jina_pb2.DESCRIPTOR.services_by_name['JinaDiscoverEndpointsRPC'].full_name,
            jina_pb2.DESCRIPTOR.services_by_name['JinaInfoRPC'].full_name,
            reflection.SERVICE_NAME,
        )
        # Mark all services as healthy.
        health_pb2_grpc.add_HealthServicer_to_server(
            self._health_servicer, self._grpc_server
        )

        reflection.enable_server_reflection(service_names, self._grpc_server)     
        bind_addr = f'{self.args.host}:{self.args.port}'
        self.logger.debug(f'start listening on {bind_addr}')
        self._grpc_server.add_insecure_port(bind_addr)
        await self._grpc_server.start()
        for service in service_names:
            await self._health_servicer.set(
                service, health_pb2.HealthCheckResponse.SERVING
            )

    async def _hot_reload(self):
        import inspect

        executor_file = inspect.getfile(self._request_handler._executor.__class__)
        watched_files = set([executor_file] + (self.args.py_modules or []))
        executor_base_path = os.path.dirname(os.path.abspath(executor_file))
        extra_paths = [
            os.path.join(path, name)
            for path, subdirs, files in os.walk(executor_base_path)
            for name in files
        ]
        extra_python_paths = list(filter(lambda x: x.endswith('.py'), extra_paths))
        for extra_python_file in extra_python_paths:
            watched_files.add(extra_python_file)

        with ImportExtensions(
            required=True,
            logger=self.logger,
            help_text='''hot reload requires watchfiles dependency to be installed. You can do `pip install 
                watchfiles''',
        ):
            from watchfiles import awatch

        async for changes in awatch(*watched_files):
            changed_files = [changed_file for _, changed_file in changes]
            self.logger.info(
                f'detected changes in: {changed_files}. Refreshing the Executor'
            )
            self._request_handler._refresh_executor(changed_files)

    async def async_run_forever(self):
        """Block until the GRPC server is terminated"""
        self.logger.debug(f'run grpc server forever')
        if self.args.reload:
            self._hot_reload_task = asyncio.create_task(self._hot_reload())
        await self._grpc_server.wait_for_termination()

    async def async_cancel(self):
        """Stop the GRPC server"""
        self.logger.debug('cancel WorkerRuntime')
        if self._hot_reload_task is not None:
            self._hot_reload_task.cancel()
        self.logger.debug('closing the server')
        # 0.5 gives the runtime some time to complete outstanding responses
        # this should be handled better, 1.0 is a rather random number
        await self._health_servicer.enter_graceful_shutdown()
        await self._request_handler.close()  # allow pending requests to be processed
        await self._grpc_server.stop(1.0)
        self.logger.debug('stopped GRPC Server')

    async def async_teardown(self):
        """Close the data request handler"""
        self.logger.debug('tearing down WorkerRuntime')
        await self.async_cancel()

    async def process_single_data(self, request: DataRequest, context) -> DataRequest:
        """
        Process the received requests and return the result as a new request

        :param request: the data request to process
        :param context: grpc context
        :returns: the response request
        """
        return await self.process_data([request], context)

    async def endpoint_discovery(self, empty, context) -> jina_pb2.EndpointsProto:
        """
        Process the the call requested and return the list of Endpoints exposed by the Executor wrapped inside this Runtime

        :param empty: The service expects an empty protobuf message
        :param context: grpc context
        :returns: the response request
        """
        self.logger.debug('got an endpoint discovery request')
        endpoints_proto = jina_pb2.EndpointsProto()
        endpoints_proto.endpoints.extend(
            list(self._request_handler._executor.requests.keys())
        )
        return endpoints_proto

    def _extract_tracing_context(
        self, metadata: grpc.aio.Metadata
    ) -> Optional['Context']:
        if self.tracer:
            from opentelemetry.propagate import extract

            context = extract(dict(metadata))
            return context

        return None

    async def process_data(self, requests: List[DataRequest], context) -> DataRequest:
        """
        Process the received requests and return the result as a new request

        :param requests: the data requests to process
        :param context: grpc context
        :returns: the response request
        """
        with MetricsTimer(
            self._summary, self._receiving_request_seconds, self._metric_attributes
        ):
            try:
                if self.logger.debug_enabled:
                    self._log_data_request(requests[0])

                tracing_context = self._extract_tracing_context(
                    context.invocation_metadata()
                )
                result = await self._request_handler.handle(
                    requests=requests, tracing_context=tracing_context
                )
                if self._successful_requests_metrics:
                    self._successful_requests_metrics.inc()
                if self._successful_requests_counter:
                    self._successful_requests_counter.add(
                        1, attributes=self._metric_attributes
                    )
                return result
            except (RuntimeError, Exception) as ex:
                self.logger.error(
                    f'{ex!r}'
                    + f'\n add "--quiet-error" to suppress the exception details'
                    if not self.args.quiet_error
                    else '',
                    exc_info=not self.args.quiet_error,
                )

                requests[0].add_exception(ex, self._request_handler._executor)
                context.set_trailing_metadata((('is-error', 'true'),))
                if self._failed_requests_metrics:
                    self._failed_requests_metrics.inc()
                if self._failed_requests_counter:
                    self._failed_requests_counter.add(
                        1, attributes=self._metric_attributes
                    )

                if (
                    self.args.exit_on_exceptions
                    and type(ex).__name__ in self.args.exit_on_exceptions
                ):
                    self.logger.info('Exiting because of "--exit-on-exceptions".')
                    raise RuntimeTerminated

                return requests[0]

    async def _status(self, empty, context) -> jina_pb2.JinaInfoProto:
        """
        Process the the call requested and return the JinaInfo of the Runtime

        :param empty: The service expects an empty protobuf message
        :param context: grpc context
        :returns: the response request
        """
        info_proto = jina_pb2.JinaInfoProto()
        version, env_info = get_full_version()
        for k, v in version.items():
            info_proto.jina[k] = str(v)
        for k, v in env_info.items():
            info_proto.envs[k] = str(v)
        return info_proto

    async def Check(
        self, request: health_pb2.HealthCheckRequest, context
    ) -> health_pb2.HealthCheckResponse:
        """Calls the underlying HealthServicer.Check method with the same arguments
        :param request: grpc request
        :param context: grpc request context
        :returns: the grpc HealthCheckResponse
        """
        self.logger.debug(f'Receive Check request')
        return await self._health_servicer.Check(request, context)

    async def Watch(
        self, request: health_pb2.HealthCheckRequest, context
    ) -> health_pb2.HealthCheckResponse:
        """Calls the underlying HealthServicer.Watch method with the same arguments
        :param request: grpc request
        :param context: grpc request context
        :returns: the grpc HealthCheckResponse
        """
        self.logger.debug(f'Receive Watch request')
        return await self._health_servicer.Watch(request, context)<|MERGE_RESOLUTION|>--- conflicted
+++ resolved
@@ -35,11 +35,8 @@
         :param args: args from CLI
         :param kwargs: keyword args
         """
-<<<<<<< HEAD
         args = replace_args_with_secrets(args, getattr(args, 'secrets', []))
-=======
         self._hot_reload_task = None
->>>>>>> 7afa28ff
         self._health_servicer = health.aio.HealthServicer()
         super().__init__(args, **kwargs)
 
