--- conflicted
+++ resolved
@@ -15,11 +15,7 @@
                     help='The executor attached after the Peas described by --uses, typically used for receiving from '
                          'all parallels, accepted type follows "--uses"')
     gp.add_argument('--remove-uses-ba', action='store_true', default=False,
-<<<<<<< HEAD
-                    help='a flag to disable `uses-before` or `uses-after` if parallel is equal to 1. Useful '
-=======
-                    help='If set, disable `uses-before` or `uses-after` if parallel is equal to 1. Useful'
->>>>>>> 8878ccdc
+                    help='If set, disable `uses-before` or `uses-after` if parallel is equal to 1. Useful '
                          'to parametrize parallelization and sharding without having `uses_after` or `uses_before` '
                          'taking extra processes and network hops')
     gp.add_argument('--parallel', '--shards', type=int, default=1,
