import argparse
import asyncio
import functools
import json
import os
import tempfile
import threading
import uuid
import warnings
from typing import (
    TYPE_CHECKING,
    AsyncIterator,
    Dict,
    Generator,
    List,
    Optional,
    Tuple,
    Union,
)

import grpc

from jina._docarray import DocumentArray, docarray_v2
from jina.constants import __default_endpoint__
from jina.excepts import BadConfigSource, RuntimeTerminated
from jina.helper import get_full_version
from jina.importer import ImportExtensions
from jina.proto import jina_pb2
from jina.serve.executors import BaseExecutor
from jina.serve.instrumentation import MetricsTimer
from jina.serve.runtimes.worker.batch_queue import BatchQueue
from jina.types.request.data import DataRequest

if TYPE_CHECKING:  # pragma: no cover
    from opentelemetry import metrics, trace
    from opentelemetry.context.context import Context
    from opentelemetry.propagate import Context
    from prometheus_client import CollectorRegistry

    from jina.logging.logger import JinaLogger
    from jina.types.request import Request


class WorkerRequestHandler:
    """Object to encapsulate the code related to handle the data requests passing to executor and its returned values"""

    _KEY_RESULT = '__results__'

    def __init__(
        self,
        args: 'argparse.Namespace',
        logger: 'JinaLogger',
        metrics_registry: Optional['CollectorRegistry'] = None,
        tracer_provider: Optional['trace.TracerProvider'] = None,
        meter_provider: Optional['metrics.MeterProvider'] = None,
        meter=None,
        tracer=None,
        deployment_name: str = '',
        **kwargs,
    ):
        """Initialize private parameters and execute private loading functions.

        :param args: args from CLI
        :param logger: the logger provided by the user
        :param metrics_registry: optional metrics registry for prometheus used if we need to expose metrics from the executor of from the data request handler
        :param tracer_provider: Optional tracer_provider that will be provided to the executor for tracing
        :param meter_provider: Optional meter_provider that will be provided to the executor for metrics
        :param meter: meter object from runtime
        :param tracer: tracer object from runtime
        :param deployment_name: name of the deployment to use as Executor name to set in requests
        :param kwargs: extra keyword arguments
        """
        super().__init__()
        self.meter = meter
        self.metrics_registry = metrics_registry
        self.tracer = tracer
        self.args = args
        self.logger = logger
        self._is_closed = False
        if self.metrics_registry:
            with ImportExtensions(
                required=True,
                help_text='You need to install the `prometheus_client` to use the montitoring functionality of jina',
            ):
                from prometheus_client import Counter, Summary

            self._summary = Summary(
                'receiving_request_seconds',
                'Time spent processing request',
                registry=self.metrics_registry,
                namespace='jina',
                labelnames=('runtime_name',),
            ).labels(self.args.name)

            self._failed_requests_metrics = Counter(
                'failed_requests',
                'Number of failed requests',
                registry=self.metrics_registry,
                namespace='jina',
                labelnames=('runtime_name',),
            ).labels(self.args.name)

            self._successful_requests_metrics = Counter(
                'successful_requests',
                'Number of successful requests',
                registry=self.metrics_registry,
                namespace='jina',
                labelnames=('runtime_name',),
            ).labels(self.args.name)

        else:
            self._summary = None
            self._failed_requests_metrics = None
            self._successful_requests_metrics = None

        if self.meter:
            self._receiving_request_seconds = self.meter.create_histogram(
                name='jina_receiving_request_seconds',
                description='Time spent processing request',
            )
            self._failed_requests_counter = self.meter.create_counter(
                name='jina_failed_requests',
                description='Number of failed requests',
            )

            self._successful_requests_counter = self.meter.create_counter(
                name='jina_successful_requests',
                description='Number of successful requests',
            )
        else:
            self._receiving_request_seconds = None
            self._failed_requests_counter = None
            self._successful_requests_counter = None
        self._metric_attributes = {'runtime_name': self.args.name}
        self._load_executor(
            metrics_registry=metrics_registry,
            tracer_provider=tracer_provider,
            meter_provider=meter_provider,
        )
        meter = (
            meter_provider.get_meter(self.__class__.__name__)
            if meter_provider
            else None
        )
        self._init_monitoring(metrics_registry, meter)
        self.deployment_name = deployment_name
        # In order to support batching parameters separately, we have to lazily create batch queues
        # So we store the config for each endpoint in the initialization
        self._batchqueue_config: Dict[str, Dict] = {}
        # the below is of "shape" exec_endpoint_name -> parameters_key -> batch_queue
        self._batchqueue_instances: Dict[str, Dict[str, BatchQueue]] = {}
        self._init_batchqueue_dict()
        self._snapshot = None
        self._did_snapshot_raise_exception = None
        self._restore = None
        self._did_restore_raise_exception = None
        self._snapshot_thread = None
        self._restore_thread = None
        self._snapshot_parent_directory = tempfile.mkdtemp()
        self._hot_reload_task = None
        if self.args.reload:
            self._hot_reload_task = asyncio.create_task(self._hot_reload())

    def _http_fastapi_default_app(self, **kwargs):
        from jina.serve.runtimes.worker.http_fastapi_app import (  # For Gateway, it works as for head
            get_fastapi_app,
        )

        request_models_map = self._executor._get_endpoint_models_dict()

        def call_handle(request):
            is_generator = request_models_map[request.header.exec_endpoint][
                'is_generator'
            ]

            return self.process_single_data(request, None, is_generator=is_generator)

<<<<<<< HEAD
        return get_fastapi_app(
            request_models_map=request_models_map, caller=call_handle, **kwargs
=======
        app = get_fastapi_app(
            request_models_map=request_models_map,
            caller=call_handle,
            **kwargs
>>>>>>> 30c0a94f
        )

        @app.on_event('shutdown')
        async def _shutdown():
            await self.close()

        return app

    async def _hot_reload(self):
        import inspect

        executor_file = inspect.getfile(self._executor.__class__)
        watched_files = set([executor_file] + (self.args.py_modules or []))
        executor_base_path = os.path.dirname(os.path.abspath(executor_file))
        extra_paths = [
            os.path.join(path, name)
            for path, subdirs, files in os.walk(executor_base_path)
            for name in files
        ]
        extra_python_paths = list(filter(lambda x: x.endswith('.py'), extra_paths))
        for extra_python_file in extra_python_paths:
            watched_files.add(extra_python_file)

        with ImportExtensions(
            required=True,
            logger=self.logger,
            help_text='''hot reload requires watchfiles dependency to be installed. You can do `pip install 
                watchfiles''',
        ):
            from watchfiles import awatch

        async for changes in awatch(*watched_files):
            changed_files = [changed_file for _, changed_file in changes]
            self.logger.info(
                f'detected changes in: {changed_files}. Refreshing the Executor'
            )
            self._refresh_executor(changed_files)

    def _all_batch_queues(self) -> List[BatchQueue]:
        """Returns a list of all batch queue instances
        :return: List of all batch queues for this request handler
        """
        return [
            batch_queue
            for param_to_queue in self._batchqueue_instances.values()
            for batch_queue in param_to_queue.values()
        ]

    def _init_batchqueue_dict(self):
        """Determines how endpoints and method names map to batch queues. Afterwards, this method initializes the
        dynamic batching state of the request handler:
            * _batchqueue_instances of "shape" exec_endpoint_name -> parameters_key -> batch_queue
            * _batchqueue_config mapping each exec_endpoint_name to a dynamic batching configuration
        """
        if getattr(self._executor, 'dynamic_batching', None) is not None:
            # We need to sort the keys into endpoints and functions
            # Endpoints allow specific configurations while functions allow configs to be applied to all endpoints of the function
            dbatch_endpoints = []
            dbatch_functions = []
            for key, dbatch_config in self._executor.dynamic_batching.items():
                if key.startswith('/'):
                    dbatch_endpoints.append((key, dbatch_config))
                else:
                    dbatch_functions.append((key, dbatch_config))

            # Specific endpoint configs take precedence over function configs
            for endpoint, dbatch_config in dbatch_endpoints:
                self._batchqueue_config[endpoint] = dbatch_config

            # Process function configs
            func_endpoints: Dict[str, List[str]] = {
                func.fn.__name__: [] for func in self._executor.requests.values()
            }
            for endpoint, func in self._executor.requests.items():
                func_endpoints[func.fn.__name__].append(endpoint)
            for func_name, dbatch_config in dbatch_functions:
                for endpoint in func_endpoints[func_name]:
                    if endpoint not in self._batchqueue_config:
                        self._batchqueue_config[endpoint] = dbatch_config

            self.logger.debug(
                f'Executor Dynamic Batching configs: {self._executor.dynamic_batching}'
            )
            self.logger.debug(
                f'Endpoint Batch Queue Configs: {self._batchqueue_config}'
            )

            self._batchqueue_instances = {
                endpoint: {} for endpoint in self._batchqueue_config.keys()
            }

    def _init_monitoring(
        self,
        metrics_registry: Optional['CollectorRegistry'] = None,
        meter: Optional['metrics.Meter'] = None,
    ):

        if metrics_registry:

            with ImportExtensions(
                required=True,
                help_text='You need to install the `prometheus_client` to use the montitoring functionality of jina',
            ):
                from prometheus_client import Counter, Summary

                from jina.serve.monitoring import _SummaryDeprecated

                self._document_processed_metrics = Counter(
                    'document_processed',
                    'Number of Documents that have been processed by the executor',
                    namespace='jina',
                    labelnames=('executor_endpoint', 'executor', 'runtime_name'),
                    registry=metrics_registry,
                )

                self._request_size_metrics = _SummaryDeprecated(
                    old_name='request_size_bytes',
                    name='received_request_bytes',
                    documentation='The size in bytes of the request returned to the gateway',
                    namespace='jina',
                    labelnames=('executor_endpoint', 'executor', 'runtime_name'),
                    registry=metrics_registry,
                )

                self._sent_response_size_metrics = Summary(
                    'sent_response_bytes',
                    'The size in bytes of the response sent to the gateway',
                    namespace='jina',
                    labelnames=('executor_endpoint', 'executor', 'runtime_name'),
                    registry=metrics_registry,
                )
        else:
            self._document_processed_metrics = None
            self._request_size_metrics = None
            self._sent_response_size_metrics = None

        if meter:
            self._document_processed_counter = meter.create_counter(
                name='jina_document_processed',
                description='Number of Documents that have been processed by the executor',
            )

            self._request_size_histogram = meter.create_histogram(
                name='jina_received_request_bytes',
                description='The size in bytes of the request returned to the gateway',
            )

            self._sent_response_size_histogram = meter.create_histogram(
                name='jina_sent_response_bytes',
                description='The size in bytes of the response sent to the gateway',
            )
        else:
            self._document_processed_counter = None
            self._request_size_histogram = None
            self._sent_response_size_histogram = None

    def _load_executor(
        self,
        metrics_registry: Optional['CollectorRegistry'] = None,
        tracer_provider: Optional['trace.TracerProvider'] = None,
        meter_provider: Optional['metrics.MeterProvider'] = None,
    ):
        """
        Load the executor to this runtime, specified by ``uses`` CLI argument.
        :param metrics_registry: Optional prometheus metrics registry that will be passed to the executor so that it can expose metrics
        :param tracer_provider: Optional tracer_provider that will be provided to the executor for tracing
        :param meter_provider: Optional meter_provider that will be provided to the executor for metrics
        """
        try:
            self._executor: BaseExecutor = BaseExecutor.load_config(
                self.args.uses,
                uses_with=self.args.uses_with,
                uses_metas=self.args.uses_metas,
                uses_requests=self.args.uses_requests,
                uses_dynamic_batching=self.args.uses_dynamic_batching,
                runtime_args={  # these are not parsed to the yaml config file but are pass directly during init
                    'workspace': self.args.workspace,
                    'shard_id': self.args.shard_id,
                    'shards': self.args.shards,
                    'replicas': self.args.replicas,
                    'name': self.args.name,
                    'metrics_registry': metrics_registry,
                    'tracer_provider': tracer_provider,
                    'meter_provider': meter_provider,
                },
                py_modules=self.args.py_modules,
                extra_search_paths=self.args.extra_search_paths,
            )
            self.logger.debug(f'{self._executor} is successfully loaded!')

        except BadConfigSource:
            self.logger.error(f'fail to load config from {self.args.uses}')
            raise
        except FileNotFoundError:
            self.logger.error(f'fail to load file dependency')
            raise
        except Exception:
            self.logger.critical(f'can not load the executor from {self.args.uses}')
            raise

    def _refresh_executor(self, changed_files):
        import copy
        import importlib
        import inspect
        import sys

        try:
            sys_mod_files_modules = {
                getattr(module, '__file__', ''): module
                for module in sys.modules.values()
            }

            for file in changed_files:
                if file in sys_mod_files_modules:
                    file_module = sys_mod_files_modules[file]
                    # TODO: unable to reload main module (for instance, Executor implementation and Executor.serve are
                    #  in the same file). Raising a warning for now
                    if file_module.__name__ == '__main__':
                        self.logger.warning(
                            'The main module file was changed, cannot reload Executor, please restart '
                            'the application'
                        )
                    importlib.reload(sys_mod_files_modules[file])
                else:
                    self.logger.debug(
                        f'Changed file {file} was not previously imported.'
                    )
        except Exception as exc:
            self.logger.error(
                f' Exception when refreshing Executor when changes detected in {changed_files}'
            )
            raise exc

        importlib.reload(inspect.getmodule(self._executor.__class__))
        requests = copy.copy(self._executor.requests)
        old_cls = self._executor.__class__
        new_cls = getattr(importlib.import_module(old_cls.__module__), old_cls.__name__)
        new_executor = new_cls.__new__(new_cls)
        new_executor.__dict__ = self._executor.__dict__
        for k, v in requests.items():
            requests[k] = getattr(new_executor.__class__, requests[k].fn.__name__)
        self._executor = new_executor
        self._executor.requests.clear()
        requests = {k: v.__name__ for k, v in requests.items()}
        self._executor._add_requests(requests)

    @staticmethod
    def _parse_params(parameters: Dict, executor_name: str):
        parsed_params = parameters
        specific_parameters = parameters.get(executor_name, None)
        if specific_parameters:
            parsed_params.update(**specific_parameters)

        return parsed_params

    @staticmethod
    def _metric_attributes(executor_endpoint, executor, runtime_name):
        return {
            'executor_endpoint': executor_endpoint,
            'executor': executor,
            'runtime_name': runtime_name,
        }

    def _record_request_size_monitoring(self, requests):
        for req in requests:
            if self._request_size_metrics:
                self._request_size_metrics.labels(
                    requests[0].header.exec_endpoint,
                    self._executor.__class__.__name__,
                    self.args.name,
                ).observe(req.nbytes)
            if self._request_size_histogram:
                attributes = WorkerRequestHandler._metric_attributes(
                    requests[0].header.exec_endpoint,
                    self._executor.__class__.__name__,
                    self.args.name,
                )
                self._request_size_histogram.record(req.nbytes, attributes=attributes)

    def _record_docs_processed_monitoring(self, requests):
        if self._document_processed_metrics:
            self._document_processed_metrics.labels(
                requests[0].header.exec_endpoint,
                self._executor.__class__.__name__,
                self.args.name,
            ).inc(
                len(requests[0].docs)
            )  # TODO we can optimize here and access the
            # lenght of the da without loading the da in memory

        if self._document_processed_counter:
            attributes = WorkerRequestHandler._metric_attributes(
                requests[0].header.exec_endpoint,
                self._executor.__class__.__name__,
                self.args.name,
            )
            self._document_processed_counter.add(
                len(requests[0].docs), attributes=attributes
            )  # TODO same as above

    def _record_response_size_monitoring(self, requests):
        if self._sent_response_size_metrics:
            self._sent_response_size_metrics.labels(
                requests[0].header.exec_endpoint,
                self._executor.__class__.__name__,
                self.args.name,
            ).observe(requests[0].nbytes)
        if self._sent_response_size_histogram:
            attributes = WorkerRequestHandler._metric_attributes(
                requests[0].header.exec_endpoint,
                self._executor.__class__.__name__,
                self.args.name,
            )
            self._sent_response_size_histogram.record(
                requests[0].nbytes, attributes=attributes
            )

    def _set_result(self, requests, return_data, docs):
        # assigning result back to request
        if return_data is not None:
            if isinstance(return_data, DocumentArray):
                docs = return_data
            elif isinstance(return_data, dict):
                params = requests[0].parameters
                results_key = self._KEY_RESULT

                if not results_key in params.keys():
                    params[results_key] = dict()

                params[results_key].update({self.args.name: return_data})
                requests[0].parameters = params

            else:
                raise TypeError(
                    f'The return type must be DocumentArray / Dict / `None`, '
                    f'but getting {return_data!r}'
                )

        WorkerRequestHandler.replace_docs(
            requests[0], docs, self.args.output_array_type
        )
        return docs

    async def _setup_requests(
        self,
        requests: List['DataRequest'],
        exec_endpoint: str,
        tracing_context: Optional['Context'] = None,
    ):
        """Execute a request using the executor.

        :param requests: the requests to execute
        :param exec_endpoint: the execution endpoint to use
        :param tracing_context: Optional OpenTelemetry tracing context from the originating request.
        :return: the result of the execution
        """

        self._record_request_size_monitoring(requests)

        params = self._parse_params(requests[0].parameters, self._executor.metas.name)
        endpoint_info = self._executor.requests[exec_endpoint]
        try:
            if not getattr(endpoint_info.fn, '__is_generator__', False):
                requests[0].document_array_cls = endpoint_info.request_schema
            elif docarray_v2:
                requests[0].document_array_cls = DocumentArray[
                    endpoint_info.request_schema
                ]
            else:
                requests[0].document_array_cls = DocumentArray
        except AttributeError:
            pass

        return requests, params

    async def handle_generator(
        self, requests: List['DataRequest'], tracing_context: Optional['Context'] = None
    ) -> Generator:
        """Prepares and executes a request for generator endpoints.

        :param requests: The messages to handle containing a DataRequest
        :param tracing_context: Optional OpenTelemetry tracing context from the originating request.
        :returns: the processed message
        """
        # skip executor if endpoints mismatch
        exec_endpoint: str = requests[0].header.exec_endpoint
        if exec_endpoint not in self._executor.requests:
            if __default_endpoint__ in self._executor.requests:
                exec_endpoint = __default_endpoint__
            else:
                raise RuntimeError(
                    f'Request endpoint must match one of the available endpoints.'
                )

        requests, params = await self._setup_requests(
            requests, exec_endpoint, tracing_context=tracing_context
        )
        if exec_endpoint in self._batchqueue_config:
            warnings.warn(
                'Batching is not supported for generator executors endpoints. Ignoring batch size.'
            )
        doc = requests[0].data.doc
        docs_matrix, docs_map = None, None
        return await self._executor.__acall__(
            req_endpoint=exec_endpoint,
            doc=doc,
            docs=None,
            parameters=params,
            docs_matrix=docs_matrix,
            docs_map=docs_map,
            tracing_context=tracing_context,
        )

    async def handle(
        self, requests: List['DataRequest'], tracing_context: Optional['Context'] = None
    ) -> DataRequest:
        """Initialize private parameters and execute private loading functions.

        :param requests: The messages to handle containing a DataRequest
        :param tracing_context: Optional OpenTelemetry tracing context from the originating request.
        :returns: the processed message
        """
        # skip executor if endpoints mismatch
        exec_endpoint: str = requests[0].header.exec_endpoint
        if exec_endpoint not in self._executor.requests:
            if __default_endpoint__ in self._executor.requests:
                exec_endpoint = __default_endpoint__
            else:
                self.logger.debug(
                    f'skip executor: endpoint mismatch. '
                    f'Request endpoint: `{exec_endpoint}`. '
                    'Available endpoints: '
                    f'{", ".join(list(self._executor.requests.keys()))}'
                )
                return requests[0]

        requests, params = await self._setup_requests(
            requests, exec_endpoint, tracing_context=tracing_context
        )

        if exec_endpoint in self._batchqueue_config:
            assert len(requests) == 1, 'dynamic batching does not support no_reduce'

            param_key = json.dumps(params, sort_keys=True)
            if param_key not in self._batchqueue_instances[exec_endpoint]:
                self._batchqueue_instances[exec_endpoint][param_key] = BatchQueue(
                    functools.partial(self._executor.__acall__, exec_endpoint),
                    output_array_type=self.args.output_array_type,
                    params=params,
                    **self._batchqueue_config[exec_endpoint],
                )
            # This is necessary because push might need to await for the queue to be emptied
            task = await self._batchqueue_instances[exec_endpoint][param_key].push(
                requests[0]
            )
            await task
        else:
            docs = WorkerRequestHandler.get_docs_from_request(requests)
            docs_matrix, docs_map = WorkerRequestHandler._get_docs_matrix_from_request(
                requests
            )
            return_data = await self._executor.__acall__(
                req_endpoint=exec_endpoint,
                docs=docs,
                parameters=params,
                docs_matrix=docs_matrix,
                docs_map=docs_map,
                tracing_context=tracing_context,
            )

            _ = self._set_result(requests, return_data, docs)

        for req in requests:
            req.add_executor(self.deployment_name)

        self._record_docs_processed_monitoring(requests)
        self._record_response_size_monitoring(requests)
        try:
            requests[0].document_array_cls = self._executor.requests[
                exec_endpoint
            ].response_schema
        except AttributeError:
            pass

        return requests[0]

    @staticmethod
    def replace_docs(
        request: List['DataRequest'], docs: 'DocumentArray', ndarray_type: str = None
    ) -> None:
        """Replaces the docs in a message with new Documents.

        :param request: The request object
        :param docs: the new docs to be used
        :param ndarray_type: type tensor and embedding will be converted to
        """
        request.data.set_docs_convert_arrays(docs, ndarray_type=ndarray_type)

    @staticmethod
    def replace_parameters(request: List['DataRequest'], parameters: Dict) -> None:
        """Replaces the parameters in a message with new Documents.

        :param request: The request object
        :param parameters: the new parameters to be used
        """
        request.parameters = parameters

    @staticmethod
    def merge_routes(requests: List['DataRequest']) -> None:
        """Merges all routes found in requests into the first message

        :param requests: The messages containing the requests with the routes to merge
        """
        if len(requests) <= 1:
            return
        existing_executor_routes = [r.executor for r in requests[0].routes]
        for request in requests[1:]:
            for route in request.routes:
                if route.executor not in existing_executor_routes:
                    requests[0].routes.append(route)
                    existing_executor_routes.append(route.executor)

    async def close(self):
        """Close the data request handler, by closing the executor and the batch queues."""
        if self._hot_reload_task is not None:
            self._hot_reload_task.cancel()
        if not self._is_closed:
            await asyncio.gather(*[q.close() for q in self._all_batch_queues()])
            self._executor.close()
            self._is_closed = True

    @staticmethod
    def _get_docs_matrix_from_request(
        requests: List['DataRequest'],
    ) -> Tuple[Optional[List['DocumentArray']], Optional[Dict[str, 'DocumentArray']]]:
        """
        Returns a docs matrix from a list of DataRequest objects.

        :param requests: List of DataRequest objects
        :return: docs matrix and doc: list of DocumentArray objects
        """
        docs_map = {}
        docs_matrix = []
        for req in requests:
            docs_matrix.append(req.docs)
            docs_map[req.last_executor] = req.docs

        # to unify all length=0 DocumentArray (or any other results) will simply considered as None
        # otherwise, the executor has to handle [None, None, None] or [DocArray(0), DocArray(0), DocArray(0)]
        len_r = sum(len(r) for r in docs_matrix)
        if len_r == 0:
            docs_matrix = None

        return docs_matrix, docs_map

    @staticmethod
    def get_parameters_dict_from_request(
        requests: List['DataRequest'],
    ) -> 'Dict':
        """
        Returns a parameters dict from a list of DataRequest objects.
        :param requests: List of DataRequest objects
        :return: parameters matrix: list of parameters (Dict) objects
        """
        key_result = WorkerRequestHandler._KEY_RESULT
        parameters = requests[0].parameters
        if key_result not in parameters.keys():
            parameters[key_result] = dict()
        # we only merge the results and make the assumption that the others params does not change during execution

        for req in requests:
            parameters[key_result].update(req.parameters.get(key_result, dict()))

        return parameters

    @staticmethod
    def get_docs_from_request(
        requests: List['DataRequest'],
    ) -> 'DocumentArray':
        """
        Gets a field from the message

        :param requests: requests to get the docs from

        :returns: DocumentArray extracted from the field from all messages
        """
        if len(requests) > 1:
            result = DocumentArray(d for r in requests for d in getattr(r, 'docs'))
        else:
            result = getattr(requests[0], 'docs')

        return result

    @staticmethod
    def reduce(docs_matrix: List['DocumentArray']) -> Optional['DocumentArray']:
        """
        Reduces a list of DocumentArrays into one DocumentArray. Changes are applied to the first
        DocumentArray in-place.

        Reduction consists in reducing every DocumentArray in `docs_matrix` sequentially using
        :class:`DocumentArray`.:method:`reduce`.
        The resulting DocumentArray contains Documents of all DocumentArrays.
        If a Document exists in many DocumentArrays, data properties are merged with priority to the left-most
        DocumentArrays (that is, if a data attribute is set in a Document belonging to many DocumentArrays, the
        attribute value of the left-most DocumentArray is kept).
        Matches and chunks of a Document belonging to many DocumentArrays are also reduced in the same way.
        Other non-data properties are ignored.

        .. note::
            - Matches are not kept in a sorted order when they are reduced. You might want to re-sort them in a later
                step.
            - The final result depends on the order of DocumentArrays when applying reduction.

        :param docs_matrix: List of DocumentArrays to be reduced
        :return: the resulting DocumentArray
        """
        if docs_matrix:
            if not docarray_v2:
                da = docs_matrix[0]
                da.reduce_all(docs_matrix[1:])
            else:
                from docarray.utils.reduce import reduce_all

                da = reduce_all(docs_matrix)
            return da

    @staticmethod
    def reduce_requests(requests: List['DataRequest']) -> 'DataRequest':
        """
        Reduces a list of requests containing DocumentArrays into one request object. Changes are applied to the first
        request object in-place.

        Reduction consists in reducing every DocumentArray in `requests` sequentially using
        :class:`DocumentArray`.:method:`reduce`.
        The resulting DataRequest object contains Documents of all DocumentArrays inside requests.

        :param requests: List of DataRequest objects
        :return: the resulting DataRequest
        """
        response_request = requests[0]
        for i, worker_result in enumerate(requests):
            if worker_result.status.code == jina_pb2.StatusProto.SUCCESS:
                response_request = worker_result
                break
        docs_matrix, _ = WorkerRequestHandler._get_docs_matrix_from_request(requests)

        # Reduction is applied in-place to the first DocumentArray in the matrix
        da = WorkerRequestHandler.reduce(docs_matrix)
        WorkerRequestHandler.replace_docs(response_request, da)

        params = WorkerRequestHandler.get_parameters_dict_from_request(requests)
        WorkerRequestHandler.replace_parameters(response_request, params)

        return response_request

    # serving part
    async def process_single_data(
        self, request: DataRequest, context, is_generator: bool = False
    ) -> DataRequest:
        """
        Process the received requests and return the result as a new request

        :param request: the data request to process
        :param context: grpc context
        :param is_generator: whether the request should be handled with streaming
        :returns: the response request
        """
        return await self.process_data([request], context, is_generator=is_generator)

    async def endpoint_discovery(self, empty, context) -> jina_pb2.EndpointsProto:
        """
        Process the the call requested and return the list of Endpoints exposed by the Executor wrapped inside this Runtime

        :param empty: The service expects an empty protobuf message
        :param context: grpc context
        :returns: the response request
        """
        from google.protobuf import json_format

        self.logger.debug('got an endpoint discovery request')
        endpoints_proto = jina_pb2.EndpointsProto()
        endpoints_proto.endpoints.extend(list(self._executor.requests.keys()))
        endpoints_proto.write_endpoints.extend(list(self._executor.write_endpoints))
        schemas = self._executor._get_endpoint_models_dict()
        if docarray_v2:
            from docarray.documents.legacy import LegacyDocument

            from jina.serve.runtimes.helper import _create_aux_model_doc_list_to_list

            legacy_doc_schema = LegacyDocument.schema()
            for endpoint_name, inner_dict in schemas.items():
                if inner_dict['input']['model'].schema() == legacy_doc_schema:
                    inner_dict['input']['model'] = legacy_doc_schema
                else:
                    inner_dict['input']['model'] = _create_aux_model_doc_list_to_list(
<<<<<<< HEAD
                        inner_dict['input']['model']
                    ).schema()
=======
                        inner_dict['input']['model']).schema()
>>>>>>> 30c0a94f

                if inner_dict['output']['model'].schema() == legacy_doc_schema:
                    inner_dict['output']['model'] = legacy_doc_schema
                else:
                    inner_dict['output']['model'] = _create_aux_model_doc_list_to_list(
<<<<<<< HEAD
                        inner_dict['output']['model']
                    ).schema()
=======
                        inner_dict['output']['model']).schema()
>>>>>>> 30c0a94f
        else:
            for endpoint_name, inner_dict in schemas.items():
                inner_dict['input']['model'] = inner_dict['input']['model'].schema()
                inner_dict['output']['model'] = inner_dict['output']['model'].schema()

        json_format.ParseDict(schemas, endpoints_proto.schemas)
        return endpoints_proto

    def _extract_tracing_context(
        self, metadata: grpc.aio.Metadata
    ) -> Optional['Context']:
        if self.tracer:
            from opentelemetry.propagate import extract

            context = extract(dict(metadata))
            return context

        return None

    def _log_data_request(self, request: DataRequest):
        self.logger.debug(
            f'recv DataRequest at {request.header.exec_endpoint} with id: {request.header.request_id}'
        )

    async def process_data(
        self, requests: List[DataRequest], context, is_generator: bool = False
    ) -> DataRequest:
        """
        Process the received requests and return the result as a new request

        :param requests: the data requests to process
        :param context: grpc context
        :param is_generator: whether the request should be handled with streaming
        :returns: the response request
        """
        with MetricsTimer(
            self._summary, self._receiving_request_seconds, self._metric_attributes
        ):
            try:
                if self.logger.debug_enabled:
                    self._log_data_request(requests[0])

                if context is not None:
                    tracing_context = self._extract_tracing_context(
                        context.invocation_metadata()
                    )
                else:
                    tracing_context = None

                if is_generator:
                    result = await self.handle_generator(
                        requests=requests, tracing_context=tracing_context
                    )
                else:
                    result = await self.handle(
                        requests=requests, tracing_context=tracing_context
                    )

                if self._successful_requests_metrics:
                    self._successful_requests_metrics.inc()
                if self._successful_requests_counter:
                    self._successful_requests_counter.add(
                        1, attributes=self._metric_attributes
                    )
                return result
            except (RuntimeError, Exception) as ex:
                self.logger.error(
                    f'{ex!r}'
                    + f'\n add "--quiet-error" to suppress the exception details'
                    if not self.args.quiet_error
                    else '',
                    exc_info=not self.args.quiet_error,
                )

                requests[0].add_exception(ex, self._executor)
                if context is not None:
                    context.set_trailing_metadata((('is-error', 'true'),))
                if self._failed_requests_metrics:
                    self._failed_requests_metrics.inc()
                if self._failed_requests_counter:
                    self._failed_requests_counter.add(
                        1, attributes=self._metric_attributes
                    )

                if (
                    self.args.exit_on_exceptions
                    and type(ex).__name__ in self.args.exit_on_exceptions
                ):
                    self.logger.info('Exiting because of "--exit-on-exceptions".')
                    raise RuntimeTerminated

                return requests[0]

    async def _status(self, empty, context) -> jina_pb2.JinaInfoProto:
        """
        Process the the call requested and return the JinaInfo of the Runtime

        :param empty: The service expects an empty protobuf message
        :param context: grpc context
        :returns: the response request
        """
        self.logger.debug('recv _status request')
        info_proto = jina_pb2.JinaInfoProto()
        version, env_info = get_full_version()
        for k, v in version.items():
            info_proto.jina[k] = str(v)
        for k, v in env_info.items():
            info_proto.envs[k] = str(v)
        return info_proto

    async def stream(
        self, request_iterator, context=None, *args, **kwargs
    ) -> AsyncIterator['Request']:
        """
        stream requests from client iterator and stream responses back.

        :param request_iterator: iterator of requests
        :param context: context of the grpc call
        :param args: positional arguments
        :param kwargs: keyword arguments
        :yield: responses to the request
        """
        async for request in request_iterator:
            yield await self.process_data([request], context)

    Call = stream

    def _create_snapshot_status(
        self,
        snapshot_directory: str,
    ) -> 'jina_pb2.SnapshotStatusProto':
        _id = str(uuid.uuid4())
        self.logger.debug(f'Generated snapshot id: {_id}')
        return jina_pb2.SnapshotStatusProto(
            id=jina_pb2.SnapshotId(value=_id),
            status=jina_pb2.SnapshotStatusProto.Status.RUNNING,
            snapshot_file=os.path.join(
                os.path.join(snapshot_directory, _id), 'state.bin'
            ),
        )

    def _create_restore_status(
        self,
    ) -> 'jina_pb2.SnapshotStatusProto':
        _id = str(uuid.uuid4())
        self.logger.debug(f'Generated restore id: {_id}')
        return jina_pb2.RestoreSnapshotStatusProto(
            id=jina_pb2.RestoreId(value=_id),
            status=jina_pb2.RestoreSnapshotStatusProto.Status.RUNNING,
        )

    async def snapshot(self, request, context) -> 'jina_pb2.SnapshotStatusProto':
        """
        method to start a snapshot process of the Executor
        :param request: the empty request
        :param context: grpc context

        :return: the status of the snapshot
        """
        self.logger.debug(f' Calling snapshot')
        if (
            self._snapshot
            and self._snapshot_thread
            and self._snapshot_thread.is_alive()
        ):
            raise RuntimeError(
                f'A snapshot with id {self._snapshot.id.value} is currently in progress. Cannot start another.'
            )
        else:
            self._snapshot = self._create_snapshot_status(
                self._snapshot_parent_directory,
            )
            self._did_snapshot_raise_exception = threading.Event()
            self._snapshot_thread = threading.Thread(
                target=self._executor._run_snapshot,
                args=(self._snapshot.snapshot_file, self._did_snapshot_raise_exception),
            )
            self._snapshot_thread.start()
            return self._snapshot

    async def snapshot_status(
        self, request: 'jina_pb2.SnapshotId', context
    ) -> 'jina_pb2.SnapshotStatusProto':
        """
        method to start a snapshot process of the Executor
        :param request: the snapshot Id to get the status from
        :param context: grpc context

        :return: the status of the snapshot
        """
        self.logger.debug(
            f'Checking status of snapshot with ID of request {request.value} and current snapshot {self._snapshot.id.value if self._snapshot else "DOES NOT EXIST"}'
        )
        if not self._snapshot or (self._snapshot.id.value != request.value):
            return jina_pb2.SnapshotStatusProto(
                id=jina_pb2.SnapshotId(value=request.value),
                status=jina_pb2.SnapshotStatusProto.Status.NOT_FOUND,
            )
        elif self._snapshot_thread and self._snapshot_thread.is_alive():
            return jina_pb2.SnapshotStatusProto(
                id=jina_pb2.SnapshotId(value=request.value),
                status=jina_pb2.SnapshotStatusProto.Status.RUNNING,
            )
        elif self._snapshot_thread and not self._snapshot_thread.is_alive():
            status = jina_pb2.SnapshotStatusProto.Status.SUCCEEDED
            if self._did_snapshot_raise_exception.is_set():
                status = jina_pb2.SnapshotStatusProto.Status.FAILED
            self._did_snapshot_raise_exception = None
            return jina_pb2.SnapshotStatusProto(
                id=jina_pb2.SnapshotId(value=request.value),
                status=status,
            )

        return jina_pb2.SnapshotStatusProto(
            id=jina_pb2.SnapshotId(value=request.value),
            status=jina_pb2.SnapshotStatusProto.Status.NOT_FOUND,
        )

    async def restore(self, request: 'jina_pb2.RestoreSnapshotCommand', context):
        """
        method to start a restore process of the Executor
        :param request: the command request with the path from where to restore the Executor
        :param context: grpc context

        :return: the status of the snapshot
        """
        self.logger.debug(f' Calling restore')
        if self._restore and self._restore_thread and self._restore_thread.is_alive():
            raise RuntimeError(
                f'A restore with id {self._restore.id.value} is currently in progress. Cannot start another.'
            )
        else:
            self._restore = self._create_restore_status()
            self._did_restore_raise_exception = threading.Event()
            self._restore_thread = threading.Thread(
                target=self._executor._run_restore,
                args=(request.snapshot_file, self._did_restore_raise_exception),
            )
            self._restore_thread.start()
        return self._restore

    async def restore_status(
        self, request, context
    ) -> 'jina_pb2.RestoreSnapshotStatusProto':
        """
        method to start a snapshot process of the Executor
        :param request: the request with the Restore ID from which to get status
        :param context: grpc context

        :return: the status of the snapshot
        """
        self.logger.debug(
            f'Checking status of restore with ID of request {request.value} and current restore {self._restore.id.value if self._restore else "DOES NOT EXIST"}'
        )
        if not self._restore or (self._restore.id.value != request.value):
            return jina_pb2.RestoreSnapshotStatusProto(
                id=jina_pb2.RestoreId(value=request.value),
                status=jina_pb2.RestoreSnapshotStatusProto.Status.NOT_FOUND,
            )
        elif self._restore_thread and self._restore_thread.is_alive():
            return jina_pb2.RestoreSnapshotStatusProto(
                id=jina_pb2.RestoreId(value=request.value),
                status=jina_pb2.RestoreSnapshotStatusProto.Status.RUNNING,
            )
        elif self._restore_thread and not self._restore_thread.is_alive():
            status = jina_pb2.RestoreSnapshotStatusProto.Status.SUCCEEDED
            if self._did_restore_raise_exception.is_set():
                status = jina_pb2.RestoreSnapshotStatusProto.Status.FAILED
            self._did_restore_raise_exception = None
            return jina_pb2.RestoreSnapshotStatusProto(
                id=jina_pb2.RestoreId(value=request.value),
                status=status,
            )

        return jina_pb2.RestoreSnapshotStatusProto(
            id=jina_pb2.RestoreId(value=request.value),
            status=jina_pb2.RestoreSnapshotStatusProto.Status.NOT_FOUND,
        )<|MERGE_RESOLUTION|>--- conflicted
+++ resolved
@@ -175,15 +175,10 @@
 
             return self.process_single_data(request, None, is_generator=is_generator)
 
-<<<<<<< HEAD
-        return get_fastapi_app(
-            request_models_map=request_models_map, caller=call_handle, **kwargs
-=======
         app = get_fastapi_app(
             request_models_map=request_models_map,
             caller=call_handle,
             **kwargs
->>>>>>> 30c0a94f
         )
 
         @app.on_event('shutdown')
@@ -879,23 +874,13 @@
                     inner_dict['input']['model'] = legacy_doc_schema
                 else:
                     inner_dict['input']['model'] = _create_aux_model_doc_list_to_list(
-<<<<<<< HEAD
-                        inner_dict['input']['model']
-                    ).schema()
-=======
                         inner_dict['input']['model']).schema()
->>>>>>> 30c0a94f
 
                 if inner_dict['output']['model'].schema() == legacy_doc_schema:
                     inner_dict['output']['model'] = legacy_doc_schema
                 else:
                     inner_dict['output']['model'] = _create_aux_model_doc_list_to_list(
-<<<<<<< HEAD
-                        inner_dict['output']['model']
-                    ).schema()
-=======
                         inner_dict['output']['model']).schema()
->>>>>>> 30c0a94f
         else:
             for endpoint_name, inner_dict in schemas.items():
                 inner_dict['input']['model'] = inner_dict['input']['model'].schema()
