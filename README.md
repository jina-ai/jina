--- conflicted
+++ resolved
@@ -354,7 +354,6 @@
 
 This creates a Python entrypoint, YAML configs and a Dockerfile. You can start from there.
 
-<<<<<<< HEAD
 </details>
 
 #### MultimodalDocument
@@ -429,8 +428,7 @@
 that the executor will receive from the `MultimodalDriver` will provide `data` in the correct expected order. In this case
 the encoder expects to have `image` data in the first argument, and `text` in the second one.
 
-=======
->>>>>>> e4d831a7
+
 ## Learn
 
 <table>
