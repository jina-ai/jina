apiVersion: apps/v1
kind: Deployment
metadata:
  name: {name}
  namespace: {namespace}
spec:
  replicas: {replicas}
  strategy:
    type: RollingUpdate
    rollingUpdate:
      maxSurge: 1
      maxUnavailable: 0
  selector:
    matchLabels:
      app: {name}
  template:
    metadata:
      labels:
        app: {name}
        jina_deployment_name: {jina_deployment_name}
        shard_id: {shard_id}
        pod_type: {pod_type}
        ns: {namespace}
      annotations:
        linkerd.io/inject: enabled
    spec:
      containers:
        - name: gateway
          image: {image}
          imagePullPolicy: {pull_policy}
          command: {command}
          args: {args}
          ports: {ports-section}
          envFrom:
            - configMapRef:
                name: {name}-configmap
          env:
            - name: POD_UID
              valueFrom:
                fieldRef:
                  fieldPath: metadata.uid
            - name: JINA_DEPLOYMENT_NAME
              value: {jina_deployment_name}
            - name: K8S_DEPLOYMENT_NAME
              value: {name}
            - name: K8S_NAMESPACE_NAME
              value: {namespace}
            - name: K8S_POD_NAME
              valueFrom:
                fieldRef:
                  fieldPath: metadata.name
          startupProbe:
            exec:
              command:
                - jina
                - ping
                - gateway
                - {protocol}://127.0.0.1:{port}
            initialDelaySeconds: 5
<<<<<<< HEAD
            periodSeconds: 5
            timeoutSeconds: 10
          livenessProbe:
            exec:
              command:
                - jina
                - ping
                - gateway
                - {protocol}://127.0.0.1:{port}
            initialDelaySeconds: 30
            periodSeconds: 5
=======
            periodSeconds: 20
>>>>>>> c2c6213c
            timeoutSeconds: 10
          lifecycle:
            preStop:
              exec:
<<<<<<< HEAD
                command: ["/bin/sh", "-c", "sleep 2"]
=======
                command: ["/bin/sh", "-c", "sleep 2"]
>>>>>>> c2c6213c
<|MERGE_RESOLUTION|>--- conflicted
+++ resolved
@@ -57,7 +57,6 @@
                 - gateway
                 - {protocol}://127.0.0.1:{port}
             initialDelaySeconds: 5
-<<<<<<< HEAD
             periodSeconds: 5
             timeoutSeconds: 10
           livenessProbe:
@@ -69,15 +68,8 @@
                 - {protocol}://127.0.0.1:{port}
             initialDelaySeconds: 30
             periodSeconds: 5
-=======
-            periodSeconds: 20
->>>>>>> c2c6213c
             timeoutSeconds: 10
           lifecycle:
             preStop:
               exec:
-<<<<<<< HEAD
-                command: ["/bin/sh", "-c", "sleep 2"]
-=======
-                command: ["/bin/sh", "-c", "sleep 2"]
->>>>>>> c2c6213c
+                command: ["/bin/sh", "-c", "sleep 2"]