--- conflicted
+++ resolved
@@ -43,13 +43,8 @@
 
     mock = mocker.Mock()
     with Flow.load_config('flow.yml') as search_flow:
-<<<<<<< HEAD
         search_flow.search(inputs=random_docs(NDOCS),
-                           on_done=validate)
-=======
-        search_flow.search(input_fn=random_docs(NDOCS),
                            on_done=mock)
->>>>>>> 651c1d43
 
     mock.assert_called_once()
     validate_callback(mock, validate)
@@ -72,13 +67,7 @@
 
     mock = mocker.Mock()
     with Flow.load_config('flow.yml') as search_flow:
-<<<<<<< HEAD
         search_flow.search(inputs=random_docs(NDOCS),
-                           on_done=validate, queryset=[top_k_queryset])
-    mock.assert_called_once()
-=======
-        search_flow.search(input_fn=random_docs(NDOCS),
                            on_done=mock, queryset=[top_k_queryset])
     mock.assert_called_once()
-    validate_callback(mock, validate)
->>>>>>> 651c1d43
+    validate_callback(mock, validate)