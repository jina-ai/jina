import os
import time
from sys import platform

import pytest

from jina.checker import NetworkChecker
from jina.executors import BaseExecutor
from jina.executors.decorators import requests
from jina import Flow
from jina.helper import random_name
from jina.parsers import set_pea_parser
from jina.parsers.ping import set_ping_parser
from jina.peapods import Pea
from jina.peapods.runtimes.container import ContainerRuntime
from tests import random_docs, validate_callback

cur_dir = os.path.dirname(os.path.abspath(__file__))

img_name = 'jina/mwu-encoder'

defaulthost = '0.0.0.0'
localhost = (
    defaulthost
    if (platform == "linux" or platform == "linux2")
    else 'host.docker.internal'
)


@pytest.fixture
def _logforward():
    class _LogForward(BaseExecutor):
        @requests
        def foo(self, **kwargs):
            pass

    return _LogForward


@pytest.fixture(scope='module')
def docker_image_built():
    import docker

    client = docker.from_env()
    client.images.build(path=os.path.join(cur_dir, 'mwu-encoder/'), tag=img_name)
    client.close()
    yield
    time.sleep(2)
    client = docker.from_env()
    client.containers.prune()


def test_simple_container(docker_image_built):
    args = set_pea_parser().parse_args(['--uses', f'docker://{img_name}'])

    with Pea(args):
        pass

    time.sleep(2)
    Pea(args).start().close()


def test_flow_with_one_container_pod(docker_image_built):
    f = Flow().add(name='dummyEncoder1', uses=f'docker://{img_name}')

    with f:
        f.post(on='/index', inputs=random_docs(10))


<<<<<<< HEAD
=======
def test_flow_with_one_container_ext_yaml(docker_image_built):
    f = Flow().add(
        name='dummyEncoder2',
        uses=f'docker://{img_name}',
        uses_internal=os.path.join(cur_dir, '../../../mwu-encoder/mwu_encoder_ext.yml'),
    )

    with f:
        f.post(on='/index', inputs=random_docs(10))


>>>>>>> c459dcd9
def test_flow_with_replica_container_ext_yaml(docker_image_built):
    f = Flow().add(
        name='dummyEncoder3',
        uses=f'docker://{img_name}',
        parallel=3,
    )

    with f:
        f.post(on='/index', inputs=random_docs(10))
        f.post(on='/index', inputs=random_docs(10))
        f.post(on='/index', inputs=random_docs(10))


def test_flow_topo1(docker_image_built):
    f = (
        Flow()
        .add(
            name='d0',
            uses='docker://jinaai/jina:test-pip',
<<<<<<< HEAD
            entrypoint='jina pod',
=======
            uses_internal=_logforward,
            entrypoint='jina pea',
>>>>>>> c459dcd9
        )
        .add(
            name='d1',
            uses='docker://jinaai/jina:test-pip',
<<<<<<< HEAD
            entrypoint='jina pod',
=======
            uses_internal=_logforward,
            entrypoint='jina pea',
>>>>>>> c459dcd9
        )
        .add(
            name='d2',
            uses='docker://jinaai/jina:test-pip',
            needs='d0',
            entrypoint='jina pea',
        )
        .join(['d2', 'd1'])
    )

    with f:
        f.post(on='/index', inputs=random_docs(10))


def test_flow_topo_mixed(docker_image_built, _logforward):
    f = (
        Flow()
        .add(
            name='d4',
            uses='docker://jinaai/jina:test-pip',
<<<<<<< HEAD
            entrypoint='jina pod',
=======
            uses_internal=_logforward,
            entrypoint='jina pea',
>>>>>>> c459dcd9
        )
        .add(name='d5', uses=_logforward)
        .add(
            name='d6',
            uses='docker://jinaai/jina:test-pip',
            needs='d4',
            entrypoint='jina pea',
        )
        .join(['d6', 'd5'])
    )

    with f:
        f.post(on='/index', inputs=random_docs(10))


def test_flow_topo_parallel():
    f = (
        Flow()
        .add(
            name='d7',
            uses='docker://jinaai/jina:test-pip',
<<<<<<< HEAD
            entrypoint='jina pod',
=======
            entrypoint='jina pea',
            uses_internal=_logforward,
>>>>>>> c459dcd9
            parallel=3,
        )
        .add(name='d8', parallel=3)
        .add(
            name='d9',
            uses='docker://jinaai/jina:test-pip',
<<<<<<< HEAD
            entrypoint='jina pod',
=======
            entrypoint='jina pea',
            uses_internal=_logforward,
>>>>>>> c459dcd9
            needs='d7',
        )
        .join(['d9', 'd8'])
    )

    with f:
        f.post(on='/index', inputs=random_docs(10))


def test_flow_topo_ldl_parallel():
    f = (
        Flow()
        .add(name='d10')
        .add(
            name='d11',
            uses='docker://jinaai/jina:test-pip',
<<<<<<< HEAD
            entrypoint='jina pod',
=======
            entrypoint='jina pea',
            uses_internal=_logforward,
>>>>>>> c459dcd9
            parallel=3,
        )
        .add(name='d12')
    )

    with f:
        f.post(on='/index', inputs=random_docs(10))


<<<<<<< HEAD
=======
def test_container_volume(docker_image_built, tmpdir):
    abc_path = os.path.join(tmpdir, 'abc')
    f = Flow().add(
        name=random_name(),
        uses=f'docker://{img_name}',
        volumes=abc_path,
        workspace='/abc',
        uses_internal=os.path.join(cur_dir, '../../../mwu-encoder/mwu_encoder_upd.yml'),
    )

    with f:
        f.post(on='/index', inputs=random_docs(10))

    assert os.path.exists(
        os.path.join(abc_path, 'ext-mwu-encoder', '0', 'ext-mwu-encoder.bin')
    )


def test_container_volume_arbitrary(docker_image_built, tmpdir):
    abc_path = os.path.join(tmpdir, 'abc')
    f = Flow().add(
        name=random_name(),
        uses=f'docker://{img_name}',
        volumes=abc_path + ':' + '/mapped/here/abc',
        uses_internal=os.path.join(
            cur_dir, '../../../mwu-encoder/mwu_encoder_volume_change.yml'
        ),
        workspace='/mapped/here/abc',
    )

    with f:
        f.post(on='/index', inputs=random_docs(10))

    assert os.path.exists(
        os.path.join(abc_path, 'ext-mwu-encoder', '0', 'ext-mwu-encoder.bin')
    )


>>>>>>> c459dcd9
def test_container_ping(docker_image_built):
    a4 = set_pea_parser().parse_args(['--uses', f'docker://{img_name}'])
    a5 = set_ping_parser().parse_args(
        ['0.0.0.0', str(a4.port_ctrl), '--print-response']
    )

    # test with container
    with pytest.raises(SystemExit) as cm:
        with Pea(a4):
            NetworkChecker(a5)

    assert cm.value.code == 0


def test_tail_host_docker2local_parallel():
    f = (
        Flow()
        .add(
            name='d10',
            uses='docker://jinaai/jina:test-pip',
<<<<<<< HEAD
            entrypoint='jina pod',
=======
            entrypoint='jina pea',
            uses_internal=_logforward,
>>>>>>> c459dcd9
            parallel=3,
        )
        .add(name='d11')
    )
    with f:
        assert getattr(f._pod_nodes['d10'].peas_args['tail'], 'host_out') == defaulthost


def test_tail_host_docker2local():
    f = (
        Flow()
        .add(
            name='d12',
            uses='docker://jinaai/jina:test-pip',
<<<<<<< HEAD
            entrypoint='jina pod',
=======
            entrypoint='jina pea',
            uses_internal=_logforward,
>>>>>>> c459dcd9
        )
        .add(name='d13')
    )
    with f:
        assert getattr(f._pod_nodes['d12'].tail_args, 'host_out') == localhost


def test_pass_arbitrary_kwargs(monkeypatch, mocker):
    import docker

    mock = mocker.Mock()
    mocker.patch(
        'jina.peapods.runtimes.zmq.base.ZMQRuntime.is_ready',
        return_value=True,
    )

    class MockContainers:
        class MockContainer:
            def reload(self):
                pass

            def logs(self, **kwargs):
                return []

        def __init__(self):
            pass

        def run(self, *args, **kwargs):
            mock_kwargs = {k: kwargs[k] for k in ['hello', 'ports', 'environment']}
            mock(**mock_kwargs)
            assert 'ports' in kwargs
            assert kwargs['ports'] is None
            assert 'environment' in kwargs
            assert kwargs['environment'] == ['VAR1=BAR', 'VAR2=FOO']
            assert 'hello' in kwargs
            assert kwargs['hello'] == 0
            return MockContainers.MockContainer()

    class MockClient:
        def __init__(self, *args, **kwargs):
            pass

        def close(self):
            pass

        @property
        def networks(self):
            return {'bridge': None}

        @property
        def containers(self):
            return MockContainers()

        @property
        def images(self):
            return {}

    monkeypatch.setattr(docker, 'from_env', MockClient)
    args = set_pea_parser().parse_args(
        [
            '--uses',
            'docker://jinahub/pod',
            '--docker-kwargs',
            'hello: 0',
            'environment: ["VAR1=BAR", "VAR2=FOO"]',
        ]
    )
    _ = ContainerRuntime(args, ctrl_addr='')
    expected_args = {'hello': 0, 'ports': None, 'environment': ['VAR1=BAR', 'VAR2=FOO']}
    mock.assert_called_with(**expected_args)


def test_pass_arbitrary_kwargs_from_yaml():
    f = Flow.load_config(os.path.join(cur_dir, 'flow.yml'))
    assert f._pod_nodes['pod1'].args.docker_kwargs == {
        'hello': 0,
        'environment': ['VAR1=BAR', 'VAR2=FOO'],
    }


def test_container_override_params(docker_image_built, tmpdir, mocker):
    def validate_response(resp):
        assert len(resp.docs) > 0
        for doc in resp.docs:
            assert doc.tags['greetings'] == 'overriden greetings'

    mock = mocker.Mock()

    abc_path = os.path.join(tmpdir, 'abc')
    f = Flow().add(
        name=random_name(),
        uses=f'docker://{img_name}',
        volumes=abc_path + ':' + '/mapped/here/abc',
        override_with_params={'greetings': 'overriden greetings'},
        override_metas_params={
            'name': 'ext-mwu-encoder',
            'workspace': '/mapped/here/abc',
        },
    )

    with f:
        f.index(random_docs(10), on_done=mock)

    assert os.path.exists(
        os.path.join(abc_path, 'ext-mwu-encoder', '0', 'ext-mwu-encoder.bin')
    )
    validate_callback(mock, validate_response)


def test_container_volume(docker_image_built, tmpdir):
    abc_path = os.path.join(tmpdir, 'abc')
    f = Flow().add(
        name=random_name(),
        uses=f'docker://{img_name}',
        volumes=abc_path + ':' + '/mapped/here/abc',
        override_metas_params={
            'name': 'ext-mwu-encoder',
            'workspace': '/mapped/here/abc',
        },
    )

    with f:
        f.index(random_docs(10))

    assert os.path.exists(
        os.path.join(abc_path, 'ext-mwu-encoder', '0', 'ext-mwu-encoder.bin')
    )<|MERGE_RESOLUTION|>--- conflicted
+++ resolved
@@ -67,25 +67,12 @@
         f.post(on='/index', inputs=random_docs(10))
 
 
-<<<<<<< HEAD
-=======
-def test_flow_with_one_container_ext_yaml(docker_image_built):
-    f = Flow().add(
-        name='dummyEncoder2',
-        uses=f'docker://{img_name}',
-        uses_internal=os.path.join(cur_dir, '../../../mwu-encoder/mwu_encoder_ext.yml'),
-    )
-
-    with f:
-        f.post(on='/index', inputs=random_docs(10))
-
-
->>>>>>> c459dcd9
 def test_flow_with_replica_container_ext_yaml(docker_image_built):
     f = Flow().add(
         name='dummyEncoder3',
         uses=f'docker://{img_name}',
         parallel=3,
+        entrypoint='jina pea',
     )
 
     with f:
@@ -100,22 +87,12 @@
         .add(
             name='d0',
             uses='docker://jinaai/jina:test-pip',
-<<<<<<< HEAD
-            entrypoint='jina pod',
-=======
-            uses_internal=_logforward,
-            entrypoint='jina pea',
->>>>>>> c459dcd9
+            entrypoint='jina pea',
         )
         .add(
             name='d1',
             uses='docker://jinaai/jina:test-pip',
-<<<<<<< HEAD
-            entrypoint='jina pod',
-=======
-            uses_internal=_logforward,
-            entrypoint='jina pea',
->>>>>>> c459dcd9
+            entrypoint='jina pea',
         )
         .add(
             name='d2',
@@ -136,12 +113,7 @@
         .add(
             name='d4',
             uses='docker://jinaai/jina:test-pip',
-<<<<<<< HEAD
-            entrypoint='jina pod',
-=======
-            uses_internal=_logforward,
-            entrypoint='jina pea',
->>>>>>> c459dcd9
+            entrypoint='jina pea',
         )
         .add(name='d5', uses=_logforward)
         .add(
@@ -163,24 +135,14 @@
         .add(
             name='d7',
             uses='docker://jinaai/jina:test-pip',
-<<<<<<< HEAD
-            entrypoint='jina pod',
-=======
-            entrypoint='jina pea',
-            uses_internal=_logforward,
->>>>>>> c459dcd9
+            entrypoint='jina pea',
             parallel=3,
         )
         .add(name='d8', parallel=3)
         .add(
             name='d9',
             uses='docker://jinaai/jina:test-pip',
-<<<<<<< HEAD
-            entrypoint='jina pod',
-=======
-            entrypoint='jina pea',
-            uses_internal=_logforward,
->>>>>>> c459dcd9
+            entrypoint='jina pea',
             needs='d7',
         )
         .join(['d9', 'd8'])
@@ -197,12 +159,7 @@
         .add(
             name='d11',
             uses='docker://jinaai/jina:test-pip',
-<<<<<<< HEAD
-            entrypoint='jina pod',
-=======
-            entrypoint='jina pea',
-            uses_internal=_logforward,
->>>>>>> c459dcd9
+            entrypoint='jina pea',
             parallel=3,
         )
         .add(name='d12')
@@ -212,47 +169,6 @@
         f.post(on='/index', inputs=random_docs(10))
 
 
-<<<<<<< HEAD
-=======
-def test_container_volume(docker_image_built, tmpdir):
-    abc_path = os.path.join(tmpdir, 'abc')
-    f = Flow().add(
-        name=random_name(),
-        uses=f'docker://{img_name}',
-        volumes=abc_path,
-        workspace='/abc',
-        uses_internal=os.path.join(cur_dir, '../../../mwu-encoder/mwu_encoder_upd.yml'),
-    )
-
-    with f:
-        f.post(on='/index', inputs=random_docs(10))
-
-    assert os.path.exists(
-        os.path.join(abc_path, 'ext-mwu-encoder', '0', 'ext-mwu-encoder.bin')
-    )
-
-
-def test_container_volume_arbitrary(docker_image_built, tmpdir):
-    abc_path = os.path.join(tmpdir, 'abc')
-    f = Flow().add(
-        name=random_name(),
-        uses=f'docker://{img_name}',
-        volumes=abc_path + ':' + '/mapped/here/abc',
-        uses_internal=os.path.join(
-            cur_dir, '../../../mwu-encoder/mwu_encoder_volume_change.yml'
-        ),
-        workspace='/mapped/here/abc',
-    )
-
-    with f:
-        f.post(on='/index', inputs=random_docs(10))
-
-    assert os.path.exists(
-        os.path.join(abc_path, 'ext-mwu-encoder', '0', 'ext-mwu-encoder.bin')
-    )
-
-
->>>>>>> c459dcd9
 def test_container_ping(docker_image_built):
     a4 = set_pea_parser().parse_args(['--uses', f'docker://{img_name}'])
     a5 = set_ping_parser().parse_args(
@@ -273,12 +189,7 @@
         .add(
             name='d10',
             uses='docker://jinaai/jina:test-pip',
-<<<<<<< HEAD
-            entrypoint='jina pod',
-=======
-            entrypoint='jina pea',
-            uses_internal=_logforward,
->>>>>>> c459dcd9
+            entrypoint='jina pea',
             parallel=3,
         )
         .add(name='d11')
@@ -293,12 +204,7 @@
         .add(
             name='d12',
             uses='docker://jinaai/jina:test-pip',
-<<<<<<< HEAD
-            entrypoint='jina pod',
-=======
-            entrypoint='jina pea',
-            uses_internal=_logforward,
->>>>>>> c459dcd9
+            entrypoint='jina pea',
         )
         .add(name='d13')
     )
