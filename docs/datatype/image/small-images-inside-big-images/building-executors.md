## Building Executors
In this section, we will start developing the necessary executors, for both query and index flows.

### **CLIPImageEncoder**
This encoder encodes an image into embeddings using the CLIP model. 
We want an executor that loads the CLIP model and encodes it during the query and index flows. 

Our executor should:
* support both **GPU** and **CPU**: That's why we will provision the `device` parameter and use it when encoding.
* be able to process documents in batches in order to use our resources effectively: To do so, we will use the 
parameter `batch_size`
* be able to encode the full image during the query flow and encode only chunks during the index flow: This can be 
achieved with `traversal_paths` and method `DocumentArray.batch`.

```python
from typing import Optional, Tuple

import torch
from jina import DocumentArray, Executor, requests
from jina.logging.logger import JinaLogger
from transformers import CLIPFeatureExtractor, CLIPModel


class CLIPImageEncoder(Executor):
    """Encode image into embeddings using the CLIP model."""

    def __init__(
        self,
        pretrained_model_name_or_path: str = "openai/clip-vit-base-patch32",
        device: str = "cpu",
        batch_size: int = 32,
        traversal_paths: Tuple = ("r",),
        *args,
        **kwargs,
    ):
        super().__init__(*args, **kwargs)
        self.batch_size = batch_size
        self.traversal_paths = traversal_paths
        self.pretrained_model_name_or_path = pretrained_model_name_or_path

        self.device = device
        self.preprocessor = CLIPFeatureExtractor.from_pretrained(
            pretrained_model_name_or_path
        )
        self.model = CLIPModel.from_pretrained(self.pretrained_model_name_or_path)
        self.model.to(self.device).eval()

    @requests
    def encode(self, docs: Optional[DocumentArray], parameters: dict, **kwargs):
        if docs is None:
            return

        traversal_paths = parameters.get("traversal_paths", self.traversal_paths)
        batch_size = parameters.get("batch_size", self.batch_size)
        document_batches_generator = docs.batch(
            traversal_paths=traversal_paths,
            batch_size=batch_size,
            require_attr="blob",
        )

        with torch.inference_mode():
            for batch_docs in document_batches_generator:
                blob_batch = [d.blob for d in batch_docs]
                tensor = self._generate_input_features(blob_batch)


                embeddings = self.model.get_image_features(**tensor)
                embeddings = embeddings.cpu().numpy()

                for doc, embed in zip(batch_docs, embeddings):
                    doc.embedding = embed

    def _generate_input_features(self, images):
        input_tokens = self.preprocessor(
            images=images,
            return_tensors="pt",
        )
        input_tokens = {
            k: v.to(torch.device(self.device)) for k, v in input_tokens.items()
        }
        return input_tokens
```

### **YoloV5Segmenter**
Since we want to retrieve small images in bigger images, the technique that we will heavily rely on is segmenting. 
<<<<<<< HEAD
Basically, we want to do object detection on the indexed images. This will generate bounding boxes around objects 
detected in side the images. The detected objects will be extracted and added as chunks to the original documents.
BTW, guess what is the state-of-the-art object detection model ?
=======
Basicly, we want to do object detection on the indexed images. This will generate bounding boxes around objects 
detected inside the images. The detected objects will be extracted and added as chunks to the original documents.
By the way, guess what is the state-of-the-art object detection model ?

>>>>>>> 1395c260
Right, we will use YoloV5.


Our **YoloV5Segmenter** should be able to load the `ultralytics/yolov5` model from Torch hub, otherwise, load a custom 
model. To achieve this, the executor accepts parameter `model_name_or_path` which will be used when loading. We will 
implement the method `load` which checks if the model exists in the the Torch Hub, otherwise, loads it as a custom model.

For our use case, we will just rely on `yolov5s` (small version of `yolov5`). Of course, for better quality, you can 
choose a more complicated model or your custom model.

Furthermore, we want **YoloV5Segmenter** to support both **GPU** and **CPU** and it should be able to process in 
batches. Again, this is as simple as adding parameters `device` and `batch_size` and using them during segmenting.

To perform segmenting, we will implement method `_segment_docs` which performs the following steps:
1. For each batch (a batch consists of several images), use the model to get predictions for each image
2. Each prediction of an image can contain several detections (because yolov5 will extract as much bounding boxes as 
possible, along with their confidence scores). We will filter out detections whose scores are below the `confidence_threshold` to keep good quality.

Each detection is actually 2 points -top left (x1, y1) and bottom right (x2, y2)- a confidence score and a class. 
We will not use the class of the detection, but it can be useful in other search applications.

3. With the detections that we have, we create crops (using the 2 points returned). Finally, we add these crops to 
image documents as chunks.


```python
from typing import Dict, Iterable, Optional

import torch
from jina import Document, DocumentArray, Executor, requests
from jina_commons.batching import get_docs_batch_generator


class YoloV5Segmenter(Executor):

    def __init__(
        self,
        model_name_or_path: str = 'yolov5s',
        confidence_threshold: float = 0.3,
        batch_size: int = 32,
        device: str = 'cpu',
        *args,
        **kwargs
    ):
        super().__init__(*args, **kwargs)
        self.model_name_or_path = model_name_or_path
        self.confidence_threshold = confidence_threshold
        self.batch_size = batch_size

        if device != 'cpu' and not device.startswith('cuda'):
            self.logger.error('Torch device not supported. Must be cpu or cuda!')
            raise RuntimeError('Torch device not supported. Must be cpu or cuda!')
        if device == 'cuda' and not torch.cuda.is_available():
            self.logger.warning(
                'You tried to use GPU but torch did not detect your'
                'GPU correctly. Defaulting to CPU. Check your CUDA installation!'
            )
            device = 'cpu'
        self.device = torch.device(device)
        self.model = self._load(self.model_name_or_path)

    @requests
    def segment(
        self, docs: Optional[DocumentArray] = None, parameters: Dict = {}, **kwargs
    ):

        if docs:
            document_batches_generator = get_docs_batch_generator(
                docs,
                traversal_path=['r'],
                batch_size=parameters.get('batch_size', self.batch_size),
                needs_attr='blob',
            )
            self._segment_docs(document_batches_generator, parameters=parameters)

    def _segment_docs(self, document_batches_generator: Iterable, parameters: Dict):
        with torch.no_grad():
            for document_batch in document_batches_generator:
                images = [d.blob for d in document_batch]
                predictions = self.model(
                    images,
                    size=640,
                    augment=False,
                ).pred

                for doc, prediction in zip(document_batch, predictions):
                    for det in prediction:
                        x1, y1, x2, y2, conf, cls = det
                        if conf < parameters.get(
                            'confidence_threshold', self.confidence_threshold
                        ):
                            continue
                        crop = doc.blob[int(y1) : int(y2), int(x1) : int(x2), :]
                        doc.chunks.append(Document(blob=crop))

    def _load(self, model_name_or_path):
        if model_name_or_path in torch.hub.list('ultralytics/yolov5'):
            return torch.hub.load(
                'ultralytics/yolov5', model_name_or_path, device=self.device
            )
        else:
            return torch.hub.load(
                'ultralytics/yolov5', 'custom', model_name_or_path, device=self.device
            )
```

**Indexers**

After developing the encoder, we will need 2 kinds of indexers: 
1. SimpleIndexer: This indexer will take care of storing chunks of images. It also should support vector similarity 
search which is important to match small query images against segments of original images.

2. LMDBStorage: LMDB is a simple memory-mapped transactional key-value store. It is convenient for this example 
<<<<<<< HEAD
because we can use it to store original indexed images so that we can retrieve them later. We will use it to create 
=======
because we can use it to store the original images (so that we can retrieve them later). We will use it to create 
>>>>>>> 1395c260
LMDBStorage which offers 2 functionalities: indexing documents and retrieving documents by ID.


### **SimpleIndexer**

To implement SimpleIndexer, we can leverage Jina's `DocumentArrayMemmap`. You can read about this data type 
[here](https://docs.jina.ai/fundamentals/document/documentarraymemmap-api/).

Our indexer will create an instance of `DocumentArrayMemmap` when it's initialized. We want to store indexed documents 
inside the workspace folder that's why we pass the `workspace` attribute of the executor to `DocumentArrayMemmap`.

To index, we implement the method `index` which is bound to the index flow. It's as simple as extending the received 
docs to `DocumentArrayMemmap` instance.

On the other hand, for search, we implement the method `search`. We bind it to the query flow using the decorator 
`@requests(on='/search')`.

In jina, searching for query documents can be done by adding the results to the `matches` attribute of each query 
document. Since docs is a `DocumentArray` we can use method `match` to match query against the indexed documents.
Read more about `match` [here](https://docs.jina.ai/fundamentals/document/documentarray-api/#matching-documentarray-to-another).
There's another detail here. We already indexed documents before search, but we need to match query documents against 
chunks of the indexed images. Luckily, `DocumentArray.match` allows us to specify the traversal paths of 
the right-hand-side parameter with parameter `traversal_rdarray`. Since we want to match the left side docs (query) 
against the chunks of the right side docs (indexed docs), we can specify that `traversal_rdarray=['c']`.

```python
from typing import Dict, Optional

from jina import DocumentArray, Executor, requests
from jina.types.arrays.memmap import DocumentArrayMemmap


class SimpleIndexer(Executor):
    def __init__(self, **kwargs):
        super().__init__(**kwargs)

        self._storage = DocumentArrayMemmap(
            self.workspace, key_length=kwargs.get('key_length', 64)
        )

    @requests(on='/index')
    def index(
        self,
        docs: Optional['DocumentArray'] = None,
        **kwargs,
    ):
        if docs:
            self._storage.extend(docs)

    @requests(on='/search')
    def search(
        self,
        docs: Optional['DocumentArray'] = None,
        parameters: Optional[Dict] = None,
        **kwargs,
    ):
        if not docs:
            return

        docs.match(self._storage, traversal_rdarray=['c'])

```

### **LMDBStorage**

In order to implement the LMDBStorage, we need the following parts:

**I. Handler**

This will be a context manager that we will use when we access our LMDB database. We will create it as a standalone 
class.


**II. LMDBStorage constructor**

The constructor should initialize a few attributes:
* the `map_size` of the database
* the `default_traversal_paths`. Actually we need traversal paths because we will not be traversing documents in 
the same way during index and query flows. During index, we want to store the root documents. However, during query,  
we need to get the matches of documents by ID.
* the index file: again, to keep things clean, we will store the index file inside the workspace folder. Therefore we 
can use the `workspace` attribute.


**III. `LMDBStorage.index`**

In order to index documents, we first start a transaction (so that our Storage executor is ACID-compliant). Then, we 
traverse them according to the `traversal_paths` (will be root in the index Flow). Finally, each document is serialized 
to string and then added to the database (the key is the document ID)


**IV. `LMDBStorage.search`**

Unlike search in the SimpleIndexer, we only wish to get the matched Documents by ID and return them. Actually, the 
matched documents will be empty and will only contain the IDs. The goal is to return full matched documents using IDs.
To accomplish this, again, we start a transaction, traverse the matched documents, get each matched document by ID and 
use the results to fill our documents.

```python
import os
from typing import Dict, List

import lmdb
from jina import Document, DocumentArray, Executor, requests


class _LMDBHandler:
    def __init__(self, file, map_size):
        # see https://lmdb.readthedocs.io/en/release/#environment-class for usage
        self.file = file
        self.map_size = map_size

    @property
    def env(self):
        return self._env

    def __enter__(self):
        self._env = lmdb.Environment(
            self.file,
            map_size=self.map_size,
            subdir=False,
            readonly=False,
            metasync=True,
            sync=True,
            map_async=False,
            mode=493,
            create=True,
            readahead=True,
            writemap=False,
            meminit=True,
            max_readers=126,
            max_dbs=0,  # means only one db
            max_spare_txns=1,
            lock=True,
        )
        return self._env

    def __exit__(self, exc_type, exc_val, exc_tb):
        if hasattr(self, '_env'):
            self._env.close()


class LMDBStorage(Executor):
    def __init__(
        self,
        map_size: int = 1048576000,  # in bytes, 1000 MB
        default_traversal_paths: List[str] = ['r'],
        *args,
        **kwargs,
    ):
        super().__init__(*args, **kwargs)
        self.map_size = map_size
        self.default_traversal_paths = default_traversal_paths
        self.file = os.path.join(self.workspace, 'db.lmdb')
        if not os.path.exists(self.workspace):
            os.makedirs(self.workspace)

    def _handler(self):
        return _LMDBHandler(self.file, self.map_size)

    @requests(on='/index')
    def index(self, docs: DocumentArray, parameters: Dict, **kwargs):
        traversal_paths = parameters.get(
            'traversal_paths', self.default_traversal_paths
        )
        if docs is None:
            return
        with self._handler() as env:
            with env.begin(write=True) as transaction:
                for d in docs.traverse_flat(traversal_paths):
                    transaction.put(d.id.encode(), d.SerializeToString())

    @requests(on='/search')
    def search(self, docs: DocumentArray, parameters: Dict, **kwargs):
        traversal_paths = parameters.get(
            'traversal_paths', self.default_traversal_paths
        )
        if docs is None:
            return
        docs_to_get = docs.traverse_flat(traversal_paths)
        with self._handler() as env:
            with env.begin(write=True) as transaction:
                for i, d in enumerate(docs_to_get):
                    id = d.id
                    serialized_doc = Document(transaction.get(d.id.encode()))
                    d.update(serialized_doc)
                    d.id = id

```

### **SimpleRanker**

You might think why do we need a ranker at all ?

Actually, a ranker is needed because we will be matching small query images against chunks of parent documents. But how 
can we get back to parent documents (aka full images) given the chunks ? And what if 2 chunks belonging to the same 
parent are matched ?
We can solve this by aggregating the similarity scores of chunks that belong to the same parent (using an aggregation 
method, in our case, will be the `min` value).
So, for each query document, we perform the following:

1. We create an empty collection of parent scores. This collection will store, for each parent, a list of scores of its 
chunk documents.
2. For each match, since it's a chunk document, we can retrieve its `parent_id`. And it's also a match 
document so we get its match score and add that value to the parent scores collection.
3. After processing all matches, we need to aggregate the scores of each parent using the `min` metric.
4. Finally, using the aggregated score values of parents, we can create a new list of matches (this time consisting 
of parents, not chunks). We also need to sort the matches list by aggregated scores.

When query documents exit the SimpleRanker, they now have matches consisting of parent documents. However, parent 
documents just have IDs. That's why, during the previous steps, we created LMDBStorage: to actually 
retrieve parent documents by IDs and fill them with data.

```python
from collections import defaultdict
from typing import Dict, Iterable, Optional

from jina import Document, DocumentArray, Executor, requests


class SimpleRanker(Executor):
    def __init__(
        self, *args, **kwargs):
        super().__init__(*args, **kwargs)
        self.metric = 'cosine'

    @requests(on='/search')
    def rank(
        self, docs: Optional[DocumentArray] = None, parameters: Dict = {}, **kwargs
    ):
        if docs is None:
            return

        for doc in docs:
            parents_scores = defaultdict(list)
            for m in DocumentArray([doc]).traverse_flat(['m']):
                parents_scores[m.parent_id].append(m.scores[self.metric].value)

            # Aggregate match scores for parent document and
            # create doc's match based on parent document of matched chunks
            new_matches = []
            for match_parent_id, scores in parents_scores.items():
                score = min(scores)

                new_matches.append(
                    Document(id=match_parent_id, scores={self.metric: score})
                )

            # Sort the matches
            doc.matches = new_matches
            doc.matches.sort(key=lambda d: d.scores[self.metric].value)

```
<|MERGE_RESOLUTION|>--- conflicted
+++ resolved
@@ -83,16 +83,10 @@
 
 ### **YoloV5Segmenter**
 Since we want to retrieve small images in bigger images, the technique that we will heavily rely on is segmenting. 
-<<<<<<< HEAD
 Basically, we want to do object detection on the indexed images. This will generate bounding boxes around objects 
-detected in side the images. The detected objects will be extracted and added as chunks to the original documents.
-BTW, guess what is the state-of-the-art object detection model ?
-=======
-Basicly, we want to do object detection on the indexed images. This will generate bounding boxes around objects 
 detected inside the images. The detected objects will be extracted and added as chunks to the original documents.
 By the way, guess what is the state-of-the-art object detection model ?
 
->>>>>>> 1395c260
 Right, we will use YoloV5.
 
 
@@ -206,11 +200,7 @@
 search which is important to match small query images against segments of original images.
 
 2. LMDBStorage: LMDB is a simple memory-mapped transactional key-value store. It is convenient for this example 
-<<<<<<< HEAD
-because we can use it to store original indexed images so that we can retrieve them later. We will use it to create 
-=======
 because we can use it to store the original images (so that we can retrieve them later). We will use it to create 
->>>>>>> 1395c260
 LMDBStorage which offers 2 functionalities: indexing documents and retrieving documents by ID.
 
 
