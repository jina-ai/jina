# Executor File Structure

Besides organizing your Executor code inline (i.e. with `Flow.add()` in the same file), you can also write it as an "external" module and then use it via YAML. This is useful when your Executor's logic is too complicated to fit into a single file.

<<<<<<< HEAD
=======
````{tab} Inline manner


```python
from docarray import Document
from jina import Executor, Flow, requests


class MyExecutor(Executor):

    @requests
    def foo(self, **kwargs):
        print(kwargs)


f = Flow().add(uses=MyExecutor)
>>>>>>> ef581c44


`````{tab} Separate module

````{dropdown} foo.py


```python
<<<<<<< HEAD
from jina Executor, requests
=======
from docarray import Document
from jina import Executor, Flow, requests

>>>>>>> ef581c44

class MyExecutor(Executor):

    @requests
    def foo(self, **kwargs):
        print(kwargs)

```

````


````{dropdown} config.yml

```yaml
jtype: MyExecutor
metas:
  py_modules:
    - foo.py
  name: awesomeness
  description: my first awesome executor
requests:
  /random_work: foo
```

````

````{dropdown} flow.py

```python
from docarray import Document
from jina import Flow

f = Flow().add(uses='config.yml')

with f:
    f.post(on='/random_work', inputs=Document(), on_done=print)
```

````

`````

````{tab} Inline manner


```python
from jina import Executor, Flow, Document, requests


class MyExecutor(Executor):

    @requests
    def foo(self, **kwargs):
        print(kwargs)


f = Flow().add(uses=MyExecutor)

with f:
    f.post(on='/random_work', inputs=Document(), on_done=print)
```


````

## Best practice

Use 

```bash
jina hub new
```

in the terminal to create an Executor bundle.

## Single Python file

When you are only working with a single python file (let's call it `my_executor.py`), you can simply put it at the root of the repository, and import it directly in `config.yml`

```yaml
jtype: MyExecutor
metas:
  py_modules:
    - my_executor.py
```

## Multiple Python files

When you are working with multiple python files, you should organize them as a **Python package** and put them in a special folder inside
your repository (as you would normally do with Python packages). Specifically, you should do the following:

- put all your Python files inside a special folder (call it `executor`, as a convention), and put an `__init__.py` file inside it
  - because of how Jina registers executors, make sure to import your executor in this file (see the contents of `executor/__init__.py` in the example below).
- use relative imports (`from .bar import foo`, and not `from bar import foo`) inside the python modules in this folder
- Only list `executor/__init__.py` under `py_modules` in `config.yml` - this way Python knows that you are importing a package, and makes sure that all the relative imports within your package work properly

To make things more specific, take this repository structure as an example:

```
.
├── config.yml
└── executor
    ├── helper.py
    ├── __init__.py
    └── my_executor.py
```

The contents of `executor/__init__.py` is

```python
from .my_executor import MyExecutor
```

the contents of `executor/helper.py` is

```python
def print_something():
    print('something')
```

and the contents of `executor/my_executor.py` is

```python
from jina import Executor, requests

from .helper import print_something

class MyExecutor(Executor):
    @requests
    def foo(self, **kwargs):
        print_something()
```

Finally, the contents of `config.yml` - notice that only the `executor/__init__.py` file needs to be listed under `py_modules`

```yaml
jtype: MyExecutor
metas:
  py_modules:
    - executor/__init__.py
```

This was a relatively simple example, but this way of structuring python modules works for any python package structure, however complex. Consider this slightly more complicated example

```
.
├── config.yml           # Remains exactly the same as before
└── executor
    ├── helper.py
    ├── __init__.py
    ├── my_executor.py
    └── utils/
        ├── __init__.py  # Required inside all executor sub-folders
        ├── data.py
        └── io.py
```

Here you can then import from `utils/data.py` in `my_executor.py` like this: `from .utils.data import foo`, and do any other kinds of relative imports that python enables.

The best thing is that no matter how complicated your package structure, "importing" it in your `config.yml` file is super easy - you always put only `executor/__init__.py` under `py_modules`.
<|MERGE_RESOLUTION|>--- conflicted
+++ resolved
@@ -2,25 +2,6 @@
 
 Besides organizing your Executor code inline (i.e. with `Flow.add()` in the same file), you can also write it as an "external" module and then use it via YAML. This is useful when your Executor's logic is too complicated to fit into a single file.
 
-<<<<<<< HEAD
-=======
-````{tab} Inline manner
-
-
-```python
-from docarray import Document
-from jina import Executor, Flow, requests
-
-
-class MyExecutor(Executor):
-
-    @requests
-    def foo(self, **kwargs):
-        print(kwargs)
-
-
-f = Flow().add(uses=MyExecutor)
->>>>>>> ef581c44
 
 
 `````{tab} Separate module
@@ -29,13 +10,10 @@
 
 
 ```python
-<<<<<<< HEAD
-from jina Executor, requests
-=======
+
 from docarray import Document
 from jina import Executor, Flow, requests
 
->>>>>>> ef581c44
 
 class MyExecutor(Executor):
 
