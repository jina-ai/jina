--- conflicted
+++ resolved
@@ -163,11 +163,7 @@
             'The port argument can be either 1 single value in case only 1 protocol is used or multiple values when '
             'many protocols are used.'
         )
-<<<<<<< HEAD
         alias.extend(['--port-expose', '--port-in'])
-=======
-        alias.extend(['--port-expose','--port-in'])
->>>>>>> 0d15c3bc
     arg_group.add_argument(
         *alias,
         action=CastToIntAction,
