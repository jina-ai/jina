--- conflicted
+++ resolved
@@ -16,21 +16,21 @@
       ]
     },
     {
-<<<<<<< HEAD
       "login": "alexcg1",
       "name": "Alex Cureton-Griffiths",
       "avatar_url": "https://avatars2.githubusercontent.com/u/4182659?v=4",
       "profile": "http://alexcg1.github.io",
       "contributions": [
         "doc"
-=======
+      ]
+    },
+    {
       "login": "roccia",
       "name": "Weizhen Yan",
       "avatar_url": "https://avatars3.githubusercontent.com/u/5943684?v=4",
       "profile": "http://weizhen.rocks",
       "contributions": [
         "code"
->>>>>>> 2fe9b950
       ]
     }
   ],
