--- conflicted
+++ resolved
@@ -3,8 +3,8 @@
 
 import pytest
 import requests as req
-
 from docarray import Document, DocumentArray
+
 from jina import Executor, Flow, requests
 from jina.parsers import set_gateway_parser, set_pod_parser
 from jina.serve.runtimes.asyncio import AsyncNewLoopRuntime
@@ -104,7 +104,6 @@
     port1 = port_generator()
     port2 = port_generator()
 
-<<<<<<< HEAD
     f = Flow(monitoring=True, port_monitoring=port1).add(
         uses=executor, port_monitoring=port2, shards=n_shards
     )
@@ -130,13 +129,6 @@
     port_head = port_generator()
     port_monitoring = ','.join([str(port) for port in [port_head] + port_shards_list])
     port1 = port_generator()
-=======
-    with Flow(monitoring=True, port_monitoring=port_generator()).add(
-        uses=executor, port_monitoring=port1
-    ).add(uses=executor, port_monitoring=port2, shards=2) as f:
-        port3 = f._deployment_nodes['executor0'].pod_args['pods'][0][0].port_monitoring
-        port4 = f._deployment_nodes['executor1'].pod_args['pods'][0][0].port_monitoring
->>>>>>> 2a2f57d6
 
     f = Flow(monitoring=True, port_monitoring=port1).add(
         uses=executor,
@@ -313,49 +305,7 @@
 
         p_send.start()
         time.sleep(1)
-<<<<<<< HEAD
-        p_while.start()
-
-        for p in [p_before, p_send, p_while]:
-            p.join()
-
-        exitcodes = []
-        for p in [p_before, p_send, p_while]:
-            p.terminate()
-            exitcodes.append(
-                p.exitcode
-            )  # collect the exit codes and assert after all of them have been terminated, to avoid timeouts
-
-        for code in exitcodes:
-            assert not code
-
-        _assert_after()
-
-
-def test_monitoring_replicas_parsing(port_generator, executor):
-    n_replicas = 3
-    port_monitoring_list = [port_generator() for _ in range(n_replicas)]
-    port_monitoring = ','.join([str(port) for port in port_monitoring_list])
-
-    with Flow().add(
-        uses=executor,
-        port_monitoring=port_monitoring,
-        replicas=n_replicas,
-        monitoring=True,
-    ) as f:
-        unique_port_exposed = set(
-            [
-                pod.port_monitoring
-                for pod in f._deployment_nodes['executor0'].pod_args['pods'][0]
-            ]
-        )
-
-        assert unique_port_exposed == set(port_monitoring_list)
-
-        for port in port_monitoring_list:
-            resp = req.get(f'http://localhost:{port}/')
-            assert resp.status_code == 200
-=======
+
         _assert_pending_value('1.0', runtime_name, port0)
 
         p_send.join()
@@ -467,5 +417,4 @@
         assert False
     finally:  # clean up runtimes
         gateway_process.terminate()
-        gateway_process.join()
->>>>>>> 2a2f57d6
+        gateway_process.join()