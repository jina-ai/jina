import pytest

from jina.drivers.evaluate import RankEvaluateDriver
from jina.executors.evaluators.rank.precision import PrecisionEvaluator
from jina.proto import jina_pb2
from jina.types.document.helper import DocGroundtruthPair


class SimpleRankEvaluateDriver(RankEvaluateDriver):

    def __init__(self, field: str, *args, **kwargs):
        super().__init__(field, *args, **kwargs)

    @property
    def exec_fn(self):
        return self._exec_fn

    @property
    def expect_parts(self) -> int:
        return 1


class RunningAvgRankEvaluateDriver(RankEvaluateDriver):

    def __init__(self, field: str, *args, **kwargs):
        super().__init__(field, running_avg=True, *args, **kwargs)

    @property
    def exec_fn(self):
        return self._exec_fn

    @property
    def expect_parts(self) -> int:
        return 1


@pytest.fixture
def simple_rank_evaluate_driver(field):
    return SimpleRankEvaluateDriver(field)


@pytest.fixture
def ruuningavg_rank_evaluate_driver(field):
    return RunningAvgRankEvaluateDriver(field)


@pytest.fixture
def ground_truth_pairs():
    num_docs = 10

    def add_matches(doc: jina_pb2.DocumentProto, num_matches):
        for idx in range(num_matches):
            match = doc.matches.add()
            match.tags['id'] = idx
            match.score.value = idx

    pairs = []
    for idx in range(num_docs):
        doc = jina_pb2.DocumentProto()
        gt = jina_pb2.DocumentProto()
        add_matches(doc, num_docs)
        add_matches(gt, num_docs)
        pairs.append(DocGroundtruthPair(doc=doc, groundtruth=gt))
    return pairs


@pytest.mark.parametrize('field', ['tags__id', 'score__value'])
def test_ranking_evaluate_simple_driver(simple_rank_evaluate_driver,
                                 ground_truth_pairs):
    simple_rank_evaluate_driver.attach(executor=PrecisionEvaluator(eval_at=2), runtime=None)
    simple_rank_evaluate_driver._apply_all(ground_truth_pairs)
    for pair in ground_truth_pairs:
        doc = pair.doc
        assert len(doc.evaluations) == 1
        assert doc.evaluations[0].op_name == 'PrecisionEvaluator@2'
        assert doc.evaluations[0].value == 1.0


@pytest.mark.parametrize('field', ['tags__id', 'score__value'])
<<<<<<< HEAD
def test_ranking_evaluate_driver_running_avg(ruuningavg_rank_evaluate_driver,
=======
def test_ranking_evaluate_ruuningavg_driver(ruuningavg_rank_evaluate_driver,
>>>>>>> 35139e96
                                 ground_truth_pairs):
    ruuningavg_rank_evaluate_driver.attach(executor=PrecisionEvaluator(eval_at=2), runtime=None)
    ruuningavg_rank_evaluate_driver._apply_all(ground_truth_pairs)
    for pair in ground_truth_pairs:
        doc = pair.doc
        assert len(doc.evaluations) == 1
        assert doc.evaluations[0].op_name == 'PrecisionEvaluator@2'
        assert doc.evaluations[0].value == 1.0


class SimpleChunkRankEvaluateDriver(RankEvaluateDriver):

    def __init__(self, *args, **kwargs):
        super().__init__(*args, **kwargs)
        self.eval_request = None
        self._traversal_paths = ('c',)

    @property
    def exec_fn(self):
        return self._exec_fn

    @property
    def req(self) -> 'jina_pb2.RequestProto':
        """Get the current (typed) request, shortcut to ``self.pea.request``"""
        return self.eval_request

    @property
    def expect_parts(self) -> int:
        return 1


@pytest.fixture
def simple_chunk_rank_evaluate_driver():
    return SimpleChunkRankEvaluateDriver()


@pytest.fixture
def eval_request():
    num_docs = 10
    num_matches = 1

    def add_matches(doc: jina_pb2.DocumentProto):
        for idx in range(num_matches):
            match = doc.matches.add()
            match.tags['id'] = idx

    req = jina_pb2.RequestProto.IndexRequestProto()
    for idx in range(num_docs):
        doc = req.docs.add()
        gt = req.groundtruths.add()
        chunk_doc = doc.chunks.add()
        chunk_gt = gt.chunks.add()
        chunk_doc.granularity = 1
        chunk_gt.granularity = 1
        add_matches(chunk_doc)
        add_matches(chunk_gt)
    return req


def test_ranking_evaluate_driver_matches_in_chunks(simple_chunk_rank_evaluate_driver,
                                                   eval_request):
    # this test proves that we can evaluate matches at chunk level,
    # proving that the driver can traverse in a parallel way docs and groundtruth
    simple_chunk_rank_evaluate_driver.attach(executor=PrecisionEvaluator(eval_at=2), runtime=None)
    simple_chunk_rank_evaluate_driver.eval_request = eval_request
    simple_chunk_rank_evaluate_driver()

    assert len(eval_request.docs) == len(eval_request.groundtruths)
    assert len(eval_request.docs) == 10
    for doc in eval_request.docs:
        assert len(doc.evaluations) == 0  # evaluation done at chunk level
        assert len(doc.chunks) == 1
        chunk = doc.chunks[0]
        assert len(chunk.evaluations) == 1  # evaluation done at chunk level
        assert chunk.evaluations[0].op_name == 'PrecisionEvaluator@2'
        assert chunk.evaluations[0].value == 1.0


@pytest.fixture
def eval_request_with_unmatching_struct():
    num_docs = 10
    num_matches = 1

    def add_matches(doc: jina_pb2.DocumentProto):
        for idx in range(num_matches):
            match = doc.matches.add()
            match.tags['id'] = idx

    req = jina_pb2.RequestProto.SearchRequestProto()
    for idx in range(num_docs):
        doc = req.docs.add()
        gt = req.groundtruths.add()
        chunk_doc = doc.chunks.add()
        chunk_gt = gt.chunks.add()
        chunk_doc.granularity = 1
        chunk_gt.granularity = 1
        add_matches(chunk_doc)
        add_matches(chunk_gt)
        chunk_gt_wrong = gt.chunks.add()
    return req


def test_evaluate_assert_doc_groundtruth_structure(simple_chunk_rank_evaluate_driver,
                                                   eval_request_with_unmatching_struct):
    simple_chunk_rank_evaluate_driver.attach(executor=PrecisionEvaluator(eval_at=2), runtime=None)
    simple_chunk_rank_evaluate_driver.eval_request = eval_request_with_unmatching_struct
    with pytest.raises(AssertionError):
        simple_chunk_rank_evaluate_driver()<|MERGE_RESOLUTION|>--- conflicted
+++ resolved
@@ -23,7 +23,7 @@
 class RunningAvgRankEvaluateDriver(RankEvaluateDriver):
 
     def __init__(self, field: str, *args, **kwargs):
-        super().__init__(field, running_avg=True, *args, **kwargs)
+        super().__init__(field, runining_avg=True, *args, **kwargs)
 
     @property
     def exec_fn(self):
@@ -40,7 +40,7 @@
 
 
 @pytest.fixture
-def ruuningavg_rank_evaluate_driver(field):
+def runningavg_rank_evaluate_driver(field):
     return RunningAvgRankEvaluateDriver(field)
 
 
@@ -66,7 +66,7 @@
 
 @pytest.mark.parametrize('field', ['tags__id', 'score__value'])
 def test_ranking_evaluate_simple_driver(simple_rank_evaluate_driver,
-                                 ground_truth_pairs):
+                                        ground_truth_pairs):
     simple_rank_evaluate_driver.attach(executor=PrecisionEvaluator(eval_at=2), runtime=None)
     simple_rank_evaluate_driver._apply_all(ground_truth_pairs)
     for pair in ground_truth_pairs:
@@ -77,14 +77,10 @@
 
 
 @pytest.mark.parametrize('field', ['tags__id', 'score__value'])
-<<<<<<< HEAD
-def test_ranking_evaluate_driver_running_avg(ruuningavg_rank_evaluate_driver,
-=======
-def test_ranking_evaluate_ruuningavg_driver(ruuningavg_rank_evaluate_driver,
->>>>>>> 35139e96
-                                 ground_truth_pairs):
-    ruuningavg_rank_evaluate_driver.attach(executor=PrecisionEvaluator(eval_at=2), runtime=None)
-    ruuningavg_rank_evaluate_driver._apply_all(ground_truth_pairs)
+def test_ranking_evaluate_runningavg_driver(runningavg_rank_evaluate_driver,
+                                            ground_truth_pairs):
+    runningavg_rank_evaluate_driver.attach(executor=PrecisionEvaluator(eval_at=2), runtime=None)
+    runningavg_rank_evaluate_driver._apply_all(ground_truth_pairs)
     for pair in ground_truth_pairs:
         doc = pair.doc
         assert len(doc.evaluations) == 1
