syntax = "proto3";
import "google/protobuf/timestamp.proto";
import "google/protobuf/struct.proto";
import "google/protobuf/empty.proto";
import "docarray.proto";

package jina;

/**
 * Represents a the route paths of this message as perceived by the Gateway
 * start_time is set when the Gateway sends a message to a Pod
 * end_time is set when the Gateway receives a message from a Pod
 * thus end_time - start_time includes Executor computation, runtime overhead, serialization and network
 */
message RouteProto {
    string executor = 1; // the name of the BasePod
    google.protobuf.Timestamp start_time = 2; // time when the Gateway starts sending to the Pod
    google.protobuf.Timestamp end_time = 3; // time when the Gateway received it from the Pod
    StatusProto status = 4; // the status of the execution
}

message JinaInfoProto {
    map<string, string> jina = 1; // information about the system running and package version information including jina
    map<string, string> envs = 2; // the environment variable setting
}


/**
 * Represents a Header.
 * - The header's content will be defined by the user request.
 * - It will be copied to the envelope.header
 * - In-flow operations will modify the envelope.header
 * - While returning, copy envelope.header back to request.header
 */
message HeaderProto {
    string request_id = 1; // the unique ID of this request. Multiple requests with the same ID will be gathered

    StatusProto status = 2; // status info

    optional string exec_endpoint = 3;  // the endpoint specified by `@requests(on='/abc')`

    optional string target_executor = 4; // if set, the request is targeted to certain executor, regex strings

    optional uint32 timeout = 5; // epoch time in seconds after which the request should be dropped
}


/**
 * Represents the set of Endpoints exposed by an Executor
 */
message EndpointsProto {

    // list of endpoints exposed by an Executor
    repeated string endpoints = 1;
<<<<<<< HEAD
    repeated string write_endpoints = 2;
=======

    // Dictionary containing input and output schema per endpoint
    google.protobuf.Struct schemas = 2; // extra kwargs that will be used in executor
>>>>>>> 87fa2db6
}

/**
 * Represents a Status
 */
message StatusProto {

    enum StatusCode {
        SUCCESS = 0; // success
        ERROR = 1; // error
    }

    // status code
    StatusCode code = 1;

    // error description of the very first exception
    string description = 2;

    message ExceptionProto {
        // the class name of the exception
        string name = 1;

        // the list of arguments given to the exception constructor.
        repeated string args = 2;

        // the exception traceback stacks
        repeated string stacks = 3;

        // the name of the executor bind to that Executor (if applicable)
        string executor = 4;
    }

    // the details of the error
    ExceptionProto exception = 3;
}


/**
 * Represents an entity (like an ExecutorRuntime)
 */
message RelatedEntity {
    string id = 1; // unique id of the entity, like the name of a pod
    string address = 2; // address of the entity, could be an IP address, domain name etc, does not include port
    uint32 port = 3; // port this entity is listening on
    optional uint32 shard_id = 4; // the id of the shard it belongs to, if it is a shard
}


/**
 * Represents a DataRequest
 */
message DataRequestProto {

    HeaderProto header = 1; // header contains meta info defined by the user

    google.protobuf.Struct parameters = 2; // extra kwargs that will be used in executor

    repeated RouteProto routes = 3; // status info on every routes

    message DataContentProto {
        oneof documents {
            docarray.DocListProto docs = 1; // the docs in this request
            bytes docs_bytes = 2; // the docs in this request as bytes
        }
    }

    DataContentProto data = 4; // container for docs and groundtruths
}

message DataRequestProtoWoData {

    HeaderProto header = 1; // header contains meta info defined by the user

    google.protobuf.Struct parameters = 2; // extra kwargs that will be used in executor

    repeated RouteProto routes = 3; // status info on every routes

}


/**
 * Represents a list of data requests
 * This should be replaced by streaming
 */
message DataRequestListProto {
    repeated DataRequestProto requests = 1; // requests in this list
}

/**
 * jina gRPC service for DataRequests.
 */
service JinaDataRequestRPC {
    // Used for passing DataRequests to the Executors
    rpc process_data (DataRequestListProto) returns (DataRequestProto) {
    }
}

/**
 * jina gRPC service for DataRequests.
 * This is used to send requests to Executors when a list of requests is not needed
 */
service JinaSingleDataRequestRPC {
    // Used for passing DataRequests to the Executors
    rpc process_single_data (DataRequestProto) returns (DataRequestProto) {
    }
}

/**
 * jina streaming gRPC service.
 */
service JinaRPC {
    // Pass in a Request and a filled Request with matches will be returned.
    rpc Call (stream DataRequestProto) returns (stream DataRequestProto) {
    }
}

/**
 * jina gRPC service to expose Endpoints from Executors.
 */
service JinaDiscoverEndpointsRPC {
    rpc endpoint_discovery (google.protobuf.Empty) returns (EndpointsProto) {
    }
}


/**
 * jina gRPC service to expose Endpoints from Executors.
 */
service JinaGatewayDryRunRPC {
    rpc dry_run (google.protobuf.Empty) returns (StatusProto) {
    }
}

/**
 * jina gRPC service to expose information about running jina version and environment.
 */
service JinaInfoRPC {
    rpc _status (google.protobuf.Empty) returns (JinaInfoProto) {
    }
}

/**
* An ID representation for the Snapshot Job
*/
message SnapshotId {
    string value = 1;
}

/**
* An ID representation for the Restore Job
*/
message RestoreId {
    string value = 1;
}


/**
* Represents the status of a Snapshot.
*/
message SnapshotStatusProto {

    SnapshotId id = 1; // An ID for the Snapshot Job.

    enum Status {
        STATE_UNSPECIFIED = 0;
        
        QUEUED = 1; // Snapshot Job is admitted (validated and persisted) and waiting for resources.
        
        SCHEDULED = 2; // Snapshot Job is scheduled to run as soon as resource allocation is ready.
        
        RUNNING = 3; // Resource allocation has been successful. Snapshot Job is RUNNING.
        
        SUCCEEDED = 4; // Snapshot Job has finished successfully.
        
        FAILED = 5; // Snapshot Job has failed.

        NOT_FOUND = 6; // If the specific snapshot id is unknown or not found
    }

    // status code
    Status status = 2;
    
    // snapshot file
    string snapshot_file = 3;
}

/**
* jina gRPC service to trigger a snapshot at the Executor Runtime.
*/
service JinaExecutorSnapshot {
    rpc snapshot (google.protobuf.Empty) returns (SnapshotStatusProto) {
    }
}

/**
* jina gRPC service to trigger a snapshot at the Executor Runtime.
*/
service JinaExecutorSnapshotProgress {
    rpc snapshot_status (SnapshotId) returns (SnapshotStatusProto) {
    }
}

/**
* Represents the status of a Restore.
*/
message RestoreSnapshotStatusProto {

    RestoreId id = 1; // An ID for the Restore Job.

    enum Status {
        STATE_UNSPECIFIED = 0;

        RUNNING = 1; // Resource allocation has been successful. Restore Job is RUNNING.

        SUCCEEDED = 2; // Resource Job has finished successfully.

        FAILED = 3; // Resource Job has failed.

        NOT_FOUND = 6; // If the specific restore id is unknown or not found
    }

    // status code
    Status status = 2;
}

/**
* Commands to restore an Executor from a snapshot file
*/
message RestoreSnapshotCommand {
    // snapshot file
    string snapshot_file = 1;
}

/**
* jina gRPC service to trigger a restore at the Executor Runtime.
*/
service JinaExecutorRestore {
    rpc restore (RestoreSnapshotCommand) returns (RestoreSnapshotStatusProto) {
    }
}

/**
* jina gRPC service to trigger a snapshot at the Executor Runtime.
*/
service JinaExecutorRestoreProgress {
    rpc restore_status (RestoreId) returns (RestoreSnapshotStatusProto) {
    }
}<|MERGE_RESOLUTION|>--- conflicted
+++ resolved
@@ -52,13 +52,9 @@
 
     // list of endpoints exposed by an Executor
     repeated string endpoints = 1;
-<<<<<<< HEAD
     repeated string write_endpoints = 2;
-=======
-
     // Dictionary containing input and output schema per endpoint
-    google.protobuf.Struct schemas = 2; // extra kwargs that will be used in executor
->>>>>>> 87fa2db6
+    google.protobuf.Struct schemas = 3; // extra kwargs that will be used in executor
 }
 
 /**
