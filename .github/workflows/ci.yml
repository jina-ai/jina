name: CI

on:
  pull_request:

#on:
#  push:
#    branches-ignore:
#      - '**'  # temporally ignore all
jobs:
  commit-lint:
    runs-on: ubuntu-latest
    steps:
      - name: find the prev warning if exist
        uses: peter-evans/find-comment@v1
        id: fc
        with:
          issue-number: ${{ github.event.pull_request.number }}
          comment-author: 'github-actions[bot]'
          body-includes: 'bad commit message'
      - name: Delete comment if exist
        if: ${{ steps.fc.outputs.comment-id != 0 }}
        uses: actions/github-script@v3
        with:
          github-token: ${{ secrets.GITHUB_TOKEN }}
          script: |
            github.issues.deleteComment({
              owner: context.repo.owner,
              repo: context.repo.repo,
              comment_id: ${{ steps.fc.outputs.comment-id }},
            })
      - uses: actions/checkout@v2
        with:
          fetch-depth: 0
      - run: "echo \"module.exports = {extends: ['@commitlint/config-conventional']}\" > commitlint.config.js"
      - uses: wagoid/commitlint-github-action@v1
        env:
          GITHUB_TOKEN: "${{ secrets.GITHUB_TOKEN }}"
      - name: if lint failed
        if: ${{ failure() }}
        uses: peter-evans/create-or-update-comment@v1
        with:
          issue-number: ${{ github.event.pull_request.number }}
          body: |
            Thanks for your contribution :heart:
            :broken_heart: Unfortunately, this PR has one ore more **bad commit messages**, it can not be merged. To fix this problem, please refer to:
            - [Commit Message Guideline for the First Time Contributor](https://github.com/jina-ai/jina/issues/553)
            - [Contributing Guideline](https://github.com/jina-ai/jina/blob/master/CONTRIBUTING.md)

            Note, other CI tests will *not* *start* until the commit messages get fixed.

            This message will be deleted automatically when the commit messages get fixed.
          reaction-type: "eyes"

  lint-flake-8:
    runs-on: ubuntu-latest
    steps:
      - uses: actions/checkout@v2
      - name: Set up Python 3.7
        uses: actions/setup-python@v2
        with:
          python-version: 3.7
      - name: Lint with flake8
        run: |
          pip install flake8
          # stop the build if there are Python syntax errors or undefined names
          flake8 . --count --select=E9,F63,F7,F82 --show-source --statistics --exclude .git,__pycache__,docs/source/conf.py,old,build,dist,tests/,jina/resources/
          # exit-zero treats all errors as warnings. The GitHub editor is 127 chars wide
          flake8 . --count --exit-zero --max-complexity=10 --max-line-length=127 --statistics --exclude .git,__pycache__,docs/source/conf.py,old,build,dist,tests/,jina/resources/

  check-docstring:
    runs-on: ubuntu-latest
    steps:
      - uses: actions/checkout@v2
        with:
          fetch-depth: 0
      - name: Set up Python 3.7
        uses: actions/setup-python@v1
        with:
          python-version: 3.7
      - id: file_changes
        uses: Ana06/get-changed-files@v1.2
      - name: docstring check with darglint and pydocstyle
        run: ./scripts/docstrings_lint.sh
        env:
          CHANGED_FILES: ${{ steps.file_changes.outputs.added_modified }}

  check-black:
    runs-on: ubuntu-latest
    steps:
      - uses: actions/checkout@v2
        with:
          fetch-depth: 0
      - name: Set up Python 3.7
        uses: actions/setup-python@v2
        with:
          python-version: 3.7
      - id: file_changes
        uses: Ana06/get-changed-files@v1.2
      - name: check black
        run: ./scripts/black.sh
        env:
          CHANGED_FILES: ${{ steps.file_changes.outputs.added_modified }}

  code-injection:
    runs-on: ubuntu-latest
    steps:
      - uses: actions/checkout@v2
        with:
          ref: ${{ github.event.pull_request.head.sha }}
      - name: Set up Python 3.7
        uses: actions/setup-python@v2
        with:
          python-version: 3.7
      - name: Styling
        id: styling
        run: |
          git config --local user.email "dev-bot@jina.ai"
          git config --local user.name "Jina Dev Bot"
          pip install ".[devel,black]"
          cd scripts && bash ./devbot.sh && cd -
          if [[ -z $(git status -s) ]]
          then
            echo "tree is clean"
          else
            git add -u
            git commit -m "style: fix overload and cli autocomplete"
            echo '::set-output name=IS_CHANGED::YES'
          fi
      - uses: ad-m/github-push-action@v0.6.0
        with:
          github_token: ${{ secrets.JINA_DEV_BOT }}
          branch: ${{ github.head_ref }}
      - name: Fail this pipelint
        if: steps.styling.outputs.IS_CHANGED == 'YES'
        run: exit(1)

  docker-image-test:
    needs: [commit-lint, code-injection]
    runs-on: ubuntu-latest
    services:
      registry:
        image: registry:2
        ports:
          - 5000:5000
    strategy:
      fail-fast: false
      matrix:
        test-arch: ["linux/amd64", "linux/arm64"]
    steps:
      - name: Cancel Previous Runs
        uses: styfle/cancel-workflow-action@0.9.0
        with:
          access_token: ${{ secrets.GITHUB_TOKEN }}
      - uses: actions/checkout@v2
      - name: Set up Docker Buildx
        id: buildx
        uses: docker/setup-buildx-action@v1
        with:
          install: true
          driver-opts: network=host
      - name: Login to DockerHub
        uses: docker/login-action@v1
        with:
          username: ${{ secrets.DOCKERHUB_DEVBOT_USER }}
          password: ${{ secrets.DOCKERHUB_DEVBOT_TOKEN }}
      - run: |
          docker run --privileged --rm tonistiigi/binfmt --uninstall qemu-aarch64
          docker run --rm --privileged tonistiigi/binfmt --install all
      - name: Build and test
        uses: docker/build-push-action@v2
        with:
          context: .
          file: Dockerfiles/debianx.Dockerfile
          platforms: ${{ matrix.test-arch }}
          push: true
          tags: localhost:5000/jina/multiarch:latest
          target: jina
      - run: |
          docker run --platform ${{ matrix.test-arch }} localhost:5000/jina/multiarch:latest -v

  hub-test:
    runs-on: ubuntu-latest
    needs: [commit-lint, lint-flake-8, code-injection]
    steps:
      - name: Cancel Previous Runs
        uses: styfle/cancel-workflow-action@0.9.0
        with:
          access_token: ${{ secrets.GITHUB_TOKEN }}
      - uses: actions/checkout@v2
      - name: Set up Python 3.7
        uses: actions/setup-python@v2
        with:
          python-version: 3.7
      - name: Test hubapp with hubpods
        run: |
          ./tests/jinahub/test_integration.sh
        timeout-minutes: 30
        env:
          JINAHUB_USERNAME: ${{ secrets.JINAHUB_USERNAME }}
          JINAHUB_PASSWORD: ${{ secrets.JINAHUB_PASSWORD }}

  prep-testbed:
    runs-on: ubuntu-latest
    needs: [commit-lint, lint-flake-8, code-injection]
    steps:
      - uses: actions/checkout@v2
      - id: set-matrix
        run: |
          sudo apt-get install jq
          echo "::set-output name=matrix::$(bash scripts/get-all-test-paths.sh)"
    outputs:
      matrix: ${{ steps.set-matrix.outputs.matrix }}

  core-test:
    needs: prep-testbed
    runs-on: ubuntu-latest
    env:
      JINA_DAEMON_BUILD: DEVEL
    strategy:
      fail-fast: false
      matrix:
        python-version: [3.7]
        test-path: ${{fromJson(needs.prep-testbed.outputs.matrix)}}
    steps:
      - name: Cancel Previous Runs
        uses: styfle/cancel-workflow-action@0.9.0
        with:
          access_token: ${{ secrets.GITHUB_TOKEN }}
      - uses: actions/checkout@v2
#        with:
#          submodules: true
      - name: Set up Python ${{ matrix.python-version }}
        uses: actions/setup-python@v2
        with:
          python-version: ${{ matrix.python-version }}
      - name: Prepare enviroment
        run: |
          docker build -f Dockerfiles/pip.Dockerfile -t jinaai/jina:test-pip .
          python -m pip install --upgrade pip
          python -m pip install wheel
          pip install ".[cicd,test,daemon]" --no-cache-dir
          jina
          export JINA_LOG_LEVEL="ERROR"
        env:
          GITHUB_TOKEN: ${{ secrets.GITHUB_TOKEN }}
      - name: Test
        id: test
        run: |
<<<<<<< HEAD
          if [[ "${{ matrix.test-path }}" =~ ^tests/daemon/* ]]; then
            # Build daemon for all daemon unittests
=======
          if [[ "${{ matrix.test-path }}" =~ ^tests/distributed/* || "${{ matrix.test-path }}" =~ ^tests/daemon/* ]]; then
            # Build daemon for all  daemon/distributed tests
>>>>>>> ace7f5b9
            docker build -f Dockerfiles/debianx.Dockerfile --build-arg PIP_TAG=daemon -t jinaai/jina:test-daemon .
            pytest --suppress-no-test-exit-code --force-flaky --min-passes 1 --max-runs 5 --cov=jina --cov-report=xml --timeout=360 -v -s ${{ matrix.test-path }}
            docker rm -f jinad || true
          else
            SUB='daemon'
            if [[ "${{ matrix.test-path }}" == *"$SUB"* ]]; then
              pytest --suppress-no-test-exit-code --force-flaky --min-passes 1 --max-runs 5 --cov=daemon --cov-report=xml --timeout=360 -v -s --ignore-glob='tests/integration/hub_usage/dummyhub*' ${{ matrix.test-path }}
            else
              pytest --suppress-no-test-exit-code --force-flaky --min-passes 1 --max-runs 5 --cov=jina --cov-report=xml --timeout=360 -v -s --ignore-glob='tests/integration/hub_usage/dummyhub*' ${{ matrix.test-path }}
            fi
          fi
          SUB='daemon'
          if [[ "${{ matrix.test-path }}" == *"$SUB"* ]]; then
            echo "flag it as daemon for codeoverage"
            echo "::set-output name=codecov_flag::daemon"
          else
            echo "flag it as jina for codeoverage"
            echo "::set-output name=codecov_flag::jina"
          fi
        timeout-minutes: 20
        env:
          JINAHUB_USERNAME: ${{ secrets.JINAHUB_USERNAME }}
          JINAHUB_PASSWORD: ${{ secrets.JINAHUB_PASSWORD }}
          GITHUB_TOKEN: ${{ secrets.GITHUB_TOKEN }}
      - name: Check codecov file
        id: check_files
        uses: andstor/file-existence-action@v1
        with:
          files: "coverage.xml"
      - name: Upload coverage from test to Codecov
        uses: codecov/codecov-action@v1
        if: steps.check_files.outputs.files_exists == 'true' && ${{ matrix.python-version }} == '3.7'
        with:
          file: coverage.xml
          name: ${{ matrix.test-path }}-codecov
          flags: ${{ steps.test.outputs.codecov_flag }}
          fail_ci_if_error: false

  # just for blocking the merge until all parallel core-test are successful
  success-all-test:
    needs: [core-test, hub-test, docker-image-test, check-docstring, check-black, code-injection]
    if: always()
    runs-on: ubuntu-latest
    steps:
      - uses: technote-space/workflow-conclusion-action@v2
      - name: Check Failure
        if: env.WORKFLOW_CONCLUSION == 'failure'
        run: exit 1
      - name: Success
        if: ${{ success() }}
        run: echo "All Done"
<|MERGE_RESOLUTION|>--- conflicted
+++ resolved
@@ -247,13 +247,8 @@
       - name: Test
         id: test
         run: |
-<<<<<<< HEAD
           if [[ "${{ matrix.test-path }}" =~ ^tests/daemon/* ]]; then
             # Build daemon for all daemon unittests
-=======
-          if [[ "${{ matrix.test-path }}" =~ ^tests/distributed/* || "${{ matrix.test-path }}" =~ ^tests/daemon/* ]]; then
-            # Build daemon for all  daemon/distributed tests
->>>>>>> ace7f5b9
             docker build -f Dockerfiles/debianx.Dockerfile --build-arg PIP_TAG=daemon -t jinaai/jina:test-daemon .
             pytest --suppress-no-test-exit-code --force-flaky --min-passes 1 --max-runs 5 --cov=jina --cov-report=xml --timeout=360 -v -s ${{ matrix.test-path }}
             docker rm -f jinad || true
