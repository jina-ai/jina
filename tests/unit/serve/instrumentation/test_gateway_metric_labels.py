from jina import DocumentArray, Executor, Flow, requests


def test_gateway_metric_labels(monkeypatch_metric_exporter):
    collect_metrics, read_metrics = monkeypatch_metric_exporter

    class FirstExec(Executor):
        @requests()
        def meow(self, docs, **kwargs):
            return DocumentArray.empty(3)

    class SecondExec(Executor):
        @requests()
        def meow(self, docs, **kwargs):
            return DocumentArray.empty(3)

    with Flow(
        tracing=False,
        metrics=True,
        metrics_exporter_host='localhost',
        metrics_exporter_port=4317,
        port=12345,
    ).add(name='first_exec', uses=FirstExec).add(
        name="second_exec", uses=SecondExec
    ) as f:
        f.post('/')
        collect_metrics()
        metrics = read_metrics()

        gateway_metrics = metrics['gateway/rep-0'][0]['resource_metrics'][0][
            'scope_metrics'
        ][0]['metrics']
        gateway_metric_data_point = {
            i['name']: i['data']['data_points'] for i in gateway_metrics
        }

    assert (
        'address'
        in gateway_metric_data_point['jina_sending_request_seconds'][0]['attributes']
    )
<<<<<<< HEAD
    # assert (
    #     'address'
    #     in gateway_metric_data_point['jina_sent_request_bytes'][0]['attributes']
    # )
    # assert (
    #     'address'
    #     in gateway_metric_data_point['jina_received_response_bytes'][0][
    #         'attributes'
    #     ]
    # )
    # assert (
    #     'address'
    #     in gateway_metric_data_point['jina_sending_request_seconds'][1][
    #         'attributes'
    #     ]
    # )
    # assert (
    #     'address'
    #     in gateway_metric_data_point['jina_sent_request_bytes'][1]['attributes']
    # )
    # assert (
    #     'address'
    #     in gateway_metric_data_point['jina_received_response_bytes'][1][
    #         'attributes'
    #     ]
    # )
    #
    # assert (
    #     'deployment'
    #     in gateway_metric_data_point['jina_sending_request_seconds'][0][
    #         'attributes'
    #     ]
    # )
    # assert (
    #     'deployment'
    #     in gateway_metric_data_point['jina_sent_request_bytes'][0]['attributes']
    # )
    # assert (
    #     'deployment'
    #     in gateway_metric_data_point['jina_received_response_bytes'][0][
    #         'attributes'
    #     ]
    # )
    # assert (
    #     'deployment'
    #     in gateway_metric_data_point['jina_sending_request_seconds'][1][
    #         'attributes'
    #     ]
    # )
    # assert (
    #     'deployment'
    #     in gateway_metric_data_point['jina_sent_request_bytes'][1]['attributes']
    # )
    # assert (
    #     'deployment'
    #     in gateway_metric_data_point['jina_received_response_bytes'][1][
    #         'attributes'
    #     ]
    # )
    #
    # assert {'first_exec', 'second_exec'} == {
    #     i['attributes']['deployment']
    #     for i in gateway_metric_data_point['jina_received_response_bytes']
    # }
    # assert {'first_exec', 'second_exec'} == {
    #     i['attributes']['deployment']
    #     for i in gateway_metric_data_point['jina_sent_request_bytes']
    # }
    # assert {'first_exec', 'second_exec'} == {
    #     i['attributes']['deployment']
    #     for i in gateway_metric_data_point['jina_sending_request_seconds']
    # }
=======
    assert (
        'address'
        in gateway_metric_data_point['jina_sent_request_bytes'][0]['attributes']
    )
    assert (
        'address'
        in gateway_metric_data_point['jina_received_response_bytes'][0]['attributes']
    )
    assert (
        'address'
        in gateway_metric_data_point['jina_sending_request_seconds'][1]['attributes']
    )
    assert (
        'address'
        in gateway_metric_data_point['jina_sent_request_bytes'][1]['attributes']
    )
    assert (
        'address'
        in gateway_metric_data_point['jina_received_response_bytes'][1]['attributes']
    )

    assert (
        'deployment'
        in gateway_metric_data_point['jina_sending_request_seconds'][0]['attributes']
    )
    assert (
        'deployment'
        in gateway_metric_data_point['jina_sent_request_bytes'][0]['attributes']
    )
    assert (
        'deployment'
        in gateway_metric_data_point['jina_received_response_bytes'][0]['attributes']
    )
    assert (
        'deployment'
        in gateway_metric_data_point['jina_sending_request_seconds'][1]['attributes']
    )
    assert (
        'deployment'
        in gateway_metric_data_point['jina_sent_request_bytes'][1]['attributes']
    )
    assert (
        'deployment'
        in gateway_metric_data_point['jina_received_response_bytes'][1]['attributes']
    )

    assert {'first_exec', 'second_exec'} == {
        i['attributes']['deployment']
        for i in gateway_metric_data_point['jina_received_response_bytes']
    }
    assert {'first_exec', 'second_exec'} == {
        i['attributes']['deployment']
        for i in gateway_metric_data_point['jina_sent_request_bytes']
    }
    assert {'first_exec', 'second_exec'} == {
        i['attributes']['deployment']
        for i in gateway_metric_data_point['jina_sending_request_seconds']
    }
>>>>>>> e384d4e9


def test_merge_with_no_reduce(monkeypatch_metric_exporter):
    collect_metrics, read_metrics = monkeypatch_metric_exporter

    f = (
        Flow(
            tracing=False,
            metrics=True,
            metrics_exporter_host='localhost',
            metrics_exporter_port=4317,
            port=12345,
        )
        .add(name='name1')
        .add(name='name2', needs=['gateway'])
        .add(name='name3', needs=['name1', 'name2'], disable_reduce=True)
    )
    with f:
        f.post('/')
        collect_metrics()
        metrics = read_metrics()

        gateway_metrics = metrics['gateway/rep-0'][0]['resource_metrics'][0][
            'scope_metrics'
        ][0]['metrics']
        gateway_metric_data_point = {
            i['name']: i['data']['data_points'] for i in gateway_metrics
        }

    assert {'name1', 'name2', 'name3'} == {
        i['attributes']['deployment']
        for i in gateway_metric_data_point['jina_received_response_bytes']
    }
    assert {'name1', 'name2', 'name3'} == {
        i['attributes']['deployment']
        for i in gateway_metric_data_point['jina_sent_request_bytes']
    }
    assert {'name1', 'name2', 'name3'} == {
        i['attributes']['deployment']
        for i in gateway_metric_data_point['jina_sending_request_seconds']
    }<|MERGE_RESOLUTION|>--- conflicted
+++ resolved
@@ -38,80 +38,6 @@
         'address'
         in gateway_metric_data_point['jina_sending_request_seconds'][0]['attributes']
     )
-<<<<<<< HEAD
-    # assert (
-    #     'address'
-    #     in gateway_metric_data_point['jina_sent_request_bytes'][0]['attributes']
-    # )
-    # assert (
-    #     'address'
-    #     in gateway_metric_data_point['jina_received_response_bytes'][0][
-    #         'attributes'
-    #     ]
-    # )
-    # assert (
-    #     'address'
-    #     in gateway_metric_data_point['jina_sending_request_seconds'][1][
-    #         'attributes'
-    #     ]
-    # )
-    # assert (
-    #     'address'
-    #     in gateway_metric_data_point['jina_sent_request_bytes'][1]['attributes']
-    # )
-    # assert (
-    #     'address'
-    #     in gateway_metric_data_point['jina_received_response_bytes'][1][
-    #         'attributes'
-    #     ]
-    # )
-    #
-    # assert (
-    #     'deployment'
-    #     in gateway_metric_data_point['jina_sending_request_seconds'][0][
-    #         'attributes'
-    #     ]
-    # )
-    # assert (
-    #     'deployment'
-    #     in gateway_metric_data_point['jina_sent_request_bytes'][0]['attributes']
-    # )
-    # assert (
-    #     'deployment'
-    #     in gateway_metric_data_point['jina_received_response_bytes'][0][
-    #         'attributes'
-    #     ]
-    # )
-    # assert (
-    #     'deployment'
-    #     in gateway_metric_data_point['jina_sending_request_seconds'][1][
-    #         'attributes'
-    #     ]
-    # )
-    # assert (
-    #     'deployment'
-    #     in gateway_metric_data_point['jina_sent_request_bytes'][1]['attributes']
-    # )
-    # assert (
-    #     'deployment'
-    #     in gateway_metric_data_point['jina_received_response_bytes'][1][
-    #         'attributes'
-    #     ]
-    # )
-    #
-    # assert {'first_exec', 'second_exec'} == {
-    #     i['attributes']['deployment']
-    #     for i in gateway_metric_data_point['jina_received_response_bytes']
-    # }
-    # assert {'first_exec', 'second_exec'} == {
-    #     i['attributes']['deployment']
-    #     for i in gateway_metric_data_point['jina_sent_request_bytes']
-    # }
-    # assert {'first_exec', 'second_exec'} == {
-    #     i['attributes']['deployment']
-    #     for i in gateway_metric_data_point['jina_sending_request_seconds']
-    # }
-=======
     assert (
         'address'
         in gateway_metric_data_point['jina_sent_request_bytes'][0]['attributes']
@@ -170,7 +96,6 @@
         i['attributes']['deployment']
         for i in gateway_metric_data_point['jina_sending_request_seconds']
     }
->>>>>>> e384d4e9
 
 
 def test_merge_with_no_reduce(monkeypatch_metric_exporter):
