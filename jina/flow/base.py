--- conflicted
+++ resolved
@@ -54,10 +54,6 @@
 from ..parsers import set_gateway_parser, set_pod_parser, set_client_cli_parser
 from ..parsers.flow import set_flow_parser
 from ..peapods import Pod
-<<<<<<< HEAD
-=======
-from ..peapods.pods.factory import PodFactory
->>>>>>> 9a4a64ce
 
 __all__ = ['Flow']
 
@@ -87,49 +83,6 @@
 class Flow(PostMixin, JAMLCompatible, ExitStack, metaclass=FlowType):
     """Flow is how Jina streamlines and distributes Executors. """
 
-<<<<<<< HEAD
-=======
-    class _FlowK8sInfraResourcesManager:
-        def __init__(self, k8s_namespace: str, k8s_custom_resource_dir: Optional[str]):
-            self.k8s_namespace = k8s_namespace
-            self.k8s_custom_resource_dir = k8s_custom_resource_dir
-            self.namespace_created = False
-
-        def __enter__(self):
-            from ..peapods.pods.k8slib import kubernetes_tools, kubernetes_client
-
-            client = kubernetes_client.K8sClients().core_v1
-            list_namespaces = [
-                item.metadata.name for item in client.list_namespace().items
-            ]
-            if self.k8s_namespace not in list_namespaces:
-                with JinaLogger(f'create_{self.k8s_namespace}') as logger:
-                    logger.info(f'🏝️\tCreate Namespace "{self.k8s_namespace}"')
-                    kubernetes_tools.create(
-                        'namespace',
-                        {'name': self.k8s_namespace},
-                        logger=logger,
-                        custom_resource_dir=self.k8s_custom_resource_dir,
-                    )
-                    self.namespace_created = True
-
-        def __exit__(self, exc_type, exc_val, exc_tb):
-            from ..peapods.pods.k8slib import kubernetes_client
-
-            if self.namespace_created:
-                client = kubernetes_client.K8sClients().core_v1
-                client.delete_namespace(name=self.k8s_namespace)
-                # Wait for namespace being actually deleted
-                while True:
-                    list_namespaces = [
-                        item.metadata.name for item in client.list_namespace().items
-                    ]
-                    if self.k8s_namespace not in list_namespaces:
-                        break
-                    else:
-                        time.sleep(1.0)
-
->>>>>>> 9a4a64ce
     # overload_inject_start_client_flow
     @overload
     def __init__(
@@ -199,11 +152,7 @@
         runtime_backend: Optional[str] = 'PROCESS',
         runtime_cls: Optional[str] = 'GRPCGatewayRuntime',
         shards: Optional[int] = 1,
-<<<<<<< HEAD
-        timeout_ctrl: Optional[int] = 5000,
-=======
         timeout_ctrl: Optional[int] = 60,
->>>>>>> 9a4a64ce
         timeout_ready: Optional[int] = 600000,
         title: Optional[str] = None,
         uses: Optional[Union[str, Type['BaseExecutor'], dict]] = 'BaseExecutor',
@@ -321,11 +270,7 @@
         polling: Optional[str] = 'ANY',
         quiet: Optional[bool] = False,
         quiet_error: Optional[bool] = False,
-<<<<<<< HEAD
-        timeout_ctrl: Optional[int] = 5000,
-=======
         timeout_ctrl: Optional[int] = 60,
->>>>>>> 9a4a64ce
         uses: Optional[str] = None,
         workspace: Optional[str] = './',
         **kwargs,
@@ -382,20 +327,6 @@
         ]  #: default first pod is gateway, will add when build()
         self._update_args(args, **kwargs)
 
-<<<<<<< HEAD
-=======
-        self.k8s_infrastructure_manager = None
-        if self.args.infrastructure == InfrastructureType.K8S:
-            self.k8s_connection_pool = kwargs.get('k8s_connection_pool', True)
-            self.k8s_infrastructure_manager = self._FlowK8sInfraResourcesManager(
-                k8s_namespace=self.args.k8s_namespace or self.args.name,
-                k8s_custom_resource_dir=getattr(
-                    self.args, 'k8s_custom_resource_dir', None
-                ),
-            )
-        else:
-            self.k8s_connection_pool = False
->>>>>>> 9a4a64ce
         if isinstance(self.args, argparse.Namespace):
             self.logger = JinaLogger(
                 self.__class__.__name__, **vars(self.args), **self._common_kwargs
@@ -507,7 +438,6 @@
 
         kwargs.update(self._common_kwargs)
         args = ArgNamespace.kwargs2namespace(kwargs, set_gateway_parser())
-<<<<<<< HEAD
         args.noblock_on_start = True
         args.graph_description = json.dumps(graph_description)
         args.pods_addresses = json.dumps(pod_addresses)
@@ -534,71 +464,6 @@
             graph_dict[node] = [
                 f'{pod_k8s_address}:{K8sGrpcConnectionPool.K8S_PORT_IN}'
             ]
-
-        return graph_dict
-
-    def _get_graph_representation(self) -> Dict[str, List[str]]:
-        def _add_node(graph, n):
-            # in the graph we need to distinguish between start and end gateway, although they are the same pod
-            if n == 'gateway':
-                n = 'start-gateway'
-            if n not in graph:
-                graph[n] = []
-            return n
-
-        graph_dict = {}
-        for node, v in self._pod_nodes.items():
-            node = _add_node(graph_dict, node)
-            if node == 'start-gateway':
-                continue
-            for need in sorted(v.needs):
-                need = _add_node(graph_dict, need)
-                graph_dict[need].append(node)
-
-        # find all non hanging leafs
-        last_pod = self.last_pod
-        if last_pod != 'gateway':
-            graph_dict[last_pod].append('end-gateway')
-
-        return graph_dict
-=======
-        args.k8s_namespace = self.args.k8s_namespace or self.args.name
-        args.noblock_on_start = True
-        args.graph_description = json.dumps(graph_description)
-        args.pods_addresses = json.dumps(pod_addresses)
-        if not self.args.infrastructure == InfrastructureType.K8S:
-            args.k8s_connection_pool = False
-        else:
-            args.k8s_connection_pool = self.k8s_connection_pool
-        self._pod_nodes[GATEWAY_NAME] = PodFactory.build_pod(
-            args, needs, self.args.infrastructure
-        )
->>>>>>> 9a4a64ce
-
-    def _get_pod_addresses(self) -> Dict[str, List[str]]:
-        graph_dict = {}
-        if self.args.infrastructure == InfrastructureType.K8S:
-            if self.k8s_connection_pool:
-                return {}
-            else:
-                # build graph dict
-                for node, v in self._pod_nodes.items():
-                    if node == 'gateway':
-                        continue
-                    from jina.peapods.networking import K8sGrpcConnectionPool
-
-                    pod_k8s_address = (
-                        f'{v.name}-head.{self.args.k8s_namespace or self.args.name}.svc'
-                    )
-
-                    graph_dict[node] = [
-                        f'{pod_k8s_address}:{K8sGrpcConnectionPool.K8S_PORT_IN}'
-                    ]
-        else:
-            for node, v in self._pod_nodes.items():
-                if node == 'gateway':
-                    continue
-                graph_dict[node] = [f'{v.host}:{v.head_port_in}']
 
         return graph_dict
 
@@ -699,14 +564,8 @@
         runs_in_docker: Optional[bool] = False,
         runtime_backend: Optional[str] = 'PROCESS',
         runtime_cls: Optional[str] = 'WorkerRuntime',
-<<<<<<< HEAD
-        shards: Optional[int] = 1,
-        timeout_ctrl: Optional[int] = 5000,
-=======
-        scheduling: Optional[str] = 'LOAD_BALANCE',
         shards: Optional[int] = 1,
         timeout_ctrl: Optional[int] = 60,
->>>>>>> 9a4a64ce
         timeout_ready: Optional[int] = 600000,
         upload_files: Optional[List[str]] = None,
         uses: Optional[Union[str, Type['BaseExecutor'], dict]] = 'BaseExecutor',
@@ -920,21 +779,7 @@
             port_in = helper.random_port()
             args.port_in = port_in
 
-<<<<<<< HEAD
         op_flow._pod_nodes[pod_name] = Pod(args, needs)
-=======
-        if not self.args.infrastructure == InfrastructureType.K8S:
-            args.k8s_connection_pool = False
-        else:
-            # TODO: this should not be necessary, but the boolean flag handling in the parser is not able to handle this
-            args.k8s_connection_pool = kwargs.get(
-                'k8s_connection_pool', self.k8s_connection_pool
-            )
-
-        op_flow._pod_nodes[pod_name] = PodFactory.build_pod(
-            args, needs, self.args.infrastructure
-        )
->>>>>>> 9a4a64ce
 
         op_flow.last_pod = pod_name
 
