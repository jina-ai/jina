--- conflicted
+++ resolved
@@ -19,14 +19,8 @@
     from hubble.executor.parsers.pull import mixin_hub_pull_options_parser
 
     from jina.parsers.orchestrate.base import mixin_scalable_deployment_parser
-<<<<<<< HEAD
-    from jina.parsers.orchestrate.pod import (
-        mixin_hub_pull_options_parser,
-        mixin_pod_parser,
-    )
-=======
+    
     from jina.parsers.orchestrate.pod import mixin_pod_parser
->>>>>>> ff7365ff
     from jina.parsers.orchestrate.runtimes.container import (
         mixin_container_runtime_parser,
     )
