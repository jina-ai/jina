--- conflicted
+++ resolved
@@ -101,7 +101,7 @@
             proto = 'https' if self.args.tls else 'http'
             url = f'{proto}://{self.args.host}:{self.args.port}/post'
             iolet = await stack.enter_async_context(
-                HTTPClientlet(url=url, logger=self.logger)
+                HTTPClientlet(url=url, logger=self.logger, **kwargs)
             )
 
             def _request_handler(request: 'Request') -> 'asyncio.Future':
@@ -124,16 +124,8 @@
             async for response in streamer.stream(request_iterator):
                 r_status = response.status
 
-<<<<<<< HEAD
                 r_str = await response.json()
                 self._handle_response_status(r_status, r_str, url)
-=======
-                proto = 'https' if self.args.tls else 'http'
-                url = f'{proto}://{self.args.host}:{self.args.port}/post'
-                iolet = await stack.enter_async_context(
-                    HTTPClientlet(url=url, logger=self.logger, **kwargs)
-                )
->>>>>>> f968cbe5
 
                 da = None
                 if 'data' in r_str and r_str['data'] is not None:
