import json

import numpy as np
import pytest
from google.protobuf.json_format import MessageToDict
from jina import NdArray, Request
from jina.proto.jina_pb2 import DocumentProto
from jina.types.document import Document
from jina.types.score import NamedScore
from tests import random_docs

DOCUMENTS_PER_LEVEL = 1


@pytest.mark.parametrize('field', ['blob', 'embedding'])
def test_ndarray_get_set(field):
    a = Document()
    b = np.random.random([10, 10])
    setattr(a, field, b)
    np.testing.assert_equal(getattr(a, field), b)

    b = np.random.random([10, 10])
    c = NdArray()
    c.value = b
    setattr(a, field, c)
    np.testing.assert_equal(getattr(a, field), b)

    b = np.random.random([10, 10])
    c = NdArray()
    c.value = b
    setattr(a, field, c._pb_body)
    np.testing.assert_equal(getattr(a, field), b)


def test_doc_update_fields():
    a = Document()
    b = np.random.random([10, 10])
    c = {'tags': 'string', 'tag-tag': {'tags': 123.45}}
    d = [12, 34, 56]
    e = 'text-mod'
    w = 2.0
    a.set_attrs(embedding=b, tags=c, location=d, modality=e, weight=w)
    np.testing.assert_equal(a.embedding, b)
    assert list(a.location) == d
    assert a.modality == e
    assert MessageToDict(a.tags) == c
    assert a.weight == w


def test_granularity_get_set():
    d = Document()
    d.granularity = 1
    assert d.granularity == 1


def test_uri_get_set():
    a = Document()
    a.uri = 'https://abc.com/a.jpg'
    assert a.uri == 'https://abc.com/a.jpg'
    assert a.mime_type == 'image/jpeg'

    with pytest.raises(ValueError):
        a.uri = 'abcdefg'


def test_set_get_mime():
    a = Document()
    a.mime_type = 'jpg'
    assert a.mime_type == 'image/jpeg'
    b = Document()
    b.mime_type = 'jpeg'
    assert b.mime_type == 'image/jpeg'
    c = Document()
    c.mime_type = '.jpg'
    assert c.mime_type == 'image/jpeg'


def test_no_copy_construct():
    a = DocumentProto()
    b = Document(a, copy=False)
    a.id = '1' * 16
    assert b.id == '1' * 16

    b.id = '2' * 16
    assert a.id == '2' * 16


def test_copy_construct():
    a = DocumentProto()
    b = Document(a, copy=True)
    a.id = '1' * 16
    assert b.id != '1' * 16

    b.id = '2' * 16
    assert a.id == '1' * 16


def test_bad_good_doc_id():
    b = Document()
    b.id = 'hello'
    b.id = 'abcd' * 4
    b.id = 'de09' * 4
    b.id = 'af54' * 4
    b.id = 'abcdef0123456789'


def test_id_context():
    with Document() as d:
        d.buffer = b'123'
    assert d.id


def test_doc_content():
    d = Document()
    assert d.content is None
    d.text = 'abc'
    assert d.content == 'abc'
    c = np.random.random([10, 10])
    d.blob = c
    np.testing.assert_equal(d.content, c)
    d.buffer = b'123'
    assert d.buffer == b'123'


def test_request_docs_mutable_iterator():
    """To test the weak reference work in docs"""
    r = Request()
    r.request_type = 'index'
    for d in random_docs(10):
        r.docs.append(d)

    for idx, d in enumerate(r.docs):
        assert isinstance(d, Document)
        d.text = f'look I changed it! {idx}'

    # iterate it again should see the change
    doc_pointers = []
    for idx, d in enumerate(r.docs):
        assert isinstance(d, Document)
        assert d.text == f'look I changed it! {idx}'
        doc_pointers.append(d)

    # pb-lize it should see the change
    rpb = r.proto

    for idx, d in enumerate(rpb.index.docs):
        assert isinstance(d, DocumentProto)
        assert d.text == f'look I changed it! {idx}'

    # change again by following the pointers
    for d in doc_pointers:
        d.text = 'now i change it back'

    # iterate it again should see the change
    for idx, d in enumerate(rpb.index.docs):
        assert isinstance(d, DocumentProto)
        assert d.text == 'now i change it back'


def test_request_docs_chunks_mutable_iterator():
    """Test if weak reference work in nested docs"""
    r = Request()
    r.request_type = 'index'
    for d in random_docs(10):
        r.docs.append(d)

    for d in r.docs:
        assert isinstance(d, Document)
        for idx, c in enumerate(d.chunks):
            assert isinstance(d, Document)
            c.text = f'look I changed it! {idx}'

    # iterate it again should see the change
    doc_pointers = []
    for d in r.docs:
        assert isinstance(d, Document)
        for idx, c in enumerate(d.chunks):
            assert c.text == f'look I changed it! {idx}'
            doc_pointers.append(c)

    # pb-lize it should see the change
    rpb = r.proto

    for d in rpb.index.docs:
        assert isinstance(d, DocumentProto)
        for idx, c in enumerate(d.chunks):
            assert isinstance(c, DocumentProto)
            assert c.text == f'look I changed it! {idx}'

    # change again by following the pointers
    for d in doc_pointers:
        d.text = 'now i change it back'

    # iterate it again should see the change
    for d in rpb.index.docs:
        assert isinstance(d, DocumentProto)
        for c in d.chunks:
            assert c.text == 'now i change it back'


def test_doc_setattr():
    from jina import Document

    with Document() as root:
        root.text = 'abc'

    assert root.adjacency == 0

    with Document() as match:
        match.text = 'def'
        m = root.matches.append(match)

    with Document() as chunk:
        chunk.text = 'def'
        c = root.chunks.append(chunk)

    assert len(root.matches) == 1
    assert root.matches[0].granularity == 0
    assert root.matches[0].adjacency == 1

    assert m.granularity == 0
    assert m.adjacency == 1

    assert len(root.chunks) == 1
    assert root.chunks[0].granularity == 1
    assert root.chunks[0].adjacency == 0

    assert c.granularity == 1
    assert c.adjacency == 0


def test_doc_score():
    from jina.types.score import NamedScore
    with Document() as doc:
        doc.text = 'text'

    score = NamedScore(op_name='operation',
                       value=10.0,
                       ref_id=doc.id)
    doc.score = score

    assert doc.score.op_name == 'operation'
    assert doc.score.value == 10.0
    assert doc.score.ref_id == doc.id


def test_content_hash_not_dependent_on_chunks_or_matches():
    doc1 = Document()
    doc1.content = 'one'
    doc1.update_content_hash()

    doc2 = Document()
    doc2.content = 'one'
    doc2.update_content_hash()
    assert doc1.content_hash == doc2.content_hash

    doc3 = Document()
    doc3.content = 'one'
    for _ in range(3):
        with Document() as m:
            m.content = 'some chunk'
        doc3.chunks.append(m)
    doc3.update_content_hash()
    assert doc1.content_hash == doc3.content_hash

    doc4 = Document()
    doc4.content = 'one'
    for _ in range(3):
        with Document() as m:
            m.content = 'some match'
        doc4.matches.append(m)
    doc4.update_content_hash()
    assert doc1.content_hash == doc4.content_hash


def test_include_scalar():
    d1 = Document()
    d1.text = 'hello'
    dd1 = Document()
    d1.chunks.append(dd1)
    d1.update_content_hash(include_fields=('text',), exclude_fields=None)

    d2 = Document()
    d2.text = 'hello'
    d2.update_content_hash(include_fields=('text',), exclude_fields=None)

    assert d1.content_hash == d2.content_hash

    # change text should result in diff hash
    d2.text = 'world'
    d2.update_content_hash(include_fields=('text',), exclude_fields=None)
    assert d1.content_hash != d2.content_hash


def test_include_repeated_fields():
    def build_document(chunk=None):
        d = Document()
        d.chunks.append(chunk)
        d.chunks[0].update_content_hash(exclude_fields=('parent_id', 'id', 'content_hash'))
        d.chunks[0].parent_id = 0
        d.update_content_hash(include_fields=('chunks',), exclude_fields=None)
        return d

    c = Document()
    d1 = build_document(chunk=c)
    d2 = build_document(chunk=c)

    assert d1.chunks[0].content_hash == d2.chunks[0].content_hash
    assert d1.content_hash == d2.content_hash

    # change text should result in same hash
    d2.text = 'world'
    d2.update_content_hash(include_fields=('chunks',), exclude_fields=None)
    assert d1.content_hash == d2.content_hash

    # change chunks should result in diff hash
    d2.chunks.clear()
    d2.update_content_hash(include_fields=('chunks',), exclude_fields=None)
    assert d1.content_hash != d2.content_hash


<<<<<<< HEAD
def test_get_attr():
    d = Document()
    with d:
        d.tags['id'] = 123
        d.tags['feature1'] = 121
        d.tags['name'] = 'name'
        d.tags['a'] = 'b'
        d.text = 'document'

    res = d.get_attrs(*['tags_id', 'text', 'tags_name', 'tags_feature1'])

    assert res['tags_id'] == 123
    assert res['tags_feature1'] == 121
    assert res['tags_name'] == 'name'
    assert res['text'] == 'document'
    assert 'tags_a' not in res

    res2 = d.get_attrs(*['tags', 'text'])
    assert 'tags_id' not in res2
    assert res2['text'] == 'document'
    assert res2['tags'] == d.tags
=======
@pytest.mark.parametrize('from_str', [True, False])
@pytest.mark.parametrize('d_src', [
    {'id': '123', 'mime_type': 'txt', 'parent_id': '456', 'tags': {'hello': 'world'}},
    {'id': '123', 'mimeType': 'txt', 'parentId': '456', 'tags': {'hello': 'world'}},
    {'id': '123', 'mimeType': 'txt', 'parent_id': '456', 'tags': {'hello': 'world'}},
])
def test_doc_from_dict_cases(d_src, from_str):
    # regular case
    if from_str:
        d_src = json.dumps(d_src)
    d = Document(d_src)
    assert d.tags['hello'] == 'world'
    assert d.mime_type == 'txt'
    assert d.id == '123'
    assert d.parent_id == '456'


@pytest.mark.parametrize('from_str', [True, False])
def test_doc_arbitrary_dict(from_str):
    d_src = {'id': '123', 'hello': 'world', 'tags': {'good': 'bye'}}
    if from_str:
        d_src = json.dumps(d_src)
    d = Document(d_src)
    assert d.id == '123'
    assert d.tags['hello'] == 'world'
    assert d.tags['good'] == 'bye'

    d_src = {'hello': 'world', 'good': 'bye'}
    if from_str:
        d_src = json.dumps(d_src)
    d = Document(d_src)
    assert d.tags['hello'] == 'world'
    assert d.tags['good'] == 'bye'


@pytest.mark.parametrize('from_str', [True, False])
def test_doc_field_resolver(from_str):
    d_src = {'music_id': '123', 'hello': 'world', 'tags': {'good': 'bye'}}
    if from_str:
        d_src = json.dumps(d_src)
    d = Document(d_src)
    assert d.id != '123'
    assert d.tags['hello'] == 'world'
    assert d.tags['good'] == 'bye'
    assert d.tags['music_id'] == '123'

    d_src = {'music_id': '123', 'hello': 'world', 'tags': {'good': 'bye'}}
    if from_str:
        d_src = json.dumps(d_src)
    d = Document(d_src, field_resolver={'music_id': 'id'})
    assert d.id == '123'
    assert d.tags['hello'] == 'world'
    assert d.tags['good'] == 'bye'
    assert 'music_id' not in d.tags


def test_doc_plot():
    docs = [Document(id='🐲', embedding=np.array([0, 0]), tags={'guardian': 'Azure Dragon', 'position': 'East'}),
            Document(id='🐦', embedding=np.array([1, 0]), tags={'guardian': 'Vermilion Bird', 'position': 'South'}),
            Document(id='🐢', embedding=np.array([0, 1]), tags={'guardian': 'Black Tortoise', 'position': 'North'}),
            Document(id='🐯', embedding=np.array([1, 1]), tags={'guardian': 'White Tiger', 'position': 'West'})]

    docs[0].chunks.append(docs[1])
    docs[0].chunks[0].chunks.append(docs[2])
    docs[0].matches.append(docs[3])

    assert docs[0]._mermaid_to_url('svg')


def get_test_doc():
    s = Document(id='🐲', content='hello-world', tags={'a': 'b'},
                 embedding=np.array([1, 2, 3]),
                 chunks=[Document(id='🐢')])
    d = Document(id='🐦', content='goodbye-world', tags={'c': 'd'},
                 embedding=np.array([4, 5, 6]),
                 chunks=[Document(id='🐯')])
    return s, d


def test_update_include_field():
    s, d = get_test_doc()

    d.update(s, include_fields=('id',))
    assert d.content == 'goodbye-world'
    assert d.id == '🐲'
    assert d.tags['c'] == 'd'
    np.testing.assert_array_equal(d.embedding, np.array([4, 5, 6]))

    # check if s stays the same
    assert s.content == 'hello-world'
    assert s.id == '🐲'
    assert s.tags['a'] == 'b'
    np.testing.assert_array_equal(d.embedding, np.array([4, 5, 6]))

    # check if d is changed when merge_repeat_field turn on
    d.update(s, include_fields=('tags',))
    assert d.content == 'goodbye-world'
    assert d.id == '🐲'
    assert d.tags['a'] == 'b'
    np.testing.assert_array_equal(d.embedding, np.array([4, 5, 6]))

    # check if d is changed when merge_repeat_field turn on
    d.update(s, include_fields=('tags',))
    assert d.content == 'goodbye-world'
    assert d.id == '🐲'
    assert d.tags['a'] == 'b'
    np.testing.assert_array_equal(d.embedding, np.array([4, 5, 6]))

    # check copy behavior
    d.update(s, exclude_fields=None, include_fields=('embedding',))
    assert d.content == 'goodbye-world'
    assert d.id == '🐲'
    assert d.tags['a'] == 'b'
    np.testing.assert_array_equal(d.embedding, np.array([1, 2, 3]))


def test_update_on_no_empty_doc():
    s, d = get_test_doc()
    d0 = d.dict()
    # this will not update anything as d and s are in the same structure
    d.update(s)
    assert d.dict() == d0


def test_update_chunks():
    s, d = get_test_doc()
    d.update(s, include_fields=('chunks',), exclude_fields=None)
    assert len(d.chunks) == 1
    assert d.chunks[0].id == '🐢'


def test_update_embedding():
    s, d = get_test_doc()
    d.update(s, include_fields=('embedding',), exclude_fields=tuple())
    np.testing.assert_array_equal(d.embedding, np.array([1, 2, 3]))


def test_non_empty_fields():
    d_score = Document(score=NamedScore(value=42))
    print(d_score.ListFields())
    assert d_score.non_empty_fields == ('id', 'score')

    d = Document()
    assert d.non_empty_fields == ('id',)

    d = Document(id='')
    assert not d.non_empty_fields


def test_update_score_embedding():
    d = Document()
    d_score = Document(score=NamedScore(value=42))

    d.update(d_score)
    assert d.score.value == 42


def test_update_exclude_field():
    s, d = get_test_doc()

    d.update(s, exclude_fields=('id', 'embedding', 'chunks'))
    assert d.content == 'hello-world'
    assert d.id == '🐦'
    assert d.tags['a'] == 'b'
    np.testing.assert_array_equal(d.embedding, np.array([4, 5, 6]))
    assert d.chunks[0].id == '🐯'

    d.update(s, exclude_fields=('chunks',))
    # check if merging on embedding is correct
    np.testing.assert_array_equal(d.embedding, np.array([1, 2, 3]))

    d.update(s, exclude_fields=('embedding',))
    # check if merging on embedding is correct
    assert len(d.chunks) == 1
    assert d.chunks[0].id == '🐢'
>>>>>>> e7c8677b
<|MERGE_RESOLUTION|>--- conflicted
+++ resolved
@@ -319,29 +319,6 @@
     assert d1.content_hash != d2.content_hash
 
 
-<<<<<<< HEAD
-def test_get_attr():
-    d = Document()
-    with d:
-        d.tags['id'] = 123
-        d.tags['feature1'] = 121
-        d.tags['name'] = 'name'
-        d.tags['a'] = 'b'
-        d.text = 'document'
-
-    res = d.get_attrs(*['tags_id', 'text', 'tags_name', 'tags_feature1'])
-
-    assert res['tags_id'] == 123
-    assert res['tags_feature1'] == 121
-    assert res['tags_name'] == 'name'
-    assert res['text'] == 'document'
-    assert 'tags_a' not in res
-
-    res2 = d.get_attrs(*['tags', 'text'])
-    assert 'tags_id' not in res2
-    assert res2['text'] == 'document'
-    assert res2['tags'] == d.tags
-=======
 @pytest.mark.parametrize('from_str', [True, False])
 @pytest.mark.parametrize('d_src', [
     {'id': '123', 'mime_type': 'txt', 'parent_id': '456', 'tags': {'hello': 'world'}},
@@ -517,4 +494,26 @@
     # check if merging on embedding is correct
     assert len(d.chunks) == 1
     assert d.chunks[0].id == '🐢'
->>>>>>> e7c8677b
+
+
+def test_get_attr():
+    d = Document()
+    with d:
+        d.tags['id'] = 123
+        d.tags['feature1'] = 121
+        d.tags['name'] = 'name'
+        d.tags['a'] = 'b'
+        d.text = 'document'
+
+    res = d.get_attrs(*['tags_id', 'text', 'tags_name', 'tags_feature1'])
+
+    assert res['tags_id'] == 123
+    assert res['tags_feature1'] == 121
+    assert res['tags_name'] == 'name'
+    assert res['text'] == 'document'
+    assert 'tags_a' not in res
+
+    res2 = d.get_attrs(*['tags', 'text'])
+    assert 'tags_id' not in res2
+    assert res2['text'] == 'document'
+    assert res2['tags'] == d.tags