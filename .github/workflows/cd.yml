--- conflicted
+++ resolved
@@ -204,7 +204,6 @@
   docker-image-test:
     needs: update-schema
     runs-on: ubuntu-latest
-    needs: update-schema
     services:
       registry:
         image: registry:2
@@ -244,7 +243,6 @@
   hub-test:
     needs: update-schema
     runs-on: ubuntu-latest
-    needs: update-schema
     if: ${{ !github.event.pull_request.head.repo.fork }}
     steps:
       #      - name: Cancel Previous Runs
@@ -313,11 +311,7 @@
   # just for blocking the merge until all parallel core-test are successful
   success-all-steps:
     runs-on: ubuntu-latest
-<<<<<<< HEAD
-    needs: [core-test, hub-test, k8s-test, docker-image-test, benchmark-pre-release, update-doc, update-docker]
-=======
     needs: [core-test, hub-test, k8s-test, docker-image-test, benchmark-pre-release, update-schema, update-doc, update-docker]
->>>>>>> 6f563785
     if: always()
     steps:
       - uses: technote-space/workflow-conclusion-action@v2
