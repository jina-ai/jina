--- conflicted
+++ resolved
@@ -1951,13 +1951,8 @@
         )
 
         print(
-            'Do you love Open Source? Help us get better and be heard in just 1 minute and 30 seconds :sparkling_heart: '
-            ' '
-<<<<<<< HEAD
+            'Do you love Open Source? Help us get better and be heard in just 1 minute and 30 seconds :sparkling_heart:'
             'Your feedback will help us build better features for [link=https://github.com/jina-ai/jina]Jina[/link], your loved open-source project :tada: https://10sw1tcpld4.typeform.com/jinasurveyfeb23?utm_source=jina Take the Jina user survey!'
-=======
-            'Your feedback will help us build better features for [link=https://github.com/jina-ai/jina]Jina[/link], your loved open-source project :tada: [link=https://10sw1tcpld4.typeform.com/to/EGAEReM7?utm_source=doc&utm_medium=github&utm_campaign=user%20experience&utm_term=feb2023&utm_content=survey]Take the Jina user survey![/link]'
->>>>>>> 9931af5a
         )
 
     @property
