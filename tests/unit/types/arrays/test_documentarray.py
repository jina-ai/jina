--- conflicted
+++ resolved
@@ -191,8 +191,7 @@
     with Document() as match:
         match.granularity = doc.granularity
         match.adjacency = doc.adjacency + 1
-<<<<<<< HEAD
-        doc.matches.add(match)
+        doc.matches.append(match)
         return match
 
 
@@ -437,8 +436,4 @@
         assert isinstance(all_embeddings[0], return_expected_type)
         assert len(all_embeddings) == 3
         assert all_embeddings[0].shape[0] == 1
-        assert all_embeddings[0].shape[1] == 10
-=======
-        doc.matches.append(match)
-        return match
->>>>>>> 3ad81fa9
+        assert all_embeddings[0].shape[1] == 10