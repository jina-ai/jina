--- conflicted
+++ resolved
@@ -1,10 +1,6 @@
 __copyright__ = "Copyright (c) 2020 Jina AI Limited. All rights reserved."
 __license__ = "Apache-2.0"
 
-<<<<<<< HEAD
-import argparse
-=======
->>>>>>> b1a9d60b
 import copy
 from argparse import Namespace
 from itertools import cycle
@@ -14,28 +10,17 @@
 from .. import Pea
 from .. import Pod
 from ... import helper
-from ...enums import PollingType, SocketType, SchedulerType
+from ...enums import PollingType, SocketType
 from ...helper import random_identity
 
 
 class CompoundPod(BasePod):
-<<<<<<< HEAD
-    """A CompoundPod is a set of `Pods`. Every `Pod` is considered to be a replica.
-
-    This `CompoundPod` is to be used when `replicas` argument is more than `one`.
-
-    `CompoundPod` will add a `head` and `tail` pea in front and after the `replica` Pods to handle the distribution
-    of requests between different `replica` Pods.
-
-    :param args: pod arguments parsed from the CLI
-=======
     """A CompoundPod is a immutable set of pods, which run in parallel.
     A CompoundPod is an abstraction using a composable pattern to abstract the usage of parallel Pods that act as replicas.
 
     CompoundPod will make sure to add a `HeadPea` and a `TailPea` to serve as routing/merging pattern for the different Pod replicas
 
     :param args: pod arguments parsed from the CLI. These arguments will be used for each of the replicas
->>>>>>> b1a9d60b
     :param needs: pod names of preceding pods, the output of these pods are going into the input of this pod
     """
 
@@ -80,16 +65,8 @@
         parsed_args['tail'] = BasePod._copy_to_tail_args(args, PollingType.ANY)
         parsed_args['replicas'] = self._set_replica_args(
             args,
-<<<<<<< HEAD
-            attribute='peas',
-            id_attribute_name='pea_id',
-            role_type=PeaRoleType.PARALLEL,
-            repetition_attribute='parallel',
-            polling_type=getattr(args, 'polling', None),
-=======
             head_args=parsed_args['head'],
             tail_args=parsed_args['tail'],
->>>>>>> b1a9d60b
         )
         return parsed_args
 
