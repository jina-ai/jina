import itertools
import mmap
import os
import shutil
import tempfile
from collections import OrderedDict
from collections.abc import Iterable as Itr
from pathlib import Path
from typing import (
    Union,
    Iterable,
    Iterator,
    List,
    Tuple,
    Optional,
)

import numpy as np

from .abstract import AbstractDocumentArray
from .bpm import BufferPoolManager
from .document import DocumentArray, DocumentArrayGetAttrMixin
from .neural_ops import DocumentArrayNeuralOpsMixin
from .search_ops import DocumentArraySearchOpsMixin
from .traversable import TraversableSequence
from ..document import Document
from ..struct import StructView
from ...logging.predefined import default_logger


HEADER_NONE_ENTRY = (-1, -1, -1)
PAGE_SIZE = mmap.ALLOCATIONGRANULARITY


class DocumentArrayMemmap(
    TraversableSequence,
    DocumentArrayGetAttrMixin,
    DocumentArrayNeuralOpsMixin,
    DocumentArraySearchOpsMixin,
    Itr,
    AbstractDocumentArray,
):
    """
    Create a memory-map to an :class:`DocumentArray` stored in binary files on disk.

    Memory-mapped files are used for accessing :class:`Document` of large :class:`DocumentArray` on disk,
    without reading the entire file into memory.

    The :class:`DocumentArrayMemmap` on-disk storage consists of two files:
        - `header.bin`: stores id, offset, length and boundary info of each Document in `body.bin`;
        - `body.bin`: stores Documents continuously

    When loading :class:`DocumentArrayMemmap`, it loads the content of `header.bin` into memory, while storing
    all `body.bin` data on disk. As `header.bin` is often much smaller than `body.bin`, memory is saved.

    :class:`DocumentArrayMemmap` also loads a portion of the documents in a memory buffer and keeps the memory documents
    synced with the disk. This helps ensure that modified documents are persisted to the disk.
    The memory buffer size is configured with parameter `buffer_pool_size` which represents the number of documents
    that the buffer can store.

    .. note::
            To make sure the documents you modify are persisted to disk, make sure that the number of referenced
            documents does not exceed the buffer pool size. Otherwise, they won't be referenced by the buffer pool and
            they will not be persisted.
            The best practice is to always reference documents using DAM.

    This class is designed to work similarly as :class:`DocumentArray` but differs in the following aspects:
        - you can set the attribute of elements in a :class:`DocumentArrayMemmap` but you need to make sure that you
        don't reference more documents than the buffer pool size
        - each document

    To convert between a :class:`DocumentArrayMemmap` and a :class:`DocumentArray`

    .. highlight:: python
    .. code-block:: python

        # convert from DocumentArrayMemmap to DocumentArray
        dam = DocumentArrayMemmap('./tmp')
        ...

        da = DocumentArray(dam)

        # convert from DocumentArray to DocumentArrayMemmap
        dam2 = DocumentArrayMemmap('./tmp')
        dam2.extend(da)
    """

    def __init__(self, path: str, key_length: int = 36, buffer_pool_size: int = 1000):
        Path(path).mkdir(parents=True, exist_ok=True)
        self._path = path
        self._header_path = os.path.join(path, 'header.bin')
        self._body_path = os.path.join(path, 'body.bin')
        self._embeddings_path = os.path.join(path, 'embeddings.bin')
        self._key_length = key_length
        self._last_mmap = None
        self._load_header_body()
        self._embeddings_shape = None
        self.buffer_pool = BufferPoolManager(pool_size=buffer_pool_size)

    def reload(self):
        """Reload header of this object from the disk.

        This function is useful when another thread/process modify the on-disk storage and
        the change has not been reflected in this :class:`DocumentArray` object.

        This function only reloads the header, not the body.
        """
        self._load_header_body()
        self.buffer_pool.clear()

    def _load_header_body(self, mode: str = 'a'):
        if hasattr(self, '_header'):
            self._header.close()
        if hasattr(self, '_body'):
            self._body.close()

        open(self._header_path, mode).close()
        open(self._body_path, mode).close()

        self._header = open(self._header_path, 'r+b')
        self._body = open(self._body_path, 'r+b')

        tmp = np.frombuffer(
            self._header.read(),
            dtype=[
                ('', (np.str_, self._key_length)),  # key_length x 4 bytes
                ('', np.int64),  # 8 bytes
                ('', np.int64),  # 8 bytes
                ('', np.int64),  # 8 bytes
            ],
        )
        self._header_entry_size = 24 + 4 * self._key_length
        self.last_header_entry = len(tmp)

        self._header_map = OrderedDict()
        for idx, r in enumerate(tmp):
            if not np.array_equal((r[1], r[2], r[3]), HEADER_NONE_ENTRY):
                self._header_map[r[0]] = (idx, r[1], r[2], r[3])

        self._body_fileno = self._body.fileno()
        self._start = 0
        if self._header_map:
            self._start = tmp[-1][1] + tmp[-1][3]
            self._body.seek(self._start)
        self._last_mmap = None

    def __len__(self):
        return len(self._header_map)

    def extend(self, values: Iterable['Document']) -> None:
        """Extend the :class:`DocumentArrayMemmap` by appending all the items from the iterable.

        :param values: the iterable of Documents to extend this array with
        """
        for d in values:
            self.append(d, flush=False)
        self._header.flush()
        self._body.flush()
        self._last_mmap = None

    def clear(self) -> None:
        """Clear the on-disk data of :class:`DocumentArrayMemmap`"""
        self._load_header_body('wb')
        self._invalidate_embeddings_memmap()

    def _update_or_append(
        self,
        doc: 'Document',
        idx: Optional[int] = None,
        flush: bool = True,
        update_buffer: bool = True,
    ) -> None:
        value = doc.binary_str()
        l = len(value)  #: the length
        p = int(self._start / PAGE_SIZE) * PAGE_SIZE  #: offset of the page
        r = (
            self._start % PAGE_SIZE
        )  #: the remainder, i.e. the start position given the offset

        if idx is not None:
            self._header.seek(idx * self._header_entry_size, 0)

        if (doc.id is not None) and len(doc.id) > self._key_length:
            default_logger.warning(
                f'The ID of doc ({doc.id}) will be truncated to the maximum length {self._key_length}'
            )

        self._header.write(
            np.array(
                (doc.id, p, r, r + l),
                dtype=[
                    ('', (np.str_, self._key_length)),
                    ('', np.int64),
                    ('', np.int64),
                    ('', np.int64),
                ],
            ).tobytes()
        )
        if idx is None:
            self._header_map[doc.id] = (self.last_header_entry, p, r, r + l)
            self.last_header_entry = self.last_header_entry + 1
        else:
            self._header_map[doc.id] = (idx, p, r, r + l)
            self._header.seek(0, 2)
        self._start = p + r + l
        self._body.write(value)
        self._invalidate_embeddings_memmap()
        if flush:
            self._header.flush()
            self._body.flush()
            self._last_mmap = None
        if update_buffer:
            result = self.buffer_pool.add_or_update(doc.id, doc)
            if result:
                _key, _doc = result
                self._update(_doc, self._str2int_id(_key), update_buffer=False)

    def append(
        self, doc: 'Document', flush: bool = True, update_buffer: bool = True
    ) -> None:
        """
        Append :param:`doc` in :class:`DocumentArrayMemmap`.

        :param doc: The doc needs to be appended.
        :param update_buffer: If set, update the buffer.
        :param flush: If set, then flush to disk on done.
        """
        self._update_or_append(doc, flush=flush, update_buffer=update_buffer)

    def _update(
        self, doc: 'Document', idx: int, flush: bool = True, update_buffer: bool = True
    ) -> None:
        """
        Update :param:`doc` in :class:`DocumentArrayMemmap`.

        :param doc: The doc needed to be updated.
        :param idx: The position of the document.
        :param update_buffer: If set, update the buffer.
        :param flush: If set, then flush to disk on done.
        """
        self._update_or_append(doc, idx=idx, flush=flush, update_buffer=update_buffer)

    def _iteridx_by_slice(self, s: slice):
        length = self.__len__()
        start, stop, step = (
            s.start or 0,
            s.stop if s.stop is not None else length,
            s.step or 1,
        )
        if 0 > stop >= -length:
            stop = stop + length

        if 0 > start >= -length:
            start = start + length

        # if start and stop are in order, put them inside bounds
        # otherwise, range will return an empty iterator
        if start <= stop:
            if (start < 0 and stop < 0) or (start > length and stop > length):
                start, stop = 0, 0
            elif start < 0 and stop > length:
                start, stop = 0, length
            elif start < 0:
                start = 0
            elif stop > length:
                stop = length

        return range(start, stop, step)

    def _get_doc_array_by_slice(self, s: slice):
        from .document import DocumentArray

        da = DocumentArray()
        for i in self._iteridx_by_slice(s):
            da.append(self[self._int2str_id(i)])

        return da

    @property
    def _mmap(self) -> 'mmap':
        if self._last_mmap is None:
            self._last_mmap = mmap.mmap(
                self._body_fileno, length=0, prot=mmap.PROT_READ
            )
        return self._last_mmap

    def get_doc_by_key(self, key: str):
        """
        returns a document by key (ID) from disk

        :param key: id of the document
        :return: returns a document
        """
        pos_info = self._header_map[key]
        _, p, r, r_plus_l = pos_info
        return Document(self._mmap[p + r : p + r_plus_l])

    def __getitem__(self, key: Union[int, str, slice]):
        if isinstance(key, str):
            if key in self.buffer_pool:
                return self.buffer_pool[key]
            doc = self.get_doc_by_key(key)
            result = self.buffer_pool.add_or_update(key, doc)
            if result:
                _key, _doc = result
                self._update(_doc, self._str2int_id(_key), update_buffer=False)
            return doc

        elif isinstance(key, int):
            return self[self._int2str_id(key)]
        elif isinstance(key, slice):
            return self._get_doc_array_by_slice(key)
        else:
            raise TypeError(f'`key` must be int, str or slice, but receiving {key!r}')

    def _del_doc(self, idx: int, str_key: str):
        p = idx * self._header_entry_size
        self._header.seek(p, 0)

        self._header.write(
            np.array(
                (str_key, -1, -1, -1),
                dtype=[
                    ('', (np.str_, self._key_length)),
                    ('', np.int64),
                    ('', np.int64),
                    ('', np.int64),
                ],
            ).tobytes()
        )
        self._header.seek(0, 2)
        self._header.flush()
        self._last_mmap = None
        self._header_map.pop(str_key)
        self.buffer_pool.delete_if_exists(str_key)
        self._invalidate_embeddings_memmap()

    def __delitem__(self, key: Union[int, str, slice]):
        if isinstance(key, str):
            idx = self._str2int_id(key)
            str_key = key
            self._del_doc(idx, str_key)
        elif isinstance(key, int):
            idx = key
            str_key = self._int2str_id(idx)
            self._del_doc(idx, str_key)
        elif isinstance(key, slice):
            for idx in self._iteridx_by_slice(key):
                str_key = self._int2str_id(idx)
                self._del_doc(idx, str_key)
        else:
            raise TypeError(f'`key` must be int, str or slice, but receiving {key!r}')

    def _str2int_id(self, key: str) -> int:
        return self._header_map[key][0]

    def _int2str_id(self, key: int) -> str:
        p = key * self._header_entry_size
        self._header.seek(p, 0)
        d_id = np.frombuffer(
            self._header.read(4 * self._key_length), dtype=(np.str_, self._key_length)
        )
        self._header.seek(0, 2)
        return d_id[0]

    def __iter__(self) -> Iterator['Document']:
        for k in self._header_map.keys():
            yield self[k]

    def __setitem__(self, key: Union[int, str], value: 'Document') -> None:
        if isinstance(key, int):
            if 0 <= key < len(self):
                str_key = self._int2str_id(key)
                # override an existing entry
                self._update(value, key)

                # allows overwriting an existing document
                if str_key != value.id:
                    entry = self._header_map.pop(value.id)
                    self._header_map = OrderedDict(
                        [
                            (value.id, entry) if k == str_key else (k, v)
                            for k, v in self._header_map.items()
                        ]
                    )
                    if str_key in self.buffer_pool.doc_map:
                        self.buffer_pool.doc_map.pop(str_key)
            else:
                raise IndexError(f'`key`={key} is out of range')
        elif isinstance(key, str):
            if key != value.id:
                raise ValueError('key must be equal to document id')
            self._update(value, self._str2int_id(key))
        else:
            raise TypeError(f'`key` must be int or str, but receiving {key!r}')

    def __bool__(self):
        """To simulate ```l = []; if l: ...```

        :return: returns true if the length of the array is larger than 0
        """
        return len(self) > 0

    def __eq__(self, other):
        return (
            type(self) is type(other)
            and self._header_path == other._header_path
            and self._body_path == other._body_path
        )

    def __contains__(self, item: str):
        return item in self._header_map

    def save(self) -> None:
        """Persists memory loaded documents to disk"""
        docs_to_flush = self.buffer_pool.docs_to_flush()
        for key, doc in docs_to_flush:
            self._update(doc, self._str2int_id(key), flush=False)
        self._header.flush()
        self._body.flush()
        self._last_mmap = None

    def __del__(self):
        self.save()

    def prune(self) -> None:
        """Prune deleted Documents from this object, this yields a smaller on-disk storage. """
        tdir = tempfile.mkdtemp()
        dam = DocumentArrayMemmap(tdir, key_length=self._key_length)
        dam.extend(self)
        dam.reload()
        os.remove(self._body_path)
        os.remove(self._header_path)
        shutil.copy(os.path.join(tdir, 'header.bin'), self._header_path)
        shutil.copy(os.path.join(tdir, 'body.bin'), self._body_path)
        self.reload()

    @property
    def physical_size(self) -> int:
        """Return the on-disk physical size of this DocumentArrayMemmap, in bytes

        :return: the number of bytes
        """
        return os.stat(self._header_path).st_size + os.stat(self._body_path).st_size

    def get_attributes(self, *fields: str) -> Union[List, List[List]]:
        """Return all nonempty values of the fields from all docs this array contains

        :param fields: Variable length argument with the name of the fields to extract
        :return: Returns a list of the values for these fields.
            When `fields` has multiple values, then it returns a list of list.
        """
        index = None
        fields = list(fields)
        if 'embedding' in fields:
            embeddings = list(self.embeddings)  # type: List[np.ndarray]
            index = fields.index('embedding')
            fields.remove('embedding')
        if fields:
            contents = [doc.get_attributes(*fields) for doc in self]
            if len(fields) > 1:
                contents = list(map(list, zip(*contents)))
            if index:
                contents = [contents]
                contents.insert(index, embeddings)
            return contents
        else:
            return embeddings

    def get_attributes_with_docs(
        self,
        *fields: str,
    ) -> Tuple[Union[List, List[List]], 'DocumentArray']:
        """Return all nonempty values of the fields together with their nonempty docs

        :param fields: Variable length argument with the name of the fields to extract
        :return: Returns a tuple. The first element is  a list of the values for these fields.
            When `fields` has multiple values, then it returns a list of list. The second element is the non-empty docs.
        """

        contents = []
        docs_pts = []

        for doc in self:
            contents.append(doc.get_attributes(*fields))
            docs_pts.append(doc)

        if len(fields) > 1:
            contents = list(map(list, zip(*contents)))

        return contents, DocumentArray(docs_pts)

    @property
    def _embeddings_memmap(self) -> Optional[np.ndarray]:
        """Return the cached embedding stored in np.memmap.

        :returns: Embeddings as np.ndarray stored in memmap, if not persist, return None.
        """
        if self._embeddings_shape:
            # The memmap object can be used anywhere an ndarray is accepted.
            # Given a memmap fp, isinstance(fp, numpy.ndarray) returns True.
            return np.memmap(
                self._embeddings_path,
                mode='r',
                dtype='float',
                shape=self._embeddings_shape,
            )

    @_embeddings_memmap.setter
    def _embeddings_memmap(self, other_embeddings: Optional[np.ndarray]):
        """Set the cached embedding values in case it is not cached.

        :param other_embeddings: The embedding to be stored into numpy.memmap, or can be set
            to None to invalidate the property.
        """
        if other_embeddings is not None:
            fp = np.memmap(
                self._embeddings_path,
                dtype='float',
                mode='w+',
                shape=other_embeddings.shape,
            )
            self._embeddings_shape = other_embeddings.shape
            fp[:] = other_embeddings[:]
            fp.flush()
            del fp

    @property
    def embeddings(self) -> np.ndarray:
        """Return a `np.ndarray` stacking all the `embedding` attributes as rows.

        :return: embeddings stacked per row as `np.ndarray`.

        .. warning:: This operation assumes all embeddings have the same shape and dtype.
            All dtype and shape values are assumed to be equal to the values of the
            first element in the DocumentArray / DocumentArrayMemmap.

        .. warning:: This operation currently does not support sparse arrays.
        """
        if self._embeddings_memmap is not None:
            return self._embeddings_memmap

        x_mat = b''.join(d.proto.embedding.dense.buffer for d in self)
        embeds = np.frombuffer(
            x_mat, dtype=self[0].proto.embedding.dense.dtype
        ).reshape((len(self), self[0].proto.embedding.dense.shape[0]))

        self._embeddings_memmap = embeds

        return embeds

    @embeddings.setter
    def embeddings(self, emb: np.ndarray):
        """Set the embeddings of the Documents

        :param emb: The embedding matrix to set
        """
        if len(emb) != len(self):
            raise ValueError(
                f'the number of rows in the input ({len(emb)}), should match the'
                f'number of Documents ({len(self)})'
            )

        for d, x in zip(self, emb):
            d.embedding = x

<<<<<<< HEAD
    @DocumentArrayGetAttrMixin.tags.getter
    def tags(self) -> Tuple[StructView]:
        """Get the tags attribute of all Documents

        :return: List of ``tags`` attributes for all Documents
        """
        return self.get_attributes('tags')

    @DocumentArrayGetAttrMixin.texts.getter
    def texts(self) -> Tuple[str]:
        """Get the text attribute of all Documents

        :return: List of ``text`` attributes for all Documents
        """
        return self.get_attributes('texts')
=======
    @DocumentArrayGetAttrMixin.blobs.getter
    def blobs(self) -> np.ndarray:
        """Return a `np.ndarray` stacking all the `blob` attributes.

        The `blob` attributes are stacked together along a newly created first
        dimension (as if you would stack using ``np.stack(X, axis=0)``).

        .. warning:: This operation assumes all blobs have the same shape and dtype.
                 All dtype and shape values are assumed to be equal to the values of the
                 first element in the DocumentArray / DocumentArrayMemmap

        .. warning:: This operation currently does not support sparse arrays.

        :return: blobs stacked per row as `np.ndarray`.
        """

        blobs = np.stack(self.get_attributes('blob'))
        return blobs
>>>>>>> c9f2e651

    def _invalidate_embeddings_memmap(self):
        self._embeddings_memmap = None
        self._embeddings_shape = None<|MERGE_RESOLUTION|>--- conflicted
+++ resolved
@@ -564,7 +564,6 @@
         for d, x in zip(self, emb):
             d.embedding = x
 
-<<<<<<< HEAD
     @DocumentArrayGetAttrMixin.tags.getter
     def tags(self) -> Tuple[StructView]:
         """Get the tags attribute of all Documents
@@ -580,7 +579,7 @@
         :return: List of ``text`` attributes for all Documents
         """
         return self.get_attributes('texts')
-=======
+
     @DocumentArrayGetAttrMixin.blobs.getter
     def blobs(self) -> np.ndarray:
         """Return a `np.ndarray` stacking all the `blob` attributes.
@@ -599,7 +598,6 @@
 
         blobs = np.stack(self.get_attributes('blob'))
         return blobs
->>>>>>> c9f2e651
 
     def _invalidate_embeddings_memmap(self):
         self._embeddings_memmap = None
