import argparse
import os
from typing import Any, Tuple
import time
import multiprocessing
import threading

from .helper import _get_event, ConditionalEvent
from ... import __stop_msg__, __ready_msg__, __default_host__
from ...enums import PeaRoleType, RuntimeBackendType, SocketType, GatewayProtocolType
from ...excepts import RuntimeFailToStart, RuntimeTerminated
from ...helper import typename
from ...logging.logger import JinaLogger
from ..runtimes.jinad import JinadRuntime
from ..zmq import Zmqlet, send_ctrl_message

__all__ = ['BasePea']

if False:
    from ..runtimes.base import BaseRuntime


class BasePea:
    """
    :class:`BasePea` is a thread/process- container of :class:`BaseRuntime`. It leverages :class:`threading.Thread`
    or :class:`multiprocessing.Process` to manage the lifecycle of a :class:`BaseRuntime` object in a robust way.

    A :class:`BasePea` must be equipped with a proper :class:`Runtime` class to work.
    """

    def __init__(self, args: 'argparse.Namespace'):
        super().__init__()  #: required here to call process/thread __init__
        self.worker = {
            RuntimeBackendType.THREAD: threading.Thread,
            RuntimeBackendType.PROCESS: multiprocessing.Process,
        }.get(getattr(args, 'runtime_backend', RuntimeBackendType.THREAD))(
            target=self.run
        )
        self.args = args
        self.daemon = args.daemon  #: required here to set process/thread daemon

        self.name = self.args.name or self.__class__.__name__
        self.is_ready = _get_event(self.worker)
        self.is_shutdown = _get_event(self.worker)
        self.ready_or_shutdown = ConditionalEvent(
            getattr(args, 'runtime_backend', RuntimeBackendType.THREAD),
            events_list=[self.is_ready, self.is_shutdown],
        )
        self.logger = JinaLogger(self.name, **vars(self.args))

        if self.args.runtime_backend == RuntimeBackendType.THREAD:
            self.logger.warning(
                f' Using Thread as runtime backend is not recommended for production purposes. It is '
                f'just supposed to be used for easier debugging. Besides the performance considerations, it is'
                f'specially dangerous to mix `Executors` running in different types of `RuntimeBackends`.'
            )

        self._envs = {'JINA_POD_NAME': self.name, 'JINA_LOG_ID': self.args.identity}
        if self.args.quiet:
            self._envs['JINA_LOG_CONFIG'] = 'QUIET'
        if self.args.env:
            self._envs.update(self.args.env)

        # arguments needed to create `runtime` and communicate with it in the `run` in the stack of the new process
        # or thread. Control address from Zmqlet has some randomness and therefore we need to make sure Pea knows
        # control address of runtime
        self.runtime_cls, self._is_remote_controlled = self._get_runtime_cls()

        # This logic must be improved specially when it comes to naming. It is about relative local/remote position
        # between the runtime and the `ZEDRuntime` it may control
        self._zed_runtime_ctrl_address = Zmqlet.get_ctrl_address(
            self.args.host, self.args.port_ctrl, self.args.ctrl_with_ipc
        )[0]
        self._local_runtime_ctrl_address = (
            Zmqlet.get_ctrl_address(None, None, True)[0]
            if self.runtime_cls == JinadRuntime
            else self._zed_runtime_ctrl_address
        )
        self._timeout_ctrl = self.args.timeout_ctrl

    def start(self):
        """Start the Pea.
        This method calls :meth:`start` in :class:`threading.Thread` or :class:`multiprocesssing.Process`.
        .. #noqa: DAR201
        """
        self.worker.start()
        if not self.args.noblock_on_start:
            self.wait_start_success()
        return self

    def join(self, *args, **kwargs):
        """Joins the Pea.
        This method calls :meth:`join` in :class:`threading.Thread` or :class:`multiprocesssing.Process`.

        :param args: extra positional arguments to pass to join
        :param kwargs: extra keyword arguments to pass to join
        """
        self.worker.join(*args, **kwargs)

    def terminate(self):
        """Terminate the Pea.
        This method calls :meth:`terminate` in :class:`threading.Thread` or :class:`multiprocesssing.Process`.
        """
        if hasattr(self.worker, 'terminate'):
            self.worker.terminate()

    def _build_runtime(self):
        """
        Instantiates the runtime object

        :return: the runtime object
        """
        # This is due to the fact that JinadRuntime instantiates a Zmq server at local_ctrl_addr that will itself
        # send ctrl command
        # (TODO: Joan) Fix that in _wait_for_cancel from async runtime
        ctrl_addr = (
            self._local_runtime_ctrl_address
            if self.runtime_cls == JinadRuntime
            else self._zed_runtime_ctrl_address
        )
        return self.runtime_cls(self.args, ctrl_addr=ctrl_addr)

    def run(self):
        """Method representing the :class:`BaseRuntime` activity.

        This method overrides :meth:`run` in :class:`threading.Thread` or :class:`multiprocesssing.Process`.

        .. note::
            :meth:`run` is running in subprocess/thread, the exception can not be propagated to the main process.
            Hence, please do not raise any exception here.
        """
        try:
            self._set_envs()
            runtime = self._build_runtime()
        except Exception as ex:
            self.logger.error(
                f'{ex!r} during {self.runtime_cls!r} initialization'
                + f'\n add "--quiet-error" to suppress the exception details'
                if not self.args.quiet_error
                else '',
                exc_info=not self.args.quiet_error,
            )
        else:
            self.is_ready.set()
<<<<<<< HEAD
            with runtime:
                runtime.run_forever()
=======
            try:
                runtime.run_forever()
            except RuntimeFailToStart as ex:
                self.logger.error(
                    f'{ex!r} during {self.runtime_cls.__init__!r}'
                    + f'\n add "--quiet-error" to suppress the exception details'
                    if not self.args.quiet_error
                    else '',
                    exc_info=not self.args.quiet_error,
                )
            except RuntimeTerminated:
                self.logger.info(f'{runtime!r} is end')
            except KeyboardInterrupt:
                self.logger.info(f'{runtime!r} is interrupted by user')
            except (Exception, SystemError) as ex:
                self.logger.error(
                    f'{ex!r} during {runtime.run_forever!r}'
                    + f'\n add "--quiet-error" to suppress the exception details'
                    if not self.args.quiet_error
                    else '',
                    exc_info=not self.args.quiet_error,
                )

            try:
                runtime.teardown()
            except Exception as ex:
                self.logger.error(
                    f'{ex!r} during {runtime.teardown!r}'
                    + f'\n add "--quiet-error" to suppress the exception details'
                    if not self.args.quiet_error
                    else '',
                    exc_info=not self.args.quiet_error,
                )
>>>>>>> f1077597
        finally:
            self.is_shutdown.set()
            self.is_ready.clear()
            self._unset_envs()

    def activate_runtime(self):
        """ Send activate control message. """
        if self._dealer:
            send_ctrl_message(
                self._zed_runtime_ctrl_address, 'ACTIVATE', timeout=self._timeout_ctrl
            )

    def _deactivate_runtime(self):
        """Send deactivate control message. """
        if self._dealer:
            send_ctrl_message(
                self._zed_runtime_ctrl_address, 'DEACTIVATE', timeout=self._timeout_ctrl
            )

    def _cancel_runtime(self):
        """Send terminate control message."""
        send_ctrl_message(
            self._local_runtime_ctrl_address, 'TERMINATE', timeout=self._timeout_ctrl
        )

    def wait_start_success(self):
        """Block until all peas starts successfully.

        If not success, it will raise an error hoping the outer function to catch it
        """
        _timeout = self.args.timeout_ready
        if _timeout <= 0:
            _timeout = None
        else:
            _timeout /= 1e3
        if self.ready_or_shutdown.event.wait(_timeout):
            if self.is_shutdown.is_set():
                # return too early and the shutdown is set, means something fails!!
                if self.args.quiet_error:
                    self.logger.critical(
                        f'fail to start {self!r} because {self.runtime_cls!r} throws some exception, '
                        f'remove "--quiet-error" to see the exception stack in details'
                    )
                raise RuntimeFailToStart
            else:
                self.logger.success(__ready_msg__)
        else:
            _timeout = _timeout or -1
            self.logger.warning(
                f'{self.runtime_cls!r} timeout after waiting for {self.args.timeout_ready}ms, '
                f'if your executor takes time to load, you may increase --timeout-ready'
            )
            self.close()
            raise TimeoutError(
                f'{typename(self)}:{self.name} can not be initialized after {_timeout * 1e3}ms'
            )

    @property
    def _dealer(self):
        """Return true if this `Pea` must act as a Dealer responding to a Router
        .. # noqa: DAR201
        """
        return self.args.socket_in == SocketType.DEALER_CONNECT

    def close(self) -> None:
        """Close the Pea

        This method makes sure that the `Process/thread` is properly finished and its resources properly released
        """
        # wait 0.1s for the process/thread to end naturally, in this case no "cancel" is required this is required for
        # the is case where in subprocess, runtime.setup() fails and _finally() is not yet executed, BUT close() in the
        # main process is calling runtime.cancel(), which is completely unnecessary as runtime.run_forever() is not
        # started yet.
        self.join(0.1)

        # if that 1s is not enough, it means the process/thread is still in forever loop, cancel it
        if self.is_ready.is_set() and not self.is_shutdown.is_set():
            try:
                self._deactivate_runtime()
                time.sleep(0.1)
                self._cancel_runtime()
                self.is_shutdown.wait()
            except Exception as ex:
                self.logger.error(
                    f'{ex!r} during {self._deactivate_runtime!r}'
                    + f'\n add "--quiet-error" to suppress the exception details'
                    if not self.args.quiet_error
                    else '',
                    exc_info=not self.args.quiet_error,
                )

            # if it is not daemon, block until the process/thread finish work
            if not self.args.daemon:
                self.join()
        else:
            # if it fails to start, the process will hang at `join`
            self.terminate()

        self.logger.success(__stop_msg__)
        self.logger.close()

    def _set_envs(self):
        """Set environment variable to this pea

        .. note::
            Please note that env variables are process-specific. Subprocess inherits envs from
            the main process. But Subprocess's envs do NOT affect the main process. It does NOT
            mess up user local system envs.

        .. warning::
            If you are using ``thread`` as backend, envs setting will likely be overidden by others
        """
        if self.args.env:
            if self.args.runtime_backend == RuntimeBackendType.THREAD:
                self.logger.warning(
                    'environment variables should not be set when runtime="thread".'
                )
            else:
                os.environ.update({k: str(v) for k, v in self._envs.items()})

    def _unset_envs(self):
        if self._envs and self.args.runtime_backend != RuntimeBackendType.THREAD:
            for k in self._envs.keys():
                os.unsetenv(k)

    def __enter__(self):
        return self.start()

    def __exit__(self, exc_type, exc_val, exc_tb):
        self.close()

    def _get_runtime_cls(self) -> Tuple[Any, bool]:
        is_remote_controlled = False
        if self.args.host != __default_host__:
            self.args.runtime_cls = 'JinadRuntime'
            is_remote_controlled = True
        if self.args.runtime_cls == 'ZEDRuntime' and self.args.uses.startswith(
            'docker://'
        ):
            self.args.runtime_cls = 'ContainerRuntime'
        if hasattr(self.args, 'protocol'):
            self.args.runtime_cls = {
                GatewayProtocolType.GRPC: 'GRPCRuntime',
                GatewayProtocolType.WEBSOCKET: 'WebSocketRuntime',
                GatewayProtocolType.HTTP: 'HTTPRuntime',
            }[self.args.protocol]
        from ..runtimes import get_runtime

        v = get_runtime(self.args.runtime_cls)
        return v, is_remote_controlled

    @property
    def role(self) -> 'PeaRoleType':
        """Get the role of this pea in a pod


        .. #noqa: DAR201"""
        return self.args.pea_role

    @property
    def _is_inner_pea(self) -> bool:
        """Determine whether this is a inner pea or a head/tail


        .. #noqa: DAR201"""
        return self.role is PeaRoleType.SINGLETON or self.role is PeaRoleType.PARALLEL<|MERGE_RESOLUTION|>--- conflicted
+++ resolved
@@ -15,9 +15,6 @@
 from ..zmq import Zmqlet, send_ctrl_message
 
 __all__ = ['BasePea']
-
-if False:
-    from ..runtimes.base import BaseRuntime
 
 
 class BasePea:
@@ -142,44 +139,8 @@
             )
         else:
             self.is_ready.set()
-<<<<<<< HEAD
             with runtime:
                 runtime.run_forever()
-=======
-            try:
-                runtime.run_forever()
-            except RuntimeFailToStart as ex:
-                self.logger.error(
-                    f'{ex!r} during {self.runtime_cls.__init__!r}'
-                    + f'\n add "--quiet-error" to suppress the exception details'
-                    if not self.args.quiet_error
-                    else '',
-                    exc_info=not self.args.quiet_error,
-                )
-            except RuntimeTerminated:
-                self.logger.info(f'{runtime!r} is end')
-            except KeyboardInterrupt:
-                self.logger.info(f'{runtime!r} is interrupted by user')
-            except (Exception, SystemError) as ex:
-                self.logger.error(
-                    f'{ex!r} during {runtime.run_forever!r}'
-                    + f'\n add "--quiet-error" to suppress the exception details'
-                    if not self.args.quiet_error
-                    else '',
-                    exc_info=not self.args.quiet_error,
-                )
-
-            try:
-                runtime.teardown()
-            except Exception as ex:
-                self.logger.error(
-                    f'{ex!r} during {runtime.teardown!r}'
-                    + f'\n add "--quiet-error" to suppress the exception details'
-                    if not self.args.quiet_error
-                    else '',
-                    exc_info=not self.args.quiet_error,
-                )
->>>>>>> f1077597
         finally:
             self.is_shutdown.set()
             self.is_ready.clear()
