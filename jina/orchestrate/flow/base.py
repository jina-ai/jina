import argparse
import base64
import copy
import inspect
import json
import multiprocessing
import os
import sys
import threading
import time
import uuid
import warnings
from collections import OrderedDict
from contextlib import ExitStack
from typing import (
    TYPE_CHECKING,
    Dict,
    List,
    Optional,
    Set,
    Tuple,
    Type,
    Union,
    overload,
)

from rich import print
from rich.panel import Panel
from rich.progress import (
    BarColumn,
    MofNCompleteColumn,
    Progress,
    SpinnerColumn,
    TextColumn,
    TimeElapsedColumn,
)
from rich.table import Table

from jina import __default_host__, __docker_host__, helper
from jina.clients import Client
from jina.clients.mixin import AsyncPostMixin, HealthCheckMixin, PostMixin
from jina.enums import (
    DeploymentRoleType,
    FlowBuildLevel,
    FlowInspectType,
    GatewayProtocolType,
)
from jina.excepts import (
    FlowMissingDeploymentError,
    FlowTopologyError,
    PortAlreadyUsed,
    RuntimeFailToStart,
)
from jina.helper import (
    ArgNamespace,
    CatchAllCleanupContextManager,
    download_mermaid_url,
    get_internal_ip,
    get_public_ip,
    is_port_free,
    typename,
)
from jina.jaml import JAMLCompatible
from jina.logging.logger import JinaLogger
from jina.orchestrate.deployments import Deployment
from jina.orchestrate.flow.builder import _hanging_deployments, allowed_levels
from jina.parsers import (
    set_client_cli_parser,
    set_deployment_parser,
    set_gateway_parser,
)
from jina.parsers.flow import set_flow_parser
from jina.serve.networking import host_is_local, in_docker

__all__ = ['Flow']


class FlowType(type(ExitStack), type(JAMLCompatible)):
    """Type of Flow, metaclass of :class:`BaseFlow`"""

    pass


_regex_port = r'(.*?):([0-9]{1,4}|[1-5][0-9]{4}|6[0-4][0-9]{3}|65[0-4][0-9]{2}|655[0-2][0-9]|6553[0-5])$'

if TYPE_CHECKING:
    from jina.clients.base import BaseClient
    from jina.orchestrate.flow.asyncio import AsyncFlow
    from jina.serve.executors import BaseExecutor

GATEWAY_NAME = 'gateway'
FALLBACK_PARSERS = [
    set_gateway_parser(),
    set_deployment_parser(),
    set_client_cli_parser(),
    set_flow_parser(),
]


class Flow(PostMixin, HealthCheckMixin, JAMLCompatible, ExitStack, metaclass=FlowType):
    """Flow is how Jina streamlines and distributes Executors."""

    # overload_inject_start_client_flow
    @overload
    def __init__(
        self,
        *,
        asyncio: Optional[bool] = False,
        host: Optional[str] = '0.0.0.0',
        port: Optional[int] = None,
        protocol: Optional[str] = 'GRPC',
        proxy: Optional[bool] = False,
        return_responses: Optional[bool] = False,
        tls: Optional[bool] = False,
        **kwargs,
    ):
        """Create a Flow. Flow is how Jina streamlines and scales Executors. This overloaded method provides arguments from `jina client` CLI.

        :param asyncio: If set, then the input and output of this Client work in an asynchronous manner.
        :param host: The host address of the runtime, by default it is 0.0.0.0.
        :param port: The port of the Gateway, which the client should connect to.
        :param protocol: Communication protocol between server and client.
        :param proxy: If set, respect the http_proxy and https_proxy environment variables. otherwise, it will unset these proxy variables before start. gRPC seems to prefer no proxy
        :param return_responses: If set, return results as List of Requests instead of a reduced DocArray.
        :param tls: If set, connect to gateway using tls encryption

        .. # noqa: DAR202
        .. # noqa: DAR101
        .. # noqa: DAR003
        """

    # overload_inject_end_client_flow

    # overload_inject_start_gateway_flow
    @overload
    def __init__(
        self,
        *,
        compression: Optional[str] = None,
        cors: Optional[bool] = False,
        deployments_addresses: Optional[str] = '{}',
        deployments_disable_reduce: Optional[str] = '[]',
        description: Optional[str] = None,
        env: Optional[dict] = None,
        expose_endpoints: Optional[str] = None,
        expose_graphql_endpoint: Optional[bool] = False,
        graph_conditions: Optional[str] = '{}',
        graph_description: Optional[str] = '{}',
        grpc_server_kwargs: Optional[dict] = None,
        host: Optional[str] = '0.0.0.0',
        host_in: Optional[str] = '0.0.0.0',
        log_config: Optional[str] = None,
        monitoring: Optional[bool] = False,
        name: Optional[str] = 'gateway',
        native: Optional[bool] = False,
        no_crud_endpoints: Optional[bool] = False,
        no_debug_endpoints: Optional[bool] = False,
        output_array_type: Optional[str] = None,
        polling: Optional[str] = 'ANY',
        port: Optional[int] = None,
        port_monitoring: Optional[int] = None,
        prefetch: Optional[int] = 0,
        protocol: Optional[str] = 'GRPC',
        proxy: Optional[bool] = False,
        py_modules: Optional[List[str]] = None,
        quiet: Optional[bool] = False,
        quiet_error: Optional[bool] = False,
        replicas: Optional[int] = 1,
        retries: Optional[int] = -1,
        runtime_cls: Optional[str] = 'GRPCGatewayRuntime',
        shards: Optional[int] = 1,
        ssl_certfile: Optional[str] = None,
        ssl_keyfile: Optional[str] = None,
        timeout_ctrl: Optional[int] = 60,
        timeout_ready: Optional[int] = 600000,
        timeout_send: Optional[int] = None,
        title: Optional[str] = None,
        uses: Optional[Union[str, Type['BaseExecutor'], dict]] = 'BaseExecutor',
        uses_metas: Optional[dict] = None,
        uses_requests: Optional[dict] = None,
        uses_with: Optional[dict] = None,
        uvicorn_kwargs: Optional[dict] = None,
        workspace: Optional[str] = None,
        **kwargs,
    ):
        """Create a Flow. Flow is how Jina streamlines and scales Executors. This overloaded method provides arguments from `jina gateway` CLI.

        :param compression: The compression mechanism used when sending requests from the Head to the WorkerRuntimes. For more details, check https://grpc.github.io/grpc/python/grpc.html#compression.
        :param cors: If set, a CORS middleware is added to FastAPI frontend to allow cross-origin access.
        :param deployments_addresses: dictionary JSON with the input addresses of each Deployment
        :param deployments_disable_reduce: list JSON disabling the built-in merging mechanism for each Deployment listed
        :param description: The description of this HTTP server. It will be used in automatics docs such as Swagger UI.
        :param env: The map of environment variables that are available inside runtime
        :param expose_endpoints: A JSON string that represents a map from executor endpoints (`@requests(on=...)`) to HTTP endpoints.
        :param expose_graphql_endpoint: If set, /graphql endpoint is added to HTTP interface.
        :param graph_conditions: Dictionary stating which filtering conditions each Executor in the graph requires to receive Documents.
        :param graph_description: Routing graph for the gateway
        :param grpc_server_kwargs: Dictionary of kwargs arguments that will be passed to the grpc server when starting the server # todo update
        :param host: The host address of the runtime, by default it is 0.0.0.0.
        :param host_in: The host address for binding to, by default it is 0.0.0.0
        :param log_config: The YAML config of the logger used in this object.
        :param monitoring: If set, spawn an http server with a prometheus endpoint to expose metrics
        :param name: The name of this object.

              This will be used in the following places:
              - how you refer to this object in Python/YAML/CLI
              - visualization
              - log message header
              - ...

              When not given, then the default naming strategy will apply.
        :param native: If set, only native Executors is allowed, and the Executor is always run inside WorkerRuntime.
        :param no_crud_endpoints: If set, `/index`, `/search`, `/update`, `/delete` endpoints are removed from HTTP interface.

                  Any executor that has `@requests(on=...)` bind with those values will receive data requests.
        :param no_debug_endpoints: If set, `/status` `/post` endpoints are removed from HTTP interface.
        :param output_array_type: The type of array `tensor` and `embedding` will be serialized to.

          Supports the same types as `docarray.to_protobuf(.., ndarray_type=...)`, which can be found
          `here <https://docarray.jina.ai/fundamentals/document/serialization/#from-to-protobuf>`.
          Defaults to retaining whatever type is returned by the Executor.
        :param polling: The polling strategy of the Deployment and its endpoints (when `shards>1`).
              Can be defined for all endpoints of a Deployment or by endpoint.
              Define per Deployment:
              - ANY: only one (whoever is idle) Pod polls the message
              - ALL: all Pods poll the message (like a broadcast)
              Define per Endpoint:
              JSON dict, {endpoint: PollingType}
              {'/custom': 'ALL', '/search': 'ANY', '*': 'ANY'}
        :param port: The port for input data to bind to, default is a random port between [49152, 65535]
        :param port_monitoring: The port on which the prometheus server is exposed, default is a random port between [49152, 65535]
        :param prefetch: Number of requests fetched from the client before feeding into the first Executor.

              Used to control the speed of data input into a Flow. 0 disables prefetch (disabled by default)
        :param protocol: Communication protocol between server and client.
        :param proxy: If set, respect the http_proxy and https_proxy environment variables. otherwise, it will unset these proxy variables before start. gRPC seems to prefer no proxy
        :param py_modules: The customized python modules need to be imported before loading the executor

          Note that the recommended way is to only import a single module - a simple python file, if your
          executor can be defined in a single file, or an ``__init__.py`` file if you have multiple files,
          which should be structured as a python package. For more details, please see the
          `Executor cookbook <https://docs.jina.ai/fundamentals/executor/repository-structure/>`__
        :param quiet: If set, then no log will be emitted from this object.
        :param quiet_error: If set, then exception stack information will not be added to the log
        :param replicas: The number of replicas in the deployment
        :param retries: Number of retries per gRPC call. If <0 it defaults to max(3, num_replicas)
        :param runtime_cls: The runtime class to run inside the Pod
        :param shards: The number of shards in the deployment running at the same time. For more details check https://docs.jina.ai/fundamentals/flow/create-flow/#complex-flow-topologies
        :param ssl_certfile: the path to the certificate file
        :param ssl_keyfile: the path to the key file
        :param timeout_ctrl: The timeout in milliseconds of the control request, -1 for waiting forever
        :param timeout_ready: The timeout in milliseconds of a Pod waits for the runtime to be ready, -1 for waiting forever
        :param timeout_send: The timeout in milliseconds used when sending data requests to Executors, -1 means no timeout, disabled by default
        :param title: The title of this HTTP server. It will be used in automatics docs such as Swagger UI.
        :param uses: The config of the executor, it could be one of the followings:
                  * an Executor YAML file (.yml, .yaml, .jaml)
                  * a Jina Hub Executor (must start with `jinahub://` or `jinahub+docker://`)
                  * a docker image (must start with `docker://`)
                  * the string literal of a YAML config (must start with `!` or `jtype: `)
                  * the string literal of a JSON config

                  When use it under Python, one can use the following values additionally:
                  - a Python dict that represents the config
                  - a text file stream has `.read()` interface
        :param uses_metas: Dictionary of keyword arguments that will override the `metas` configuration in `uses`
        :param uses_requests: Dictionary of keyword arguments that will override the `requests` configuration in `uses`
        :param uses_with: Dictionary of keyword arguments that will override the `with` configuration in `uses`
        :param uvicorn_kwargs: Dictionary of kwargs arguments that will be passed to Uvicorn server when starting the server

          More details can be found in Uvicorn docs: https://www.uvicorn.org/settings/
        :param workspace: The working directory for any IO operations in this object. If not set, then derive from its parent `workspace`.

        .. # noqa: DAR202
        .. # noqa: DAR101
        .. # noqa: DAR003
        """

    # overload_inject_end_gateway_flow
    # overload_inject_start_flow
    @overload
    def __init__(
        self,
        *,
        env: Optional[dict] = None,
        inspect: Optional[str] = 'COLLECT',
        log_config: Optional[str] = None,
        name: Optional[str] = None,
        quiet: Optional[bool] = False,
        quiet_error: Optional[bool] = False,
        uses: Optional[str] = None,
        workspace: Optional[str] = None,
        **kwargs,
    ):
        # implementation_stub_inject_start_flow
        """Create a Flow. Flow is how Jina streamlines and scales Executors. This overloaded method provides arguments from `jina flow` CLI.

        :param env: The map of environment variables that are available inside runtime
        :param inspect: The strategy on those inspect deployments in the flow.

              If `REMOVE` is given then all inspect deployments are removed when building the flow.
        :param log_config: The YAML config of the logger used in this object.
        :param name: The name of this object.

              This will be used in the following places:
              - how you refer to this object in Python/YAML/CLI
              - visualization
              - log message header
              - ...

              When not given, then the default naming strategy will apply.
        :param quiet: If set, then no log will be emitted from this object.
        :param quiet_error: If set, then exception stack information will not be added to the log
        :param uses: The YAML file represents a flow
        :param workspace: The working directory for any IO operations in this object. If not set, then derive from its parent `workspace`.

        .. # noqa: DAR202
        .. # noqa: DAR101
        .. # noqa: DAR003
        """
        # implementation_stub_inject_end_flow

    # overload_inject_end_flow
    def __init__(
        self,
        args: Optional['argparse.Namespace'] = None,
        **kwargs,
    ):
        super().__init__()
        self._version = '1'  #: YAML version number, this will be later overridden if YAML config says the other way
        self._deployment_nodes = OrderedDict()  # type: Dict[str, Deployment]
        self._inspect_deployments = {}  # type: Dict[str, str]
        self._endpoints_mapping = {}  # type: Dict[str, Dict]
        self._build_level = FlowBuildLevel.EMPTY
        self._last_changed_deployment = [
            GATEWAY_NAME
        ]  #: default first deployment is gateway, will add when build()
        self._update_args(args, **kwargs)

        if isinstance(self.args, argparse.Namespace):
            self.logger = JinaLogger(
                self.__class__.__name__, **vars(self.args), **self._common_kwargs
            )
        else:
            self.logger = JinaLogger(self.__class__.__name__, **self._common_kwargs)

    def _update_args(self, args, **kwargs):
        from jina.helper import ArgNamespace
        from jina.parsers.flow import set_flow_parser

        _flow_parser = set_flow_parser()
        if args is None:
            args = ArgNamespace.kwargs2namespace(
                kwargs, _flow_parser, True, fallback_parsers=FALLBACK_PARSERS
            )
        self.args = args
        # common args should be the ones that can not be parsed by _flow_parser
        known_keys = vars(args)
        self._common_kwargs = {k: v for k, v in kwargs.items() if k not in known_keys}

        self._kwargs = ArgNamespace.get_non_defaults_args(
            args, _flow_parser
        )  #: for yaml dump

        if self._common_kwargs.get('asyncio', False) and not isinstance(
            self, AsyncPostMixin
        ):
            from jina.orchestrate.flow.asyncio import AsyncFlow

            self.__class__ = AsyncFlow

    @staticmethod
    def _parse_endpoints(
        op_flow, deployment_name, endpoint, connect_to_last_deployment=False
    ) -> Set:
        # parsing needs
        if isinstance(endpoint, str):
            endpoint = [endpoint]
        elif not endpoint:
            if op_flow._last_changed_deployment and connect_to_last_deployment:
                endpoint = [op_flow._last_deployment]
            else:
                endpoint = []

        if isinstance(endpoint, (list, tuple)):
            for idx, s in enumerate(endpoint):
                if s == deployment_name:
                    raise FlowTopologyError(
                        'the income/output of a deployment can not be itself'
                    )
        else:
            raise ValueError(f'endpoint={endpoint} is not parsable')

        # if an endpoint is being inspected, then replace it with inspected Deployment
        endpoint = set(op_flow._inspect_deployments.get(ep, ep) for ep in endpoint)
        return endpoint

    @property
    def _last_deployment(self):
        """Last deployment


        .. # noqa: DAR401


        .. # noqa: DAR201
        """
        return self._last_changed_deployment[-1]

    @_last_deployment.setter
    def _last_deployment(self, name: str):
        """
        Set a Deployment as the last Deployment in the Flow, useful when modifying the Flow.


        .. # noqa: DAR401
        :param name: the name of the existing Deployment
        """
        if name not in self._deployment_nodes:
            raise FlowMissingDeploymentError(f'{name} can not be found in this Flow')

        if self._last_changed_deployment and name == self._last_deployment:
            pass
        else:
            self._last_changed_deployment.append(name)

        # graph is now changed so we need to
        # reset the build level to the lowest
        self._build_level = FlowBuildLevel.EMPTY

    @allowed_levels([FlowBuildLevel.EMPTY])
    def _add_gateway(
        self,
        needs: str,
        graph_description: Dict[str, List[str]],
        deployments_addresses: Dict[str, List[str]],
        graph_conditions: Dict[str, Dict],
        deployments_disabled_reduce: List[str],
        **kwargs,
    ):
        kwargs.update(
            dict(
                name=GATEWAY_NAME,
                ctrl_with_ipc=True,  # otherwise ctrl port would be conflicted
                host=self.host,
                protocol=self.protocol,
                port=self.port,
                deployment_role=DeploymentRoleType.GATEWAY,
                expose_endpoints=json.dumps(self._endpoints_mapping),
                env=self.env,
            )
        )

        kwargs.update(self._common_kwargs)
        args = ArgNamespace.kwargs2namespace(kwargs, set_gateway_parser())

        # We need to check later if the port was manually set or randomly
        args.default_port = (
            kwargs.get('port', None) is None and kwargs.get('port_expose', None) is None
        )
        args.noblock_on_start = True
        args.graph_description = json.dumps(graph_description)
        args.graph_conditions = json.dumps(graph_conditions)
        args.deployments_addresses = json.dumps(deployments_addresses)
        args.deployments_disable_reduce = json.dumps(deployments_disabled_reduce)
        self._deployment_nodes[GATEWAY_NAME] = Deployment(args, needs)

    def _get_deployments_addresses(self) -> Dict[str, List[str]]:
        graph_dict = {}
        for node, v in self._deployment_nodes.items():
            if node == 'gateway':
                continue
            if v.head_args:
                # add head information
                graph_dict[node] = [f'{v.protocol}://{v.host}:{v.head_port}']
            else:
                # there is no head, add the worker connection information instead
                host = v.host
                if host_is_local(host) and in_docker() and v.dockerized_uses:
                    host = __docker_host__
                graph_dict[node] = [f'{v.protocol}://{host}:{port}' for port in v.ports]

        return graph_dict

    def _get_k8s_deployments_addresses(
        self, k8s_namespace: str
    ) -> Dict[str, List[str]]:
        graph_dict = {}
        from jina.orchestrate.deployments.config.helper import to_compatible_name
        from jina.serve.networking import GrpcConnectionPool

        for node, v in self._deployment_nodes.items():
            if node == 'gateway':
                continue

            if v.external:
                deployment_k8s_address = f'{v.host}'
            elif v.head_args:
                deployment_k8s_address = (
                    f'{to_compatible_name(v.head_args.name)}.{k8s_namespace}.svc'
                )
            else:
                deployment_k8s_address = (
                    f'{to_compatible_name(v.name)}.{k8s_namespace}.svc'
                )

            external_port = v.head_port if v.head_port else v.port
            graph_dict[node] = [
                f'{v.protocol}://{deployment_k8s_address}:{external_port if v.external else GrpcConnectionPool.K8S_PORT}'
            ]

        return graph_dict if graph_dict else None

    def _get_docker_compose_deployments_addresses(self) -> Dict[str, List[str]]:
        graph_dict = {}
        from jina.orchestrate.deployments.config.docker_compose import port
        from jina.orchestrate.deployments.config.helper import to_compatible_name

        for node, v in self._deployment_nodes.items():
            if node == 'gateway':
                continue

            if v.external:
                deployment_docker_compose_address = [
                    f'{v.protocol}://{v.host}:{v.port}'
                ]
            elif v.head_args:
                deployment_docker_compose_address = [
                    f'{to_compatible_name(v.head_args.name)}:{port}'
                ]
            else:
                if v.args.replicas == 1:
                    deployment_docker_compose_address = [
                        f'{to_compatible_name(v.name)}:{port}'
                    ]
                else:
                    deployment_docker_compose_address = []
                    for rep_id in range(v.args.replicas):
                        node_name = f'{v.name}/rep-{rep_id}'
                        deployment_docker_compose_address.append(
                            f'{to_compatible_name(node_name)}:{port}'
                        )
            graph_dict[node] = deployment_docker_compose_address

        return graph_dict

    def _get_graph_conditions(self) -> Dict[str, Dict]:
        graph_condition = {}
        for node, v in self._deployment_nodes.items():
            if v.args.when is not None:  # condition on input docs
                graph_condition[node] = v.args.when

        return graph_condition

    def _get_disabled_reduce_deployments(self) -> List[str]:
        disabled_deployments = []
        for node, v in self._deployment_nodes.items():
            if v.args.disable_reduce:
                disabled_deployments.append(node)

        return disabled_deployments

    def _get_graph_representation(self) -> Dict[str, List[str]]:
        def _add_node(graph, n):
            # in the graph we need to distinguish between start and end gateway, although they are the same deployment
            if n == 'gateway':
                n = 'start-gateway'
            if n not in graph:
                graph[n] = []
            return n

        graph_dict = {}
        for node, v in self._deployment_nodes.items():
            node = _add_node(graph_dict, node)
            if node == 'start-gateway':
                continue
            for need in sorted(v.needs):
                need = _add_node(graph_dict, need)
                graph_dict[need].append(node)

        # find all non hanging leafs
        last_deployment = self._last_deployment
        if last_deployment != 'gateway':
            graph_dict[last_deployment].append('end-gateway')

        return graph_dict

    @allowed_levels([FlowBuildLevel.EMPTY])
    def needs(
        self, needs: Union[Tuple[str], List[str]], name: str = 'joiner', *args, **kwargs
    ) -> 'Flow':
        """
        Add a blocker to the Flow, wait until all pods defined in **needs** completed.


        .. # noqa: DAR401
        :param needs: list of service names to wait
        :param name: the name of this joiner, by default is ``joiner``
        :param args: additional positional arguments forwarded to the add function
        :param kwargs: additional key value arguments forwarded to the add function
        :return: the modified Flow
        """
        if len(needs) <= 1:
            raise FlowTopologyError(
                'no need to wait for a single service, need len(needs) > 1'
            )
        return self.add(
            name=name,
            needs=needs,
            deployment_role=DeploymentRoleType.JOIN,
            *args,
            **kwargs,
        )

    @allowed_levels([FlowBuildLevel.EMPTY])
    def needs_all(self, name: str = 'joiner', *args, **kwargs) -> 'Flow':
        """
        Collect all hanging Deployments so far and add a blocker to the Flow; wait until all handing pods completed.

        :param name: the name of this joiner (default is ``joiner``)
        :param args: additional positional arguments which are forwarded to the add and needs function
        :param kwargs: additional key value arguments which are forwarded to the add and needs function
        :return: the modified Flow
        """
        needs = _hanging_deployments(self)
        if len(needs) == 1:
            return self.add(name=name, needs=needs, *args, **kwargs)

        return self.needs(name=name, needs=needs, *args, **kwargs)

    # overload_inject_start_deployment
    @overload
    def add(
        self,
        *,
        compression: Optional[str] = None,
        connection_list: Optional[str] = None,
        disable_auto_volume: Optional[bool] = False,
        disable_reduce: Optional[bool] = False,
        docker_kwargs: Optional[dict] = None,
        entrypoint: Optional[str] = None,
        env: Optional[dict] = None,
        external: Optional[bool] = False,
        force_update: Optional[bool] = False,
        gpus: Optional[str] = None,
        host: Optional[str] = '0.0.0.0',
        host_in: Optional[str] = '0.0.0.0',
        install_requirements: Optional[bool] = False,
        log_config: Optional[str] = None,
        monitoring: Optional[bool] = False,
        name: Optional[str] = None,
        native: Optional[bool] = False,
        output_array_type: Optional[str] = None,
        polling: Optional[str] = 'ANY',
        port: Optional[int] = None,
        port_monitoring: Optional[int] = None,
        py_modules: Optional[List[str]] = None,
        quiet: Optional[bool] = False,
        quiet_error: Optional[bool] = False,
        quiet_remote_logs: Optional[bool] = False,
        replicas: Optional[int] = 1,
        retries: Optional[int] = -1,
        runtime_cls: Optional[str] = 'WorkerRuntime',
        shards: Optional[int] = 1,
        timeout_ctrl: Optional[int] = 60,
        timeout_ready: Optional[int] = 600000,
        timeout_send: Optional[int] = None,
        tls: Optional[bool] = False,
        upload_files: Optional[List[str]] = None,
        uses: Optional[Union[str, Type['BaseExecutor'], dict]] = 'BaseExecutor',
        uses_after: Optional[Union[str, Type['BaseExecutor'], dict]] = None,
        uses_after_address: Optional[str] = None,
        uses_before: Optional[Union[str, Type['BaseExecutor'], dict]] = None,
        uses_before_address: Optional[str] = None,
        uses_metas: Optional[dict] = None,
        uses_requests: Optional[dict] = None,
        uses_with: Optional[dict] = None,
        volumes: Optional[List[str]] = None,
        when: Optional[dict] = None,
        workspace: Optional[str] = None,
        **kwargs,
    ) -> Union['Flow', 'AsyncFlow']:
        """Add an Executor to the current Flow object.

        :param compression: The compression mechanism used when sending requests from the Head to the WorkerRuntimes. For more details, check https://grpc.github.io/grpc/python/grpc.html#compression.
        :param connection_list: dictionary JSON with a list of connections to configure
        :param disable_auto_volume: Do not automatically mount a volume for dockerized Executors.
        :param disable_reduce: Disable the built-in reduce mechanism, set this if the reduction is to be handled by the Executor connected to this Head
        :param docker_kwargs: Dictionary of kwargs arguments that will be passed to Docker SDK when starting the docker '
          container.

          More details can be found in the Docker SDK docs:  https://docker-py.readthedocs.io/en/stable/
        :param entrypoint: The entrypoint command overrides the ENTRYPOINT in Docker image. when not set then the Docker image ENTRYPOINT takes effective.
        :param env: The map of environment variables that are available inside runtime
        :param external: The Deployment will be considered an external Deployment that has been started independently from the Flow.This Deployment will not be context managed by the Flow.
        :param force_update: If set, always pull the latest Hub Executor bundle even it exists on local
        :param gpus: This argument allows dockerized Jina executor discover local gpu devices.

              Note,
              - To access all gpus, use `--gpus all`.
              - To access multiple gpus, e.g. make use of 2 gpus, use `--gpus 2`.
              - To access specified gpus based on device id, use `--gpus device=[YOUR-GPU-DEVICE-ID]`
              - To access specified gpus based on multiple device id, use `--gpus device=[YOUR-GPU-DEVICE-ID1],device=[YOUR-GPU-DEVICE-ID2]`
              - To specify more parameters, use `--gpus device=[YOUR-GPU-DEVICE-ID],runtime=nvidia,capabilities=display
        :param host: The host address of the runtime, by default it is 0.0.0.0.
        :param host_in: The host address for binding to, by default it is 0.0.0.0
        :param install_requirements: If set, install `requirements.txt` in the Hub Executor bundle to local
        :param log_config: The YAML config of the logger used in this object.
        :param monitoring: If set, spawn an http server with a prometheus endpoint to expose metrics
        :param name: The name of this object.

              This will be used in the following places:
              - how you refer to this object in Python/YAML/CLI
              - visualization
              - log message header
              - ...

              When not given, then the default naming strategy will apply.
        :param native: If set, only native Executors is allowed, and the Executor is always run inside WorkerRuntime.
        :param output_array_type: The type of array `tensor` and `embedding` will be serialized to.

          Supports the same types as `docarray.to_protobuf(.., ndarray_type=...)`, which can be found
          `here <https://docarray.jina.ai/fundamentals/document/serialization/#from-to-protobuf>`.
          Defaults to retaining whatever type is returned by the Executor.
        :param polling: The polling strategy of the Deployment and its endpoints (when `shards>1`).
              Can be defined for all endpoints of a Deployment or by endpoint.
              Define per Deployment:
              - ANY: only one (whoever is idle) Pod polls the message
              - ALL: all Pods poll the message (like a broadcast)
              Define per Endpoint:
              JSON dict, {endpoint: PollingType}
              {'/custom': 'ALL', '/search': 'ANY', '*': 'ANY'}
        :param port: The port for input data to bind to, default is a random port between [49152, 65535]
        :param port_monitoring: The port on which the prometheus server is exposed, default is a random port between [49152, 65535]
        :param py_modules: The customized python modules need to be imported before loading the executor

          Note that the recommended way is to only import a single module - a simple python file, if your
          executor can be defined in a single file, or an ``__init__.py`` file if you have multiple files,
          which should be structured as a python package. For more details, please see the
          `Executor cookbook <https://docs.jina.ai/fundamentals/executor/repository-structure/>`__
        :param quiet: If set, then no log will be emitted from this object.
        :param quiet_error: If set, then exception stack information will not be added to the log
        :param quiet_remote_logs: Do not display the streaming of remote logs on local console
        :param replicas: The number of replicas in the deployment
        :param retries: Number of retries per gRPC call. If <0 it defaults to max(3, num_replicas)
        :param runtime_cls: The runtime class to run inside the Pod
        :param shards: The number of shards in the deployment running at the same time. For more details check https://docs.jina.ai/fundamentals/flow/create-flow/#complex-flow-topologies
        :param timeout_ctrl: The timeout in milliseconds of the control request, -1 for waiting forever
        :param timeout_ready: The timeout in milliseconds of a Pod waits for the runtime to be ready, -1 for waiting forever
        :param timeout_send: The timeout in milliseconds used when sending data requests to Executors, -1 means no timeout, disabled by default
        :param tls: If set, connect to deployment using tls encryption
        :param upload_files: The files on the host to be uploaded to the remote
          workspace. This can be useful when your Deployment has more
          file dependencies beyond a single YAML file, e.g.
          Python files, data files.

          Note,
          - currently only flatten structure is supported, which means if you upload `[./foo/a.py, ./foo/b.pp, ./bar/c.yml]`, then they will be put under the _same_ workspace on the remote, losing all hierarchies.
          - by default, `--uses` YAML file is always uploaded.
          - uploaded files are by default isolated across the runs. To ensure files are submitted to the same workspace across different runs, use `--workspace-id` to specify the workspace.
        :param uses: The config of the executor, it could be one of the followings:
                  * an Executor YAML file (.yml, .yaml, .jaml)
                  * a Jina Hub Executor (must start with `jinahub://` or `jinahub+docker://`)
                  * a docker image (must start with `docker://`)
                  * the string literal of a YAML config (must start with `!` or `jtype: `)
                  * the string literal of a JSON config

                  When use it under Python, one can use the following values additionally:
                  - a Python dict that represents the config
                  - a text file stream has `.read()` interface
        :param uses_after: The executor attached after the Pods described by --uses, typically used for receiving from all shards, accepted type follows `--uses`. This argument only applies for sharded Deployments (shards > 1).
        :param uses_after_address: The address of the uses-before runtime
        :param uses_before: The executor attached before the Pods described by --uses, typically before sending to all shards, accepted type follows `--uses`. This argument only applies for sharded Deployments (shards > 1).
        :param uses_before_address: The address of the uses-before runtime
        :param uses_metas: Dictionary of keyword arguments that will override the `metas` configuration in `uses`
        :param uses_requests: Dictionary of keyword arguments that will override the `requests` configuration in `uses`
        :param uses_with: Dictionary of keyword arguments that will override the `with` configuration in `uses`
        :param volumes: The path on the host to be mounted inside the container.

          Note,
          - If separated by `:`, then the first part will be considered as the local host path and the second part is the path in the container system.
          - If no split provided, then the basename of that directory will be mounted into container's root path, e.g. `--volumes="/user/test/my-workspace"` will be mounted into `/my-workspace` inside the container.
          - All volumes are mounted with read-write mode.
        :param when: The condition that the documents need to fulfill before reaching the Executor.The condition can be defined in the form of a `DocArray query condition <https://docarray.jina.ai/fundamentals/documentarray/find/#query-by-conditions>`
        :param workspace: The working directory for any IO operations in this object. If not set, then derive from its parent `workspace`.
        :return: a (new) Flow object with modification

        .. # noqa: DAR202
        .. # noqa: DAR101
        .. # noqa: DAR003
        """

    # overload_inject_end_deployment
    @overload
    def add(
        self,
        *,
        needs: Optional[Union[str, Tuple[str], List[str]]] = None,
        copy_flow: bool = True,
        deployment_role: 'DeploymentRoleType' = DeploymentRoleType.DEPLOYMENT,
        **kwargs,
<<<<<<< HEAD
    ) -> 'Flow':
        # implementation_stub_inject_start_add
=======
    ) -> Union['Flow', 'AsyncFlow']:
>>>>>>> 1cd8645d
        """
        Add a Deployment to the current Flow object and return the new modified Flow object.
        The attribute of the Deployment can be later changed with :py:meth:`set` or deleted with :py:meth:`remove`

        .. # noqa: DAR401
        :param needs: the name of the Deployment(s) that this Deployment receives data from.
                           One can also use 'gateway' to indicate the connection with the gateway.
        :param deployment_role: the role of the Deployment, used for visualization and route planning
        :param copy_flow: when set to true, then always copy the current Flow and do the modification on top of it then return, otherwise, do in-line modification
        :param kwargs: other keyword-value arguments that the Deployment CLI supports
        :return: a (new) Flow object with modification

        .. # noqa: DAR202
        .. # noqa: DAR101
        .. # noqa: DAR003
        """

    @allowed_levels([FlowBuildLevel.EMPTY])
    def add(
        self,
        **kwargs,
    ) -> Union['Flow', 'AsyncFlow']:
        """
        Add a Deployment to the current Flow object and return the new modified Flow object.
        The attribute of the Deployment can be later changed with :py:meth:`set` or deleted with :py:meth:`remove`

        .. # noqa: DAR401
        :param kwargs: other keyword-value arguments that the Deployment CLI supports
        :return: a (new) Flow object with modification
        """
<<<<<<< HEAD
        # implementation_stub_inject_end_add
=======
        needs = kwargs.get('needs', None)
        copy_flow = kwargs.get('copy_flow', True)
        deployment_role = kwargs.get('deployment_role', DeploymentRoleType.DEPLOYMENT)

>>>>>>> 1cd8645d
        op_flow = copy.deepcopy(self) if copy_flow else self

        # deployment naming logic
        deployment_name = kwargs.get('name', None)

        if deployment_name in op_flow._deployment_nodes:
            new_name = f'{deployment_name}{len(op_flow._deployment_nodes)}'
            self.logger.debug(
                f'"{deployment_name}" is used in this Flow already! renamed it to "{new_name}"'
            )
            deployment_name = new_name

        if not deployment_name:
            deployment_name = f'executor{len(op_flow._deployment_nodes)}'

        if not deployment_name.isidentifier():
            # hyphen - can not be used in the name
            raise ValueError(
                f'name: {deployment_name} is invalid, please follow the python variable name conventions'
            )

        # needs logic
        needs = op_flow._parse_endpoints(
            op_flow, deployment_name, needs, connect_to_last_deployment=True
        )

        # set the kwargs inherit from `Flow(kwargs1=..., kwargs2=)`
        for key, value in op_flow._common_kwargs.items():

            # do not inherit from all the argument from the flow
            if key not in kwargs and key not in [
                'port',
                'port_monitoring',
            ]:
                kwargs[key] = value

        # update kwargs of this Deployment
        kwargs.update(
            dict(
                name=deployment_name,
                deployment_role=deployment_role,
            )
        )

        parser = set_deployment_parser()
        if deployment_role == DeploymentRoleType.GATEWAY:
            parser = set_gateway_parser()

        args = ArgNamespace.kwargs2namespace(
            kwargs, parser, True, fallback_parsers=FALLBACK_PARSERS
        )

        # deployment workspace if not set then derive from flow workspace
        if args.workspace:
            args.workspace = os.path.abspath(args.workspace)
        else:
            args.workspace = self.workspace

        args.noblock_on_start = True

        port = kwargs.get('port', None)
        if not port:
            port = helper.random_port()
            args.port = port

        if len(needs) > 1 and args.external and args.disable_reduce:
            raise ValueError(
                'External Executors with multiple needs have to do auto reduce.'
            )

        op_flow._deployment_nodes[deployment_name] = Deployment(args, needs)

        op_flow._last_deployment = deployment_name

        return op_flow

    @allowed_levels([FlowBuildLevel.EMPTY])
    def inspect(self, name: str = 'inspect', *args, **kwargs) -> 'Flow':
        """Add an inspection on the last changed Deployment in the Flow

        Internally, it adds two Deployments to the Flow. But don't worry, the overhead is minimized and you
        can remove them by simply using `Flow(inspect=FlowInspectType.REMOVE)` before using the Flow.

        .. highlight:: bash
        .. code-block:: bash

            Flow -- PUB-SUB -- BaseDeployment(_pass) -- Flow
                    |
                    -- PUB-SUB -- InspectDeployment (Hanging)

        In this way, :class:`InspectDeployment` looks like a simple ``_pass`` from outside and
        does not introduce side-effects (e.g. changing the socket type) to the original Flow.
        The original incoming and outgoing socket types are preserved.

        This function is very handy for introducing an Evaluator into the Flow.

        .. seealso::

            :meth:`gather_inspect`

        :param name: name of the Deployment
        :param args: args for .add()
        :param kwargs: kwargs for .add()
        :return: the new instance of the Flow
        """
        _last_deployment = self._last_deployment
        op_flow = self.add(
            name=name,
            needs=_last_deployment,
            deployment_role=DeploymentRoleType.INSPECT,
            *args,
            **kwargs,
        )

        # now remove uses and add an auxiliary Deployment
        if 'uses' in kwargs:
            kwargs.pop('uses')
        op_flow = op_flow.add(
            name=f'_aux_{name}',
            needs=_last_deployment,
            deployment_role=DeploymentRoleType.INSPECT_AUX_PASS,
            *args,
            **kwargs,
        )

        # register any future connection to _last_deployment by the auxiliary Deployment
        op_flow._inspect_deployments[_last_deployment] = op_flow._last_deployment

        return op_flow

    @allowed_levels([FlowBuildLevel.EMPTY])
    def gather_inspect(
        self,
        name: str = 'gather_inspect',
        include_last_deployment: bool = True,
        *args,
        **kwargs,
    ) -> 'Flow':
        """Gather all inspect Deployments output into one Deployment. When the Flow has no inspect Deployment then the Flow itself
        is returned.

        .. note::

            If ``--no-inspect`` is **not** given, then :meth:`gather_inspect` is auto called before :meth:`build`. So
            in general you don't need to manually call :meth:`gather_inspect`.

        :param name: the name of the gather Deployment
        :param include_last_deployment: if to include the last modified Deployment in the Flow
        :param args: args for .add()
        :param kwargs: kwargs for .add()
        :return: the modified Flow or the copy of it


        .. seealso::

            :meth:`inspect`

        """
        needs = [
            k
            for k, v in self._deployment_nodes.items()
            if v.role == DeploymentRoleType.INSPECT
        ]
        if needs:
            if include_last_deployment:
                needs.append(self._last_deployment)
            return self.add(
                name=name,
                needs=needs,
                deployment_role=DeploymentRoleType.JOIN_INSPECT,
                *args,
                **kwargs,
            )
        else:
            # no inspect node is in the graph, return the current graph
            return self

    def _get_gateway_target(self, prefix):
        gateway_deployment = self._deployment_nodes[GATEWAY_NAME]
        return (
            f'{prefix}-{GATEWAY_NAME}',
            {
                'host': gateway_deployment.head_host,
                'port': gateway_deployment.head_port,
                'expected_parts': 0,
            },
        )

    @allowed_levels([FlowBuildLevel.EMPTY])
    def build(self, copy_flow: bool = False) -> 'Flow':
        """
        Build the current Flow and make it ready to use

        .. note::

            No need to manually call it since 0.0.8. When using Flow with the
            context manager, or using :meth:`start`, :meth:`build` will be invoked.

        :param copy_flow: when set to true, then always copy the current Flow and do the modification on top of it then return, otherwise, do in-line modification
        :return: the current Flow (by default)

        .. note::
            ``copy_flow=True`` is recommended if you are building the same Flow multiple times in a row. e.g.

            .. highlight:: python
            .. code-block:: python

                f = Flow()
                with f:
                    f.index()

                with f.build(copy_flow=True) as fl:
                    fl.search()


        .. # noqa: DAR401
        """

        op_flow = copy.deepcopy(self) if copy_flow else self

        if op_flow.args.inspect == FlowInspectType.COLLECT:
            op_flow.gather_inspect(copy_flow=False)

        for deployment in self._deployment_nodes.values():
            deployment.update_sandbox_args()

        if GATEWAY_NAME not in op_flow._deployment_nodes:
            op_flow._add_gateway(
                needs={op_flow._last_deployment},
                graph_description=op_flow._get_graph_representation(),
                deployments_addresses=op_flow._get_deployments_addresses(),
                graph_conditions=op_flow._get_graph_conditions(),
                deployments_disabled_reduce=op_flow._get_disabled_reduce_deployments(),
            )

        removed_deployments = []

        # if set no_inspect then all inspect related nodes are removed
        if op_flow.args.inspect == FlowInspectType.REMOVE:
            filtered_deployment_nodes = OrderedDict()
            for k, v in op_flow._deployment_nodes.items():
                if not v.role.is_inspect:
                    filtered_deployment_nodes[k] = v
                else:
                    removed_deployments.append(v.name)

            op_flow._deployment_nodes = filtered_deployment_nodes
            reverse_inspect_map = {
                v: k for k, v in op_flow._inspect_deployments.items()
            }
            while (
                len(op_flow._last_changed_deployment) > 0
                and len(removed_deployments) > 0
                and op_flow._last_deployment in removed_deployments
            ):
                op_flow._last_changed_deployment.pop()

        for end, deployment in op_flow._deployment_nodes.items():
            # if an endpoint is being inspected, then replace it with inspected Deployment
            # but not those inspect related node
            if op_flow.args.inspect.is_keep:
                deployment.needs = set(
                    ep
                    if deployment.role.is_inspect
                    else op_flow._inspect_deployments.get(ep, ep)
                    for ep in deployment.needs
                )
            else:
                deployment.needs = set(
                    reverse_inspect_map.get(ep, ep) for ep in deployment.needs
                )

        hanging_deployments = _hanging_deployments(op_flow)
        if hanging_deployments:
            op_flow.logger.warning(
                f'{hanging_deployments} are hanging in this flow with no deployment receiving from them, '
                f'you may want to double check if it is intentional or some mistake'
            )
        op_flow._build_level = FlowBuildLevel.GRAPH
        if len(removed_deployments) > 0:
            # very dirty
            op_flow._deployment_nodes[GATEWAY_NAME].args.graph_description = json.dumps(
                op_flow._get_graph_representation()
            )
            op_flow._deployment_nodes[
                GATEWAY_NAME
            ].args.deployments_addresses = json.dumps(
                op_flow._get_deployments_addresses()
            )

            op_flow._deployment_nodes[GATEWAY_NAME].update_pod_args()
        return op_flow

    def __call__(self, *args, **kwargs):
        """Builds the Flow
        :param args: args for build
        :param kwargs: kwargs for build
        :return: the built Flow
        """
        return self.build(*args, **kwargs)

    def __enter__(self):
        with CatchAllCleanupContextManager(self):
            return self.start()

    def __exit__(self, exc_type, exc_val, exc_tb):
        if hasattr(self, '_stop_event'):
            self._stop_event.set()

        super().__exit__(exc_type, exc_val, exc_tb)

        # unset all envs to avoid any side-effect
        if self.args.env:
            for k in self.args.env.keys():
                os.environ.pop(k, None)

        # do not know why but removing these 2 lines make 2 tests fail
        if GATEWAY_NAME in self._deployment_nodes:
            self._deployment_nodes.pop(GATEWAY_NAME)

        self._build_level = FlowBuildLevel.EMPTY

        self.logger.debug('flow is closed!')
        self.logger.close()

    @allowed_levels([FlowBuildLevel.EMPTY, FlowBuildLevel.GRAPH])
    def start(self):
        """Start to run all Deployments in this Flow.

        Remember to close the Flow with :meth:`close`.

        Note that this method has a timeout of ``timeout_ready`` set in CLI,
        which is inherited all the way from :class:`jina.orchestrate.pods.Pod`


        .. # noqa: DAR401

        :return: this instance
        """

        if self._build_level.value < FlowBuildLevel.GRAPH.value:
            self.build(copy_flow=False)

        port_gateway = self._deployment_nodes[GATEWAY_NAME].args.port

        if not (
            is_port_free(__default_host__, port_gateway)
        ):  # we check if the port is not used at parsing time as well for robustness
            raise PortAlreadyUsed(f'port:{port_gateway}')

        # set env only before the Deployment get started
        if self.args.env:
            for k, v in self.args.env.items():
                os.environ[k] = str(v)

        for k, v in self:
            if not v.external:
                self.enter_context(v)

        self._wait_until_all_ready()

        self._build_level = FlowBuildLevel.RUNNING

        return self

    def _wait_until_all_ready(self):
        results = {}
        threads = []

        def _wait_ready(_deployment_name, _deployment):
            try:
                if not _deployment.external:
                    results[_deployment_name] = 'pending'
                    _deployment.wait_start_success()
                    results[_deployment_name] = 'done'
            except Exception as ex:
                results[_deployment_name] = repr(ex)

        def _polling_status(progress, task):

            progress.update(task, total=len(results))
            progress.start_task(task)

            while True:
                num_done = 0
                pendings = []
                for _k, _v in results.items():
                    sys.stdout.flush()
                    if _v == 'pending':
                        pendings.append(_k)
                    elif _v == 'done':
                        num_done += 1
                    else:
                        if 'JINA_EARLY_STOP' in os.environ:
                            self.logger.error(f'Flow is aborted due to {_k} {_v}.')
                            os._exit(1)

                pending_str = ' '.join(pendings)

                progress.update(task, completed=num_done, pending_str=pending_str)

                if not pendings:
                    break
                time.sleep(0.1)

        progress = Progress(
            SpinnerColumn(),
            TextColumn('Waiting [b]{task.fields[pending_str]}[/]', justify='right'),
            BarColumn(),
            MofNCompleteColumn(),
            TimeElapsedColumn(),
            transient=True,
        )
        with progress:
            task = progress.add_task(
                'wait', total=len(threads), pending_str='', start=False
            )

            # kick off all deployments wait-ready threads
            for k, v in self:
                t = threading.Thread(
                    target=_wait_ready,
                    args=(
                        k,
                        v,
                    ),
                    daemon=True,
                )
                threads.append(t)
                t.start()

            # kick off spinner thread
            t_m = threading.Thread(
                target=_polling_status, args=(progress, task), daemon=True
            )
            t_m.start()

            # kick off ip getter thread
            addr_table = self._init_table()

            t_ip = threading.Thread(
                target=self._get_address_table, args=(addr_table,), daemon=True
            )
            t_ip.start()

            for t in threads:
                t.join()
            if t_ip is not None:
                t_ip.join()
            t_m.join()

            error_deployments = [k for k, v in results.items() if v != 'done']
            if error_deployments:
                self.logger.error(
                    f'Flow is aborted due to {error_deployments} can not be started.'
                )
                self.close()
                raise RuntimeFailToStart

        if addr_table:
            print(
                Panel(
                    addr_table,
                    title=':tada: [b]Flow is ready to serve![/]',
                    expand=False,
                )
            )  # can't use logger here see : https://github.com/Textualize/rich/discussions/2024
        self.logger.debug(
            f'{self.num_deployments} Deployments (i.e. {self.num_pods} Pods) are running in this Flow'
        )

    @property
    def num_deployments(self) -> int:
        """Get the number of Deployments in this Flow


        .. # noqa: DAR201"""
        return len(self._deployment_nodes)

    @property
    def num_pods(self) -> int:
        """Get the number of pods (shards count) in this Flow


        .. # noqa: DAR201"""
        return sum(v.num_pods for v in self._deployment_nodes.values())

    def __eq__(self, other: 'Flow') -> bool:
        """
        Compare the topology of a Flow with another Flow.
        Identification is defined by whether two flows share the same set of edges.

        :param other: the second Flow object
        :return: result of equality check
        """

        if self._build_level.value < FlowBuildLevel.GRAPH.value:
            op_flow = copy.deepcopy(self)
            a = op_flow.build()
        else:
            a = self

        if other._build_level.value < FlowBuildLevel.GRAPH.value:
            op_flow_b = copy.deepcopy(other)
            b = op_flow_b.build()
        else:
            b = other

        return a._deployment_nodes == b._deployment_nodes

    @property
    def client(self) -> 'BaseClient':
        """Return a :class:`BaseClient` object attach to this Flow.

        .. # noqa: DAR201"""

        kwargs = dict(
            host=self.host,
            port=self.port,
            protocol=self.protocol,
        )
        kwargs.update(self._common_kwargs)
        return Client(**kwargs)

    @property
    def _mermaid_str(self):
        mermaid_graph = [
            '''
            %%{init:{
  "theme": "base",
  "themeVariables": {
      "primaryColor": "#fff",
      "primaryBorderColor": "#fff",
      "mainBkg": "#32C8CD",
      "clusterBkg": "#EEEDE78C",
      "secondaryBorderColor": "none",
      "tertiaryBorderColor": "none",
      "lineColor": "#a6d8da"
      }
}}%%
            '''.replace(
                '\n', ''
            ),
            'flowchart LR;',
        ]

        deployment_nodes = []

        # plot subgraphs
        for node, v in self._deployment_nodes.items():
            deployment_nodes.append(v.name)
            deployment_mermaid = v._mermaid_str
            mermaid_graph.extend(deployment_mermaid)

        for node, v in self._deployment_nodes.items():
            for need in sorted(v.needs):
                need_print = need
                if need == 'gateway':
                    need_print = 'gatewaystart[gateway]'
                node_print = node
                if node == 'gateway':
                    node_print = 'gatewayend[gateway]'

                _s_role = self._deployment_nodes[need].role
                _e_role = self._deployment_nodes[node].role
                if self._deployment_nodes[need].external:
                    _s_role = 'EXTERNAL'
                if self._deployment_nodes[node].external:
                    _e_role = 'EXTERNAL'
                line_st = '-->'
                if (
                    _s_role == DeploymentRoleType.INSPECT
                    or _e_role == DeploymentRoleType.INSPECT
                ):
                    line_st = '-.->'
                mermaid_graph.append(
                    f'{need_print}:::{str(_s_role)} {line_st} {node_print}:::{str(_e_role)};'
                )

        mermaid_graph.append(
            f'classDef {str(DeploymentRoleType.INSPECT)} stroke:#F29C9F'
        )

        mermaid_graph.append(
            f'classDef {str(DeploymentRoleType.JOIN_INSPECT)} stroke:#F29C9F'
        )
        mermaid_graph.append(
            f'classDef {str(DeploymentRoleType.GATEWAY)} fill:none,color:#000,stroke:none'
        )
        mermaid_graph.append(
            f'classDef {str(DeploymentRoleType.INSPECT_AUX_PASS)} stroke-dasharray: 2 2'
        )
        mermaid_graph.append(f'classDef HEADTAIL fill:#32C8CD1D')

        mermaid_graph.append(f'\nclassDef EXTERNAL fill:#fff,stroke:#32C8CD')

        return '\n'.join(mermaid_graph)

    def plot(
        self,
        output: Optional[str] = None,
        vertical_layout: bool = False,
        inline_display: bool = False,
        build: bool = True,
        copy_flow: bool = True,
    ) -> 'Flow':
        """
        Visualize the Flow up to the current point
        If a file name is provided it will create a jpg image with that name,
        otherwise it will display the URL for mermaid.
        If called within IPython notebook, it will be rendered inline,
        otherwise an image will be created.

        Example,

        .. highlight:: python
        .. code-block:: python

            flow = Flow().add(name='deployment_a').plot('flow.svg')

        :param output: a filename specifying the name of the image to be created,
                    the suffix svg/jpg determines the file type of the output image
        :param vertical_layout: top-down or left-right layout
        :param inline_display: show image directly inside the Jupyter Notebook
        :param build: build the Flow first before plotting, gateway connection can be better showed
        :param copy_flow: when set to true, then always copy the current Flow and
                do the modification on top of it then return, otherwise, do in-line modification
        :return: the Flow
        """

        # deepcopy causes the below error while reusing a Flow in Jupyter
        # 'Pickling an AuthenticationString object is disallowed for security reasons'
        # no need to deep copy if the Graph is built because no change will be made to the Flow
        op_flow = (
            copy.deepcopy(self)
            if (copy_flow and self._build_level.value == FlowBuildLevel.EMPTY)
            else self
        )

        if build and op_flow._build_level.value == FlowBuildLevel.EMPTY:
            op_flow.build(False)

        mermaid_str = op_flow._mermaid_str
        if vertical_layout:
            mermaid_str = mermaid_str.replace('flowchart LR', 'flowchart TD')

        image_type = 'svg'
        if output and not output.endswith('svg'):
            image_type = 'img'

        url = op_flow._mermaid_to_url(mermaid_str, image_type)
        showed = False
        if inline_display:
            try:
                from IPython.display import Image, display

                display(Image(url=url))
                showed = True
            except:
                # no need to panic users
                pass

        if output:
            download_mermaid_url(url, output)
        elif not showed:
            print(f'[link={url}]Click here to see the visualization in browser[/]')

        return self

    def _ipython_display_(self):
        """Displays the object in IPython as a side effect"""
        self.plot(
            inline_display=True, build=(self._build_level != FlowBuildLevel.GRAPH)
        )

    def _mermaid_to_url(self, mermaid_str: str, img_type: str) -> str:
        """
        Render the current Flow as URL points to a SVG. It needs internet connection

        :param mermaid_str: the mermaid representation
        :param img_type: image type (svg/jpg)
        :return: the url points to a SVG
        """
        encoded_str = base64.b64encode(bytes(mermaid_str, 'utf-8')).decode('utf-8')

        return f'https://mermaid.ink/{img_type}/{encoded_str}'

    @property
    def port(self) -> int:
        """Return the exposed port of the gateway
        .. # noqa: DAR201
        """
        if GATEWAY_NAME in self._deployment_nodes:
            return self._deployment_nodes[GATEWAY_NAME].port
        else:
            return self._common_kwargs.get('port', None)

    @port.setter
    def port(self, value: int):
        """Set the new exposed port of the Flow (affects Gateway and Client)

        :param value: the new port to expose
        """
        self._common_kwargs['port'] = value

        # Flow is build to graph already
        if self._build_level >= FlowBuildLevel.GRAPH:
            self[GATEWAY_NAME].args.port = self._common_kwargs['port']

        # Flow is running already, then close the existing gateway
        if self._build_level >= FlowBuildLevel.RUNNING:
            self[GATEWAY_NAME].close()
            self.enter_context(self[GATEWAY_NAME])
            self[GATEWAY_NAME].wait_start_success()

    @property
    def host(self) -> str:
        """Return the local address of the gateway
        .. # noqa: DAR201
        """
        if GATEWAY_NAME in self._deployment_nodes:
            return self._deployment_nodes[GATEWAY_NAME].host
        else:
            return self._common_kwargs.get('host', __default_host__)

    @host.setter
    def host(self, value: str):
        """Set the new host of the Flow (affects Gateway and Client)

        :param value: the new port to expose
        """
        self._common_kwargs['host'] = value

        # Flow is build to graph already
        if self._build_level >= FlowBuildLevel.GRAPH:
            self[GATEWAY_NAME].args.host = self._common_kwargs['host']

        # Flow is running already, then close the existing gateway
        if self._build_level >= FlowBuildLevel.RUNNING:
            self[GATEWAY_NAME].close()
            self.enter_context(self[GATEWAY_NAME])
            self[GATEWAY_NAME].wait_start_success()

    @property
    def monitoring(self) -> bool:
        """Return if the monitoring is enabled
        .. # noqa: DAR201
        """
        if GATEWAY_NAME in self._deployment_nodes:
            return self[GATEWAY_NAME].args.monitoring
        else:
            return False

    @property
    def port_monitoring(self) -> Optional[int]:
        """Return if the monitoring is enabled
        .. # noqa: DAR201
        """
        if GATEWAY_NAME in self._deployment_nodes:
            return self[GATEWAY_NAME].args.port_monitoring
        else:
            return self._common_kwargs.get('port_monitoring', None)

    @property
    def address_private(self) -> str:
        """Return the private IP address of the gateway for connecting from other machine in the same network


        .. # noqa: DAR201"""
        return get_internal_ip()

    @property
    def address_public(self) -> str:
        """Return the public IP address of the gateway for connecting from other machine in the public network


        .. # noqa: DAR201"""
        return get_public_ip()

    def __iter__(self):
        return self._deployment_nodes.items().__iter__()

    def _init_table(self):
        table = Table(title=None, box=None, highlight=True, show_header=False)
        table.add_column('', justify='right')
        table.add_column('', justify='right')
        table.add_column('', justify='right')
        table.add_column('', justify='right')

        return table

    def _get_address_table(self, address_table):
        _protocol = str(self.protocol)
        if self.gateway_args.ssl_certfile and self.gateway_args.ssl_keyfile:
            _protocol = f'{self.protocol}S'
            address_table.add_row(
                ':link:', 'Protocol', f':closed_lock_with_key: {_protocol}'
            )

        else:
            address_table.add_row(':link:', 'Protocol', _protocol)

        _protocol = _protocol.lower()
        address_table.add_row(
            ':house:',
            'Local',
            f'[link={_protocol}://{self.host}:{self.port}]{self.host}:{self.port}[/]',
        )
        address_table.add_row(
            ':lock:',
            'Private',
            f'[link={_protocol}://{self.address_private}:{self.port}]{self.address_private}:{self.port}[/]',
        )

        if self.address_public:
            address_table.add_row(
                ':earth_africa:',
                'Public',
                f'[link={_protocol}://{self.address_public}:{self.port}]{self.address_public}:{self.port}[/]',
            )

        if self.protocol == GatewayProtocolType.HTTP:

            _address = [
                f'[link={_protocol}://localhost:{self.port}/docs]Local[/]',
                f'[link={_protocol}://{self.address_private}:{self.port}/docs]Private[/]',
            ]
            if self.address_public:
                _address.append(
                    f'[link={_protocol}://{self.address_public}:{self.port}/docs]Public[/]'
                )
            address_table.add_row(
                ':speech_balloon:',
                'Swagger UI [dim](/docs)[/]',
                '·'.join(_address),
            )

            _address = [
                f'[link={_protocol}://localhost:{self.port}/redoc]Local[/]',
                f'[link={_protocol}://{self.address_private}:{self.port}/redoc]Private[/]',
            ]

            if self.address_public:
                _address.append(
                    f'[link={_protocol}://{self.address_public}:{self.port}/redoc]Public[/]'
                )

            address_table.add_row(
                ':books:',
                'Redoc [dim](/redoc)[/]',
                '·'.join(_address),
            )

            if self.gateway_args.expose_graphql_endpoint:
                _address = [
                    f'[link={_protocol}://localhost:{self.port}/graphql]Local[/]',
                    f'[link={_protocol}://{self.address_private}:{self.port}/graphql]Private[/]',
                ]

                if self.address_public:
                    _address.append(
                        f'[link={_protocol}://{self.address_public}:{self.port}/graphql]Public[/]'
                    )

                address_table.add_row(
                    ':strawberry:',
                    'GraphQL UI [dim](/graphql)[/]',
                    '·'.join(_address),
                )

        if self.monitoring:
            for name, deployment in self:
                _address = [
                    f'[link=http://localhost:{deployment.args.port_monitoring}]Local[/]',
                    f'[link=http://{self.address_private}:{deployment.args.port_monitoring}]Private[/]',
                ]

                if self.address_public:
                    _address.append(
                        f'[link=http://{self.address_public}:{deployment.args.port_monitoring}]Public[/]'
                    )

                if deployment.args.monitoring:
                    address_table.add_row(
                        ':bar_chart:',
                        f'Monitor [b]{name}:{deployment.args.port_monitoring}[/]',
                        '·'.join(_address),
                    )

        return address_table

    @allowed_levels([FlowBuildLevel.RUNNING])
    def block(
        self, stop_event: Optional[Union[threading.Event, multiprocessing.Event]] = None
    ):
        """Block the Flow until `stop_event` is set or user hits KeyboardInterrupt

        :param stop_event: a threading event or a multiprocessing event that onces set will resume the control Flow
            to main thread.
        """
        try:
            if stop_event is None:
                self._stop_event = (
                    threading.Event()
                )  #: this allows `.close` to close the Flow from another thread/proc
                self._stop_event.wait()
            else:
                stop_event.wait()
        except KeyboardInterrupt:
            pass

    @property
    def protocol(self) -> GatewayProtocolType:
        """Return the protocol of this Flow

        :return: the protocol of this Flow
        """
        v = self._common_kwargs.get('protocol', GatewayProtocolType.GRPC)
        if isinstance(v, str):
            v = GatewayProtocolType.from_string(v)
        return v

    @protocol.setter
    def protocol(self, value: Union[str, GatewayProtocolType]):
        """Set the protocol of this Flow, can only be set before the Flow has been started

        :param value: the protocol to set
        """
        # Flow is running already, protocol cant be changed anymore
        if self._build_level >= FlowBuildLevel.RUNNING:
            raise RuntimeError('Protocol can not be changed after the Flow has started')

        if isinstance(value, str):
            self._common_kwargs['protocol'] = GatewayProtocolType.from_string(value)
        elif isinstance(value, GatewayProtocolType):
            self._common_kwargs['protocol'] = value
        else:
            raise TypeError(f'{value} must be either `str` or `GatewayProtocolType`')

        # Flow is build to graph already
        if self._build_level >= FlowBuildLevel.GRAPH:
            self[GATEWAY_NAME].args.protocol = self._common_kwargs['protocol']

    def __getitem__(self, item):
        if isinstance(item, str):
            return self._deployment_nodes[item]
        elif isinstance(item, int):
            return list(self._deployment_nodes.values())[item]
        else:
            raise TypeError(f'{typename(item)} is not supported')

    @property
    def workspace(self) -> str:
        """Return the workspace path of the flow.

        .. # noqa: DAR201"""
        if self.args.workspace is not None:
            return os.path.abspath(self.args.workspace)
        else:
            return None

    @workspace.setter
    def workspace(self, value: str):
        """set workspace dir for flow & all deployments

        :param value: workspace to be set
        """
        self.args.workspace = value
        for k, p in self:
            p.args.workspace = value
            p.update_pod_args()

    @property
    def workspace_id(self) -> Dict[str, str]:
        """Get all Deployments' ``workspace_id`` values in a dict


        .. # noqa: DAR201"""
        return {
            k: p.args.workspace_id for k, p in self if hasattr(p.args, 'workspace_id')
        }

    @workspace_id.setter
    def workspace_id(self, value: str):
        """Set all Deployments' ``workspace_id`` to ``value``

        :param value: a hexadecimal UUID string
        """
        uuid.UUID(value)
        for k, p in self:
            if hasattr(p.args, 'workspace_id'):
                p.args.workspace_id = value
                args = getattr(p, 'pod_args', getattr(p, 'shards_args', None))
                if args is None:
                    raise ValueError(
                        f'could not find "pod_args" or "shards_args" on {p}'
                    )
                values = None
                if isinstance(args, dict):
                    values = args.values()
                elif isinstance(args, list):
                    values = args
                for v in values:
                    if v and isinstance(v, argparse.Namespace):
                        v.workspace_id = value
                    if v and isinstance(v, List):
                        for i in v:
                            i.workspace_id = value

    @property
    def env(self) -> Optional[Dict]:
        """Get all envs to be set in the Flow

        :return: envs as dict
        """
        return self.args.env

    @env.setter
    def env(self, value: Dict[str, str]):
        """set env vars for flow & all deployments.
        This can be used by jinad to set envs for Flow and all child objects

        :param value: value to be set
        """
        self.args.env = value
        for k, v in self:
            v.args.env = value
            v.update_pod_args()

    @overload
    def expose_endpoint(self, exec_endpoint: str, path: Optional[str] = None):
        """Expose an Executor's endpoint (defined by `@requests(on=...)`) to HTTP endpoint for easier access.

        After expose, you can send data request directly to `http://hostname:port/endpoint`.

        :param exec_endpoint: the endpoint string, by convention starts with `/`
        :param path: the HTTP endpoint string, when not given, it is `exec_endpoint`
        """
        ...

    @overload
    def expose_endpoint(
        self,
        exec_endpoint: str,
        *,
        path: Optional[str] = None,
        status_code: int = 200,
        tags: Optional[List[str]] = None,
        summary: Optional[str] = None,
        description: Optional[str] = None,
        response_description: str = 'Successful Response',
        deprecated: Optional[bool] = None,
        methods: Optional[List[str]] = None,
        operation_id: Optional[str] = None,
        response_model_by_alias: bool = True,
        response_model_exclude_unset: bool = False,
        response_model_exclude_defaults: bool = False,
        response_model_exclude_none: bool = False,
        include_in_schema: bool = True,
        name: Optional[str] = None,
    ):
        """Expose an Executor's endpoint (defined by `@requests(on=...)`) to HTTP endpoint for easier access.

        After expose, you can send data request directly to `http://hostname:port/endpoint`.

        Use this method to specify your HTTP endpoint with richer semantic and schema.

        :param exec_endpoint: the endpoint string, by convention starts with `/`

        # noqa: DAR101
        """
        ...

    @allowed_levels([FlowBuildLevel.EMPTY])
    def expose_endpoint(self, exec_endpoint: str, **kwargs):
        """Expose an Executor's endpoint (defined by `@requests(on=...)`) to HTTP endpoint for easier access.

        After expose, you can send data request directly to `http://hostname:port/endpoint`.

        :param exec_endpoint: the endpoint string, by convention starts with `/`

        # noqa: DAR101
        # noqa: DAR102
        """
        self._endpoints_mapping[exec_endpoint] = kwargs

    def to_kubernetes_yaml(
        self,
        output_base_path: str,
        k8s_namespace: Optional[str] = None,
        include_gateway: bool = True,
    ):
        """
        Converts the Flow into a set of yaml deployments to deploy in Kubernetes.

        If you don't want to rebuild image on Jina Hub,
        you can set `JINA_HUB_NO_IMAGE_REBUILD` environment variable.

        :param output_base_path: The base path where to dump all the yaml files
        :param k8s_namespace: The name of the k8s namespace to set for the configurations. If None, the name of the Flow will be used.
        :param include_gateway: Defines if the gateway deployment should be included, defaults to True
        """
        import yaml

        if self._build_level.value < FlowBuildLevel.GRAPH.value:
            self.build(copy_flow=False)

        from jina.orchestrate.deployments.config.k8s import K8sDeploymentConfig

        k8s_namespace = k8s_namespace or self.args.name or 'default'

        for node, v in self._deployment_nodes.items():
            if v.external or (node == 'gateway' and not include_gateway):
                continue
            if node == 'gateway' and v.args.default_port:
                from jina.serve.networking import GrpcConnectionPool

                v.args.port = GrpcConnectionPool.K8S_PORT
                v.first_pod_args.port = GrpcConnectionPool.K8S_PORT
                v.args.default_port = False

            deployment_base = os.path.join(output_base_path, node)
            k8s_deployment = K8sDeploymentConfig(
                args=v.args,
                k8s_namespace=k8s_namespace,
                k8s_deployments_addresses=self._get_k8s_deployments_addresses(
                    k8s_namespace
                )
                if node == 'gateway'
                else None,
            )
            configs = k8s_deployment.to_kubernetes_yaml()
            for name, k8s_objects in configs:
                filename = os.path.join(deployment_base, f'{name}.yml')
                os.makedirs(deployment_base, exist_ok=True)
                with open(filename, 'w+') as fp:
                    for i, k8s_object in enumerate(k8s_objects):
                        yaml.dump(k8s_object, fp)
                        if i < len(k8s_objects) - 1:
                            fp.write('---\n')

        self.logger.info(
            f'K8s yaml files have been created under [b]{output_base_path}[/]. You can use it by running [b]kubectl apply -R -f {output_base_path}[/]'
        )

    to_k8s_yaml = to_kubernetes_yaml

    def to_docker_compose_yaml(
        self,
        output_path: Optional[str] = None,
        network_name: Optional[str] = None,
        include_gateway: bool = True,
    ):
        """
        Converts the Flow into a yaml file to run with `docker-compose up`
        :param output_path: The output path for the yaml file
        :param network_name: The name of the network that will be used by the deployment name
        :param include_gateway: Defines if the gateway deployment should be included, defaults to True
        """
        import yaml

        if self._build_level.value < FlowBuildLevel.GRAPH.value:
            self.build(copy_flow=False)

        output_path = output_path or 'docker-compose.yml'
        network_name = network_name or 'jina-network'

        from jina.orchestrate.deployments.config.docker_compose import (
            DockerComposeConfig,
        )

        docker_compose_dict = {
            'version': '3.3',
            'networks': {network_name: {'driver': 'bridge'}},
        }

        services = {}

        for node, v in self._deployment_nodes.items():
            if v.external or (node == 'gateway' and not include_gateway):
                continue

            docker_compose_deployment = DockerComposeConfig(
                args=v.args,
                deployments_addresses=self._get_docker_compose_deployments_addresses(),
            )
            service_configs = docker_compose_deployment.to_docker_compose_config()
            for service_name, service in service_configs:
                service['networks'] = [network_name]
                services[service_name] = service

        docker_compose_dict['services'] = services
        with open(output_path, 'w+') as fp:
            yaml.dump(docker_compose_dict, fp, sort_keys=False)

        command = (
            'docker-compose up'
            if output_path is None
            else f'docker-compose -f {output_path} up'
        )

        self.logger.info(
            f'Docker compose file has been created under [b]{output_path}[/b]. You can use it by running [b]{command}[/b]'
        )

    @property
    def client_args(self) -> argparse.Namespace:
        """Get Client settings.

        # noqa: DAR201
        """
        if 'port' in self._common_kwargs:
            kwargs = copy.deepcopy(self._common_kwargs)
            kwargs['port'] = self._common_kwargs['port']

        return ArgNamespace.kwargs2namespace(kwargs, set_client_cli_parser())

    @property
    def gateway_args(self) -> argparse.Namespace:
        """Get Gateway settings.

        # noqa: DAR201
        """
        return ArgNamespace.kwargs2namespace(self._common_kwargs, set_gateway_parser())

    def _update_network_interface(self, **kwargs):
        """Update the network interface of this Flow (affects Gateway & Client)

        :param kwargs: new network settings
        """
        self._common_kwargs.update(kwargs)

    def __getattribute__(self, item):
        obj = super().__getattribute__(item)

        if (
            item == 'load_config' and inspect.ismethod(obj) and obj.__self__ is Flow
        ):  # check if obj load config call from an instance and not the Class
            warnings.warn(
                "Calling `load_config` from a Flow instance will override all of the instance's initial parameters. We recommend to use `Flow.load_config(...)` instead"
            )

        return obj<|MERGE_RESOLUTION|>--- conflicted
+++ resolved
@@ -798,17 +798,11 @@
         copy_flow: bool = True,
         deployment_role: 'DeploymentRoleType' = DeploymentRoleType.DEPLOYMENT,
         **kwargs,
-<<<<<<< HEAD
-    ) -> 'Flow':
-        # implementation_stub_inject_start_add
-=======
     ) -> Union['Flow', 'AsyncFlow']:
->>>>>>> 1cd8645d
         """
         Add a Deployment to the current Flow object and return the new modified Flow object.
         The attribute of the Deployment can be later changed with :py:meth:`set` or deleted with :py:meth:`remove`
 
-        .. # noqa: DAR401
         :param needs: the name of the Deployment(s) that this Deployment receives data from.
                            One can also use 'gateway' to indicate the connection with the gateway.
         :param deployment_role: the role of the Deployment, used for visualization and route planning
@@ -819,6 +813,7 @@
         .. # noqa: DAR202
         .. # noqa: DAR101
         .. # noqa: DAR003
+        .. # noqa: DAR401
         """
 
     @allowed_levels([FlowBuildLevel.EMPTY])
@@ -826,6 +821,7 @@
         self,
         **kwargs,
     ) -> Union['Flow', 'AsyncFlow']:
+        # implementation_stub_inject_start_add
         """
         Add a Deployment to the current Flow object and return the new modified Flow object.
         The attribute of the Deployment can be later changed with :py:meth:`set` or deleted with :py:meth:`remove`
@@ -834,14 +830,12 @@
         :param kwargs: other keyword-value arguments that the Deployment CLI supports
         :return: a (new) Flow object with modification
         """
-<<<<<<< HEAD
         # implementation_stub_inject_end_add
-=======
+
         needs = kwargs.get('needs', None)
         copy_flow = kwargs.get('copy_flow', True)
         deployment_role = kwargs.get('deployment_role', DeploymentRoleType.DEPLOYMENT)
 
->>>>>>> 1cd8645d
         op_flow = copy.deepcopy(self) if copy_flow else self
 
         # deployment naming logic
