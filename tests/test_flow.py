--- conflicted
+++ resolved
@@ -1,11 +1,8 @@
 import unittest
 
 import requests
-<<<<<<< HEAD
 import numpy as np
 
-=======
->>>>>>> 46bb0cd3
 from jina import JINA_GLOBAL
 from jina.enums import FlowOptimizeLevel
 from jina.flow import Flow
