import argparse
import multiprocessing
import os
import threading
import time
from abc import ABC, abstractmethod
from typing import Type, Union, Dict, Optional

from ..networking import GrpcConnectionPool
from ..runtimes.asyncio import AsyncNewLoopRuntime
from ...jaml import JAML
from .helper import _get_event, _get_worker, ConditionalEvent
from ... import __stop_msg__, __ready_msg__, __windows__
from ...enums import PeaRoleType, RuntimeBackendType
from ...excepts import RuntimeFailToStart, RuntimeRunForeverEarlyError
from ...helper import typename
from ...logging.logger import JinaLogger

__all__ = ['BasePea', 'Pea']


def run(
    args: 'argparse.Namespace',
    name: str,
    runtime_cls: Type[AsyncNewLoopRuntime],
    envs: Dict[str, str],
    is_started: Union['multiprocessing.Event', 'threading.Event'],
    is_shutdown: Union['multiprocessing.Event', 'threading.Event'],
    is_ready: Union['multiprocessing.Event', 'threading.Event'],
    cancel_event: Union['multiprocessing.Event', 'threading.Event'],
    jaml_classes: Optional[Dict] = None,
):
    """Method representing the :class:`BaseRuntime` activity.

    This method is the target for the Pea's `thread` or `process`

    .. note::
        :meth:`run` is running in subprocess/thread, the exception can not be propagated to the main process.
        Hence, please do not raise any exception here.

    .. note::
        Please note that env variables are process-specific. Subprocess inherits envs from
        the main process. But Subprocess's envs do NOT affect the main process. It does NOT
        mess up user local system envs.

    .. warning::
        If you are using ``thread`` as backend, envs setting will likely be overidden by others

    .. note::
        `jaml_classes` contains all the :class:`JAMLCompatible` classes registered in the main process.
        When using `spawn` as the multiprocessing start method, passing this argument to `run` method re-imports
        & re-registers all `JAMLCompatible` classes.

    :param args: namespace args from the Pea
    :param name: name of the Pea to have proper logging
    :param runtime_cls: the runtime class to instantiate
    :param envs: a dictionary of environment variables to be set in the new Process
    :param is_started: concurrency event to communicate runtime is properly started. Used for better logging
    :param is_shutdown: concurrency event to communicate runtime is terminated
    :param is_ready: concurrency event to communicate runtime is ready to receive messages
    :param cancel_event: concurrency event to receive cancelling signal from the Pea. Needed by some runtimes
    :param jaml_classes: all the `JAMLCompatible` classes imported in main process
    """
    logger = JinaLogger(name, **vars(args))

    def _unset_envs():
        if envs and args.runtime_backend != RuntimeBackendType.THREAD:
            for k in envs.keys():
                os.environ.pop(k, None)

    def _set_envs():
        if args.env:
            if args.runtime_backend == RuntimeBackendType.THREAD:
                logger.warning(
                    'environment variables should not be set when runtime="thread".'
                )
            else:
                os.environ.update({k: str(v) for k, v in envs.items()})

    try:
        _set_envs()
        runtime = runtime_cls(
            args=args,
            cancel_event=cancel_event,
        )
    except Exception as ex:
        logger.error(
            f'{ex!r} during {runtime_cls!r} initialization'
            + f'\n add "--quiet-error" to suppress the exception details'
            if not args.quiet_error
            else '',
            exc_info=not args.quiet_error,
        )
    else:
        is_started.set()
        with runtime:
            is_ready.set()
            runtime.run_forever()
    finally:
        _unset_envs()
        is_shutdown.set()
        logger.debug(f' Process terminated')


class BasePea(ABC):
    """
    :class:`BasePea` is an interface from which all the classes managing the lifetime of a Runtime inside a local process,
    container or in a remote JinaD instance (to come) must inherit.

    It exposes the required APIs so that the `BasePea` can be handled by the `cli` api as a context manager or by a `Pod`.

    What makes a BasePea a BasePea is that it manages the lifecycle of a Runtime (gateway or not gateway)
    """

    def __init__(self, args: 'argparse.Namespace'):
        self.args = args

        if hasattr(self.args, 'port_expose'):
            self.args.port_in = self.args.port_expose
        # BACKWARDS COMPATIBILITY
        self.args.pea_id = self.args.shard_id
        self.args.parallel = self.args.shards
        self.name = self.args.name or self.__class__.__name__
        self.is_forked = False
        self.logger = JinaLogger(self.name, **vars(self.args))

        if self.args.runtime_backend == RuntimeBackendType.THREAD:
            self.logger.warning(
                f' Using Thread as runtime backend is not recommended for production purposes. It is '
                f'just supposed to be used for easier debugging. Besides the performance considerations, it is'
                f'specially dangerous to mix `Executors` running in different types of `RuntimeBackends`.'
            )

        self._envs = {'JINA_POD_NAME': self.name, 'JINA_LOG_ID': self.args.identity}
        if self.args.quiet:
            self._envs['JINA_LOG_CONFIG'] = 'QUIET'
        if self.args.env:
            self._envs.update(self.args.env)

        # arguments needed to create `runtime` and communicate with it in the `run` in the stack of the new process
        # or thread.f
        test_worker = {
            RuntimeBackendType.THREAD: threading.Thread,
            RuntimeBackendType.PROCESS: multiprocessing.Process,
        }.get(getattr(args, 'runtime_backend', RuntimeBackendType.THREAD))()
        self.is_ready = _get_event(test_worker)
        self.is_shutdown = _get_event(test_worker)
        self.cancel_event = _get_event(test_worker)
        self.is_started = _get_event(test_worker)
        self.ready_or_shutdown = ConditionalEvent(
            getattr(args, 'runtime_backend', RuntimeBackendType.THREAD),
            events_list=[self.is_ready, self.is_shutdown],
        )
        self.daemon = self.args.daemon
        self.runtime_ctrl_address = self._get_control_address()
        self._timeout_ctrl = self.args.timeout_ctrl

    def _get_control_address(self):
        return f'{self.args.host}:{self.args.port_in}'

    def close(self) -> None:
        """Close the Pea

        This method makes sure that the `Process/thread` is properly finished and its resources properly released
        """
        self.logger.debug('waiting for ready or shutdown signal from runtime')
        if not self.is_shutdown.is_set():
            try:
                self.logger.debug(f'terminate')
                self._terminate()
                if not self.is_shutdown.wait(
                    timeout=self._timeout_ctrl if not __windows__ else 1.0
                ):
                    if not __windows__:
                        raise Exception(
<<<<<<< HEAD
                            f'Shutdown signal was not received for {self._timeout_ctrl}'
=======
                            f'Shutdown signal was not received for {self._timeout_ctrl} seconds'
>>>>>>> 9a4a64ce
                        )
                    else:
                        self.logger.warning(
                            'Pea was forced to close after 1 second. Graceful closing is not available on Windows.'
                        )
            except Exception as ex:
                self.logger.error(
                    f'{ex!r} during {self.close!r}'
                    + f'\n add "--quiet-error" to suppress the exception details'
                    if not self.args.quiet_error
                    else '',
                    exc_info=not self.args.quiet_error,
                )
        else:
            # here shutdown has been set already, therefore `run` will gracefully finish
            self.logger.debug(
                'shutdown is already set. Runtime will end gracefully on its own'
            )
            pass
        self.logger.debug(__stop_msg__)
        self.logger.close()

    def __enter__(self):
        return self.start()

    def __exit__(self, exc_type, exc_val, exc_tb):
        self.close()

    def _wait_for_ready_or_shutdown(self, timeout: Optional[float]):
        """
        Waits for the process to be ready or to know it has failed.

        :param timeout: The time to wait before readiness or failure is determined
            .. # noqa: DAR201
        """
        return AsyncNewLoopRuntime.wait_for_ready_or_shutdown(
            timeout=timeout,
            ready_or_shutdown_event=self.ready_or_shutdown.event,
            ctrl_address=self.runtime_ctrl_address,
            timeout_ctrl=self._timeout_ctrl,
        )

    def _fail_start_timeout(self, timeout):
        """
        Closes the Pea and raises a TimeoutError with the corresponding warning messages

        :param timeout: The time to wait before readiness or failure is determined
            .. # noqa: DAR201
        """
        _timeout = timeout or -1
        self.logger.warning(
            f'{self} timeout after waiting for {self.args.timeout_ready}ms, '
            f'if your executor takes time to load, you may increase --timeout-ready'
        )
        self.close()
        raise TimeoutError(
            f'{typename(self)}:{self.name} can not be initialized after {_timeout * 1e3}ms'
        )

    def _check_failed_to_start(self):
        """
        Raises a corresponding exception if failed to start
        """
        if self.is_shutdown.is_set():
            # return too early and the shutdown is set, means something fails!!
            if not self.is_started.is_set():
                raise RuntimeFailToStart
            else:
                raise RuntimeRunForeverEarlyError

    def wait_start_success(self):
        """Block until all peas starts successfully.

        If not success, it will raise an error hoping the outer function to catch it
        """
        _timeout = self.args.timeout_ready
        if _timeout <= 0:
            _timeout = None
        else:
            _timeout /= 1e3
        if self._wait_for_ready_or_shutdown(_timeout):
            self._check_failed_to_start()
            self.logger.debug(__ready_msg__)
        else:
            self._fail_start_timeout(_timeout)

    async def async_wait_start_success(self):
        """
        Wait for the `Pea` to start successfully in a non-blocking manner
        """
        import asyncio

        _timeout = self.args.timeout_ready
        if _timeout <= 0:
            _timeout = None
        else:
            _timeout /= 1e3

        timeout_ns = 1e9 * _timeout if _timeout else None
        now = time.time_ns()
        while timeout_ns is None or time.time_ns() - now < timeout_ns:

            if self.ready_or_shutdown.event.is_set():
                self._check_failed_to_start()
                self.logger.debug(__ready_msg__)
                return
            else:
                await asyncio.sleep(0.1)

        self._fail_start_timeout(_timeout)

    @property
    def role(self) -> 'PeaRoleType':
        """Get the role of this pea in a pod
        .. #noqa: DAR201"""
        return self.args.pea_role

    @abstractmethod
    def start(self):
        """Start the BasePea.
        This method calls :meth:`start` in :class:`threading.Thread` or :class:`multiprocesssing.Process`.
        .. #noqa: DAR201
        """
        ...

    @abstractmethod
    def _terminate(self):
        ...

    @abstractmethod
    def join(self, *args, **kwargs):
        """Joins the BasePea. Wait for the BasePea to properly terminate

        :param args: extra positional arguments
        :param kwargs: extra keyword arguments
        """
        ...


class Pea(BasePea):
    """
    :class:`Pea` is a thread/process- container of :class:`BaseRuntime`. It leverages :class:`threading.Thread`
    or :class:`multiprocessing.Process` to manage the lifecycle of a :class:`BaseRuntime` object in a robust way.

    A :class:`Pea` must be equipped with a proper :class:`Runtime` class to work.
    """

    def __init__(self, args: 'argparse.Namespace'):
        super().__init__(args)
        self.runtime_cls = self._get_runtime_cls()
        self.worker = _get_worker(
            args=args,
            target=run,
            kwargs={
                'args': args,
                'name': self.name,
                'envs': self._envs,
                'is_started': self.is_started,
                'is_shutdown': self.is_shutdown,
                'is_ready': self.is_ready,
                # the cancel event is only necessary for threads, otherwise runtimes should create and use the asyncio event
                'cancel_event': self.cancel_event
                if getattr(args, 'runtime_backend', RuntimeBackendType.THREAD)
                == RuntimeBackendType.THREAD
                else None,
                'runtime_cls': self.runtime_cls,
                'jaml_classes': JAML.registered_classes(),
            },
        )

    def start(self):
        """Start the Pea.
        This method calls :meth:`start` in :class:`threading.Thread` or :class:`multiprocesssing.Process`.
        .. #noqa: DAR201
        """
        self.worker.start()
        self.is_forked = multiprocessing.get_start_method().lower() == 'fork'

        if not self.args.noblock_on_start:
            self.wait_start_success()
        return self

    def join(self, *args, **kwargs):
        """Joins the Pea.
        This method calls :meth:`join` in :class:`threading.Thread` or :class:`multiprocesssing.Process`.

        :param args: extra positional arguments to pass to join
        :param kwargs: extra keyword arguments to pass to join
        """
        self.logger.debug(f' Joining the process')
        self.worker.join(*args, **kwargs)
        self.logger.debug(f' Successfully joined the process')

    def _terminate(self):
        """Terminate the Pea.
        This method calls :meth:`terminate` in :class:`threading.Thread` or :class:`multiprocesssing.Process`.
        """
        if hasattr(self.worker, 'terminate'):
            self.logger.debug(f'terminating the runtime process')
            self.worker.terminate()
            self.logger.debug(f' runtime process properly terminated')
        else:
            self.logger.debug(f'canceling the runtime thread')
            self.cancel_event.set()
            self.logger.debug(f'runtime thread properly canceled')

    def _get_runtime_cls(self) -> AsyncNewLoopRuntime:
        from .helper import update_runtime_cls
        from ..runtimes import get_runtime

        update_runtime_cls(self.args)
        return get_runtime(self.args.runtime_cls)<|MERGE_RESOLUTION|>--- conflicted
+++ resolved
@@ -6,7 +6,6 @@
 from abc import ABC, abstractmethod
 from typing import Type, Union, Dict, Optional
 
-from ..networking import GrpcConnectionPool
 from ..runtimes.asyncio import AsyncNewLoopRuntime
 from ...jaml import JAML
 from .helper import _get_event, _get_worker, ConditionalEvent
@@ -173,11 +172,7 @@
                 ):
                     if not __windows__:
                         raise Exception(
-<<<<<<< HEAD
-                            f'Shutdown signal was not received for {self._timeout_ctrl}'
-=======
                             f'Shutdown signal was not received for {self._timeout_ctrl} seconds'
->>>>>>> 9a4a64ce
                         )
                     else:
                         self.logger.warning(
