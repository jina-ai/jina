--- conflicted
+++ resolved
@@ -50,7 +50,6 @@
           valueFrom:
             fieldRef:
               fieldPath: metadata.name
-
         startupProbe:
           exec:
             command:
@@ -71,6 +70,10 @@
           initialDelaySeconds: 30
           periodSeconds: 5
           timeoutSeconds: 10
+        lifecycle:
+          preStop:
+            exec:
+              command: ["/bin/sh", "-c", "sleep 2"]
       - name: uses-before
         image: {image_uses_before}
         imagePullPolicy: {pull_policy}
@@ -96,7 +99,6 @@
           valueFrom:
             fieldRef:
               fieldPath: metadata.name
-
         startupProbe:
           exec:
             command:
@@ -105,7 +107,6 @@
               - executor
               - 127.0.0.1:{port_uses_before}
           initialDelaySeconds: 5
-<<<<<<< HEAD
           periodSeconds: 5
           timeoutSeconds: 10
         livenessProbe:
@@ -118,11 +119,7 @@
           initialDelaySeconds: 30
           periodSeconds: 5
           timeoutSeconds: 10
-=======
-          periodSeconds: 20
-          timeoutSeconds: 10
         lifecycle:
           preStop:
             exec:
-              command: ["/bin/sh", "-c", "sleep 2"]
->>>>>>> 42eef995
+              command: ["/bin/sh", "-c", "sleep 2"]