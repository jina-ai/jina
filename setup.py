import os
import sys
from os import path

from setuptools import find_packages, setup
from setuptools.command.develop import develop
from setuptools.command.egg_info import egg_info
from setuptools.command.install import install

if sys.version_info < (3, 7, 0):
    raise OSError(f'Jina requires Python >=3.7, but yours is {sys.version}')

if (3, 7, 0) <= sys.version_info < (3, 8, 0):
    # https://github.com/pypa/setuptools/issues/926#issuecomment-294369342
    try:
        import fastentrypoints
    except ImportError:
        try:
            import pkg_resources
            from setuptools.command import easy_install

            easy_install.main(['fastentrypoints'])
            pkg_resources.require('fastentrypoints')
            import fastentrypoint
        except:
            pass

try:
    pkg_name = 'jina'
    libinfo_py = path.join(pkg_name, '__init__.py')
    libinfo_content = open(libinfo_py, 'r', encoding='utf8').readlines()
    version_line = [l.strip() for l in libinfo_content if l.startswith('__version__')][
        0
    ]
    exec(version_line)  # gives __version__
except FileNotFoundError:
    __version__ = '0.0.0'

try:
    with open('README.md', encoding='utf8') as fp:
        _long_description = fp.read()
except FileNotFoundError:
    _long_description = ''


def register_ac():
    import os
    import re
    from pathlib import Path

    home = str(Path.home())
    resource_path = 'jina/resources/completions/jina.%s'
    regex = r'#\sJINA_CLI_BEGIN(.*)#\sJINA_CLI_END'
    _check = {'zsh': '.zshrc', 'bash': '.bashrc', 'fish': '.fish'}

    def add_ac(k, v):
        v_fp = os.path.join(home, v)
        if os.path.exists(v_fp):
            with open(v_fp) as fp, open(resource_path % k) as fr:
                sh_content = fp.read()
                if re.findall(regex, sh_content, flags=re.S):
                    _sh_content = re.sub(regex, fr.read(), sh_content, flags=re.S)
                else:
                    _sh_content = sh_content + '\n\n' + fr.read()

            if _sh_content:
                with open(v_fp, 'w') as fp:
                    fp.write(_sh_content)

    try:
        for k, v in _check.items():
            add_ac(k, v)
    except Exception:
        pass


class PostDevelopCommand(develop):
    """Post-installation for development mode."""

    def run(self):
        develop.run(self)
        register_ac()


class PostInstallCommand(install):
    """Post-installation for installation mode."""

    def run(self):
        install.run(self)
        register_ac()


class PostEggInfoCommand(egg_info):
    """Post-installation for egg info mode."""

    def run(self):
        egg_info.run(self)
        register_ac()


def get_extra_requires(path, add_all=True):
    import re
    from collections import defaultdict

    try:
        with open(path) as fp:
            extra_deps = defaultdict(set)
            for k in fp:
                if k.strip() and not k.startswith('#'):
                    tags = set()
                    if ':' in k:
                        k, v = k.split(':')
                        tags.update(vv.strip() for vv in v.split(','))
                    tags.add(re.split('[<=>]', k)[0])
                    for t in tags:
                        extra_deps[t].add(k)

            # add tag `all` at the end
            if add_all:
                extra_deps['all'] = set(vv for v in extra_deps.values() for vv in v)

        return extra_deps
    except FileNotFoundError:
        return {}


all_deps = get_extra_requires('extra-requirements.txt')

core_deps = all_deps['core']
perf_deps = all_deps['perf'].union(core_deps)
standard_deps = all_deps['standard'].union(core_deps).union(perf_deps)

if os.name == 'nt':
    # uvloop is not supported on windows
    exclude_deps = {i for i in standard_deps if i.startswith('uvloop')}
    perf_deps.difference_update(exclude_deps)
    standard_deps.difference_update(exclude_deps)
    for k in ['all', 'devel', 'cicd']:
        all_deps[k].difference_update(exclude_deps)

# by default, final deps is the standard deps, unless specified by env otherwise
final_deps = standard_deps

# Use env var to enable a minimum installation of Jina
# JINA_PIP_INSTALL_CORE=1 pip install jina
# JINA_PIP_INSTALL_PERF=1 pip install jina
if os.environ.get('JINA_PIP_INSTALL_CORE'):
    final_deps = core_deps
elif os.environ.get('JINA_PIP_INSTALL_PERF'):
    final_deps = perf_deps

if sys.version_info.major == 3 and sys.version_info.minor >= 11:
<<<<<<< HEAD
    grpcio_deps = []
    for dep in final_deps:
        if dep.startswith('grpcio'):
            grpcio_deps.append(dep)
    for dep in grpcio_deps:
        final_deps.remove(dep)
=======
    for dep in list(final_deps):
        if dep.startswith('grpcio'):
            final_deps.remove(dep)
>>>>>>> 73ac83ec
    final_deps.add('grpcio>=1.49.0')
    final_deps.add('grpcio-health-checking>=1.49.0')
    final_deps.add('grpcio-reflection>=1.49.0')

setup(
    name=pkg_name,
    packages=find_packages(),
    version=__version__,
    include_package_data=True,
    description='Build multimodal AI services via cloud native technologies · Neural Search · Generative AI · MLOps',
    author='Jina AI',
    author_email='hello@jina.ai',
    license='Apache 2.0',
    url='https://github.com/jina-ai/jina/',
    download_url='https://github.com/jina-ai/jina/tags',
    long_description=_long_description,
    long_description_content_type='text/markdown',
    zip_safe=False,
    install_requires=list(final_deps),
    extras_require=all_deps,
    entry_points={
        'console_scripts': [
            'jina=jina_cli:main',
        ],
    },
    cmdclass={
        'develop': PostDevelopCommand,
        'install': PostInstallCommand,
        'egg_info': PostEggInfoCommand,
    },
    classifiers=[
        'Development Status :: 5 - Production/Stable',
        'Intended Audience :: Developers',
        'Intended Audience :: Education',
        'Intended Audience :: Science/Research',
        'Programming Language :: Python :: 3.7',
        'Programming Language :: Python :: 3.8',
        'Programming Language :: Python :: 3.9',
        'Programming Language :: Python :: 3.10',
        'Programming Language :: Unix Shell',
        'Environment :: Console',
        'License :: OSI Approved :: Apache Software License',
        'Operating System :: OS Independent',
        'Topic :: Database :: Database Engines/Servers',
        'Topic :: Scientific/Engineering :: Artificial Intelligence',
        'Topic :: Internet :: WWW/HTTP :: Indexing/Search',
        'Topic :: Scientific/Engineering :: Image Recognition',
        'Topic :: Multimedia :: Video',
        'Topic :: Scientific/Engineering',
        'Topic :: Scientific/Engineering :: Mathematics',
        'Topic :: Software Development',
        'Topic :: Software Development :: Libraries',
        'Topic :: Software Development :: Libraries :: Python Modules',
    ],
    project_urls={
        'Documentation': 'https://docs.jina.ai',
        'Source': 'https://github.com/jina-ai/jina/',
        'Tracker': 'https://github.com/jina-ai/jina/issues',
    },
    keywords='jina cloud-native cross-modal multimodal neural-search query search index elastic neural-network encoding '
    'embedding serving docker container image video audio deep-learning mlops',
)<|MERGE_RESOLUTION|>--- conflicted
+++ resolved
@@ -150,18 +150,9 @@
     final_deps = perf_deps
 
 if sys.version_info.major == 3 and sys.version_info.minor >= 11:
-<<<<<<< HEAD
-    grpcio_deps = []
-    for dep in final_deps:
-        if dep.startswith('grpcio'):
-            grpcio_deps.append(dep)
-    for dep in grpcio_deps:
-        final_deps.remove(dep)
-=======
     for dep in list(final_deps):
         if dep.startswith('grpcio'):
             final_deps.remove(dep)
->>>>>>> 73ac83ec
     final_deps.add('grpcio>=1.49.0')
     final_deps.add('grpcio-health-checking>=1.49.0')
     final_deps.add('grpcio-reflection>=1.49.0')
