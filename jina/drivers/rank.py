--- conflicted
+++ resolved
@@ -7,13 +7,9 @@
 
 from . import BaseExecutableDriver
 from ..executors.rankers import Chunk2DocRanker
-<<<<<<< HEAD
-from ..types.document import uid, Document
+from ..types.document import Document
+from ..types.document.uid import UniqueId
 from ..types.score import NamedScore
-=======
-from ..types.document import Document, uid
-from ..types.document.uid import UniqueId
->>>>>>> b91f1b74
 
 if False:
     from ..types.sets import DocumentSet
@@ -91,17 +87,10 @@
 
             docs_scores = self.exec_fn(match_idx, query_chunk_meta, match_chunk_meta)
             op_name = exec.__class__.__name__
-<<<<<<< HEAD
-            for doc_hash, score in docs_scores:
-                m = Document(id=doc_hash)
+            for int_doc_id, score in docs_scores:
+                m = Document(id=int_doc_id)
                 m.score = NamedScore(op_name=op_name,
                                      value=score)
-=======
-            for int_doc_id, score in docs_scores:
-                m = Document(id=int_doc_id)
-                m.score.value = score
-                m.score.op_name = op_name
->>>>>>> b91f1b74
                 context_doc.matches.append(m)
 
 
@@ -177,17 +166,10 @@
             # These ranker will change the current matches
             context_doc.ClearField('matches')
             op_name = exec.__class__.__name__
-<<<<<<< HEAD
-            for doc_hash, score in docs_scores:
-                m = Document(id=doc_hash)
+            for int_doc_id, score in docs_scores:
+                m = Document(id=int_doc_id)
                 m.score = NamedScore(op_name=op_name,
                                      value=score)
-=======
-            for int_doc_id, score in docs_scores:
-                m = Document(id=int_doc_id)
-                m.score.value = score
-                m.score.op_name = op_name
->>>>>>> b91f1b74
                 context_doc.matches.append(m)
 
 
