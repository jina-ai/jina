import pytest

from jina.docker.hubio import HubIO
from jina.parsers.hub import set_hub_list_parser


def test_hub_list_local_with_submodule():
    args = set_hub_list_parser().parse_args(['--local-only'])
    response = HubIO(args).list()
    assert len(response) > 1


<<<<<<< HEAD
@pytest.mark.skip('temporarily broken')
=======
@pytest.mark.skip('https://github.com/jina-ai/jina/issues/1641')
>>>>>>> aab258b9
def test_hub_list_keywords():
    args = set_hub_list_parser().parse_args(['--keywords', 'numeric'])
    response = HubIO(args).list()
    numeric_count = len(response)

    assert numeric_count > 1

    args = set_hub_list_parser().parse_args(['--keywords', 'numeric', 'randjojd'])
    response = HubIO(args).list()
    combined_count = len(response)

    assert combined_count > 1

    # Making sure both arguments are --keywords are considered as `either or`
    assert combined_count >= numeric_count


@pytest.mark.skip('https://github.com/jina-ai/jina/issues/1641')
def test_hub_list_nonexisting_kind():
    args = set_hub_list_parser().parse_args(['--kind', 'blah'])
    response = HubIO(args).list()

    assert not response<|MERGE_RESOLUTION|>--- conflicted
+++ resolved
@@ -10,11 +10,7 @@
     assert len(response) > 1
 
 
-<<<<<<< HEAD
-@pytest.mark.skip('temporarily broken')
-=======
 @pytest.mark.skip('https://github.com/jina-ai/jina/issues/1641')
->>>>>>> aab258b9
 def test_hub_list_keywords():
     args = set_hub_list_parser().parse_args(['--keywords', 'numeric'])
     response = HubIO(args).list()
