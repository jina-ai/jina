import argparse
import pytest
from jina.parsers.hubble.push import mixin_hub_push_parser
from jina.parsers.hubble.pull import mixin_hub_pull_parser


def test_push_parser(tmpdir):
    parser = argparse.ArgumentParser(
        epilog=f'Test', description='Test Hub Command Line Interface'
    )

    mixin_hub_push_parser(parser)
    tmpdir = str(tmpdir)

    args = parser.parse_args([tmpdir])
    assert args.path == tmpdir
    assert args.force is None
    assert args.secret is None
    assert not hasattr(args, 'public')
    assert not hasattr(args, 'private')

    args = parser.parse_args([tmpdir, '-t', 'v1', '-t', 'v2'])
    assert args.tag == ['v1', 'v2']

    args = parser.parse_args([tmpdir, '--tag', 'v1', '--tag', 'v2'])
    assert args.tag == ['v1', 'v2']

<<<<<<< HEAD
    args = parser.parse_args([tmpdir, '-f', 'Dockerfile'])
    assert args.docker_file == 'Dockerfile'

    args = parser.parse_args([tmpdir, '--docker-file', 'Dockerfile'])
    assert args.docker_file == 'Dockerfile'
=======
    args = parser.parse_args(['/tmp', '-f', 'Dockerfile'])
    assert args.dockerfile == 'Dockerfile'

    args = parser.parse_args(['/tmp', '--dockerfile', 'Dockerfile'])
    assert args.dockerfile == 'Dockerfile'
>>>>>>> 1d214f7f

    args = parser.parse_args([tmpdir, '--public'])
    assert args.public is True
    assert not hasattr(args, 'private')

    args = parser.parse_args([tmpdir, '--private'])
    assert not hasattr(args, 'public')
    assert args.private is True

    with pytest.raises(SystemExit) as pytest_wrapped_e:
        args = parser.parse_args([tmpdir, '--private', '--public'])
    assert pytest_wrapped_e.type == SystemExit
    assert pytest_wrapped_e.value.code == 2

    args = parser.parse_args([tmpdir, '--force', '8iag38yu', '--secret', '8iag38yu'])
    assert args.force == '8iag38yu'
    assert args.secret == '8iag38yu'
    assert not hasattr(args, 'public')
    assert not hasattr(args, 'private')


def test_pull_parser():
    parser = argparse.ArgumentParser(
        epilog=f'Test', description='Test Hub Command Line Interface'
    )

    mixin_hub_pull_parser(parser)

    args = parser.parse_args(['jinahub://dummy'])
    assert args.uri == 'jinahub://dummy'<|MERGE_RESOLUTION|>--- conflicted
+++ resolved
@@ -25,19 +25,11 @@
     args = parser.parse_args([tmpdir, '--tag', 'v1', '--tag', 'v2'])
     assert args.tag == ['v1', 'v2']
 
-<<<<<<< HEAD
     args = parser.parse_args([tmpdir, '-f', 'Dockerfile'])
-    assert args.docker_file == 'Dockerfile'
-
-    args = parser.parse_args([tmpdir, '--docker-file', 'Dockerfile'])
-    assert args.docker_file == 'Dockerfile'
-=======
-    args = parser.parse_args(['/tmp', '-f', 'Dockerfile'])
     assert args.dockerfile == 'Dockerfile'
 
-    args = parser.parse_args(['/tmp', '--dockerfile', 'Dockerfile'])
+    args = parser.parse_args([tmpdir, '--dockerfile', 'Dockerfile'])
     assert args.dockerfile == 'Dockerfile'
->>>>>>> 1d214f7f
 
     args = parser.parse_args([tmpdir, '--public'])
     assert args.public is True
