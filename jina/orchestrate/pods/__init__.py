import argparse
import copy
import multiprocessing
import os
import time
from abc import ABC, abstractmethod
from typing import TYPE_CHECKING, Dict, Optional, Type, Union

from jina.constants import __ready_msg__, __stop_msg__, __windows__
from jina.enums import PodRoleType
from jina.excepts import RuntimeFailToStart, RuntimeRunForeverEarlyError
from jina.helper import typename
from jina.jaml import JAML
from jina.logging.logger import JinaLogger
from jina.orchestrate.pods.helper import ConditionalEvent, _get_event
from jina.parsers.helper import _update_gateway_args
from jina.serve.helper import _get_workspace_from_name_and_shards
from jina.serve.runtimes.asyncio import AsyncNewLoopRuntime

if TYPE_CHECKING:
    import threading

__all__ = ['BasePod', 'Pod']


def run(
        args: 'argparse.Namespace',
        name: str,
        runtime_cls: Type[AsyncNewLoopRuntime],
        envs: Dict[str, str],
        is_started: Union['multiprocessing.Event', 'threading.Event'],
        is_shutdown: Union['multiprocessing.Event', 'threading.Event'],
        is_ready: Union['multiprocessing.Event', 'threading.Event'],
        jaml_classes: Optional[Dict] = None,
):
    """Method representing the :class:`BaseRuntime` activity.

    This method is the target for the Pod's `thread` or `process`

    .. note::
        :meth:`run` is running in subprocess/thread, the exception can not be propagated to the main process.
        Hence, please do not raise any exception here.

    .. note::
        Please note that env variables are process-specific. Subprocess inherits envs from
        the main process. But Subprocess's envs do NOT affect the main process. It does NOT
        mess up user local system envs.

    .. warning::
        If you are using ``thread`` as backend, envs setting will likely be overidden by others

    .. note::
        `jaml_classes` contains all the :class:`JAMLCompatible` classes registered in the main process.
        When using `spawn` as the multiprocessing start method, passing this argument to `run` method re-imports
        & re-registers all `JAMLCompatible` classes.

    :param args: namespace args from the Pod
    :param name: name of the Pod to have proper logging
    :param runtime_cls: the runtime class to instantiate
    :param envs: a dictionary of environment variables to be set in the new Process
    :param is_started: concurrency event to communicate runtime is properly started. Used for better logging
    :param is_shutdown: concurrency event to communicate runtime is terminated
    :param is_ready: concurrency event to communicate runtime is ready to receive messages
    :param jaml_classes: all the `JAMLCompatible` classes imported in main process
    """
<<<<<<< HEAD
=======
    req_handler_cls = None
    if runtime_cls == 'GatewayRuntime':
        from jina.serve.runtimes.gateway.request_handling import GatewayRequestHandler
        req_handler_cls = GatewayRequestHandler
    elif runtime_cls == 'WorkerRuntime':
        from jina.serve.runtimes.worker.request_handling import WorkerRequestHandler
        req_handler_cls = WorkerRequestHandler
    elif runtime_cls == 'HeadRuntime':
        from jina.serve.runtimes.head.request_handling import HeaderRequestHandler
        req_handler_cls = HeaderRequestHandler
>>>>>>> e5674a41

    logger = JinaLogger(name, **vars(args))

    def _unset_envs():
        if envs:
            for k in envs.keys():
                os.environ.pop(k, None)

    def _set_envs():
        if args.env:
            os.environ.update({k: str(v) for k, v in envs.items()})

    try:
        _set_envs()

        runtime = AsyncNewLoopRuntime(
            args=args,
            req_handler_cls=req_handler_cls
        )
    except Exception as ex:
        logger.error(
            f'{ex!r} during {runtime_cls!r} initialization'
            + f'\n add "--quiet-error" to suppress the exception details'
            if not args.quiet_error
            else '',
            exc_info=not args.quiet_error,
        )
    else:
        if not is_shutdown.is_set():
            is_started.set()
            with runtime:
                # here the ready event is being set
                is_ready.set()
                runtime.run_forever()
    finally:
        _unset_envs()
        is_shutdown.set()
        logger.debug(f'process terminated')


def run_raft(
    args: 'argparse.Namespace',
    is_ready: Union['multiprocessing.Event', 'threading.Event'],
):
    """Method to run the RAFT

    This method is the target for the Pod's `thread` or `process`


    :param args: namespace args from the Pod
    :param is_ready: concurrency event to communicate Executor runtime is ready to receive messages
    """

    import jraft

    def pascal_case_dict(d):
        new_d = {}
        for key, value in d.items():
            new_key = key
            if '_' in key:
                new_key = ''.join(word.capitalize() for word in key.split('_'))
            new_d[new_key] = value
        return new_d

    raft_id = str(args.replica_id)
    shard_id = args.shard_id if args.shards > 1 else -1

    raft_dir = _get_workspace_from_name_and_shards(
        workspace=args.workspace, name='raft', shard_id=shard_id
    )

    address = f'{args.host}:{args.port}'
    executor_target = f'{args.host}:{args.port + 1}'

    # if the Executor was already persisted, retrieve its port and host configuration
    persisted_address = jraft.get_configuration(raft_id, raft_dir)
    if persisted_address:
        address = persisted_address
        executor_host, port = persisted_address.split(':')
        executor_target = f'{executor_host}:{int(port) + 1}'

    raft_configuration = pascal_case_dict(args.raft_configuration or {})
    is_ready.wait()
    jraft.run(
        address,
        raft_id,
        raft_dir,
        executor_target,
        **raft_configuration,
    )


class BasePod(ABC):
    """
    :class:`BasePod` is an interface from which all the classes managing the lifetime of a Runtime inside a local process,
    container must inherit.

    It exposes the required APIs so that the `BasePod` can be handled by the `cli` api as a context manager or by a `Deployment`.

    What makes a BasePod a BasePod is that it manages the lifecycle of a Runtime (gateway or not gateway)
    """

    def __init__(self, args: 'argparse.Namespace'):
        self.args = args
        if self.args.pod_role == PodRoleType.GATEWAY:
            _update_gateway_args(self.args)
        self.args.parallel = getattr(self.args, 'shards', 1)
        self.name = self.args.name or self.__class__.__name__
        self.is_forked = False
        self.logger = JinaLogger(self.name, **vars(self.args))

        self._envs = {'JINA_DEPLOYMENT_NAME': self.name}
        if self.args.quiet:
            self._envs['JINA_LOG_CONFIG'] = 'QUIET'
        if self.args.env:
            self._envs.update(self.args.env)

        # arguments needed to create `runtime` and communicate with it in the `run` in the stack of the new process
        # or thread.f
        test_worker = multiprocessing.Process()
        self.is_ready = _get_event(test_worker)
        self.is_shutdown = _get_event(test_worker)
        self.cancel_event = _get_event(test_worker)
        self.is_started = _get_event(test_worker)
        self.ready_or_shutdown = ConditionalEvent(
            events_list=[self.is_ready, self.is_shutdown],
        )
        self.runtime_ctrl_address = self._get_control_address()
        self._timeout_ctrl = self.args.timeout_ctrl

    def _get_control_address(self):
        return f'{self.args.host}:{self.args.port[0]}'

    def close(self) -> None:
        """Close the Pod

        This method makes sure that the `Process` is properly finished and its resources properly released
        """
        self.logger.debug('waiting for ready or shutdown signal from runtime')
        if not self.is_shutdown.is_set() and self.is_started.is_set():
            try:
                self.logger.debug(f'terminate')
                self._terminate()
                if not self.is_shutdown.wait(
                        timeout=self._timeout_ctrl if not __windows__ else 1.0
                ):
                    if not __windows__:
                        raise Exception(
                            f'Shutdown signal was not received for {self._timeout_ctrl} seconds'
                        )
                    else:
                        self.logger.warning(
                            'Pod was forced to close after 1 second. Graceful closing is not available on Windows.'
                        )
            except Exception as ex:
                self.logger.error(
                    f'{ex!r} during {self.close!r}'
                    + f'\n add "--quiet-error" to suppress the exception details'
                    if not self.args.quiet_error
                    else '',
                    exc_info=not self.args.quiet_error,
                )
        else:
            # here shutdown has been set already, therefore `run` will gracefully finish
            self.logger.debug(
                f'{"shutdown is is already set" if self.is_shutdown.is_set() else "Runtime was never started"}. Runtime will end gracefully on its own'
            )
            self._terminate()
        self.is_shutdown.set()
        self.logger.debug(__stop_msg__)
        self.logger.close()

    def __enter__(self):
        return self.start()

    def __exit__(self, exc_type, exc_val, exc_tb):
        self.close()

    def _wait_for_ready_or_shutdown(self, timeout: Optional[float]):
        """
        Waits for the process to be ready or to know it has failed.

        :param timeout: The time to wait before readiness or failure is determined
            .. # noqa: DAR201
        """
<<<<<<< HEAD
        if self.args.pod_role == PodRoleType.GATEWAY:
            return GatewayRuntime.wait_for_ready_or_shutdown(
                timeout=timeout,
                ready_or_shutdown_event=self.ready_or_shutdown.event,
                ctrl_address=self.runtime_ctrl_address,
                timeout_ctrl=self._timeout_ctrl,
                protocol=self.args.protocol[0],
            )
        else:
            return AsyncNewLoopRuntime.wait_for_ready_or_shutdown(
                timeout=timeout,
                ready_or_shutdown_event=self.ready_or_shutdown.event,
                ctrl_address=self.runtime_ctrl_address,
                timeout_ctrl=self._timeout_ctrl,
                health_check=self.args.stateful,
            )
=======
        from jina.serve.runtimes.servers import BaseServer
        return BaseServer.wait_for_ready_or_shutdown(
            timeout=timeout,
            ready_or_shutdown_event=self.ready_or_shutdown.event,
            ctrl_address=self.runtime_ctrl_address,
            timeout_ctrl=self._timeout_ctrl,
            protocol=getattr(self.args, 'protocol', ["grpc"])[0],
            # for now protocol is not yet there part of Executor
        )
>>>>>>> e5674a41

    def _fail_start_timeout(self, timeout):
        """
        Closes the Pod and raises a TimeoutError with the corresponding warning messages

        :param timeout: The time to wait before readiness or failure is determined
            .. # noqa: DAR201
        """
        _timeout = timeout or -1
        self.logger.warning(
            f'{self} timeout after waiting for {self.args.timeout_ready}ms, '
            f'if your executor takes time to load, you may increase --timeout-ready'
        )
        self.close()
        raise TimeoutError(
            f'{typename(self)}:{self.name} can not be initialized after {_timeout * 1e3}ms'
        )

    def _check_failed_to_start(self):
        """
        Raises a corresponding exception if failed to start
        """
        if self.is_shutdown.is_set():
            # return too early and the shutdown is set, means something fails!!
            if not self.is_started.is_set():
                raise RuntimeFailToStart
            else:
                raise RuntimeRunForeverEarlyError

    def wait_start_success(self):
        """Block until all pods starts successfully.

        If not success, it will raise an error hoping the outer function to catch it
        """
        _timeout = self.args.timeout_ready
        if _timeout <= 0:
            _timeout = None
        else:
            _timeout /= 1e3
        if self._wait_for_ready_or_shutdown(_timeout):
            self._check_failed_to_start()
            self.logger.debug(__ready_msg__)
        else:
            self._fail_start_timeout(_timeout)

    async def async_wait_start_success(self):
        """
        Wait for the `Pod` to start successfully in a non-blocking manner
        """
        import asyncio
        from jina.serve.runtimes.servers import BaseServer

        _timeout = self.args.timeout_ready
        if _timeout <= 0:
            _timeout = None
        else:
            _timeout /= 1e3

        timeout_ns = 1e9 * _timeout if _timeout else None
        now = time.time_ns()
        while timeout_ns is None or time.time_ns() - now < timeout_ns:
            if (
                    self.ready_or_shutdown.event.is_set()
                    and (  # submit the health check to the pod, if it is
                    self.is_shutdown.is_set()  # a worker and not shutdown
                    or not self.args.pod_role == PodRoleType.WORKER
                    or (
                            await BaseServer.async_is_ready(
                                ctrl_address=self.runtime_ctrl_address,
                                timeout=_timeout,
                                protocol=getattr(self.args, 'protocol', ["grpc"])[0]
                                # Executor does not have protocol yet
                            )
                    )
            )
            ):
                self._check_failed_to_start()
                self.logger.debug(__ready_msg__)
                return
            else:
                await asyncio.sleep(0.1)

        self._fail_start_timeout(_timeout)

    @property
    def role(self) -> 'PodRoleType':
        """Get the role of this pod in a deployment
        .. #noqa: DAR201"""
        return self.args.pod_role

    @abstractmethod
    def start(self):
        """Start the BasePod.
        This method calls :meth:`start` in :class:`multiprocesssing.Process`.
        .. #noqa: DAR201
        """
        ...

    @abstractmethod
    def _terminate(self):
        ...

    @abstractmethod
    def join(self, *args, **kwargs):
        """Joins the BasePod. Wait for the BasePod to properly terminate

        :param args: extra positional arguments
        :param kwargs: extra keyword arguments
        """
        ...


class Pod(BasePod):
    """
    :class:`Pod` is a thread/process- container of :class:`BaseRuntime`. It leverages :class:`multiprocessing.Process` to manage the lifecycle of a :class:`BaseRuntime` object in a robust way.

    A :class:`Pod` must be equipped with a proper :class:`Runtime` class to work.
    """

    def __init__(self, args: 'argparse.Namespace'):
        super().__init__(args)
        self.runtime_cls = self._get_runtime_cls()
        cargs = None
        if self.args.stateful and self.args.pod_role == PodRoleType.WORKER:
            cargs_stateful = copy.deepcopy(args)
            self.raft_worker = multiprocessing.Process(
                target=run_raft,
                kwargs={
                    'args': cargs_stateful,
                    'is_ready': self.is_ready,
                },
                name=self.name,
                daemon=True,
            )
            cargs = copy.deepcopy(cargs_stateful)
            cargs.port += 1
        # if stateful, have a raft_worker
        self.worker = multiprocessing.Process(
            target=run,
            kwargs={
                'args': cargs or args,
                'name': self.name,
                'envs': self._envs,
                'is_started': self.is_started,
                'is_shutdown': self.is_shutdown,
                'is_ready': self.is_ready,
                'runtime_cls': self.runtime_cls,
                'jaml_classes': JAML.registered_classes(),
            },
            name=self.name,
            daemon=False,
        )

    def start(self):
        """Start the Pod.
        This method calls :meth:`start` in :class:`multiprocesssing.Process`.
        .. #noqa: DAR201
        """
        self.worker.start()
        if self.args.stateful and self.args.pod_role == PodRoleType.WORKER:
            self.raft_worker.start()
        self.is_forked = multiprocessing.get_start_method().lower() == 'fork'
        if not self.args.noblock_on_start:
            self.wait_start_success()
        return self

    def join(self, *args, **kwargs):
        """Joins the Pod.
        This method calls :meth:`join` in :class:`multiprocesssing.Process`.

        :param args: extra positional arguments to pass to join
        :param kwargs: extra keyword arguments to pass to join
        """
        self.logger.debug(f'joining the process')
        self.worker.join(*args, **kwargs)
        self.logger.debug(f'successfully joined the process')

    def _terminate(self):
        """Terminate the Pod.
        This method calls :meth:`terminate` in :class:`multiprocesssing.Process`.
        """
        self.logger.debug(f'terminating the runtime process')
        self.worker.terminate()
        if self.args.stateful and self.args.pod_role == PodRoleType.WORKER:
            self.raft_worker.terminate()
        self.logger.debug(f'runtime process properly terminated')

    def _get_runtime_cls(self):
        from jina.orchestrate.pods.helper import update_runtime_cls

        update_runtime_cls(self.args)
        return self.args.runtime_cls<|MERGE_RESOLUTION|>--- conflicted
+++ resolved
@@ -24,14 +24,14 @@
 
 
 def run(
-        args: 'argparse.Namespace',
-        name: str,
-        runtime_cls: Type[AsyncNewLoopRuntime],
-        envs: Dict[str, str],
-        is_started: Union['multiprocessing.Event', 'threading.Event'],
-        is_shutdown: Union['multiprocessing.Event', 'threading.Event'],
-        is_ready: Union['multiprocessing.Event', 'threading.Event'],
-        jaml_classes: Optional[Dict] = None,
+    args: 'argparse.Namespace',
+    name: str,
+    runtime_cls: Type[AsyncNewLoopRuntime],
+    envs: Dict[str, str],
+    is_started: Union['multiprocessing.Event', 'threading.Event'],
+    is_shutdown: Union['multiprocessing.Event', 'threading.Event'],
+    is_ready: Union['multiprocessing.Event', 'threading.Event'],
+    jaml_classes: Optional[Dict] = None,
 ):
     """Method representing the :class:`BaseRuntime` activity.
 
@@ -63,19 +63,19 @@
     :param is_ready: concurrency event to communicate runtime is ready to receive messages
     :param jaml_classes: all the `JAMLCompatible` classes imported in main process
     """
-<<<<<<< HEAD
-=======
     req_handler_cls = None
     if runtime_cls == 'GatewayRuntime':
         from jina.serve.runtimes.gateway.request_handling import GatewayRequestHandler
+
         req_handler_cls = GatewayRequestHandler
     elif runtime_cls == 'WorkerRuntime':
         from jina.serve.runtimes.worker.request_handling import WorkerRequestHandler
+
         req_handler_cls = WorkerRequestHandler
     elif runtime_cls == 'HeadRuntime':
         from jina.serve.runtimes.head.request_handling import HeaderRequestHandler
+
         req_handler_cls = HeaderRequestHandler
->>>>>>> e5674a41
 
     logger = JinaLogger(name, **vars(args))
 
@@ -91,10 +91,7 @@
     try:
         _set_envs()
 
-        runtime = AsyncNewLoopRuntime(
-            args=args,
-            req_handler_cls=req_handler_cls
-        )
+        runtime = AsyncNewLoopRuntime(args=args, req_handler_cls=req_handler_cls)
     except Exception as ex:
         logger.error(
             f'{ex!r} during {runtime_cls!r} initialization'
@@ -220,7 +217,7 @@
                 self.logger.debug(f'terminate')
                 self._terminate()
                 if not self.is_shutdown.wait(
-                        timeout=self._timeout_ctrl if not __windows__ else 1.0
+                    timeout=self._timeout_ctrl if not __windows__ else 1.0
                 ):
                     if not __windows__:
                         raise Exception(
@@ -261,25 +258,8 @@
         :param timeout: The time to wait before readiness or failure is determined
             .. # noqa: DAR201
         """
-<<<<<<< HEAD
-        if self.args.pod_role == PodRoleType.GATEWAY:
-            return GatewayRuntime.wait_for_ready_or_shutdown(
-                timeout=timeout,
-                ready_or_shutdown_event=self.ready_or_shutdown.event,
-                ctrl_address=self.runtime_ctrl_address,
-                timeout_ctrl=self._timeout_ctrl,
-                protocol=self.args.protocol[0],
-            )
-        else:
-            return AsyncNewLoopRuntime.wait_for_ready_or_shutdown(
-                timeout=timeout,
-                ready_or_shutdown_event=self.ready_or_shutdown.event,
-                ctrl_address=self.runtime_ctrl_address,
-                timeout_ctrl=self._timeout_ctrl,
-                health_check=self.args.stateful,
-            )
-=======
         from jina.serve.runtimes.servers import BaseServer
+
         return BaseServer.wait_for_ready_or_shutdown(
             timeout=timeout,
             ready_or_shutdown_event=self.ready_or_shutdown.event,
@@ -288,7 +268,6 @@
             protocol=getattr(self.args, 'protocol', ["grpc"])[0],
             # for now protocol is not yet there part of Executor
         )
->>>>>>> e5674a41
 
     def _fail_start_timeout(self, timeout):
         """
@@ -339,6 +318,7 @@
         Wait for the `Pod` to start successfully in a non-blocking manner
         """
         import asyncio
+
         from jina.serve.runtimes.servers import BaseServer
 
         _timeout = self.args.timeout_ready
@@ -350,20 +330,17 @@
         timeout_ns = 1e9 * _timeout if _timeout else None
         now = time.time_ns()
         while timeout_ns is None or time.time_ns() - now < timeout_ns:
-            if (
-                    self.ready_or_shutdown.event.is_set()
-                    and (  # submit the health check to the pod, if it is
-                    self.is_shutdown.is_set()  # a worker and not shutdown
-                    or not self.args.pod_role == PodRoleType.WORKER
-                    or (
-                            await BaseServer.async_is_ready(
-                                ctrl_address=self.runtime_ctrl_address,
-                                timeout=_timeout,
-                                protocol=getattr(self.args, 'protocol', ["grpc"])[0]
-                                # Executor does not have protocol yet
-                            )
+            if self.ready_or_shutdown.event.is_set() and (  # submit the health check to the pod, if it is
+                self.is_shutdown.is_set()  # a worker and not shutdown
+                or not self.args.pod_role == PodRoleType.WORKER
+                or (
+                    await BaseServer.async_is_ready(
+                        ctrl_address=self.runtime_ctrl_address,
+                        timeout=_timeout,
+                        protocol=getattr(self.args, 'protocol', ["grpc"])[0]
+                        # Executor does not have protocol yet
                     )
-            )
+                )
             ):
                 self._check_failed_to_start()
                 self.logger.debug(__ready_msg__)
