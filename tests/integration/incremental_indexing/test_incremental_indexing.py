--- conflicted
+++ resolved
@@ -140,21 +140,12 @@
     f = (Flow(restful=restful)
          .add(uses=os.path.join(cur_dir, 'vectorindexer.yml'),
               uses_before=os.path.join(cur_dir, '_unique_vec.yml'),
-<<<<<<< HEAD
-              shards=num_shards)
-         .add(uses=os.path.join(cur_dir, 'docindexer.yml'),
-              uses_before=os.path.join(cur_dir, '_unique_doc.yml'),
-              shards=num_shards))
-=======
-              shards=num_shards,
-              separated_workspace=True,
+              shards=num_shards,
               show_exc_info=True)
          .add(uses=os.path.join(cur_dir, 'docindexer.yml'),
               uses_before=os.path.join(cur_dir, '_unique_doc.yml'),
               shards=num_shards,
-              separated_workspace=True,
               show_exc_info=True))
->>>>>>> 650f87ef
 
     with f:
         f.index(duplicate_docs[:500])
