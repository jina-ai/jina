--- conflicted
+++ resolved
@@ -24,19 +24,14 @@
 
 
 def get_fastapi_app(
-<<<<<<< HEAD
     args: 'argparse.Namespace',
-    logger: 'JinaLogger',
-    timeout_send: Optional[float] = None,
-    metrics_registry: Optional['CollectorRegistry'] = None,
-=======
     streamer: 'GatewayStreamer',
     logger: 'JinaLogger',
->>>>>>> e932d6f9
 ):
     """
     Get the app from FastAPI as the Websocket interface.
 
+    :param args: runtime args
     :param streamer: gateway streamer object.
     :param logger: Jina logger.
     :return: fastapi app
@@ -118,35 +113,9 @@
 
     app = FastAPI()
 
-<<<<<<< HEAD
     if args.opentelemetry_tracing:
         FastAPIInstrumentor.instrument_app(app)
 
-    import json
-
-    from jina.serve.bff import GatewayBFF
-
-    graph_description = json.loads(args.graph_description)
-    graph_conditions = json.loads(args.graph_conditions)
-    deployments_addresses = json.loads(args.deployments_addresses)
-    deployments_disable_reduce = json.loads(args.deployments_disable_reduce)
-
-    gateway_bff = GatewayBFF(
-        graph_representation=graph_description,
-        executor_addresses=deployments_addresses,
-        graph_conditions=graph_conditions,
-        deployments_disable_reduce=deployments_disable_reduce,
-        timeout_send=timeout_send,
-        retries=args.retries,
-        compression=args.compression,
-        runtime_name=args.name,
-        prefetch=args.prefetch,
-        logger=logger,
-        metrics_registry=metrics_registry,
-    )
-
-=======
->>>>>>> e932d6f9
     @app.get(
         path='/',
         summary='Get the health of Jina service',
@@ -294,11 +263,7 @@
 
         da = DocumentArray()
         try:
-<<<<<<< HEAD
-            async for _ in gateway_bff.stream(
-=======
             async for _ in streamer.stream(
->>>>>>> e932d6f9
                 request_iterator=request_generator(
                     exec_endpoint=__dry_run_endpoint__,
                     data=da,
