--- conflicted
+++ resolved
@@ -613,12 +613,7 @@
         assert '--deployments-addresses' in gateway_args
         assert (
             gateway_args[gateway_args.index('--deployments-addresses') + 1]
-<<<<<<< HEAD
             == '{"executor0": ["executor0-head.test-flow-ns.svc:8081"], "external_executor": ["external-executor-head.test-flow-ns.svc:8081"]}'
-        )
-=======
-            == '{"executor0": ["executor0-head-0.test-flow-ns.svc:8081"], "external_executor": ['
-            '"external-executor-head-0.test-flow-ns.svc:8081"]}'
         )
 
 
@@ -627,5 +622,4 @@
 
     with pytest.raises(NoContainerizedError):
         f = Flow().add(uses='A')
-        f.to_k8s_yaml(str(tmpdir))
->>>>>>> f1a3bb9e
+        f.to_k8s_yaml(str(tmpdir))