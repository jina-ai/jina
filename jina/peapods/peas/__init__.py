--- conflicted
+++ resolved
@@ -141,14 +141,6 @@
 
         # arguments needed to create `runtime` and communicate with it in the `run` in the stack of the new process
         # or thread.f
-<<<<<<< HEAD
-        self._timeout_ctrl = self.args.timeout_ctrl
-        self.runtime_ctrl_address = self._get_control_address()
-=======
-        self.runtime_cls = self._get_runtime_cls()
-        self._timeout_ctrl = self.args.timeout_ctrl
-        self.runtime_ctrl_address = f'{self.args.host}:{self.args.port_in}'
->>>>>>> bf680d03
         test_worker = {
             RuntimeBackendType.THREAD: threading.Thread,
             RuntimeBackendType.PROCESS: multiprocessing.Process,
@@ -161,57 +153,18 @@
             getattr(args, 'runtime_backend', RuntimeBackendType.THREAD),
             events_list=[self.is_ready, self.is_shutdown],
         )
-<<<<<<< HEAD
         self.daemon = self.args.daemon
-=======
-        self.worker = {
-            RuntimeBackendType.THREAD: threading.Thread,
-            RuntimeBackendType.PROCESS: multiprocessing.Process,
-        }.get(getattr(args, 'runtime_backend', RuntimeBackendType.THREAD))(
-            target=run,
-            kwargs={
-                'args': args,
-                'name': self.name,
-                'envs': self._envs,
-                'is_started': self.is_started,
-                'is_shutdown': self.is_shutdown,
-                'is_ready': self.is_ready,
-                'cancel_event': self.cancel_event,
-                'runtime_cls': self.runtime_cls,
-                'jaml_classes': JAML.registered_classes(),
-            },
-        )
-        self.daemon = self.args.daemon  #: required here to set process/thread daemon
-
-    def start(self):
-        """Start the Pea.
-        This method calls :meth:`start` in :class:`threading.Thread` or :class:`multiprocesssing.Process`.
-        .. #noqa: DAR201
-        """
-        self.worker.start()
-        if not self.args.noblock_on_start:
-            self.wait_start_success()
-        return self
->>>>>>> bf680d03
+        self.runtime_ctrl_address = self._get_control_address()
+        self._timeout_ctrl = self.args.timeout_ctrl
 
     def _get_control_address(self):
         return f'{self.args.host}:{self.args.port_in}'
 
-<<<<<<< HEAD
     def close(self) -> None:
         """Close the Pea
-=======
-        :param args: extra positional arguments to pass to join
-        :param kwargs: extra keyword arguments to pass to join
-        """
-        self.logger.debug(f'Joining the process')
-        self.worker.join(*args, **kwargs)
-        self.logger.debug(f'Successfully joined the process')
->>>>>>> bf680d03
 
         This method makes sure that the `Process/thread` is properly finished and its resources properly released
         """
-<<<<<<< HEAD
         self.logger.debug('waiting for ready or shutdown signal from runtime')
         if not self.is_shutdown.is_set():
             try:
@@ -247,32 +200,6 @@
 
     def __exit__(self, exc_type, exc_val, exc_tb):
         self.close()
-=======
-        if hasattr(self.worker, 'terminate'):
-            self.logger.debug(f'terminating the runtime process')
-            self.worker.terminate()
-            self.logger.debug(f' runtime process properly terminated')
-        else:
-            self.logger.debug(f'canceling the runtime thread')
-            # Threads can not be terminated, but they will end if the cancel_event is set
-            self.cancel_event.set()
-            self.logger.debug(f'runtime thread properly canceled')
-
-    def _retry_control_message(self, command: str, num_retry: int = 3):
-        for retry in range(1, num_retry + 1):
-            self.logger.debug(f'Sending {command} command for the {retry}th time')
-            try:
-                GrpcConnectionPool.send_message_sync(
-                    ControlMessage(command),
-                    self.runtime_ctrl_address,
-                    timeout=self._timeout_ctrl,
-                )
-                break
-            except Exception as ex:
-                self.logger.warning(f'{ex!r}')
-                if retry == num_retry:
-                    raise ex
->>>>>>> bf680d03
 
     def _wait_for_ready_or_shutdown(self, timeout: Optional[float]):
         """
@@ -357,7 +284,6 @@
 
         self._fail_start_timeout(_timeout)
 
-<<<<<<< HEAD
     @property
     def role(self) -> 'PeaRoleType':
         """Get the role of this pea in a pod
@@ -375,10 +301,6 @@
     @abstractmethod
     def _terminate(self):
         ...
-=======
-    def close(self) -> None:
-        """Close the Pea
->>>>>>> bf680d03
 
     @abstractmethod
     def join(self, *args, **kwargs):
@@ -387,40 +309,8 @@
         :param args: extra positional arguments
         :param kwargs: extra keyword arguments
         """
-<<<<<<< HEAD
         ...
 
-=======
-        self.logger.debug('waiting for ready or shutdown signal from runtime')
-        if not self.is_shutdown.is_set():
-            try:
-                self.logger.debug(f' Wait to shutdown')
-                self.terminate()
-                if not self.is_shutdown.wait(timeout=self._timeout_ctrl):
-                    raise Exception(
-                        f'Shutdown signal was not received for {self._timeout_ctrl}'
-                    )
-            except Exception as ex:
-                self.logger.error(
-                    f'{ex!r} during {self.close!r}'
-                    + f'\n add "--quiet-error" to suppress the exception details'
-                    if not self.args.quiet_error
-                    else '',
-                    exc_info=not self.args.quiet_error,
-                )
-
-            # if it is not daemon, block until the process/thread finish work
-            if not self.args.daemon:
-                self.join()
-        else:
-            # here shutdown has been set already, therefore `run` will gracefully finish
-            self.logger.debug(
-                'shutdown is already set. Runtime will end gracefully on its own'
-            )
-            pass
-        self.logger.debug(__stop_msg__)
-        self.logger.close()
->>>>>>> bf680d03
 
 class Pea(BasePea):
     """
@@ -430,15 +320,9 @@
     A :class:`Pea` must be equipped with a proper :class:`Runtime` class to work.
     """
 
-<<<<<<< HEAD
     def __init__(self, args: 'argparse.Namespace'):
         super().__init__(args)
         self.runtime_cls = self._get_runtime_cls()
-=======
-    def _get_runtime_cls(self) -> AsyncNewLoopRuntime:
-        from .helper import update_runtime_cls
-        from ..runtimes import get_runtime
->>>>>>> bf680d03
 
         self.worker = {
             RuntimeBackendType.THREAD: threading.Thread,
@@ -473,7 +357,6 @@
         """Joins the Pea.
         This method calls :meth:`join` in :class:`threading.Thread` or :class:`multiprocesssing.Process`.
 
-<<<<<<< HEAD
         :param args: extra positional arguments to pass to join
         :param kwargs: extra keyword arguments to pass to join
         """
@@ -499,8 +382,4 @@
         from ..runtimes import get_runtime
 
         update_runtime_cls(self.args)
-        return get_runtime(self.args.runtime_cls)
-=======
-        .. #noqa: DAR201"""
-        return self.args.pea_role
->>>>>>> bf680d03
+        return get_runtime(self.args.runtime_cls)