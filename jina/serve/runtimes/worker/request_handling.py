import asyncio
import functools
import json
from typing import TYPE_CHECKING, Dict, List, Optional, Tuple

<<<<<<< HEAD
from docarray import DocumentArray
=======
from jina._docarray import DocumentArray
>>>>>>> c57fdbb1
from jina.constants import __default_endpoint__
from jina.excepts import BadConfigSource
from jina.importer import ImportExtensions
from jina.serve.executors import BaseExecutor
from jina.serve.runtimes.worker.batch_queue import BatchQueue
from jina.types.request.data import DataRequest

if TYPE_CHECKING:  # pragma: no cover
    import argparse

    from jina.logging.logger import JinaLogger
    from opentelemetry import metrics, trace
    from opentelemetry.context.context import Context
    from prometheus_client import CollectorRegistry


class WorkerRequestHandler:
    """Object to encapsulate the code related to handle the data requests passing to executor and its returned values"""

    _KEY_RESULT = '__results__'

    def __init__(
        self,
        args: 'argparse.Namespace',
        logger: 'JinaLogger',
        metrics_registry: Optional['CollectorRegistry'] = None,
        tracer_provider: Optional['trace.TracerProvider'] = None,
        meter_provider: Optional['metrics.MeterProvider'] = None,
        deployment_name: str = '',
        **kwargs,
    ):
        """Initialize private parameters and execute private loading functions.

        :param args: args from CLI
        :param logger: the logger provided by the user
        :param metrics_registry: optional metrics registry for prometheus used if we need to expose metrics from the executor of from the data request handler
        :param tracer_provider: Optional tracer_provider that will be provided to the executor for tracing
        :param meter_provider: Optional meter_provider that will be provided to the executor for metrics
        :param deployment_name: name of the deployment to use as Executor name to set in requests
        :param kwargs: extra keyword arguments
        """
        super().__init__()
        self.args = args
        self.logger = logger
        self._is_closed = False
        self._load_executor(
            metrics_registry=metrics_registry,
            tracer_provider=tracer_provider,
            meter_provider=meter_provider,
        )
        meter = (
            meter_provider.get_meter(self.__class__.__name__)
            if meter_provider
            else None
        )
        self._init_monitoring(metrics_registry, meter)
        self.deployment_name = deployment_name
        # In order to support batching parameters separately, we have to lazily create batch queues
        # So we store the config for each endpoint in the initialization
        self._batchqueue_config: Dict[str, Dict] = {}
        # the below is of "shape" exec_endpoint_name -> parameters_key -> batch_queue
        self._batchqueue_instances: Dict[str, Dict[str, BatchQueue]] = {}
        self._init_batchqueue_dict()

    def _all_batch_queues(self) -> List[BatchQueue]:
        """Returns a list of all batch queue instances
        :return: List of all batch queues for this request handler
        """
        return [
            batch_queue
            for param_to_queue in self._batchqueue_instances.values()
            for batch_queue in param_to_queue.values()
        ]

    def _init_batchqueue_dict(self):
        """Determines how endpoints and method names map to batch queues. Afterwards, this method initializes the
        dynamic batching state of the request handler:
            * _batchqueue_instances of "shape" exec_endpoint_name -> parameters_key -> batch_queue
            * _batchqueue_config mapping each exec_endpoint_name to a dynamic batching configuration
        """
        if getattr(self._executor, 'dynamic_batching', None) is not None:
            # We need to sort the keys into endpoints and functions
            # Endpoints allow specific configurations while functions allow configs to be applied to all endpoints of the function
            dbatch_endpoints = []
            dbatch_functions = []
            for key, dbatch_config in self._executor.dynamic_batching.items():
                if key.startswith('/'):
                    dbatch_endpoints.append((key, dbatch_config))
                else:
                    dbatch_functions.append((key, dbatch_config))

            # Specific endpoint configs take precedence over function configs
            for endpoint, dbatch_config in dbatch_endpoints:
                self._batchqueue_config[endpoint] = dbatch_config

            # Process function configs
            func_endpoints: Dict[str, List[str]] = {
                func.fn.__name__: [] for func in self._executor.requests.values()
            }
            for endpoint, func in self._executor.requests.items():
                func_endpoints[func.fn.__name__].append(endpoint)
            for func_name, dbatch_config in dbatch_functions:
                for endpoint in func_endpoints[func_name]:
                    if endpoint not in self._batchqueue_config:
                        self._batchqueue_config[endpoint] = dbatch_config

            self.logger.debug(
                f'Executor Dynamic Batching configs: {self._executor.dynamic_batching}'
            )
            self.logger.debug(
                f'Endpoint Batch Queue Configs: {self._batchqueue_config}'
            )

            self._batchqueue_instances = {
                endpoint: {} for endpoint in self._batchqueue_config.keys()
            }

    def _init_monitoring(
        self,
        metrics_registry: Optional['CollectorRegistry'] = None,
        meter: Optional['metrics.Meter'] = None,
    ):

        if metrics_registry:

            with ImportExtensions(
                required=True,
                help_text='You need to install the `prometheus_client` to use the montitoring functionality of jina',
            ):
                from jina.serve.monitoring import _SummaryDeprecated
                from prometheus_client import Counter, Summary

                self._document_processed_metrics = Counter(
                    'document_processed',
                    'Number of Documents that have been processed by the executor',
                    namespace='jina',
                    labelnames=('executor_endpoint', 'executor', 'runtime_name'),
                    registry=metrics_registry,
                )

                self._request_size_metrics = _SummaryDeprecated(
                    old_name='request_size_bytes',
                    name='received_request_bytes',
                    documentation='The size in bytes of the request returned to the gateway',
                    namespace='jina',
                    labelnames=('executor_endpoint', 'executor', 'runtime_name'),
                    registry=metrics_registry,
                )

                self._sent_response_size_metrics = Summary(
                    'sent_response_bytes',
                    'The size in bytes of the response sent to the gateway',
                    namespace='jina',
                    labelnames=('executor_endpoint', 'executor', 'runtime_name'),
                    registry=metrics_registry,
                )
        else:
            self._document_processed_metrics = None
            self._request_size_metrics = None
            self._sent_response_size_metrics = None

        if meter:
            self._document_processed_counter = meter.create_counter(
                name='jina_document_processed',
                description='Number of Documents that have been processed by the executor',
            )

            self._request_size_histogram = meter.create_histogram(
                name='jina_received_request_bytes',
                description='The size in bytes of the request returned to the gateway',
            )

            self._sent_response_size_histogram = meter.create_histogram(
                name='jina_sent_response_bytes',
                description='The size in bytes of the response sent to the gateway',
            )
        else:
            self._document_processed_counter = None
            self._request_size_histogram = None
            self._sent_response_size_histogram = None

    def _load_executor(
        self,
        metrics_registry: Optional['CollectorRegistry'] = None,
        tracer_provider: Optional['trace.TracerProvider'] = None,
        meter_provider: Optional['metrics.MeterProvider'] = None,
    ):
        """
        Load the executor to this runtime, specified by ``uses`` CLI argument.
        :param metrics_registry: Optional prometheus metrics registry that will be passed to the executor so that it can expose metrics
        :param tracer_provider: Optional tracer_provider that will be provided to the executor for tracing
        :param meter_provider: Optional meter_provider that will be provided to the executor for metrics
        """
        try:
            self._executor: BaseExecutor = BaseExecutor.load_config(
                self.args.uses,
                uses_with=self.args.uses_with,
                uses_metas=self.args.uses_metas,
                uses_requests=self.args.uses_requests,
                uses_dynamic_batching=self.args.uses_dynamic_batching,
                runtime_args={  # these are not parsed to the yaml config file but are pass directly during init
                    'workspace': self.args.workspace,
                    'shard_id': self.args.shard_id,
                    'shards': self.args.shards,
                    'replicas': self.args.replicas,
                    'name': self.args.name,
                    'metrics_registry': metrics_registry,
                    'tracer_provider': tracer_provider,
                    'meter_provider': meter_provider
                },
                py_modules=self.args.py_modules,
                extra_search_paths=self.args.extra_search_paths,
            )
            self.logger.debug(f'{self._executor} is successfully loaded!')

        except BadConfigSource:
            self.logger.error(f'fail to load config from {self.args.uses}')
            raise
        except FileNotFoundError:
            self.logger.error(f'fail to load file dependency')
            raise
        except Exception:
            self.logger.critical(f'can not load the executor from {self.args.uses}')
            raise

    def _refresh_executor(self, changed_files):
        import copy
        import importlib
        import inspect
        import sys

        try:
            sys_mod_files_modules = {
                getattr(module, '__file__', ''): module
                for module in sys.modules.values()
            }

            for file in changed_files:
                if file in sys_mod_files_modules:
                    file_module = sys_mod_files_modules[file]
                    # TODO: unable to reload main module (for instance, Executor implementation and Executor.serve are
                    #  in the same file). Raising a warning for now
                    if file_module.__name__ == '__main__':
                        self.logger.warning(
                            'The main module file was changed, cannot reload Executor, please restart '
                            'the application'
                        )
                    importlib.reload(sys_mod_files_modules[file])
                else:
                    self.logger.debug(
                        f'Changed file {file} was not previously imported.'
                    )
        except Exception as exc:
            self.logger.error(
                f' Exception when refreshing Executor when changes detected in {changed_files}'
            )
            raise exc

        importlib.reload(inspect.getmodule(self._executor.__class__))
        requests = copy.copy(self._executor.requests)
        old_cls = self._executor.__class__
        new_cls = getattr(importlib.import_module(old_cls.__module__), old_cls.__name__)
        new_executor = new_cls.__new__(new_cls)
        new_executor.__dict__ = self._executor.__dict__
        for k, v in requests.items():
            requests[k] = getattr(new_executor.__class__, requests[k].fn.__name__)
        self._executor = new_executor
        self._executor.requests.clear()
        requests = {k: v.__name__ for k, v in requests.items()}
        self._executor._add_requests(requests)

    @staticmethod
    def _parse_params(parameters: Dict, executor_name: str):
        parsed_params = parameters
        specific_parameters = parameters.get(executor_name, None)
        if specific_parameters:
            parsed_params.update(**specific_parameters)

        return parsed_params

    @staticmethod
    def _metric_attributes(executor_endpoint, executor, runtime_name):
        return {
            'executor_endpoint': executor_endpoint,
            'executor': executor,
            'runtime_name': runtime_name,
        }

    def _record_request_size_monitoring(self, requests):
        for req in requests:
            if self._request_size_metrics:
                self._request_size_metrics.labels(
                    requests[0].header.exec_endpoint,
                    self._executor.__class__.__name__,
                    self.args.name,
                ).observe(req.nbytes)
            if self._request_size_histogram:
                attributes = WorkerRequestHandler._metric_attributes(
                    requests[0].header.exec_endpoint,
                    self._executor.__class__.__name__,
                    self.args.name,
                )
                self._request_size_histogram.record(req.nbytes, attributes=attributes)

    def _record_docs_processed_monitoring(self, requests, docs):
        if self._document_processed_metrics:
            self._document_processed_metrics.labels(
                requests[0].header.exec_endpoint,
                self._executor.__class__.__name__,
                self.args.name,
            ).inc(len(docs))
        if self._document_processed_counter:
            attributes = WorkerRequestHandler._metric_attributes(
                requests[0].header.exec_endpoint,
                self._executor.__class__.__name__,
                self.args.name,
            )
            self._document_processed_counter.add(len(docs), attributes=attributes)

    def _record_response_size_monitoring(self, requests):
        if self._sent_response_size_metrics:
            self._sent_response_size_metrics.labels(
                requests[0].header.exec_endpoint,
                self._executor.__class__.__name__,
                self.args.name,
            ).observe(requests[0].nbytes)
        if self._sent_response_size_histogram:
            attributes = WorkerRequestHandler._metric_attributes(
                requests[0].header.exec_endpoint,
                self._executor.__class__.__name__,
                self.args.name,
            )
            self._sent_response_size_histogram.record(
                requests[0].nbytes, attributes=attributes
            )

    def _set_result(self, requests, return_data, docs):
        # assigning result back to request
        if return_data is not None:
            if isinstance(return_data, DocumentArray):
                docs = return_data
            elif isinstance(return_data, dict):
                params = requests[0].parameters
                results_key = self._KEY_RESULT

                if not results_key in params.keys():
                    params[results_key] = dict()

                params[results_key].update({self.args.name: return_data})
                requests[0].parameters = params

            else:
                raise TypeError(
                    f'The return type must be DocumentArray / Dict / `None`, '
                    f'but getting {return_data!r}'
                )

        WorkerRequestHandler.replace_docs(
            requests[0], docs, self.args.output_array_type
        )
        return docs

    async def handle(
        self, requests: List['DataRequest'], tracing_context: Optional['Context'] = None
    ) -> DataRequest:
        """Initialize private parameters and execute private loading functions.

        :param requests: The messages to handle containing a DataRequest
        :param tracing_context: Optional OpenTelemetry tracing context from the originating request.
        :returns: the processed message
        """

        # skip executor if endpoints mismatch
        exec_endpoint: str = requests[0].header.exec_endpoint
        if exec_endpoint not in self._executor.requests:
            if __default_endpoint__ in self._executor.requests:
                exec_endpoint = __default_endpoint__
            else:
                self.logger.debug(
                    f'skip executor: endpoint mismatch. '
                    f'Request endpoint: `{exec_endpoint}`. '
                    'Available endpoints: '
                    f'{", ".join(list(self._executor.requests.keys()))}'
                )
                return requests[0]

        self._record_request_size_monitoring(requests)

        params = self._parse_params(requests[0].parameters, self._executor.metas.name)

        try:
            requests[0].document_array_cls = self._executor.requests[
                exec_endpoint
            ].request_schema
        except AttributeError:
            pass

        if exec_endpoint in self._batchqueue_config:
            assert len(requests) == 1, 'dynamic batching does not support no_reduce'

            param_key = json.dumps(params, sort_keys=True)
            if param_key not in self._batchqueue_instances[exec_endpoint]:
                self._batchqueue_instances[exec_endpoint][param_key] = BatchQueue(
                    functools.partial(self._executor.__acall__, exec_endpoint),
                    output_array_type=self.args.output_array_type,
                    params=params,
                    **self._batchqueue_config[exec_endpoint],
                )
            # This is necessary because push might need to await for the queue to be emptied
            task = await self._batchqueue_instances[exec_endpoint][param_key].push(
                requests[0]
            )
            await task
        else:
            docs = WorkerRequestHandler.get_docs_from_request(requests)

            docs_matrix, docs_map = WorkerRequestHandler._get_docs_matrix_from_request(
                requests
            )
            return_data = await self._executor.__acall__(
                req_endpoint=requests[0].header.exec_endpoint,
                docs=docs,
                parameters=params,
                docs_matrix=docs_matrix,
                docs_map=docs_map,
                tracing_context=tracing_context,
            )

            _ = self._set_result(requests, return_data, docs)

        for req in requests:
            req.add_executor(self.deployment_name)

        self._record_docs_processed_monitoring(requests, requests[0].docs)
        self._record_response_size_monitoring(requests)

        return requests[0]

    @staticmethod
    def replace_docs(
        request: List['DataRequest'], docs: 'DocumentArray', ndarray_type: str = None
    ) -> None:
        """Replaces the docs in a message with new Documents.

        :param request: The request object
        :param docs: the new docs to be used
        :param ndarray_type: type tensor and embedding will be converted to
        """
        request.data.set_docs_convert_arrays(docs, ndarray_type=ndarray_type)

    @staticmethod
    def replace_parameters(request: List['DataRequest'], parameters: Dict) -> None:
        """Replaces the parameters in a message with new Documents.

        :param request: The request object
        :param parameters: the new parameters to be used
        """
        request.parameters = parameters

    @staticmethod
    def merge_routes(requests: List['DataRequest']) -> None:
        """Merges all routes found in requests into the first message

        :param requests: The messages containing the requests with the routes to merge
        """
        if len(requests) <= 1:
            return
        existing_executor_routes = [r.executor for r in requests[0].routes]
        for request in requests[1:]:
            for route in request.routes:
                if route.executor not in existing_executor_routes:
                    requests[0].routes.append(route)
                    existing_executor_routes.append(route.executor)

    async def close(self):
        """Close the data request handler, by closing the executor and the batch queues."""
        if not self._is_closed:
            await asyncio.gather(*[q.close() for q in self._all_batch_queues()])
            self._executor.close()
            self._is_closed = True

    @staticmethod
    def _get_docs_matrix_from_request(
        requests: List['DataRequest'],
    ) -> Tuple[Optional[List['DocumentArray']], Optional[Dict[str, 'DocumentArray']]]:
        """
        Returns a docs matrix from a list of DataRequest objects.

        :param requests: List of DataRequest objects
        :return: docs matrix and doc: list of DocumentArray objects
        """
        docs_map = {}
        docs_matrix = []
        for req in requests:
            docs_matrix.append(req.docs)
            docs_map[req.last_executor] = req.docs

        # to unify all length=0 DocumentArray (or any other results) will simply considered as None
        # otherwise, the executor has to handle [None, None, None] or [DocArray(0), DocArray(0), DocArray(0)]
        len_r = sum(len(r) for r in docs_matrix)
        if len_r == 0:
            docs_matrix = None

        return docs_matrix, docs_map

    @staticmethod
    def get_parameters_dict_from_request(
        requests: List['DataRequest'],
    ) -> 'Dict':
        """
        Returns a parameters dict from a list of DataRequest objects.
        :param requests: List of DataRequest objects
        :return: parameters matrix: list of parameters (Dict) objects
        """
        key_result = WorkerRequestHandler._KEY_RESULT
        parameters = requests[0].parameters
        if key_result not in parameters.keys():
            parameters[key_result] = dict()
        # we only merge the results and make the assumption that the others params does not change during execution

        for req in requests:
            parameters[key_result].update(req.parameters.get(key_result, dict()))

        return parameters

    @staticmethod
    def get_docs_from_request(
        requests: List['DataRequest'],
    ) -> 'DocumentArray':
        """
        Gets a field from the message

        :param requests: requests to get the docs from

        :returns: DocumentArray extracted from the field from all messages
        """
        if len(requests) > 1:
            result = DocumentArray(d for r in requests for d in getattr(r, 'docs'))
        else:
            result = getattr(requests[0], 'docs')

        return result

    @staticmethod
    def reduce(docs_matrix: List['DocumentArray']) -> Optional['DocumentArray']:
        """
        Reduces a list of DocumentArrays into one DocumentArray. Changes are applied to the first
        DocumentArray in-place.

        Reduction consists in reducing every DocumentArray in `docs_matrix` sequentially using
        :class:`DocumentArray`.:method:`reduce`.
        The resulting DocumentArray contains Documents of all DocumentArrays.
        If a Document exists in many DocumentArrays, data properties are merged with priority to the left-most
        DocumentArrays (that is, if a data attribute is set in a Document belonging to many DocumentArrays, the
        attribute value of the left-most DocumentArray is kept).
        Matches and chunks of a Document belonging to many DocumentArrays are also reduced in the same way.
        Other non-data properties are ignored.

        .. note::
            - Matches are not kept in a sorted order when they are reduced. You might want to re-sort them in a later
                step.
            - The final result depends on the order of DocumentArrays when applying reduction.

        :param docs_matrix: List of DocumentArrays to be reduced
        :return: the resulting DocumentArray
        """
        if docs_matrix:
            da = docs_matrix[0]
            da.reduce_all(docs_matrix[1:])
            return da

    @staticmethod
    def reduce_requests(requests: List['DataRequest']) -> 'DataRequest':
        """
        Reduces a list of requests containing DocumentArrays into one request object. Changes are applied to the first
        request object in-place.

        Reduction consists in reducing every DocumentArray in `requests` sequentially using
        :class:`DocumentArray`.:method:`reduce`.
        The resulting DataRequest object contains Documents of all DocumentArrays inside requests.

        :param requests: List of DataRequest objects
        :return: the resulting DataRequest
        """
        docs_matrix, _ = WorkerRequestHandler._get_docs_matrix_from_request(requests)

        # Reduction is applied in-place to the first DocumentArray in the matrix
        da = WorkerRequestHandler.reduce(docs_matrix)
        WorkerRequestHandler.replace_docs(requests[0], da)

        params = WorkerRequestHandler.get_parameters_dict_from_request(requests)
        WorkerRequestHandler.replace_parameters(requests[0], params)

        return requests[0]<|MERGE_RESOLUTION|>--- conflicted
+++ resolved
@@ -3,11 +3,7 @@
 import json
 from typing import TYPE_CHECKING, Dict, List, Optional, Tuple
 
-<<<<<<< HEAD
-from docarray import DocumentArray
-=======
 from jina._docarray import DocumentArray
->>>>>>> c57fdbb1
 from jina.constants import __default_endpoint__
 from jina.excepts import BadConfigSource
 from jina.importer import ImportExtensions
