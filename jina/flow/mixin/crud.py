--- conflicted
+++ resolved
@@ -518,22 +518,14 @@
             inputs, on_done, on_error, on_always, **kwargs
         )
 
-<<<<<<< HEAD
-    def delete(self, ids: InputDeleteType,
-               on_done: CallbackFnType = None,
-               on_error: CallbackFnType = None,
-               on_always: CallbackFnType = None,
-               **kwargs):
-=======
     def delete(
         self,
-        ids: Iterable[str],
-        on_done: CallbackFnType = None,
-        on_error: CallbackFnType = None,
-        on_always: CallbackFnType = None,
-        **kwargs,
-    ):
->>>>>>> 7dd876d0
+        ids: InputDeleteType,
+        on_done: CallbackFnType = None,
+        on_error: CallbackFnType = None,
+        on_always: CallbackFnType = None,
+        **kwargs,
+    ):
         """Do deletion on the current Flow
 
         :param ids: An iterator of bytes. If not given, then you have to specify it in **kwargs**.
