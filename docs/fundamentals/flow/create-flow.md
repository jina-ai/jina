(flow)=
# Create a Flow

Creating a Flow, on its face, means instantiating a Python object.
More importantly, however, creating and configuring a Flow means defining your {ref}`search microservice architecture <architecture-overview>`.

The most trivial `Flow` is the empty `Flow` as shown below:

````{tab} Pythonic style

```python
from jina import Flow

f = Flow()  # Create the empty Flow
with f:  # Using it as a Context Manager will start the Flow
    f.post(on='/search')  # This sends a request to the /search endpoint of the Flow
```
````

````{tab} Load from YAML
`flow.yml`:

```yaml
jtype: Flow
```

```python
from jina import Flow

f = Flow.load_config('flow.yml')  # Load the Flow definition from Yaml file

with f:  # Using it as a Context Manager will start the Flow
    f.post(on='/search')  # This sends a request to the /search endpoint of the Flow
```
````

## Start and stop a Flow

Creating a Flow means defining your microservice architecture, and starting a Flow means launching it.
When a Flow starts, all its {ref}`added Executors <flow-add-executors>` will start as well, making it possible to {ref}`reach the service through its API <access-flow-api>`.

Jina `Flow`s are context managers and can be started and stopped using Pythons `with` notation:

```python
from jina import Flow

f = Flow()
with f:
    pass
```

The statement `with f` starts the Flow, and exiting the indented `with` block closes the Flow.

In most scenarios, a Flow should remain reachable for prolonged periods of time.
This can be achieved by *blocking* the execution:

```python
from jina import Flow

f = Flow()
with f:
    f.block()
```

The `.block()` method blocks the execution of the current thread or process, which enables external clients to access the Flow.

In this case, the Flow can be stopped by interrupting the thread or process. \
Alternatively, a *stop event* can be passed to `.block()`. This is a multiprocessing or threading event that stops the Flow
once the event is set.

```python
from jina import Flow
import threading, multiprocessing
from typing import Optional, Union


def start_flow(stop_event: Optional[Union[threading.Event, multiprocessing.Event]]):
    """start a blocking Flow."""
    with Flow() as f:
        f.block(stop_event=stop_event)


e = threading.Event()  # create new Event

t = threading.Thread(name='Blocked-Flow', target=start_flow, args=(e,))
t.start()  # start Flow in new Thread
e.set()  # set event and stop (unblock) the Flow
```


(flow-add-executors)=
## Add Executors
A `Flow` orchestrates its Executors as a graph and will send requests to all Executors in the desired order. Executors can be added with the `.add()` method of the `Flow` or be listed in the yaml configuration of a Flow. When you start a `Flow`, it will check the configured Executors and starts instances of these Executors accordingly. When adding Executors you have to define its type with the `uses` keyword. Executors can be used from various sources like code, docker images and the Hub:

````{tab} Pythonic style

```python
from docarray import Document, DocumentArray
from jina import Executor, Flow, requests


class FooExecutor(Executor):
    @requests
    def foo(self, docs: DocumentArray, **kwargs):
        docs.append(Document(text='foo was here'))


class BarExecutor(Executor):
    @requests
    def bar(self, docs: DocumentArray, **kwargs):
        docs.append(Document(text='bar was here'))


f = (
    Flow()
    .add(uses=FooExecutor, name='fooExecutor')
    .add(uses=BarExecutor, name='barExecutor')
)  # Create the empty Flow
with f:  # Using it as a Context Manager will start the Flow
    response = f.post(
        on='/search'
    )  # This sends a request to the /search endpoint of the Flow
    print(response.texts)
```
````

````{tab} Load from YAML
`flow.yml`:

```yaml
jtype: Flow
executors:
  - name: myexec1
    uses: FooExecutor
    py_modules: exec.py
  - name: myexec2
    uses: BarExecutor
    py_modules: exec.py
```

`exec.py`
```python
from docarray import Document, DocumentArray

from jina import Executor, requests


class FooExecutor(Executor):
    @requests
    def foo(self, docs: DocumentArray, **kwargs):
        docs.append(Document(text='foo was here'))


class BarExecutor(Executor):
    @requests
    def bar(self, docs: DocumentArray, **kwargs):
        docs.append(Document(text='bar was here'))
```

```python
from jina import Flow

f = Flow.load_config('flow.yml')

with f:
    response = f.post(
        on='/search'
    )  # This sends a request to the /search endpoint of the Flow
    print(response.texts)
```
```
````


The response of the `Flow` defined above is `['foo was here', 'bar was here']`, because the request was first sent to FooExecutor and then to BarExecutor.

### Executor discovery
As explained above, the type of Executor is defined by providing the `uses` keyword. The source of an Executor can be code, docker images or Hub images.

```python
class ExecutorClass(Executor):
    @requests
    def foo(self, docs: DocumentArray, **kwargs):
        docs.append(Document(text='foo was here'))


f = (
    Flow()
    .add(uses=ExecutorClass, name='executor1')
    .add(uses='jinahub://TransformerTorchEncoder/', name='executor2')
    .add(uses='jinahub+docker://TransformerTorchEncoder', name='executor3')
    .add(uses='jinahub+sandbox://TransformerTorchEncoder', name='executor4')
    .add(uses='docker://sentence-encoder', name='executor5')
    .add(uses='executor-config.yml', name='executor6')
)
```

* `executor1` will use `ExecutorClass` from code, and will be created as a separate process.
* `executor2` will download the Executor class from Hub, and will be created as a separate process.
* `executor3` will use an Executor docker image coming from the Hub, and will be created as a docker container of this image.
* `executor4` will use a {ref}`Sandbox Executor <sandbox>` run by Hubble, in the cloud.
* `executor5` will use a Docker image tagged as `sentence-encoder`, and will be created as a docker container of this image.
* `executor6` will use an Executor configuration file defining the {ref}`Executor YAML interface <executor-yaml-interface>`, and will be created as a separate process.

More complex Executors typically are used from Docker images or will be structured into separate Python modules. 

### Executor from configuration
You can use Executors from code, being defined outside your current `PATH` environment variable. To do this you need to define your Executor configuration in a separate configuration yaml, which will be used in the `Flow`:

```
.
├── app
│   └── ▶ main.py
└── executor
    ├── config.yml
    └── my_executor.py
```
`executor/my_executor.py`:
```python
from docarray import DocumentArray
from jina import Executor, requests


class MyExecutor(Executor):
    @requests
    def foo(self, docs: DocumentArray, **kwargs):
        pass
```

`executor/config.yml`:
```yaml
jtype: MyExecutor
metas:
  py_modules:
    - executor.py
```

Now, in `app/main.py`, to correctly load the Executor, you can specify the directory of the Executor in Python or in a `Flow` yaml:
````{tab} Load from Python
```{code-block} python
---
emphasize-lines: 3
---
from docarray import Document
from jina import Flow
f = Flow(extra_search_paths=['../executor']).add(uses='config.yml')
with f:
    r = f.post('/', inputs=Document())
```
````

````{tab} Load from YAML
`flow.yml`:
```yaml
jtype: Flow
executors:
  - name: executor
    uses: ../executor/config.yml
```

`main.py`:
```python
from docarray import Document
from jina import Flow

f = Flow.load_config('../flow/flow.yml')
with f:
    r = f.post('/', inputs=Document())
```
````

### Override Executor configuration
You can override the various configuration options available to Executors when adding them into a `Flow`.

#### Override `metas` configuration
To override the `metas` configuration of an executor, use `uses_metas`:
```python
from jina import Executor, requests, Flow


class MyExecutor(Executor):
    @requests
    def foo(self, docs, **kwargs):
        print(self.metas.workspace)


flow = Flow().add(
    uses=MyExecutor,
    uses_metas={'workspace': 'different_workspace'},
)
with flow as f:
    f.post('/')
```

```text
      executor0@219291[L]:ready and listening
        gateway@219291[L]:ready and listening
           Flow@219291[I]:🎉 Flow is ready to use!
	🔗 Protocol: 		GRPC
	🏠 Local access:	0.0.0.0:58827
	🔒 Private network:	192.168.1.101:58827
different_workspace
```


#### Override `with` configuration
To override the `with` configuration of an executor, use `uses_with`. The `with` configuration refers to user-defined 
constructor kwargs.
```python
from jina import Executor, requests, Flow


class MyExecutor(Executor):
    def __init__(self, param1=1, param2=2, param3=3, *args, **kwargs):
        super().__init__(*args, **kwargs)
        self.param1 = param1
        self.param2 = param2
        self.param3 = param3

    @requests
    def foo(self, docs, **kwargs):
        print('param1:', self.param1)
        print('param2:', self.param2)
        print('param3:', self.param3)


flow = Flow().add(uses=MyExecutor, uses_with={'param1': 10, 'param3': 30})
with flow as f:
    f.post('/')
```
```text
      executor0@219662[L]:ready and listening
        gateway@219662[L]:ready and listening
           Flow@219662[I]:🎉 Flow is ready to use!
	🔗 Protocol: 		GRPC
	🏠 Local access:	0.0.0.0:32825
	🔒 Private network:	192.168.1.101:32825
	🌐 Public address:	197.28.82.165:32825
param1: 10
param2: 2
param3: 30
```

#### Override `requests` configuration
You can override the `requests` configuration of an executor and bind methods to endpoints that you provide. In the following codes, we replace the endpoint `/foo` binded to the `foo()` function with `/non_foo` and add a new endpoint `/bar` for binding `bar()`. Note the `all_req()` function is binded to **all** the endpoints except those explicitly binded to other functions, i.e. `/non_foo` and `/bar`.

```python
from jina import Executor, requests, Flow


class MyExecutor(Executor):
    @requests
    def all_req(self, parameters, **kwargs):
        print(f'all req {parameters.get("recipient")}')

    @requests(on='/foo')
    def foo(self, parameters, **kwargs):
        print(f'foo {parameters.get("recipient")}')

    def bar(self, parameters, **kwargs):
        print(f'bar {parameters.get("recipient")}')


flow = Flow().add(
    uses=MyExecutor,
    uses_requests={
        '/bar': 'bar',
        '/non_foo': 'foo',
    },
)
with flow as f:
    f.post('/bar', parameters={'recipient': 'bar()'})
    f.post('/non_foo', parameters={'recipient': 'foo()'})
    f.post('/foo', parameters={'recipient': 'all_req()'})
```

```text
      executor0@221058[L]:ready and listening
        gateway@221058[L]:ready and listening
           Flow@221058[I]:🎉 Flow is ready to use!
	🔗 Protocol: 		GRPC
	🏠 Local access:	0.0.0.0:36507
	🔒 Private network:	192.168.1.101:36507
	🌐 Public address:	197.28.82.165:36507
bar
foo
```

### External executors
Usually a `Flow` will manage all of its Executors. 
In some cases it is desirable though to use externally managed Executors. These are named `external Executors`. This is especially useful to share expensive Executors between Flows. Often these Executors are stateless, GPU based Encoders.
Those Executors are marked with the `external` keyword when added to a `Flow`:
```python
from jina import Flow

Flow().add(host='123.45.67.89', port=12345, external=True)
```
This is adding an external Executor to the Flow. The Flow will not start or stop this Executor and assumes that is externally managed and available at `123.45.67.89:12345`

(flow-complex-topologies)=
## Complex Flow topologies
Flows are not restricted to sequential execution. Internally they are modelled as graphs and as such can represent any complex, non-cyclic topology.
A typical use case for such a Flow is a topology with a common pre-processing part, but different indexers separating embeddings and data.
To define a custom `Flow` topology you can use the `needs` keyword when adding an Executor. By default, a `Flow` assumes that every Executor needs the previously added Executor.

```python
from docarray import Document, DocumentArray
from jina import Executor, Flow, requests


class FooExecutor(Executor):
    @requests
    def foo(self, docs: DocumentArray, **kwargs):
        docs.append(Document(text=f'foo was here and got {len(docs)} document'))


class BarExecutor(Executor):
    @requests
    def bar(self, docs: DocumentArray, **kwargs):
        docs.append(Document(text=f'bar was here and got {len(docs)} document'))


class BazExecutor(Executor):
    @requests
    def baz(self, docs: DocumentArray, **kwargs):
        docs.append(Document(text=f'baz was here and got {len(docs)} document'))


f = (
    Flow()
    .add(uses=FooExecutor, name='fooExecutor')
    .add(uses=BarExecutor, name='barExecutor', needs='fooExecutor')
    .add(uses=BazExecutor, name='bazExecutor', needs='fooExecutor')
    .add(needs=['barExecutor', 'bazExecutor'])
)

with f:  # Using it as a Context Manager will start the Flow
    response = f.post(
        on='/search'
    )  # This sends a request to the /search endpoint of the Flow
    print(response.texts)
```

```{figure} needs-flow.svg
:width: 70%
:align: center
Complex Flow where one Executor requires two Executors to process Documents before
```

This will get you the following output:

```text
['foo was here and got 0 document', 'bar was here and got 1 document', 'baz was here and got 1 document']
```

So both `BarExecutor` and `BazExecutor` received only received a single `Document` from `FooExecutor` as they are run in parallel. The last Executor `executor3` will receive both DocumentArrays and merges them automatically.

<<<<<<< HEAD
(flow-filter)=
### Add filter conditions to Executors

Starting from `Jina 3.2` (#TODO: adapt to the minor version we want to release), you can filter the input to each
Executor.

To define a filter condition, you can use DocArrays rich query language (TODO link to docarray docs).
To add a filter condition to an Executor, you pass it to the `condition` parameter of `flow.add()`:

````{tab} Python

```python
from docarray import DocumentArray, Document
from jina import Flow

f = Flow().add().add(condition={'tags__key': {'$eq': 5}})  # Create the empty Flow

with f:  # Using it as a Context Manager will start the Flow
    ret = f.post(
        on='/search',
        inputs=DocumentArray([Document(tags={'key': 5}), Document(tags={'key': 4})]),
    )

print(
    ret[:, 'tags']
)  # only the Document fullfilling the condition is processed and therefore returned.
```

```console
[{'key': 5.0}]
```

````

````{tab} Load from YAML
`flow.yml`:

```yaml
jtype: Flow
executors:
  - name: executor
    condition:
        tags__key:
            $eq: 5
```

```python
from docarray import DocumentArray, Document
from jina import Flow

f = Flow.load_config('flow.yml')  # Load the Flow definition from Yaml file

with f:  # Using it as a Context Manager will start the Flow
    ret = f.post(
        on='/search',
        inputs=DocumentArray([Document(tags={'key': 5}), Document(tags={'key': 4})]),
    )

print(
    ret[:, 'tags']
)  # only the Document fullfilling the condition is processed and therefore returned.
```

```console
[{'key': 5.0}]
```
````

Notice that whenever a Document does not satisfy the `condition` of a filter, the filter removes it *for the entire branch of the Flow*.
Like with a real-life filter, once something does not pass through it, it will not re-appear behind the filter.

This does not affect parallel branches of a Flow, since all Documents pass through all such branches:

````{tab} Parallel Executors

```python
from docarray import DocumentArray, Document
from jina import Flow

f = (
    Flow()
    .add(name='first')
    .add(condition={'tags__key': {'$eq': 5}}, needs='first')
    .add(condition={'tags__key': {'$eq': 4}}, needs='first')
    .needs_all()
)  # Create Flow with parallel Executors

with f:
    ret = f.post(
        on='/search',
        inputs=DocumentArray([Document(tags={'key': 5}), Document(tags={'key': 4})]),
    )

print(ret[:, 'tags'])  # Each Document satisfies one parallel branch/filter
```

```console
[{'key': 5.0}, {'key': 4.0}]
```

````

````{tab} Sequential Executors
```python
from docarray import DocumentArray, Document
from jina import Flow

f = (
    Flow()
    .add(name='first')
    .add(condition={'tags__key': {'$eq': 5}}, name='second', needs='first')
    .add(condition={'tags__key': {'$eq': 4}}, needs='second')
    .needs_all()
)  # Create Flow with sequential Executors

with f:
    ret = f.post(
        on='/search',
        inputs=DocumentArray([Document(tags={'key': 5}), Document(tags={'key': 4})]),
    )

print(ret[:, 'tags'])  # No Document satisfies both sequential filters
```

```console
[]
```
````

This feature is useful to prevent some specialized Executors from processing certain Documents.
It can also be used to build *switch-like nodes*, where some Documents pass through one parallel branch of the Flow,
while other Documents pass through a different branch.

Also note that whenever a Document does not satisfy the condition of an Executor, it will not even be sent to that Executor.
This means that you can not only use this feature to build complex logic, but also to minimize your networking overhead.

````{admonition} See Also
:class: seealso

For a hands-on example on how to leverage these filter conditions, see this how-to TODO link to howto.
````
=======
The automated merging can be disabled by setting `disable_reduce=True`. This can be useful when you need to provide your custom merge logic in a separate Executor. In this case the last `.add()` call would like `.add(needs=['barExecutor', 'bazExecutor'], uses=CustomMergeExecutor, disable_reduce=True)`. This feature requires Jina >= 3.0.2
>>>>>>> 9da67557

### Replicate Executors

Replication can be used to create multiple copies of the same Executor. Each request in the Flow is then passed to only one replica (instance) of your Executor. This can be useful for a couple of challenges like performance and availability:
* If you have slow Executors (like some Encoders) you may want to scale up the number of instances of this particular Executor so that you can process multiple requests in parallel
* Executors might need to be taken offline from time to time (updates, failures, etc.), but you may want your Flow to be able to process requests without downtimes. In this case Replicas can be used as well so that any Replica of an Executor can be taken offline as long as there is still one running Replica online. Using this technique it is possible to create a High availability setup for your Flow.

```python
from jina import Flow

f = Flow().add(name='slow_encoder', replicas=3).add(name='fast_indexer')
```

```{figure} replicas-flow.svg
:width: 70%
:align: center
Flow with 3 replicas of slow_encoder and 1 replica of fast_indexer
```

The above Flow will create a topology with three Replicas of Executor `slow_encoder`. The `Flow` will send every 
request to exactly one of the three instances. Then the replica will send its result to `fast_indexer`.

### Partition data by using Shards

Sharding can be used to partition data (like an Index) into several parts. This enables the distribution of data across multiple machines.
This is helpful in two situations:

- When the full data does not fit on one machine 
- When the latency of a single request becomes too large.

Then splitting the load across two or more machines yields better results.

For Shards, you can define which shard (instance) will receive the request from its predecessor. This behaviour is called `polling`. `ANY` means only one shard will receive a request and `ALL` means that all Shards will receive a request.
Polling can be configured per endpoint (like `/index`) and Executor.
By default the following `polling` is applied:
- `ANY` for endpoints at `/index`
- `ALL` for endpoints at `/search`
- `ANY` for all other endpoints

When you shard your index, the request handling usually differs between index and search requests:

- Index (and update, delete) will just be handled by a single shard => `polling='any'`
- Search requests are handled by all Shards => `polling='all'`

For indexing, you only want a single shard to receive a request, because this is sufficient to add it to the index.
For searching, you probably need to send the search request to all Shards, because the requested data could be on any shard.

```python Usage
from jina import Flow

flow = Flow().add(name='ExecutorWithShards', shards=3, polling={'/custom': 'ALL', '/search': 'ANY', '*': 'ANY'})
```

The example above will result in a Flow having the Executor `ExecutorWithShards` with the following polling options configured
- `/index` has polling `ANY` (the default value is not changed here)
- `/search` has polling `ANY` as it is explicitly set (usually that should not be necessary)
- `/custom` has polling `ALL`
- all other endpoints will have polling `ANY` due to the usage of `*` as a wildcard to catch all other cases

## Visualize a `Flow`

`Flow` has a built-in `.plot()` function which can be used to visualize a `Flow`:
```python
from jina import Flow

f = Flow().add().add()
f.plot('flow.svg')
```

```{figure} flow.svg
:width: 70%

```

```python
from jina import Flow

f = Flow().add(name='e1').add(needs='e1').add(needs='e1')
f.plot('flow-2.svg')
```

```{figure} flow-2.svg
:width: 70%
```
<|MERGE_RESOLUTION|>--- conflicted
+++ resolved
@@ -453,9 +453,9 @@
 ['foo was here and got 0 document', 'bar was here and got 1 document', 'baz was here and got 1 document']
 ```
 
-So both `BarExecutor` and `BazExecutor` received only received a single `Document` from `FooExecutor` as they are run in parallel. The last Executor `executor3` will receive both DocumentArrays and merges them automatically.
-
-<<<<<<< HEAD
+So both `BarExecutor` and `BazExecutor` only received a single `Document` from `FooExecutor` as they are run in parallel. The last Executor `executor3` will receive both DocumentArrays and merges them automatically.
+The automated merging can be disabled by setting `disable_reduce=True`. This can be useful when you need to provide your custom merge logic in a separate Executor. In this case the last `.add()` call would like `.add(needs=['barExecutor', 'bazExecutor'], uses=CustomMergeExecutor, disable_reduce=True)`. This feature requires Jina >= 3.0.2.
+
 (flow-filter)=
 ### Add filter conditions to Executors
 
@@ -597,9 +597,6 @@
 
 For a hands-on example on how to leverage these filter conditions, see this how-to TODO link to howto.
 ````
-=======
-The automated merging can be disabled by setting `disable_reduce=True`. This can be useful when you need to provide your custom merge logic in a separate Executor. In this case the last `.add()` call would like `.add(needs=['barExecutor', 'bazExecutor'], uses=CustomMergeExecutor, disable_reduce=True)`. This feature requires Jina >= 3.0.2
->>>>>>> 9da67557
 
 ### Replicate Executors
 
