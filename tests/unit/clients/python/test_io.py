import os

import pytest
import numpy as np

from jina.clients.python import PyClient
from jina.clients.python.io import input_files, input_lines, input_numpy


def test_read_file(tmpdir):
    input_filepath = os.path.join(tmpdir, 'input_file.csv')
    with open(input_filepath, 'w') as input_file:
        input_file.writelines(["1\n", "2\n", "3\n"])
    result = list(input_lines(filepath=input_filepath, size=2))
    assert len(result) == 2
    assert result[0] == "1\n"
    assert result[1] == "2\n"

def test_input_lines_with_empty_filepath_and_lines():
    with pytest.raises(Exception):
        lines = input_lines(lines=None, filepath=None)
        for _ in lines:
            pass

<<<<<<< HEAD
@pytest.mark.parametrize(
    'patterns, recursive, size, sampling_rate, read_mode',
    [
        ('*.*', True, None, None, None),
        ('*.*', False, None, None, None),
        ('*.*', True, 2, None, None),
        ('*.*', True, 2, None, 'rb'),
        ('*.*', True, None, 0.5, None),
    ]
)
def test_input_files(patterns, recursive, size, sampling_rate, read_mode):
    PyClient.check_input(
        input_files(
            patterns=patterns,
            recursive=recursive,
            size=size,
            sampling_rate=sampling_rate,
            read_mode=read_mode
        )
    )
=======
def test_lines():
    lines = ["1", "2", "3"]
    result = list(input_lines(lines=lines, size=2))
    assert len(result) == 2
    assert result[0] == "1"
    assert result[1] == "2"


def test_io_files():
    PyClient.check_input(input_files('*.*'))
    PyClient.check_input(input_files('*.*', recursive=True))
    PyClient.check_input(input_files('*.*', size=2))
    PyClient.check_input(input_files('*.*', size=2, read_mode='rb'))
    PyClient.check_input(input_files('*.*', sampling_rate=0.5))
>>>>>>> bdb88f83

def test_input_files_with_invalid_read_mode():
    with pytest.raises(RuntimeError):
        PyClient.check_input(input_files(patterns='*.*', read_mode='invalid'))

@pytest.mark.parametrize('array', [np.random.random([100, 4, 2]), ['asda', 'dsadas asdasd']])
def test_input_numpy(array):
    PyClient.check_input(input_numpy(array))<|MERGE_RESOLUTION|>--- conflicted
+++ resolved
@@ -16,13 +16,19 @@
     assert result[0] == "1\n"
     assert result[1] == "2\n"
 
+def test_lines():
+    lines = ["1", "2", "3"]
+    result = list(input_lines(lines=lines, size=2))
+    assert len(result) == 2
+    assert result[0] == "1"
+    assert result[1] == "2"
+    
 def test_input_lines_with_empty_filepath_and_lines():
     with pytest.raises(Exception):
         lines = input_lines(lines=None, filepath=None)
         for _ in lines:
             pass
 
-<<<<<<< HEAD
 @pytest.mark.parametrize(
     'patterns, recursive, size, sampling_rate, read_mode',
     [
@@ -43,22 +49,6 @@
             read_mode=read_mode
         )
     )
-=======
-def test_lines():
-    lines = ["1", "2", "3"]
-    result = list(input_lines(lines=lines, size=2))
-    assert len(result) == 2
-    assert result[0] == "1"
-    assert result[1] == "2"
-
-
-def test_io_files():
-    PyClient.check_input(input_files('*.*'))
-    PyClient.check_input(input_files('*.*', recursive=True))
-    PyClient.check_input(input_files('*.*', size=2))
-    PyClient.check_input(input_files('*.*', size=2, read_mode='rb'))
-    PyClient.check_input(input_files('*.*', sampling_rate=0.5))
->>>>>>> bdb88f83
 
 def test_input_files_with_invalid_read_mode():
     with pytest.raises(RuntimeError):
