--- conflicted
+++ resolved
@@ -4,10 +4,9 @@
 from jina import Document
 from jina.types.sets import DocumentSet
 
-<<<<<<< HEAD
+
 DOCUMENTS_PER_LEVEL = 1
-=======
->>>>>>> b5c2878d
+
 
 @pytest.fixture(scope='function')
 def document_factory():
