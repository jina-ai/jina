import argparse
import base64
import copy
import itertools
import json
import multiprocessing
import os
import re
import sys
import threading
import time
import uuid
import warnings
from collections import OrderedDict
from contextlib import ExitStack
from typing import (
    TYPE_CHECKING,
    Dict,
    List,
    Optional,
    Set,
    Tuple,
    Type,
    Union,
    overload,
)

from rich import print
from rich.table import Table

from jina import __default_host__, helper
from jina.clients import Client
from jina.clients.mixin import AsyncPostMixin, PostMixin
from jina.enums import (
    DeploymentRoleType,
    FlowBuildLevel,
    FlowInspectType,
    GatewayProtocolType,
)
from jina.excepts import (
    FlowMissingDeploymentError,
    FlowTopologyError,
    RuntimeFailToStart,
)
from jina.helper import (
    GRAPHQL_MIN_DOCARRAY_VERSION,
    ArgNamespace,
    CatchAllCleanupContextManager,
    colored_rich,
    docarray_graphql_compatible,
    download_mermaid_url,
    get_internal_ip,
    get_public_ip,
    get_rich_console,
    typename,
)
from jina.jaml import JAMLCompatible
from jina.logging.logger import JinaLogger
from jina.orchestrate.deployments import Deployment
from jina.orchestrate.flow.builder import _hanging_deployments, allowed_levels
from jina.parsers import (
    set_client_cli_parser,
    set_deployment_parser,
    set_gateway_parser,
)
from jina.parsers.flow import set_flow_parser

__all__ = ['Flow']


class FlowType(type(ExitStack), type(JAMLCompatible)):
    """Type of Flow, metaclass of :class:`BaseFlow`"""

    pass


_regex_port = r'(.*?):([0-9]{1,4}|[1-5][0-9]{4}|6[0-4][0-9]{3}|65[0-4][0-9]{2}|655[0-2][0-9]|6553[0-5])$'

if TYPE_CHECKING:
    from jina.clients.base import BaseClient
    from jina.orchestrate.flow.asyncio import AsyncFlow
    from jina.serve.executors import BaseExecutor

GATEWAY_NAME = 'gateway'
FALLBACK_PARSERS = [
    set_gateway_parser(),
    set_deployment_parser(),
    set_client_cli_parser(),
    set_flow_parser(),
]


class Flow(PostMixin, JAMLCompatible, ExitStack, metaclass=FlowType):
    """Flow is how Jina streamlines and distributes Executors."""

    # overload_inject_start_client_flow
    @overload
    def __init__(
        self,
        *,
        asyncio: Optional[bool] = False,
        host: Optional[str] = '0.0.0.0',
        https: Optional[bool] = False,
        port: Optional[int] = None,
        protocol: Optional[str] = 'GRPC',
        proxy: Optional[bool] = False,
        return_responses: Optional[bool] = False,
        **kwargs,
    ):
        """Create a Flow. Flow is how Jina streamlines and scales Executors. This overloaded method provides arguments from `jina client` CLI.

        :param asyncio: If set, then the input and output of this Client work in an asynchronous manner.
        :param host: The host address of the runtime, by default it is 0.0.0.0.
        :param https: If set, connect to gateway using https
        :param port: The port of the Gateway, which the client should connect to.
        :param protocol: Communication protocol between server and client.
        :param proxy: If set, respect the http_proxy and https_proxy environment variables. otherwise, it will unset these proxy variables before start. gRPC seems to prefer no proxy
        :param return_responses: If set, return results as List of Requests instead of a reduced DocArray.

        .. # noqa: DAR202
        .. # noqa: DAR101
        .. # noqa: DAR003
        """

    # overload_inject_end_client_flow

    # overload_inject_start_gateway_flow
    @overload
    def __init__(
        self,
        *,
        connection_list: Optional[str] = None,
        cors: Optional[bool] = False,
        default_swagger_ui: Optional[bool] = False,
        deployments_addresses: Optional[str] = '{}',
        description: Optional[str] = None,
        disable_reduce: Optional[bool] = False,
        env: Optional[dict] = None,
        expose_endpoints: Optional[str] = None,
        expose_graphql_endpoint: Optional[bool] = False,
        graph_conditions: Optional[str] = '{}',
        graph_description: Optional[str] = '{}',
<<<<<<< HEAD
        compression: Optional[str] = None,
=======
        grpc_compression: Optional[str] = 'NoCompression',
>>>>>>> eec57703
        host: Optional[str] = '0.0.0.0',
        host_in: Optional[str] = '0.0.0.0',
        log_config: Optional[str] = None,
        name: Optional[str] = 'gateway',
        native: Optional[bool] = False,
        no_crud_endpoints: Optional[bool] = False,
        no_debug_endpoints: Optional[bool] = False,
        output_array_type: Optional[str] = None,
        polling: Optional[str] = 'ANY',
        port: Optional[int] = None,
        prefetch: Optional[int] = 0,
        protocol: Optional[str] = 'GRPC',
        proxy: Optional[bool] = False,
        py_modules: Optional[List[str]] = None,
        quiet: Optional[bool] = False,
        quiet_error: Optional[bool] = False,
        replicas: Optional[int] = 1,
        runtime_backend: Optional[str] = 'PROCESS',
        runtime_cls: Optional[str] = 'GRPCGatewayRuntime',
        shards: Optional[int] = 1,
        timeout_ctrl: Optional[int] = 60,
        timeout_ready: Optional[int] = 600000,
        title: Optional[str] = None,
        uses: Optional[Union[str, Type['BaseExecutor'], dict]] = 'BaseExecutor',
        uses_after_address: Optional[str] = None,
        uses_before_address: Optional[str] = None,
        uses_metas: Optional[dict] = None,
        uses_requests: Optional[dict] = None,
        uses_with: Optional[dict] = None,
        uvicorn_kwargs: Optional[dict] = None,
        workspace: Optional[str] = None,
        **kwargs,
    ):
        """Create a Flow. Flow is how Jina streamlines and scales Executors. This overloaded method provides arguments from `jina gateway` CLI.

        :param connection_list: dictionary JSON with a list of connections to configure
        :param cors: If set, a CORS middleware is added to FastAPI frontend to allow cross-origin access.
        :param default_swagger_ui: If set, the default swagger ui is used for `/docs` endpoint.
        :param deployments_addresses: dictionary JSON with the input addresses of each Deployment
        :param description: The description of this HTTP server. It will be used in automatics docs such as Swagger UI.
        :param disable_reduce: Disable the built-in reduce mechanism, set this if the reduction is to be handled by the Executor connected to this Head
        :param env: The map of environment variables that are available inside runtime
        :param expose_endpoints: A JSON string that represents a map from executor endpoints (`@requests(on=...)`) to HTTP endpoints.
        :param expose_graphql_endpoint: If set, /graphql endpoint is added to HTTP interface.
        :param graph_conditions: Dictionary stating which filtering conditions each Executor in the graph requires to receive Documents.
        :param graph_description: Routing graph for the gateway
        :param compression: The compression mechanism used when sending requests to Executors. Possibilites are: `NoCompression, Gzip, Deflate`. For more details, check https://grpc.github.io/grpc/python/grpc.html#compression.
        :param host: The host address of the runtime, by default it is 0.0.0.0.
        :param host_in: The host address for binding to, by default it is 0.0.0.0
        :param log_config: The YAML config of the logger used in this object.
        :param name: The name of this object.

          This will be used in the following places:
          - how you refer to this object in Python/YAML/CLI
          - visualization
          - log message header
          - ...

          When not given, then the default naming strategy will apply.
        :param native: If set, only native Executors is allowed, and the Executor is always run inside WorkerRuntime.
        :param no_crud_endpoints: If set, /index, /search, /update, /delete endpoints are removed from HTTP interface.

                  Any executor that has `@requests(on=...)` bind with those values will receive data requests.
        :param no_debug_endpoints: If set, /status /post endpoints are removed from HTTP interface.
        :param output_array_type: The type of array `tensor` and `embedding` will be serialized to.

          Supports the same types as `docarray.to_protobuf(.., ndarray_type=...)`, which can be found
          `here <https://docarray.jina.ai/fundamentals/document/serialization/#from-to-protobuf>`.
          Defaults to retaining whatever type is returned by the Executor.
        :param polling: The polling strategy of the Deployment and its endpoints (when `shards>1`).
              Can be defined for all endpoints of a Deployment or by endpoint.
              Define per Deployment:
              - ANY: only one (whoever is idle) Pod polls the message
              - ALL: all Pods poll the message (like a broadcast)
              Define per Endpoint:
              JSON dict, {endpoint: PollingType}
              {'/custom': 'ALL', '/search': 'ANY', '*': 'ANY'}
        :param port: The port for input data to bind to, default is a random port between [49152, 65535]
        :param prefetch: Number of requests fetched from the client before feeding into the first Executor.

              Used to control the speed of data input into a Flow. 0 disables prefetch (disabled by default)
        :param protocol: Communication protocol between server and client.
        :param proxy: If set, respect the http_proxy and https_proxy environment variables. otherwise, it will unset these proxy variables before start. gRPC seems to prefer no proxy
        :param py_modules: The customized python modules need to be imported before loading the executor

          Note that the recommended way is to only import a single module - a simple python file, if your
          executor can be defined in a single file, or an ``__init__.py`` file if you have multiple files,
          which should be structured as a python package. For more details, please see the
          `Executor cookbook <https://docs.jina.ai/fundamentals/executor/repository-structure/>`__
        :param quiet: If set, then no log will be emitted from this object.
        :param quiet_error: If set, then exception stack information will not be added to the log
        :param replicas: The number of replicas in the deployment
        :param runtime_backend: The parallel backend of the runtime inside the Pod
        :param runtime_cls: The runtime class to run inside the Pod
        :param shards: The number of shards in the deployment running at the same time. For more details check https://docs.jina.ai/fundamentals/flow/create-flow/#complex-flow-topologies
        :param timeout_ctrl: The timeout in milliseconds of the control request, -1 for waiting forever
        :param timeout_ready: The timeout in milliseconds of a Pod waits for the runtime to be ready, -1 for waiting forever
        :param title: The title of this HTTP server. It will be used in automatics docs such as Swagger UI.
        :param uses: The config of the executor, it could be one of the followings:
                  * an Executor YAML file (.yml, .yaml, .jaml)
                  * a Jina Hub Executor (must start with `jinahub://` or `jinahub+docker://`)
                  * a docker image (must start with `docker://`)
                  * the string literal of a YAML config (must start with `!` or `jtype: `)
                  * the string literal of a JSON config

                  When use it under Python, one can use the following values additionally:
                  - a Python dict that represents the config
                  - a text file stream has `.read()` interface
        :param uses_after_address: The address of the uses-before runtime
        :param uses_before_address: The address of the uses-before runtime
        :param uses_metas: Dictionary of keyword arguments that will override the `metas` configuration in `uses`
        :param uses_requests: Dictionary of keyword arguments that will override the `requests` configuration in `uses`
        :param uses_with: Dictionary of keyword arguments that will override the `with` configuration in `uses`
        :param uvicorn_kwargs: Dictionary of kwargs arguments that will be passed to Uvicorn server when starting the server

          More details can be found in Uvicorn docs: https://www.uvicorn.org/settings/
        :param workspace: The working directory for any IO operations in this object. If not set, then derive from its parent `workspace`.

        .. # noqa: DAR202
        .. # noqa: DAR101
        .. # noqa: DAR003
        """

    # overload_inject_end_gateway_flow
    # overload_inject_start_flow
    @overload
    def __init__(
        self,
        *,
        env: Optional[dict] = None,
        expose_graphql_endpoint: Optional[bool] = False,
        inspect: Optional[str] = 'COLLECT',
        log_config: Optional[str] = None,
        name: Optional[str] = None,
        polling: Optional[str] = 'ANY',
        quiet: Optional[bool] = False,
        quiet_error: Optional[bool] = False,
        timeout_ctrl: Optional[int] = 60,
        uses: Optional[str] = None,
        workspace: Optional[str] = None,
        **kwargs,
    ):
        """Create a Flow. Flow is how Jina streamlines and scales Executors. This overloaded method provides arguments from `jina flow` CLI.

        :param env: The map of environment variables that are available inside runtime
        :param expose_graphql_endpoint: If set, /graphql endpoint is added to HTTP interface.
        :param inspect: The strategy on those inspect deployments in the flow.

              If `REMOVE` is given then all inspect deployments are removed when building the flow.
        :param log_config: The YAML config of the logger used in this object.
        :param name: The name of this object.

          This will be used in the following places:
          - how you refer to this object in Python/YAML/CLI
          - visualization
          - log message header
          - ...

          When not given, then the default naming strategy will apply.
        :param polling: The polling strategy of the Deployment and its endpoints (when `shards>1`).
              Can be defined for all endpoints of a Deployment or by endpoint.
              Define per Deployment:
              - ANY: only one (whoever is idle) Pod polls the message
              - ALL: all Pods poll the message (like a broadcast)
              Define per Endpoint:
              JSON dict, {endpoint: PollingType}
              {'/custom': 'ALL', '/search': 'ANY', '*': 'ANY'}
        :param quiet: If set, then no log will be emitted from this object.
        :param quiet_error: If set, then exception stack information will not be added to the log
        :param timeout_ctrl: The timeout in milliseconds of the control request, -1 for waiting forever
        :param uses: The YAML file represents a flow
        :param workspace: The working directory for any IO operations in this object. If not set, then derive from its parent `workspace`.

        .. # noqa: DAR202
        .. # noqa: DAR101
        .. # noqa: DAR003
        """

    # overload_inject_end_flow
    def __init__(
        self,
        args: Optional['argparse.Namespace'] = None,
        **kwargs,
    ):
        super().__init__()
        self._version = '1'  #: YAML version number, this will be later overridden if YAML config says the other way
        self._deployment_nodes = OrderedDict()  # type: Dict[str, Deployment]
        self._inspect_deployments = {}  # type: Dict[str, str]
        self._endpoints_mapping = {}  # type: Dict[str, Dict]
        self._build_level = FlowBuildLevel.EMPTY
        self._last_changed_deployment = [
            GATEWAY_NAME
        ]  #: default first deployment is gateway, will add when build()
        self._update_args(args, **kwargs)
        if (
            self.protocol == GatewayProtocolType.HTTP
            and self.args.expose_graphql_endpoint
            and not docarray_graphql_compatible()
        ):
            self.args.expose_graphql_endpoint = False
            warnings.warn(
                'DocArray version is incompatible with GraphQL features. '
                'Automatically setting expose_graphql_endpoint=False. '
                f'To use GraphQL features, install docarray>={GRAPHQL_MIN_DOCARRAY_VERSION}'
            )

        if isinstance(self.args, argparse.Namespace):
            self.logger = JinaLogger(
                self.__class__.__name__, **vars(self.args), **self._common_kwargs
            )
        else:
            self.logger = JinaLogger(self.__class__.__name__, **self._common_kwargs)

    def _update_args(self, args, **kwargs):
        from jina.helper import ArgNamespace
        from jina.parsers.flow import set_flow_parser

        _flow_parser = set_flow_parser()
        if args is None:
            args = ArgNamespace.kwargs2namespace(
                kwargs, _flow_parser, True, fallback_parsers=FALLBACK_PARSERS
            )
        self.args = args
        # common args should be the ones that can not be parsed by _flow_parser
        known_keys = vars(args)
        self._common_kwargs = {k: v for k, v in kwargs.items() if k not in known_keys}

        self._kwargs = ArgNamespace.get_non_defaults_args(
            args, _flow_parser
        )  #: for yaml dump

        if self._common_kwargs.get('asyncio', False) and not isinstance(
            self, AsyncPostMixin
        ):
            from jina.orchestrate.flow.asyncio import AsyncFlow

            self.__class__ = AsyncFlow

    @staticmethod
    def _parse_endpoints(
        op_flow, deployment_name, endpoint, connect_to_last_deployment=False
    ) -> Set:
        # parsing needs
        if isinstance(endpoint, str):
            endpoint = [endpoint]
        elif not endpoint:
            if op_flow._last_changed_deployment and connect_to_last_deployment:
                endpoint = [op_flow.last_deployment]
            else:
                endpoint = []

        if isinstance(endpoint, (list, tuple)):
            for idx, s in enumerate(endpoint):
                if s == deployment_name:
                    raise FlowTopologyError(
                        'the income/output of a deployment can not be itself'
                    )
        else:
            raise ValueError(f'endpoint={endpoint} is not parsable')

        # if an endpoint is being inspected, then replace it with inspected Deployment
        endpoint = set(op_flow._inspect_deployments.get(ep, ep) for ep in endpoint)
        return endpoint

    @property
    def last_deployment(self):
        """Last deployment


        .. # noqa: DAR401


        .. # noqa: DAR201
        """
        return self._last_changed_deployment[-1]

    @last_deployment.setter
    def last_deployment(self, name: str):
        """
        Set a Deployment as the last Deployment in the Flow, useful when modifying the Flow.


        .. # noqa: DAR401
        :param name: the name of the existing Deployment
        """
        if name not in self._deployment_nodes:
            raise FlowMissingDeploymentError(f'{name} can not be found in this Flow')

        if self._last_changed_deployment and name == self.last_deployment:
            pass
        else:
            self._last_changed_deployment.append(name)

        # graph is now changed so we need to
        # reset the build level to the lowest
        self._build_level = FlowBuildLevel.EMPTY

    @allowed_levels([FlowBuildLevel.EMPTY])
    def _add_gateway(
        self,
        needs: str,
        graph_description: Dict[str, List[str]],
        deployments_addresses: Dict[str, List[str]],
        graph_conditions: Dict[str, Dict],
        **kwargs,
    ):
        kwargs.update(
            dict(
                name=GATEWAY_NAME,
                ctrl_with_ipc=True,  # otherwise ctrl port would be conflicted
                host=self.host,
                protocol=self.protocol,
                port=self.port,
                deployment_role=DeploymentRoleType.GATEWAY,
                expose_endpoints=json.dumps(self._endpoints_mapping),
            )
        )

        kwargs.update(self._common_kwargs)
        args = ArgNamespace.kwargs2namespace(kwargs, set_gateway_parser())
        args.noblock_on_start = True
        args.expose_graphql_endpoint = (
            self.args.expose_graphql_endpoint
        )  # also used in Flow, thus not in kwargs
        args.graph_description = json.dumps(graph_description)
        args.graph_conditions = json.dumps(graph_conditions)
        args.deployments_addresses = json.dumps(deployments_addresses)
        self._deployment_nodes[GATEWAY_NAME] = Deployment(args, needs)

    def _get_deployments_addresses(self) -> Dict[str, List[str]]:
        graph_dict = {}
        for node, v in self._deployment_nodes.items():
            if node == 'gateway':
                continue
            graph_dict[node] = [f'{v.protocol}://{v.host}:{v.head_port}']

        return graph_dict

    def _get_k8s_deployments_addresses(
        self, k8s_namespace: str, k8s_connection_pool: bool
    ) -> Dict[str, List[str]]:
        graph_dict = {}
        from jina.orchestrate.deployments.config.helper import to_compatible_name
        from jina.serve.networking import K8sGrpcConnectionPool

        for node, v in self._deployment_nodes.items():
            if node == 'gateway':
                continue

            if v.external:
                deployment_k8s_address = f'{v.host}'
            else:
                deployment_k8s_address = (
                    f'{to_compatible_name(v.head_args.name)}.{k8s_namespace}.svc'
                )

            # we only need hard coded addresses if the k8s connection pool is disabled or if this deployment is external
            if not k8s_connection_pool or v.external:
                graph_dict[node] = [
                    f'{deployment_k8s_address}:{v.head_port if v.external else K8sGrpcConnectionPool.K8S_PORT}'
                ]

        return graph_dict if graph_dict else None

    def _get_docker_compose_deployments_addresses(self) -> Dict[str, List[str]]:
        graph_dict = {}
        from jina.orchestrate.deployments.config.docker_compose import port
        from jina.orchestrate.deployments.config.helper import to_compatible_name

        for node, v in self._deployment_nodes.items():
            if node == 'gateway':
                continue
            deployment_docker_compose_address = (
                f'{to_compatible_name(v.head_args.name)}:{port}'
            )
            graph_dict[node] = [deployment_docker_compose_address]

        return graph_dict

    def _get_graph_conditions(self) -> Dict[str, Dict]:
        graph_condition = {}
        for node, v in self._deployment_nodes.items():
            if v.args.when is not None:  # condition on input docs
                graph_condition[node] = v.args.when

        return graph_condition

    def _get_graph_representation(self) -> Dict[str, List[str]]:
        def _add_node(graph, n):
            # in the graph we need to distinguish between start and end gateway, although they are the same deployment
            if n == 'gateway':
                n = 'start-gateway'
            if n not in graph:
                graph[n] = []
            return n

        graph_dict = {}
        for node, v in self._deployment_nodes.items():
            node = _add_node(graph_dict, node)
            if node == 'start-gateway':
                continue
            for need in sorted(v.needs):
                need = _add_node(graph_dict, need)
                graph_dict[need].append(node)

        # find all non hanging leafs
        last_deployment = self.last_deployment
        if last_deployment != 'gateway':
            graph_dict[last_deployment].append('end-gateway')

        return graph_dict

    @allowed_levels([FlowBuildLevel.EMPTY])
    def needs(
        self, needs: Union[Tuple[str], List[str]], name: str = 'joiner', *args, **kwargs
    ) -> 'Flow':
        """
        Add a blocker to the Flow, wait until all pods defined in **needs** completed.


        .. # noqa: DAR401
        :param needs: list of service names to wait
        :param name: the name of this joiner, by default is ``joiner``
        :param args: additional positional arguments forwarded to the add function
        :param kwargs: additional key value arguments forwarded to the add function
        :return: the modified Flow
        """
        if len(needs) <= 1:
            raise FlowTopologyError(
                'no need to wait for a single service, need len(needs) > 1'
            )
        return self.add(
            name=name,
            needs=needs,
            deployment_role=DeploymentRoleType.JOIN,
            *args,
            **kwargs,
        )

    def needs_all(self, name: str = 'joiner', *args, **kwargs) -> 'Flow':
        """
        Collect all hanging Deployments so far and add a blocker to the Flow; wait until all handing pods completed.

        :param name: the name of this joiner (default is ``joiner``)
        :param args: additional positional arguments which are forwarded to the add and needs function
        :param kwargs: additional key value arguments which are forwarded to the add and needs function
        :return: the modified Flow
        """
        needs = _hanging_deployments(self)
        if len(needs) == 1:
            return self.add(name=name, needs=needs, *args, **kwargs)

        return self.needs(name=name, needs=needs, *args, **kwargs)

    # overload_inject_start_deployment
    @overload
    def add(
        self,
        *,
        connection_list: Optional[str] = None,
        disable_reduce: Optional[bool] = False,
        docker_kwargs: Optional[dict] = None,
        entrypoint: Optional[str] = None,
        env: Optional[dict] = None,
        external: Optional[bool] = False,
        force_update: Optional[bool] = False,
        gpus: Optional[str] = None,
<<<<<<< HEAD
        compression: Optional[str] = None,
=======
        grpc_compression: Optional[str] = 'NoCompression',
>>>>>>> eec57703
        host: Optional[str] = '0.0.0.0',
        host_in: Optional[str] = '0.0.0.0',
        install_requirements: Optional[bool] = False,
        log_config: Optional[str] = None,
        name: Optional[str] = None,
        native: Optional[bool] = False,
        output_array_type: Optional[str] = None,
        polling: Optional[str] = 'ANY',
        port: Optional[int] = None,
        port_jinad: Optional[int] = 8000,
        pull_latest: Optional[bool] = False,
        py_modules: Optional[List[str]] = None,
        quiet: Optional[bool] = False,
        quiet_error: Optional[bool] = False,
        quiet_remote_logs: Optional[bool] = False,
        replicas: Optional[int] = 1,
        runtime_backend: Optional[str] = 'PROCESS',
        runtime_cls: Optional[str] = 'WorkerRuntime',
        shards: Optional[int] = 1,
        timeout_ctrl: Optional[int] = 60,
        timeout_ready: Optional[int] = 600000,
        upload_files: Optional[List[str]] = None,
        uses: Optional[Union[str, Type['BaseExecutor'], dict]] = 'BaseExecutor',
        uses_after: Optional[Union[str, Type['BaseExecutor'], dict]] = None,
        uses_after_address: Optional[str] = None,
        uses_before: Optional[Union[str, Type['BaseExecutor'], dict]] = None,
        uses_before_address: Optional[str] = None,
        uses_metas: Optional[dict] = None,
        uses_requests: Optional[dict] = None,
        uses_with: Optional[dict] = None,
        volumes: Optional[List[str]] = None,
        when: Optional[dict] = None,
        workspace: Optional[str] = None,
        **kwargs,
    ) -> Union['Flow', 'AsyncFlow']:
        """Add an Executor to the current Flow object.

        :param connection_list: dictionary JSON with a list of connections to configure
        :param disable_reduce: Disable the built-in reduce mechanism, set this if the reduction is to be handled by the Executor connected to this Head
        :param docker_kwargs: Dictionary of kwargs arguments that will be passed to Docker SDK when starting the docker '
          container.

          More details can be found in the Docker SDK docs:  https://docker-py.readthedocs.io/en/stable/
        :param entrypoint: The entrypoint command overrides the ENTRYPOINT in Docker image. when not set then the Docker image ENTRYPOINT takes effective.
        :param env: The map of environment variables that are available inside runtime
        :param external: The Deployment will be considered an external Deployment that has been started independently from the Flow.This Deployment will not be context managed by the Flow.
        :param force_update: If set, always pull the latest Hub Executor bundle even it exists on local
        :param gpus: This argument allows dockerized Jina executor discover local gpu devices.

              Note,
              - To access all gpus, use `--gpus all`.
              - To access multiple gpus, e.g. make use of 2 gpus, use `--gpus 2`.
              - To access specified gpus based on device id, use `--gpus device=[YOUR-GPU-DEVICE-ID]`
              - To access specified gpus based on multiple device id, use `--gpus device=[YOUR-GPU-DEVICE-ID1],device=[YOUR-GPU-DEVICE-ID2]`
              - To specify more parameters, use `--gpus device=[YOUR-GPU-DEVICE-ID],runtime=nvidia,capabilities=display
        :param compression: The compression mechanism used when sending requests from the Head to the WorkerRuntimes. Possibilities are `NoCompression, Gzip, Deflate`. For more details, check https://grpc.github.io/grpc/python/grpc.html#compression.
        :param host: The host address of the runtime, by default it is 0.0.0.0.
        :param host_in: The host address for binding to, by default it is 0.0.0.0
        :param install_requirements: If set, install `requirements.txt` in the Hub Executor bundle to local
        :param log_config: The YAML config of the logger used in this object.
        :param name: The name of this object.

          This will be used in the following places:
          - how you refer to this object in Python/YAML/CLI
          - visualization
          - log message header
          - ...

          When not given, then the default naming strategy will apply.
        :param native: If set, only native Executors is allowed, and the Executor is always run inside WorkerRuntime.
        :param output_array_type: The type of array `tensor` and `embedding` will be serialized to.

          Supports the same types as `docarray.to_protobuf(.., ndarray_type=...)`, which can be found
          `here <https://docarray.jina.ai/fundamentals/document/serialization/#from-to-protobuf>`.
          Defaults to retaining whatever type is returned by the Executor.
        :param polling: The polling strategy of the Deployment and its endpoints (when `shards>1`).
              Can be defined for all endpoints of a Deployment or by endpoint.
              Define per Deployment:
              - ANY: only one (whoever is idle) Pod polls the message
              - ALL: all Pods poll the message (like a broadcast)
              Define per Endpoint:
              JSON dict, {endpoint: PollingType}
              {'/custom': 'ALL', '/search': 'ANY', '*': 'ANY'}
        :param port: The port for input data to bind to, default is a random port between [49152, 65535]
        :param port_jinad: The port of the remote machine for usage with JinaD.
        :param pull_latest: Pull the latest image before running
        :param py_modules: The customized python modules need to be imported before loading the executor

          Note that the recommended way is to only import a single module - a simple python file, if your
          executor can be defined in a single file, or an ``__init__.py`` file if you have multiple files,
          which should be structured as a python package. For more details, please see the
          `Executor cookbook <https://docs.jina.ai/fundamentals/executor/repository-structure/>`__
        :param quiet: If set, then no log will be emitted from this object.
        :param quiet_error: If set, then exception stack information will not be added to the log
        :param quiet_remote_logs: Do not display the streaming of remote logs on local console
        :param replicas: The number of replicas in the deployment
        :param runtime_backend: The parallel backend of the runtime inside the Pod
        :param runtime_cls: The runtime class to run inside the Pod
        :param shards: The number of shards in the deployment running at the same time. For more details check https://docs.jina.ai/fundamentals/flow/create-flow/#complex-flow-topologies
        :param timeout_ctrl: The timeout in milliseconds of the control request, -1 for waiting forever
        :param timeout_ready: The timeout in milliseconds of a Pod waits for the runtime to be ready, -1 for waiting forever
        :param upload_files: The files on the host to be uploaded to the remote
          workspace. This can be useful when your Deployment has more
          file dependencies beyond a single YAML file, e.g.
          Python files, data files.

          Note,
          - currently only flatten structure is supported, which means if you upload `[./foo/a.py, ./foo/b.pp, ./bar/c.yml]`, then they will be put under the _same_ workspace on the remote, losing all hierarchies.
          - by default, `--uses` YAML file is always uploaded.
          - uploaded files are by default isolated across the runs. To ensure files are submitted to the same workspace across different runs, use `--workspace-id` to specify the workspace.
        :param uses: The config of the executor, it could be one of the followings:
                  * an Executor YAML file (.yml, .yaml, .jaml)
                  * a Jina Hub Executor (must start with `jinahub://` or `jinahub+docker://`)
                  * a docker image (must start with `docker://`)
                  * the string literal of a YAML config (must start with `!` or `jtype: `)
                  * the string literal of a JSON config

                  When use it under Python, one can use the following values additionally:
                  - a Python dict that represents the config
                  - a text file stream has `.read()` interface
        :param uses_after: The executor attached after the Pods described by --uses, typically used for receiving from all shards, accepted type follows `--uses`
        :param uses_after_address: The address of the uses-before runtime
        :param uses_before: The executor attached after the Pods described by --uses, typically before sending to all shards, accepted type follows `--uses`
        :param uses_before_address: The address of the uses-before runtime
        :param uses_metas: Dictionary of keyword arguments that will override the `metas` configuration in `uses`
        :param uses_requests: Dictionary of keyword arguments that will override the `requests` configuration in `uses`
        :param uses_with: Dictionary of keyword arguments that will override the `with` configuration in `uses`
        :param volumes: The path on the host to be mounted inside the container.

          Note,
          - If separated by `:`, then the first part will be considered as the local host path and the second part is the path in the container system.
          - If no split provided, then the basename of that directory will be mounted into container's root path, e.g. `--volumes="/user/test/my-workspace"` will be mounted into `/my-workspace` inside the container.
          - All volumes are mounted with read-write mode.
        :param when: The condition that the documents need to fulfill before reaching the Executor.The condition can be defined in the form of a `DocArray query condition <https://docarray.jina.ai/fundamentals/documentarray/find/#query-by-conditions>`
        :param workspace: The working directory for any IO operations in this object. If not set, then derive from its parent `workspace`.
        :return: a (new) Flow object with modification

        .. # noqa: DAR202
        .. # noqa: DAR101
        .. # noqa: DAR003
        """

    # overload_inject_end_deployment
    @allowed_levels([FlowBuildLevel.EMPTY])
    def add(
        self,
        *,
        needs: Optional[Union[str, Tuple[str], List[str]]] = None,
        copy_flow: bool = True,
        deployment_role: 'DeploymentRoleType' = DeploymentRoleType.DEPLOYMENT,
        **kwargs,
    ) -> 'Flow':
        """
        Add a Deployment to the current Flow object and return the new modified Flow object.
        The attribute of the Deployment can be later changed with :py:meth:`set` or deleted with :py:meth:`remove`

        .. # noqa: DAR401
        :param needs: the name of the Deployment(s) that this Deployment receives data from.
                           One can also use 'gateway' to indicate the connection with the gateway.
        :param deployment_role: the role of the Deployment, used for visualization and route planning
        :param copy_flow: when set to true, then always copy the current Flow and do the modification on top of it then return, otherwise, do in-line modification
        :param kwargs: other keyword-value arguments that the Deployment CLI supports
        :return: a (new) Flow object with modification
        """
        op_flow = copy.deepcopy(self) if copy_flow else self

        # deployment naming logic
        deployment_name = kwargs.get('name', None)

        if deployment_name in op_flow._deployment_nodes:
            new_name = f'{deployment_name}{len(op_flow._deployment_nodes)}'
            self.logger.debug(
                f'"{deployment_name}" is used in this Flow already! renamed it to "{new_name}"'
            )
            deployment_name = new_name

        if not deployment_name:
            deployment_name = f'executor{len(op_flow._deployment_nodes)}'

        if not deployment_name.isidentifier():
            # hyphen - can not be used in the name
            raise ValueError(
                f'name: {deployment_name} is invalid, please follow the python variable name conventions'
            )

        # needs logic
        needs = op_flow._parse_endpoints(
            op_flow, deployment_name, needs, connect_to_last_deployment=True
        )

        # set the kwargs inherit from `Flow(kwargs1=..., kwargs2=)`
        for key, value in op_flow._common_kwargs.items():
            # do not inherit the port argument from the flow
            if key not in kwargs and key != 'port':
                kwargs[key] = value

        # check if host is set to remote:port
        if 'host' in kwargs:
            m = re.match(_regex_port, kwargs['host'])
            if (
                kwargs.get('host', __default_host__) != __default_host__
                and m
                and 'port_jinad' not in kwargs
            ):
                kwargs['port_jinad'] = m.group(2)
                kwargs['host'] = m.group(1)

        # update kwargs of this Deployment
        kwargs.update(
            dict(
                name=deployment_name,
                deployment_role=deployment_role,
            )
        )

        parser = set_deployment_parser()
        if deployment_role == DeploymentRoleType.GATEWAY:
            parser = set_gateway_parser()

        args = ArgNamespace.kwargs2namespace(
            kwargs, parser, True, fallback_parsers=FALLBACK_PARSERS
        )

        # deployment workspace if not set then derive from flow workspace
        if args.workspace:
            args.workspace = os.path.abspath(args.workspace)
        else:
            args.workspace = self.workspace

        args.noblock_on_start = True
        args.extra_search_paths = self.args.extra_search_paths

        port = kwargs.get('port', None)
        if not port:
            port = helper.random_port()
            args.port = port

        op_flow._deployment_nodes[deployment_name] = Deployment(args, needs)

        op_flow.last_deployment = deployment_name

        return op_flow

    @allowed_levels([FlowBuildLevel.EMPTY])
    def inspect(self, name: str = 'inspect', *args, **kwargs) -> 'Flow':
        """Add an inspection on the last changed Deployment in the Flow

        Internally, it adds two Deployments to the Flow. But don't worry, the overhead is minimized and you
        can remove them by simply using `Flow(inspect=FlowInspectType.REMOVE)` before using the Flow.

        .. highlight:: bash
        .. code-block:: bash

            Flow -- PUB-SUB -- BaseDeployment(_pass) -- Flow
                    |
                    -- PUB-SUB -- InspectDeployment (Hanging)

        In this way, :class:`InspectDeployment` looks like a simple ``_pass`` from outside and
        does not introduce side-effects (e.g. changing the socket type) to the original Flow.
        The original incoming and outgoing socket types are preserved.

        This function is very handy for introducing an Evaluator into the Flow.

        .. seealso::

            :meth:`gather_inspect`

        :param name: name of the Deployment
        :param args: args for .add()
        :param kwargs: kwargs for .add()
        :return: the new instance of the Flow
        """
        _last_deployment = self.last_deployment
        op_flow = self.add(
            name=name,
            needs=_last_deployment,
            deployment_role=DeploymentRoleType.INSPECT,
            *args,
            **kwargs,
        )

        # now remove uses and add an auxiliary Deployment
        if 'uses' in kwargs:
            kwargs.pop('uses')
        op_flow = op_flow.add(
            name=f'_aux_{name}',
            needs=_last_deployment,
            deployment_role=DeploymentRoleType.INSPECT_AUX_PASS,
            *args,
            **kwargs,
        )

        # register any future connection to _last_deployment by the auxiliary Deployment
        op_flow._inspect_deployments[_last_deployment] = op_flow.last_deployment

        return op_flow

    @allowed_levels([FlowBuildLevel.EMPTY])
    def gather_inspect(
        self,
        name: str = 'gather_inspect',
        include_last_deployment: bool = True,
        *args,
        **kwargs,
    ) -> 'Flow':
        """Gather all inspect Deployments output into one Deployment. When the Flow has no inspect Deployment then the Flow itself
        is returned.

        .. note::

            If ``--no-inspect`` is **not** given, then :meth:`gather_inspect` is auto called before :meth:`build`. So
            in general you don't need to manually call :meth:`gather_inspect`.

        :param name: the name of the gather Deployment
        :param include_last_deployment: if to include the last modified Deployment in the Flow
        :param args: args for .add()
        :param kwargs: kwargs for .add()
        :return: the modified Flow or the copy of it


        .. seealso::

            :meth:`inspect`

        """
        needs = [
            k
            for k, v in self._deployment_nodes.items()
            if v.role == DeploymentRoleType.INSPECT
        ]
        if needs:
            if include_last_deployment:
                needs.append(self.last_deployment)
            return self.add(
                name=name,
                needs=needs,
                deployment_role=DeploymentRoleType.JOIN_INSPECT,
                *args,
                **kwargs,
            )
        else:
            # no inspect node is in the graph, return the current graph
            return self

    def _get_gateway_target(self, prefix):
        gateway_deployment = self._deployment_nodes[GATEWAY_NAME]
        return (
            f'{prefix}-{GATEWAY_NAME}',
            {
                'host': gateway_deployment.head_host,
                'port': gateway_deployment.head_port,
                'expected_parts': 0,
            },
        )

    @allowed_levels([FlowBuildLevel.EMPTY])
    def build(self, copy_flow: bool = False) -> 'Flow':
        """
        Build the current Flow and make it ready to use

        .. note::

            No need to manually call it since 0.0.8. When using Flow with the
            context manager, or using :meth:`start`, :meth:`build` will be invoked.

        :param copy_flow: when set to true, then always copy the current Flow and do the modification on top of it then return, otherwise, do in-line modification
        :return: the current Flow (by default)

        .. note::
            ``copy_flow=True`` is recommended if you are building the same Flow multiple times in a row. e.g.

            .. highlight:: python
            .. code-block:: python

                f = Flow()
                with f:
                    f.index()

                with f.build(copy_flow=True) as fl:
                    fl.search()


        .. # noqa: DAR401
        """

        op_flow = copy.deepcopy(self) if copy_flow else self

        if op_flow.args.inspect == FlowInspectType.COLLECT:
            op_flow.gather_inspect(copy_flow=False)

        if GATEWAY_NAME not in op_flow._deployment_nodes:
            op_flow._add_gateway(
                needs={op_flow.last_deployment},
                graph_description=op_flow._get_graph_representation(),
                deployments_addresses=op_flow._get_deployments_addresses(),
                graph_conditions=op_flow._get_graph_conditions(),
            )

        removed_deployments = []

        # if set no_inspect then all inspect related nodes are removed
        if op_flow.args.inspect == FlowInspectType.REMOVE:
            filtered_deployment_nodes = OrderedDict()
            for k, v in op_flow._deployment_nodes.items():
                if not v.role.is_inspect:
                    filtered_deployment_nodes[k] = v
                else:
                    removed_deployments.append(v.name)

            op_flow._deployment_nodes = filtered_deployment_nodes
            reverse_inspect_map = {
                v: k for k, v in op_flow._inspect_deployments.items()
            }
            while (
                len(op_flow._last_changed_deployment) > 0
                and len(removed_deployments) > 0
                and op_flow.last_deployment in removed_deployments
            ):
                op_flow._last_changed_deployment.pop()

        for end, deployment in op_flow._deployment_nodes.items():
            # if an endpoint is being inspected, then replace it with inspected Deployment
            # but not those inspect related node
            if op_flow.args.inspect.is_keep:
                deployment.needs = set(
                    ep
                    if deployment.role.is_inspect
                    else op_flow._inspect_deployments.get(ep, ep)
                    for ep in deployment.needs
                )
            else:
                deployment.needs = set(
                    reverse_inspect_map.get(ep, ep) for ep in deployment.needs
                )

        hanging_deployments = _hanging_deployments(op_flow)
        if hanging_deployments:
            op_flow.logger.warning(
                f'{hanging_deployments} are hanging in this flow with no deployment receiving from them, '
                f'you may want to double check if it is intentional or some mistake'
            )
        op_flow._build_level = FlowBuildLevel.GRAPH
        if len(removed_deployments) > 0:
            # very dirty
            op_flow._deployment_nodes[GATEWAY_NAME].args.graph_description = json.dumps(
                op_flow._get_graph_representation()
            )
            op_flow._deployment_nodes[
                GATEWAY_NAME
            ].args.deployments_addresses = json.dumps(
                op_flow._get_deployments_addresses()
            )

            op_flow._deployment_nodes[GATEWAY_NAME].update_pod_args()
        return op_flow

    def __call__(self, *args, **kwargs):
        """Builds the Flow
        :param args: args for build
        :param kwargs: kwargs for build
        :return: the built Flow
        """
        return self.build(*args, **kwargs)

    def __enter__(self):
        with CatchAllCleanupContextManager(self):
            return self.start()

    def __exit__(self, exc_type, exc_val, exc_tb):
        if hasattr(self, '_stop_event'):
            self._stop_event.set()

        super().__exit__(exc_type, exc_val, exc_tb)

        # unset all envs to avoid any side-effect
        if self.args.env:
            for k in self.args.env.keys():
                os.environ.pop(k, None)

        # do not know why but removing these 2 lines make 2 tests fail
        if GATEWAY_NAME in self._deployment_nodes:
            self._deployment_nodes.pop(GATEWAY_NAME)

        self._build_level = FlowBuildLevel.EMPTY

        self.logger.debug('Flow is closed!')
        self.logger.close()

    def start(self):
        """Start to run all Deployments in this Flow.

        Remember to close the Flow with :meth:`close`.

        Note that this method has a timeout of ``timeout_ready`` set in CLI,
        which is inherited all the way from :class:`jina.orchestrate.pods.Pod`


        .. # noqa: DAR401

        :return: this instance
        """
        if self._build_level.value < FlowBuildLevel.GRAPH.value:
            self.build(copy_flow=False)

        # set env only before the Deployment get started
        if self.args.env:
            for k, v in self.args.env.items():
                os.environ[k] = str(v)

        for k, v in self:
            if not v.external:
                self.enter_context(v)

        self._wait_until_all_ready()

        self._build_level = FlowBuildLevel.RUNNING

        return self

    def _wait_until_all_ready(self):
        results = {}
        threads = []

        def _wait_ready(_deployment_name, _deployment):
            try:
                if not _deployment.external:
                    results[_deployment_name] = 'pending'
                    _deployment.wait_start_success()
                    results[_deployment_name] = 'done'
            except Exception as ex:
                results[_deployment_name] = repr(ex)

        def _polling_status(status):

            while True:
                num_all = len(results)
                num_done = 0
                pendings = []
                for _k, _v in results.items():
                    sys.stdout.flush()
                    if _v == 'pending':
                        pendings.append(_k)
                    else:
                        num_done += 1
                pending_str = colored_rich(' '.join(pendings)[:50], 'yellow')

                status.update(
                    f'{num_done}/{num_all} waiting {pending_str} to be ready...'
                )

                if not pendings:
                    break
                time.sleep(0.1)

        # kick off all deployments wait-ready threads
        for k, v in self:
            t = threading.Thread(
                target=_wait_ready,
                args=(
                    k,
                    v,
                ),
                daemon=True,
            )
            threads.append(t)
            t.start()

        console = get_rich_console()
        with console.status('Working...') as status:
            # kick off spinner thread
            t_m = threading.Thread(target=_polling_status, args=[status], daemon=True)
            t_m.start()

            # kick off ip getter thread
            addr_table = self._init_table()

            t_ip = threading.Thread(
                target=self._get_address_table, args=(addr_table,), daemon=True
            )
            t_ip.start()

            for t in threads:
                t.join()
            if t_ip is not None:
                t_ip.join()
            t_m.join()

            error_deployments = [k for k, v in results.items() if v != 'done']
            if error_deployments:
                self.logger.error(
                    f'Flow is aborted due to {error_deployments} can not be started.'
                )
                self.close()
                raise RuntimeFailToStart

        success_msg = '[green]🎉 Flow is ready to use![/green]'
        console.print(success_msg)
        if addr_table:
            print(
                addr_table
            )  # can't use logger here see : https://github.com/Textualize/rich/discussions/2024
        self.logger.debug(
            f'{self.num_deployments} Deployments (i.e. {self.num_pods} Pods) are running in this Flow'
        )

    @property
    def num_deployments(self) -> int:
        """Get the number of Deployments in this Flow


        .. # noqa: DAR201"""
        return len(self._deployment_nodes)

    @property
    def num_pods(self) -> int:
        """Get the number of pods (shards count) in this Flow


        .. # noqa: DAR201"""
        return sum(v.num_pods for v in self._deployment_nodes.values())

    def __eq__(self, other: 'Flow') -> bool:
        """
        Compare the topology of a Flow with another Flow.
        Identification is defined by whether two flows share the same set of edges.

        :param other: the second Flow object
        :return: result of equality check
        """

        if self._build_level.value < FlowBuildLevel.GRAPH.value:
            op_flow = copy.deepcopy(self)
            a = op_flow.build()
        else:
            a = self

        if other._build_level.value < FlowBuildLevel.GRAPH.value:
            op_flow_b = copy.deepcopy(other)
            b = op_flow_b.build()
        else:
            b = other

        return a._deployment_nodes == b._deployment_nodes

    @property
    def client(self) -> 'BaseClient':
        """Return a :class:`BaseClient` object attach to this Flow.

        .. # noqa: DAR201"""

        kwargs = dict(
            host=self.host,
            port=self.port,
            protocol=self.protocol,
        )
        kwargs.update(self._common_kwargs)
        return Client(**kwargs)

    @property
    def _mermaid_str(self):
        mermaid_graph = [
            '''
            %%{init:{
  "theme": "base",
  "themeVariables": {
      "primaryColor": "#fff",
      "primaryBorderColor": "#fff",
      "mainBkg": "#32C8CD",
      "clusterBkg": "#EEEDE78C",
      "secondaryBorderColor": "none",
      "tertiaryBorderColor": "none",
      "lineColor": "#a6d8da"
      }
}}%%
            '''.replace(
                '\n', ''
            ),
            'flowchart LR;',
        ]

        deployment_nodes = []

        # plot subgraphs
        for node, v in self._deployment_nodes.items():
            deployment_nodes.append(v.name)
            mermaid_graph.extend(v._mermaid_str)

        for node, v in self._deployment_nodes.items():
            for need in sorted(v.needs):
                need_print = need
                if need == 'gateway':
                    need_print = 'gatewaystart[gateway]'
                node_print = node
                if node == 'gateway':
                    node_print = 'gatewayend[gateway]'

                _s_role = self._deployment_nodes[need].role
                _e_role = self._deployment_nodes[node].role
                if self._deployment_nodes[need].external:
                    _s_role = 'EXTERNAL'
                if self._deployment_nodes[node].external:
                    _e_role = 'EXTERNAL'
                line_st = '-->'
                if (
                    _s_role == DeploymentRoleType.INSPECT
                    or _e_role == DeploymentRoleType.INSPECT
                ):
                    line_st = '-.->'
                mermaid_graph.append(
                    f'{need_print}:::{str(_s_role)} {line_st} {node_print}:::{str(_e_role)};'
                )

        mermaid_graph.append(
            f'classDef {str(DeploymentRoleType.INSPECT)} stroke:#F29C9F'
        )

        mermaid_graph.append(
            f'classDef {str(DeploymentRoleType.JOIN_INSPECT)} stroke:#F29C9F'
        )
        mermaid_graph.append(
            f'classDef {str(DeploymentRoleType.GATEWAY)} fill:none,color:#000,stroke:none'
        )
        mermaid_graph.append(
            f'classDef {str(DeploymentRoleType.INSPECT_AUX_PASS)} stroke-dasharray: 2 2'
        )
        mermaid_graph.append(f'classDef HEADTAIL fill:#32C8CD1D')

        mermaid_graph.append(f'\nclassDef EXTERNAL fill:#fff,stroke:#32C8CD')

        return '\n'.join(mermaid_graph)

    def plot(
        self,
        output: Optional[str] = None,
        vertical_layout: bool = False,
        inline_display: bool = False,
        build: bool = True,
        copy_flow: bool = True,
    ) -> 'Flow':
        """
        Visualize the Flow up to the current point
        If a file name is provided it will create a jpg image with that name,
        otherwise it will display the URL for mermaid.
        If called within IPython notebook, it will be rendered inline,
        otherwise an image will be created.

        Example,

        .. highlight:: python
        .. code-block:: python

            flow = Flow().add(name='deployment_a').plot('flow.svg')

        :param output: a filename specifying the name of the image to be created,
                    the suffix svg/jpg determines the file type of the output image
        :param vertical_layout: top-down or left-right layout
        :param inline_display: show image directly inside the Jupyter Notebook
        :param build: build the Flow first before plotting, gateway connection can be better showed
        :param copy_flow: when set to true, then always copy the current Flow and
                do the modification on top of it then return, otherwise, do in-line modification
        :return: the Flow
        """

        # deepcopy causes the below error while reusing a Flow in Jupyter
        # 'Pickling an AuthenticationString object is disallowed for security reasons'
        op_flow = copy.deepcopy(self) if copy_flow else self

        if build:
            op_flow.build(False)

        mermaid_str = op_flow._mermaid_str
        if vertical_layout:
            mermaid_str = mermaid_str.replace('flowchart LR', 'flowchart TD')

        image_type = 'svg'
        if output and not output.endswith('svg'):
            image_type = 'img'

        url = op_flow._mermaid_to_url(mermaid_str, image_type)
        showed = False
        if inline_display:
            try:
                from IPython.display import Image, display

                display(Image(url=url))
                showed = True
            except:
                # no need to panic users
                pass

        if output:
            download_mermaid_url(url, output)
        elif not showed:
            op_flow.logger.info(f'flow visualization: {url}')

        return self

    def _ipython_display_(self):
        """Displays the object in IPython as a side effect"""
        self.plot(
            inline_display=True, build=(self._build_level != FlowBuildLevel.GRAPH)
        )

    def _mermaid_to_url(self, mermaid_str: str, img_type: str) -> str:
        """
        Render the current Flow as URL points to a SVG. It needs internet connection

        :param mermaid_str: the mermaid representation
        :param img_type: image type (svg/jpg)
        :return: the url points to a SVG
        """
        encoded_str = base64.b64encode(bytes(mermaid_str, 'utf-8')).decode('utf-8')

        return f'https://mermaid.ink/{img_type}/{encoded_str}'

    @property
    def port(self) -> int:
        """Return the exposed port of the gateway
        .. # noqa: DAR201
        """
        if GATEWAY_NAME in self._deployment_nodes:
            return self._deployment_nodes[GATEWAY_NAME].port
        else:
            return self._common_kwargs.get('port', None)

    @port.setter
    def port(self, value: int):
        """Set the new exposed port of the Flow (affects Gateway and Client)

        :param value: the new port to expose
        """
        self._common_kwargs['port'] = value

        # Flow is build to graph already
        if self._build_level >= FlowBuildLevel.GRAPH:
            self[GATEWAY_NAME].args.port = self._common_kwargs['port']

        # Flow is running already, then close the existing gateway
        if self._build_level >= FlowBuildLevel.RUNNING:
            self[GATEWAY_NAME].close()
            self.enter_context(self[GATEWAY_NAME])
            self[GATEWAY_NAME].wait_start_success()

    @property
    def host(self) -> str:
        """Return the local address of the gateway
        .. # noqa: DAR201
        """
        if GATEWAY_NAME in self._deployment_nodes:
            return self._deployment_nodes[GATEWAY_NAME].host
        else:
            return self._common_kwargs.get('host', __default_host__)

    @host.setter
    def host(self, value: str):
        """Set the new host of the Flow (affects Gateway and Client)

        :param value: the new port to expose
        """
        self._common_kwargs['host'] = value

        # Flow is build to graph already
        if self._build_level >= FlowBuildLevel.GRAPH:
            self[GATEWAY_NAME].args.host = self._common_kwargs['host']

        # Flow is running already, then close the existing gateway
        if self._build_level >= FlowBuildLevel.RUNNING:
            self[GATEWAY_NAME].close()
            self.enter_context(self[GATEWAY_NAME])
            self[GATEWAY_NAME].wait_start_success()

    @property
    def address_private(self) -> str:
        """Return the private IP address of the gateway for connecting from other machine in the same network


        .. # noqa: DAR201"""
        return get_internal_ip()

    @property
    def address_public(self) -> str:
        """Return the public IP address of the gateway for connecting from other machine in the public network


        .. # noqa: DAR201"""
        return get_public_ip()

    def __iter__(self):
        return self._deployment_nodes.items().__iter__()

    def _init_table(self):
        table = Table(title=None, box=None, highlight=True)
        table.add_column('', justify='right')
        table.add_column('', justify='right')
        table.add_column('', justify='right')
        table.add_column('', justify='right')

        return table

    def _get_address_table(self, address_table):
        address_table.add_row('🔗', 'Protocol: ', f'{self.protocol}')
        address_table.add_row(
            '🏠',
            'Local access: ',
            f'[underline]{self.host}:{self.port}[/underline]',
        )
        address_table.add_row(
            '🔒',
            'Private network: ',
            f'[underline]{self.address_private}:{self.port}[/underline]',
        )

        if self.address_public:
            address_table.add_row(
                '🌐',
                'Public address: ',
                f'[underline]{self.address_public}:{self.port}[/underline]',
            )

        if self.protocol == GatewayProtocolType.HTTP:
            address_table.add_row(
                '💬',
                'Swagger UI: ',
                f'[underline]http://localhost:{self.port}/docs[/underline]',
            )

            address_table.add_row(
                '📚',
                'Redoc: ',
                f'[underline]http://localhost:{self.port}/redoc[/underline]',
            )
            if self.args.expose_graphql_endpoint:
                address_table.add_row(
                    '💬',
                    'GraphQL UI: ',
                    f'[underline][cyan]http://localhost:{self.port}/graphql[/underline][/cyan]',
                )

        return address_table

    def block(
        self, stop_event: Optional[Union[threading.Event, multiprocessing.Event]] = None
    ):
        """Block the Flow until `stop_event` is set or user hits KeyboardInterrupt

        :param stop_event: a threading event or a multiprocessing event that onces set will resume the control Flow
            to main thread.
        """
        try:
            if stop_event is None:
                self._stop_event = (
                    threading.Event()
                )  #: this allows `.close` to close the Flow from another thread/proc
                self._stop_event.wait()
            else:
                stop_event.wait()
        except KeyboardInterrupt:
            pass

    @property
    def protocol(self) -> GatewayProtocolType:
        """Return the protocol of this Flow

        :return: the protocol of this Flow
        """
        v = self._common_kwargs.get('protocol', GatewayProtocolType.GRPC)
        if isinstance(v, str):
            v = GatewayProtocolType.from_string(v)
        return v

    @protocol.setter
    def protocol(self, value: Union[str, GatewayProtocolType]):
        """Set the protocol of this Flow, can only be set before the Flow has been started

        :param value: the protocol to set
        """
        # Flow is running already, protocol cant be changed anymore
        if self._build_level >= FlowBuildLevel.RUNNING:
            raise RuntimeError('Protocol can not be changed after the Flow has started')

        if isinstance(value, str):
            self._common_kwargs['protocol'] = GatewayProtocolType.from_string(value)
        elif isinstance(value, GatewayProtocolType):
            self._common_kwargs['protocol'] = value
        else:
            raise TypeError(f'{value} must be either `str` or `GatewayProtocolType`')

        # Flow is build to graph already
        if self._build_level >= FlowBuildLevel.GRAPH:
            self[GATEWAY_NAME].args.protocol = self._common_kwargs['protocol']

    def __getitem__(self, item):
        if isinstance(item, str):
            return self._deployment_nodes[item]
        elif isinstance(item, int):
            return list(self._deployment_nodes.values())[item]
        else:
            raise TypeError(f'{typename(item)} is not supported')

    @property
    def workspace(self) -> str:
        """Return the workspace path of the flow.

        .. # noqa: DAR201"""
        if self.args.workspace is not None:
            return os.path.abspath(self.args.workspace)
        else:
            return None

    @workspace.setter
    def workspace(self, value: str):
        """set workspace dir for flow & all deployments

        :param value: workspace to be set
        """
        self.args.workspace = value
        for k, p in self:
            p.args.workspace = value
            p.update_pod_args()

    @property
    def workspace_id(self) -> Dict[str, str]:
        """Get all Deployments' ``workspace_id`` values in a dict


        .. # noqa: DAR201"""
        return {
            k: p.args.workspace_id for k, p in self if hasattr(p.args, 'workspace_id')
        }

    @workspace_id.setter
    def workspace_id(self, value: str):
        """Set all Deployments' ``workspace_id`` to ``value``

        :param value: a hexadecimal UUID string
        """
        uuid.UUID(value)
        for k, p in self:
            if hasattr(p.args, 'workspace_id'):
                p.args.workspace_id = value
                args = getattr(p, 'pod_args', getattr(p, 'shards_args', None))
                if args is None:
                    raise ValueError(
                        f'could not find "pod_args" or "shards_args" on {p}'
                    )
                values = None
                if isinstance(args, dict):
                    values = args.values()
                elif isinstance(args, list):
                    values = args
                for v in values:
                    if v and isinstance(v, argparse.Namespace):
                        v.workspace_id = value
                    if v and isinstance(v, List):
                        for i in v:
                            i.workspace_id = value

    @property
    def env(self) -> Optional[Dict]:
        """Get all envs to be set in the Flow

        :return: envs as dict
        """
        return self.args.env

    @env.setter
    def env(self, value: Dict[str, str]):
        """set env vars for flow & all deployments.
        This can be used by jinad to set envs for Flow and all child objects

        :param value: value to be set
        """
        self.args.env = value
        for k, v in self:
            v.args.env = value

    @overload
    def expose_endpoint(self, exec_endpoint: str, path: Optional[str] = None):
        """Expose an Executor's endpoint (defined by `@requests(on=...)`) to HTTP endpoint for easier access.

        After expose, you can send data request directly to `http://hostname:port/endpoint`.

        :param exec_endpoint: the endpoint string, by convention starts with `/`
        :param path: the HTTP endpoint string, when not given, it is `exec_endpoint`
        """
        ...

    @overload
    def expose_endpoint(
        self,
        exec_endpoint: str,
        *,
        path: Optional[str] = None,
        status_code: int = 200,
        tags: Optional[List[str]] = None,
        summary: Optional[str] = None,
        description: Optional[str] = None,
        response_description: str = 'Successful Response',
        deprecated: Optional[bool] = None,
        methods: Optional[List[str]] = None,
        operation_id: Optional[str] = None,
        response_model_by_alias: bool = True,
        response_model_exclude_unset: bool = False,
        response_model_exclude_defaults: bool = False,
        response_model_exclude_none: bool = False,
        include_in_schema: bool = True,
        name: Optional[str] = None,
    ):
        """Expose an Executor's endpoint (defined by `@requests(on=...)`) to HTTP endpoint for easier access.

        After expose, you can send data request directly to `http://hostname:port/endpoint`.

        Use this method to specify your HTTP endpoint with richer semantic and schema.

        :param exec_endpoint: the endpoint string, by convention starts with `/`

        # noqa: DAR101
        """
        ...

    def expose_endpoint(self, exec_endpoint: str, **kwargs):
        """Expose an Executor's endpoint (defined by `@requests(on=...)`) to HTTP endpoint for easier access.

        After expose, you can send data request directly to `http://hostname:port/endpoint`.

        :param exec_endpoint: the endpoint string, by convention starts with `/`

        # noqa: DAR101
        # noqa: DAR102
        """
        self._endpoints_mapping[exec_endpoint] = kwargs

    # for backward support
    join = needs

    def rolling_update(
        self,
        deployment_name: str,
        uses_with: Optional[Dict] = None,
    ):
        """
        Reload all replicas of a deployment sequentially

        :param deployment_name: deployment to update
        :param uses_with: a Dictionary of arguments to restart the executor with
        """
        from jina.helper import run_async

        run_async(
            self._deployment_nodes[deployment_name].rolling_update,
            uses_with=uses_with,
            any_event_loop=True,
        )

    def to_k8s_yaml(
        self,
        output_base_path: str,
        k8s_namespace: Optional[str] = None,
        k8s_connection_pool: bool = True,
    ):
        """
        Converts the Flow into a set of yaml deployments to deploy in Kubernetes
        :param output_base_path: The base path where to dump all the yaml files
        :param k8s_namespace: The name of the k8s namespace to set for the configurations. If None, the name of the Flow will be used.
        :param k8s_connection_pool: Boolean indicating wether the kubernetes connection pool should be used inside the Executor Runtimes.
        """
        import yaml

        if self._build_level.value < FlowBuildLevel.GRAPH.value:
            self.build(copy_flow=False)

        from jina.orchestrate.deployments.config.k8s import K8sDeploymentConfig

        k8s_namespace = k8s_namespace or self.args.name or 'default'

        for node, v in self._deployment_nodes.items():
            if v.external:
                continue
            deployment_base = os.path.join(output_base_path, node)
            k8s_deployment = K8sDeploymentConfig(
                args=v.args,
                k8s_namespace=k8s_namespace,
                k8s_connection_pool=k8s_connection_pool,
                k8s_deployments_addresses=self._get_k8s_deployments_addresses(
                    k8s_namespace, k8s_connection_pool
                )
                if node == 'gateway'
                else None,
            )
            configs = k8s_deployment.to_k8s_yaml()
            for name, k8s_objects in configs:
                filename = os.path.join(deployment_base, f'{name}.yml')
                os.makedirs(deployment_base, exist_ok=True)
                with open(filename, 'w+') as fp:
                    for i, k8s_object in enumerate(k8s_objects):
                        yaml.dump(k8s_object, fp)
                        if i < len(k8s_objects) - 1:
                            fp.write('---\n')

        self.logger.info(
            f'K8s yaml files have been created under {output_base_path}. You can use it by running `kubectl apply -R -f {output_base_path}`'
        )

    def to_docker_compose_yaml(
        self, output_path: Optional[str] = None, network_name: Optional[str] = None
    ):
        """
        Converts the Flow into a yaml file to run with `docker-compose up`
        :param output_path: The output path for the yaml file
        :param network_name: The name of the network that will be used by the deployment name
        """
        import yaml

        if self._build_level.value < FlowBuildLevel.GRAPH.value:
            self.build(copy_flow=False)

        output_path = output_path or 'docker-compose.yml'
        network_name = network_name or 'jina-network'

        from jina.orchestrate.deployments.config.docker_compose import (
            DockerComposeConfig,
        )

        docker_compose_dict = {
            'version': '3.3',
            'networks': {network_name: {'driver': 'bridge'}},
        }

        services = {}

        for node, v in self._deployment_nodes.items():
            docker_compose_deployment = DockerComposeConfig(
                args=v.args,
                deployments_addresses=self._get_docker_compose_deployments_addresses(),
            )
            service_configs = docker_compose_deployment.to_docker_compose_config()
            for service_name, service in service_configs:
                service['networks'] = [network_name]
                services[service_name] = service

        docker_compose_dict['services'] = services
        with open(output_path, 'w+') as fp:
            yaml.dump(docker_compose_dict, fp, sort_keys=False)

        command = (
            'docker-compose up'
            if output_path is None
            else f'docker-compose -f {output_path} up'
        )

        self.logger.info(
            f'Docker compose file has been created under {output_path}. You can use it by running `{command}`'
        )

    def scale(
        self,
        deployment_name: str,
        replicas: int,
    ):
        """
        Scale the amount of replicas of a given Executor.

        :param deployment_name: deployment to update
        :param replicas: The number of replicas to scale to
        """

        # TODO when replicas-host is ready, needs to be passed here

        from jina.helper import run_async

        run_async(
            self._deployment_nodes[deployment_name].scale,
            replicas=replicas,
            any_event_loop=True,
        )

    @property
    def client_args(self) -> argparse.Namespace:
        """Get Client settings.

        # noqa: DAR201
        """
        if 'port' in self._common_kwargs:
            kwargs = copy.deepcopy(self._common_kwargs)
            kwargs['port'] = self._common_kwargs['port']

        return ArgNamespace.kwargs2namespace(kwargs, set_client_cli_parser())

    @property
    def gateway_args(self) -> argparse.Namespace:
        """Get Gateway settings.

        # noqa: DAR201
        """
        return ArgNamespace.kwargs2namespace(self._common_kwargs, set_gateway_parser())

    def update_network_interface(self, **kwargs):
        """Update the network interface of this Flow (affects Gateway & Client)

        :param kwargs: new network settings
        """
        self._common_kwargs.update(kwargs)<|MERGE_RESOLUTION|>--- conflicted
+++ resolved
@@ -140,11 +140,7 @@
         expose_graphql_endpoint: Optional[bool] = False,
         graph_conditions: Optional[str] = '{}',
         graph_description: Optional[str] = '{}',
-<<<<<<< HEAD
-        compression: Optional[str] = None,
-=======
-        grpc_compression: Optional[str] = 'NoCompression',
->>>>>>> eec57703
+        compression: Optional[str] = 'NoCompression',
         host: Optional[str] = '0.0.0.0',
         host_in: Optional[str] = '0.0.0.0',
         log_config: Optional[str] = None,
@@ -612,11 +608,7 @@
         external: Optional[bool] = False,
         force_update: Optional[bool] = False,
         gpus: Optional[str] = None,
-<<<<<<< HEAD
-        compression: Optional[str] = None,
-=======
-        grpc_compression: Optional[str] = 'NoCompression',
->>>>>>> eec57703
+        compression: Optional[str] = 'NoCompression',
         host: Optional[str] = '0.0.0.0',
         host_in: Optional[str] = '0.0.0.0',
         install_requirements: Optional[bool] = False,
