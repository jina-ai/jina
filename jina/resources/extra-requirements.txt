--- conflicted
+++ resolved
@@ -33,12 +33,8 @@
 pyyaml>=5.3.1:              core
 packaging>=20.0:            core
 docarray>=0.13.14:          core
-<<<<<<< HEAD
-jina-hubble-sdk>=0.12.2:    core
 jcloud>=0.0.34:             core
-=======
 jina-hubble-sdk==0.12.4:    core
->>>>>>> 10c63db2
 uvloop:                     perf,standard,devel
 prometheus_client:          perf,standard,devel
 fastapi>=0.76.0:            standard,devel
