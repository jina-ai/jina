--- conflicted
+++ resolved
@@ -281,11 +281,6 @@
 
 class UpdateExecutor(Executor):
     def __init__(
-<<<<<<< HEAD
-        self, argument1: str = 'version1', argument2: str = 'version1', *args, **kwargs
-    ):
-        super().__init__(*args, **kwargs)
-=======
         self,
         dump_path: str = '/tmp/dump_path1/',
         argument1: str = 'version1',
@@ -295,17 +290,13 @@
     ):
         super().__init__(*args, **kwargs)
         self._dump_path = dump_path
->>>>>>> 411482ca
         self._argument1 = argument1
         self._argument2 = argument2
 
     @requests
     def run(self, docs, **kwargs):
         for doc in docs:
-<<<<<<< HEAD
-=======
             doc.tags['dump_path'] = self._dump_path
->>>>>>> 411482ca
             doc.tags['arg1'] = self._argument1
             doc.tags['arg2'] = self._argument2
 
@@ -322,32 +313,22 @@
         # test rolling update does not hang
         ret1 = flow.search(docs, return_results=True)
         flow.rolling_update(
-<<<<<<< HEAD
-            'executor1', uses_with={'argument1': 'version2', 'argument2': 'version2'}
-=======
             'executor1',
             dump_path='/tmp/dump_path2/',
             uses_with={'argument1': 'version2', 'argument2': 'version2'},
->>>>>>> 411482ca
         )
         ret2 = flow.search(docs, return_results=True)
 
     assert len(ret1) > 0
     assert len(ret1[0].docs) > 0
     for doc in ret1[0].docs:
-<<<<<<< HEAD
-=======
         assert doc.tags['dump_path'] == '/tmp/dump_path1/'
->>>>>>> 411482ca
         assert doc.tags['arg1'] == 'version1'
         assert doc.tags['arg2'] == 'version1'
 
     assert len(ret2) > 0
     assert len(ret2[0].docs) > 0
     for doc in ret2[0].docs:
-<<<<<<< HEAD
-=======
         assert doc.tags['dump_path'] == '/tmp/dump_path2/'
->>>>>>> 411482ca
         assert doc.tags['arg1'] == 'version2'
         assert doc.tags['arg2'] == 'version2'