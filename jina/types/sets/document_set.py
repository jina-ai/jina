--- conflicted
+++ resolved
@@ -90,25 +90,6 @@
     def sort(self, *args, **kwargs):
         self._docs_proto.sort(*args, **kwargs)
 
-<<<<<<< HEAD
-
-class MultiModalDocumentSet(DocumentSet):
-    """:class:`MultiModalDocumentSet` is a mutable sequence of :class:`Document`,
-    It wraps itself a DocumentSet to guarantee that it iterates guaranteeing that the generated
-    documents fulfill the MultiModal Document specifications
-    """
-
-    def __init__(self, document_set:  Union[DocumentSet, 'RepeatedCompositeContainer', Sequence['Document']]):
-        if isinstance(document_set, DocumentSet):
-            super().__init__(docs_proto=document_set._docs_proto)
-        else:
-            super().__init__(docs_proto=document_set)
-
-    def __iter__(self):
-        from ..document.multimodal import MultimodalDocument
-        for d in self._docs_proto:
-            yield MultimodalDocument(d)
-=======
     @property
     def all_embeddings(self) -> Tuple['np.ndarray', 'DocumentSet', 'DocumentSet']:
         """Return all embeddings from every document in this set as a ndarray
@@ -149,4 +130,21 @@
     def __bool__(self):
         """To simulate ```l = []; if l: ...``` """
         return bool(len(self))
->>>>>>> 6a779505
+ 
+
+class MultiModalDocumentSet(DocumentSet):
+    """:class:`MultiModalDocumentSet` is a mutable sequence of :class:`Document`,
+    It wraps itself a DocumentSet to guarantee that it iterates guaranteeing that the generated
+    documents fulfill the MultiModal Document specifications
+    """
+
+    def __init__(self, document_set:  Union[DocumentSet, 'RepeatedCompositeContainer', Sequence['Document']]):
+        if isinstance(document_set, DocumentSet):
+            super().__init__(docs_proto=document_set._docs_proto)
+        else:
+            super().__init__(docs_proto=document_set)
+
+    def __iter__(self):
+        from ..document.multimodal import MultimodalDocument
+        for d in self._docs_proto:
+            yield MultimodalDocument(d)