import os
from collections import defaultdict
from typing import Optional

import yaml

from .parameters import load_optimization_parameters
from ..helper import colored
from ..importer import ImportExtensions
from ..jaml import JAMLCompatible, JAML
from ..logging import default_logger as logger
<<<<<<< HEAD
=======
from .parameters import load_optimization_parameters
from ..jaml import JAMLCompatible
from .parameters import IntegerParameter, FloatParameter, UniformParameter, LogUniformParameter, CategoricalParameter, DiscreteUniformParameter
>>>>>>> e04ad0f1

if False:
    from .flow_runner import FlowRunner
    import optuna
    from argparse import Namespace


class OptimizerCallback(JAMLCompatible):
    """Callback interface for storing and calculating evaluation metric during an optimization.
       Should be used, whenever a custom evaluation aggregation during an Flow optimization is needed.
    """

    def get_empty_copy(self) -> 'OptimizerCallback':
        raise NotImplementedError

    def get_final_evaluation(self) -> float:
        raise NotImplementedError

    def __call__(self, response):
        raise NotImplementedError


class MeanEvaluationCallback(OptimizerCallback):
    """Calculates the mean of all evaluations during a single :py:class:`FlowRunner`
       execution from the :py:class:`FlowOptimizer`.
    """

    def __init__(self, eval_name: Optional[str] = None):
        """
        :param eval_name: evaluation name as required by the evaluator. Not needed if only 1 evaluator is used
        """
        self._eval_name = eval_name
        self._evaluation_values = defaultdict(float)
        self._n_docs = 0

    def get_empty_copy(self):
        return MeanEvaluationCallback(self._eval_name)

    def get_final_evaluation(self):
        """Returns mean evaluation value on the eval_name metric."""
        if self._eval_name is not None:
            evaluation_name = self._eval_name
        else:
            evaluation_name = list(self._evaluation_values)[0]
            if len(self._evaluation_values) > 1:
                logger.warning(
                    f'More than one evaluation metric found. Please define the right eval_name. Currently {evaluation_name} is used')

        return self._evaluation_values[evaluation_name] / self._n_docs

    def __call__(self, response):
        """Will be used as the callback in a :py:class:`Flow` run in the :py:class:`FlowRunner`."""
        self._n_docs += len(response.search.docs)
        logger.info(f'Num of docs evaluated: {self._n_docs}')
        for doc in response.search.docs:
            for evaluation in doc.evaluations:
                self._evaluation_values[evaluation.op_name] += evaluation.value


class ResultProcessor(JAMLCompatible):
    """Result processor for the Optimizer."""

    def __init__(self, study: 'optuna.study.Study'):
        """
        :param study: optuna study object
        """
        self._study = study
        self._best_parameters = study.best_trial.params
        logger.info(colored(f'Number of finished trials: {len(study.trials)}', 'green'))
        logger.info(colored(f'Best trial: {study.best_trial.params}', 'green'))
        logger.info(colored(f'Time to finish: {study.best_trial.duration}', 'green'))

    @property
    def study(self):
        """Raw optuna study as calculated by the :py:class:`FlowOptimizer`."""
        return self._study

    @property
    def best_parameters(self):
        """The parameter set, which got the best evaluation result during the optimization."""
        return self._best_parameters

    def save_parameters(self, filepath: str = 'config/best_config.yml'):
        """Stores the best parameters in the given file.

        :param filepath: path where the best parameter config will be saved
        """
        parameter_dir = os.path.dirname(filepath)
        os.makedirs(parameter_dir, exist_ok=True)
        yaml.dump(self.best_parameters, open(filepath, 'w'))


class FlowOptimizer(JAMLCompatible):
    """Optimizer runs the given flows on multiple parameter configurations in order
       to find the best performing parameters. Uses `optuna` behind the scenes.
    """

    def __init__(
            self,
            flow_runner: 'FlowRunner',
            parameter_yaml: str,
            evaluation_callback: 'OptimizerCallback',
            n_trials: int,
            workspace_base_dir: str = '',
            output_file: Optional[str] = None,
            sampler: str = 'TPESampler',
            direction: str = 'maximize',
            seed: int = 42,
    ):
        """
        :param flow_runner: `FlowRunner` object which contains the flows to be run.
        :param parameter_yaml: yaml container the parameters to be optimized
        :param evaluation_callback: The callback object, which stores the evaluation results
        :param n_trials: evaluation trials to be run
        :param workspace_base_dir: directory in which all temporary created data should be stored
        :param output_file: file in which the results are stored
        :param sampler: The optuna sampler. For a list of usable names see: https://optuna.readthedocs.io/en/stable/reference/samplers.html
        :param direction: direction of the optimization from either of `maximize` or `minimize`
        :param seed: random seed for reproducibility
        """
        super().__init__()
        self._version = '1'
        self._flow_runner = flow_runner
        self._parameter_yaml = parameter_yaml
        self._workspace_base_dir = workspace_base_dir
        self._output_file = output_file
        self._evaluation_callback = evaluation_callback
        self._n_trials = n_trials
        self._sampler = sampler
        self._direction = direction
        self._seed = seed

    def _trial_parameter_sampler(self, trial):
        trial_parameters = {}
        parameters = load_optimization_parameters(self._parameter_yaml)
        for param in parameters:
            trial_parameters[param.jaml_variable] = FlowOptimizer._suggest(param, trial)

        trial.workspace = self._workspace_base_dir + '/JINA_WORKSPACE_' + '_'.join(
            [str(v) for v in trial_parameters.values()])

        return trial_parameters

    @staticmethod
    def _suggest(param, trial):

        if isinstance(param, IntegerParameter):
            return trial.suggest_int(
                name=param.jaml_variable,
                low=param.low,
                high=param.high,
                step=param.step_size,
                log=param.log
            )
        elif isinstance(param, FloatParameter):
            return trial.suggest_float(
                name=param.jaml_variable,
                low=param.low,
                high=param.high,
                step=param.step_size,
                log=param.log,
            )
        elif isinstance(param, UniformParameter):
            return trial.suggest_uniform(
                name=param.jaml_variable,
                low=param.low,
                high=param.high,
            )
        elif isinstance(param, LogUniformParameter):
            return trial.suggest_loguniform(
                name=param.jaml_variable,
                low=param.low,
                high=param.high,
            )
        elif isinstance(param, CategoricalParameter):
            return trial.suggest_categorical(
                name=param.jaml_variable, choices=param.choices
            )
        elif isinstance(param, DiscreteUniformParameter):
            return trial.suggest_discrete_uniform(
                name=param.jaml_variable,
                low=param.low,
                high=param.high,
                q=param.q,
            )
        else:
            raise TypeError(f'Paramater {param} is of unsupported type {type(param)}')

    def _objective(self, trial):
        trial_parameters = self._trial_parameter_sampler(trial)
        evaluation_callback = self._evaluation_callback.get_empty_copy()
        self._flow_runner.run(trial_parameters, workspace=trial.workspace, callback=evaluation_callback)
        eval_score = evaluation_callback.get_final_evaluation()
        logger.info(colored(f'Evaluation Score: {eval_score}', 'green'))
        return eval_score

    def optimize_flow(self, **kwargs) -> 'ResultProcessor':
        """Will run the actual optimization.

        :param kwargs: extra parameters for optuna sampler
        """
        with ImportExtensions(required=True):
            import optuna
        if self._sampler == 'GridSampler':
            sampler = getattr(optuna.samplers, self._sampler)(**kwargs)
        else:
            sampler = getattr(optuna.samplers, self._sampler)(seed=self._seed, **kwargs)
        study = optuna.create_study(direction=self._direction, sampler=sampler)
        study.optimize(self._objective, n_trials=self._n_trials)

        result_processor = ResultProcessor(study)
        if self._output_file:
            result_processor.save_parameters(self._output_file)
        return result_processor


def run_optimizer_cli(args: 'Namespace'):
    """Used to run the optimizer from command line interface.

    :param args: arguments passed via cli
    """
    from .flow_runner import SingleFlowRunner
    with open(args.uses) as f:
        optimizer = JAML.load(f)
    result_processor = optimizer.optimize_flow()
    if args.output_file:
        result_processor.save_parameters(args.output_file)<|MERGE_RESOLUTION|>--- conflicted
+++ resolved
@@ -4,17 +4,14 @@
 
 import yaml
 
+from .parameters import IntegerParameter, FloatParameter, UniformParameter, LogUniformParameter, CategoricalParameter, \
+    DiscreteUniformParameter
+from .parameters import load_optimization_parameters
 from .parameters import load_optimization_parameters
 from ..helper import colored
 from ..importer import ImportExtensions
 from ..jaml import JAMLCompatible, JAML
 from ..logging import default_logger as logger
-<<<<<<< HEAD
-=======
-from .parameters import load_optimization_parameters
-from ..jaml import JAMLCompatible
-from .parameters import IntegerParameter, FloatParameter, UniformParameter, LogUniformParameter, CategoricalParameter, DiscreteUniformParameter
->>>>>>> e04ad0f1
 
 if False:
     from .flow_runner import FlowRunner
@@ -119,7 +116,6 @@
             evaluation_callback: 'OptimizerCallback',
             n_trials: int,
             workspace_base_dir: str = '',
-            output_file: Optional[str] = None,
             sampler: str = 'TPESampler',
             direction: str = 'maximize',
             seed: int = 42,
@@ -130,7 +126,6 @@
         :param evaluation_callback: The callback object, which stores the evaluation results
         :param n_trials: evaluation trials to be run
         :param workspace_base_dir: directory in which all temporary created data should be stored
-        :param output_file: file in which the results are stored
         :param sampler: The optuna sampler. For a list of usable names see: https://optuna.readthedocs.io/en/stable/reference/samplers.html
         :param direction: direction of the optimization from either of `maximize` or `minimize`
         :param seed: random seed for reproducibility
@@ -140,7 +135,6 @@
         self._flow_runner = flow_runner
         self._parameter_yaml = parameter_yaml
         self._workspace_base_dir = workspace_base_dir
-        self._output_file = output_file
         self._evaluation_callback = evaluation_callback
         self._n_trials = n_trials
         self._sampler = sampler
@@ -224,10 +218,7 @@
             sampler = getattr(optuna.samplers, self._sampler)(seed=self._seed, **kwargs)
         study = optuna.create_study(direction=self._direction, sampler=sampler)
         study.optimize(self._objective, n_trials=self._n_trials)
-
         result_processor = ResultProcessor(study)
-        if self._output_file:
-            result_processor.save_parameters(self._output_file)
         return result_processor
 
 
