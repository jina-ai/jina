import pytest

import numpy as np

from jina.types.document.graph import GraphDocument
from jina.types.document import Document


@pytest.fixture()
def graph():
    graph = GraphDocument()

    doc0 = Document(text='Document0')
    doc1 = Document(text='Document1')
    doc2 = Document(text='Document2')
    doc3 = Document(text='Document3')

    graph.add_edge(doc0, doc1, features={'text': 'I connect Doc0 and Doc1'})
    graph.add_edge(doc0, doc2, features={'text': 'I connect Doc0 and Doc2'})
    graph.add_edge(doc2, doc1, features={'text': 'I connect Doc2 and Doc1'})
    graph.add_edge(doc1, doc3, features={'text': 'I connect Doc1 and Doc3'})
    graph.add_edge(doc2, doc3, features={'text': 'I connect Doc2 and Doc3'})
    return graph


def validate_graph(graph):
    assert graph.num_nodes == 4
    assert graph.num_edges == 5

    doc0 = graph.chunks[0]
    assert doc0.text == 'Document0'
    doc1 = graph.chunks[1]
    assert doc1.text == 'Document1'
    doc2 = graph.chunks[2]
    assert doc2.text == 'Document2'
    doc3 = graph.chunks[3]
    assert doc3.text == 'Document3'

    edge_features = graph.edge_features
    for i, (d1, d2) in enumerate(graph):
        if i == 0:
            assert (
                edge_features[f'{d1.id}-{d2.id}']['text'] == 'I connect Doc0 and Doc1'
            )
            assert d1.text == 'Document0'
            assert d2.text == 'Document1'
        if i == 1:
            assert (
                edge_features[f'{d1.id}-{d2.id}']['text'] == 'I connect Doc0 and Doc2'
            )
            assert d1.text == 'Document0'
            assert d2.text == 'Document2'
        if i == 2:
            assert (
                edge_features[f'{d1.id}-{d2.id}']['text'] == 'I connect Doc2 and Doc1'
            )
            assert d1.text == 'Document2'
            assert d2.text == 'Document1'
        if i == 3:
            assert (
                edge_features[f'{d1.id}-{d2.id}']['text'] == 'I connect Doc1 and Doc3'
            )
            assert d1.text == 'Document1'
            assert d2.text == 'Document3'
        if i == 4:
            assert (
                edge_features[f'{d1.id}-{d2.id}']['text'] == 'I connect Doc2 and Doc3'
            )
            assert d1.text == 'Document2'
            assert d2.text == 'Document3'

    assert graph.get_out_degree(doc0) == 2
    outgoing_0 = graph.get_outgoing_nodes(doc0)
    assert len(outgoing_0) == 2
    assert outgoing_0[0].text == 'Document1'
    assert outgoing_0[1].text == 'Document2'

    assert graph.get_in_degree(doc0) == 0
    incoming_0 = graph.get_incoming_nodes(doc0)
    assert len(incoming_0) == 0

    assert graph.get_out_degree(doc1) == 1
    outgoing_1 = graph.get_outgoing_nodes(doc1)
    assert len(outgoing_1) == 1
    assert outgoing_1[0].text == 'Document3'

    assert graph.get_in_degree(doc1) == 2
    incoming_1 = graph.get_incoming_nodes(doc1)
    assert len(incoming_1) == 2
    assert incoming_1[0].text == 'Document0'
    assert incoming_1[1].text == 'Document2'

    assert graph.get_out_degree(doc2) == 2
    outgoing_2 = graph.get_outgoing_nodes(doc2)
    assert len(outgoing_2) == 2
    assert outgoing_2[0].text == 'Document1'
    assert outgoing_2[1].text == 'Document3'

    assert graph.get_in_degree(doc2) == 1
    incoming_2 = graph.get_incoming_nodes(doc2)
    assert len(incoming_2) == 1
    assert incoming_2[0].text == 'Document0'

    assert graph.get_out_degree(doc3) == 0
    outgoing_3 = graph.get_outgoing_nodes(doc3)
    assert len(outgoing_3) == 0

    assert graph.get_in_degree(doc3) == 2
    incoming_3 = graph.get_incoming_nodes(doc3)
    assert len(incoming_3) == 2
    assert incoming_3[0].text == 'Document1'
    assert incoming_3[1].text == 'Document2'

    assert graph.get_incoming_nodes(Document()) is None
    assert graph.get_outgoing_nodes(Document()) is None


def test_graph_document_add_edges(graph):
    validate_graph(graph)


def test_graph_document_from_graph(graph):
    graph2 = GraphDocument(graph)
    validate_graph(graph2)


def test_graph_document_from_proto(graph):
    graph2 = GraphDocument(graph._pb_body)
    validate_graph(graph2)


def test_remove_nodes(graph):
    import copy

    nodes = copy.deepcopy(graph.nodes)

    for i, node in enumerate(nodes):
        num_nodes = graph.num_nodes
        num_edges = graph.num_edges
        num_edges_to_remove = graph.get_in_degree(node) + graph.get_out_degree(node)
        graph.remove_node(node)
        assert graph.num_nodes == num_nodes - 1
        assert graph.num_edges == num_edges - num_edges_to_remove

    assert graph.num_nodes == 0
    assert graph.num_edges == 0


def test_remove_edges(graph):
    edges = list([pair for pair in graph])

    num_edge_features = len(graph.edge_features.keys())
    for doc1, doc2 in edges:
        num_edges = graph.num_edges
        graph.remove_edge(doc1, doc2)
        num_edge_features -= 1
        assert graph.num_edges == num_edges - 1

    assert graph.num_nodes == 4  # nodes are not removed
    assert graph.num_edges == 0


def test_to_dgl_graph(graph):
    dgl_graph = graph.to_dgl_graph()
    dgl_adj_coo = dgl_graph.adjacency_matrix(scipy_fmt='coo')

    assert dgl_graph.num_nodes() == graph.num_nodes
    assert dgl_graph.num_edges() == graph.num_edges
    assert (graph.adjacency.row == dgl_adj_coo.row).all()
    assert (graph.adjacency.col == dgl_adj_coo.col).all()


def test_from_dgl_graph(graph):
    dgl_graph = graph.to_dgl_graph()
    jina_graph = GraphDocument.load_from_dgl_graph(dgl_graph)
    assert graph.num_nodes == jina_graph.num_nodes
    assert graph.num_edges == jina_graph.num_edges
    assert (graph.adjacency.col == jina_graph.adjacency.col).all()
    assert (graph.adjacency.col == jina_graph.adjacency.col).all()


def test_from_dgl_graph_without_edges():
    from dgl import DGLGraph

    dummy_graph = DGLGraph()
    dummy_graph.add_nodes(2)
    jina_graph = GraphDocument.load_from_dgl_graph(dummy_graph)
    assert jina_graph.num_nodes == 2


def test_validate_iteration_graph_without_edges():
    graph = GraphDocument()
    assert len([x for x in graph]) == 0


<<<<<<< HEAD
def test_undirected_graph():
    graph = GraphDocument()
    assert graph.undirected is False

    undirected_graph = GraphDocument(force_undirected=True)
    assert undirected_graph.undirected is True

    graph_from_undirected_no_force = GraphDocument(undirected_graph)
    assert graph_from_undirected_no_force.undirected is True

    graph_from_undirected_proto_no_force = GraphDocument(undirected_graph.proto)
    assert graph_from_undirected_proto_no_force.undirected is True


def test_undirected_graph_to_dgl(graph):
    dgl_graph = graph.to_dgl_graph()
    dgl_adj_coo = dgl_graph.adjacency_matrix(scipy_fmt='coo')

    assert dgl_graph.num_nodes() == graph.num_nodes
    assert dgl_graph.num_edges() == graph.num_edges
    assert (graph.adjacency.row == dgl_adj_coo.row).all()
    assert (graph.adjacency.col == dgl_adj_coo.col).all()

    undirected_graph = GraphDocument(graph, force_undirected=True)
    dgl_undirected_graph = undirected_graph.to_dgl_graph()
    dgl_undirected_adj_coo = dgl_undirected_graph.adjacency_matrix(scipy_fmt='coo')

    assert dgl_undirected_graph.num_nodes() == graph.num_nodes
    assert dgl_undirected_graph.num_edges() == graph.num_edges * 2
    assert (
        np.concatenate((undirected_graph.adjacency.row, undirected_graph.adjacency.col))
        == dgl_undirected_adj_coo.row
    ).all()
    assert (
        np.concatenate((undirected_graph.adjacency.col, undirected_graph.adjacency.row))
        == dgl_undirected_adj_coo.col
    ).all()
=======
def test_edge_features_getter(graph):
    node_id_0 = graph.nodes[0].id
    node_id_1 = graph.nodes[1].id
    edge_id = node_id_0 + '-' + node_id_1
    assert graph.edge_features[edge_id] == {'text': 'I connect Doc0 and Doc1'}
>>>>>>> ad74dc92
<|MERGE_RESOLUTION|>--- conflicted
+++ resolved
@@ -193,7 +193,6 @@
     assert len([x for x in graph]) == 0
 
 
-<<<<<<< HEAD
 def test_undirected_graph():
     graph = GraphDocument()
     assert graph.undirected is False
@@ -231,10 +230,10 @@
         np.concatenate((undirected_graph.adjacency.col, undirected_graph.adjacency.row))
         == dgl_undirected_adj_coo.col
     ).all()
-=======
+
+
 def test_edge_features_getter(graph):
     node_id_0 = graph.nodes[0].id
     node_id_1 = graph.nodes[1].id
     edge_id = node_id_0 + '-' + node_id_1
-    assert graph.edge_features[edge_id] == {'text': 'I connect Doc0 and Doc1'}
->>>>>>> ad74dc92
+    assert graph.edge_features[edge_id] == {'text': 'I connect Doc0 and Doc1'}