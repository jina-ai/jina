from argparse import Namespace
from typing import Dict, Optional, Tuple

from jina.hubble.helper import parse_hub_uri
from jina.hubble.hubio import HubIO
from jina.logging.logger import JinaLogger
from jina.peapods.pods.k8slib import kubernetes_tools


def to_dns_name(name: str) -> str:
    """Converts the pod name to a dns compatible name.

    :param name: name of the pod
    :return: dns compatible name
    """
    return name.replace('/', '-').replace('_', '-').lower()


def deploy_service(
    name: str,
    namespace: Namespace,
    image_name: str,
    container_cmd: str,
    container_args: str,
    logger: JinaLogger,
    replicas: int,
    pull_policy: str,
    init_container: Dict = None,
    custom_resource_dir: Optional[str] = None,
) -> str:
    """Deploy service on Kubernetes.

    :param name: name of the service and deployment
    :param namespace: k8s namespace of the service and deployment
    :param image_name: image for the k8s deployment
    :param container_cmd: command executed on the k8s pods
    :param container_args: arguments used for the k8s pod
    :param logger: used logger
    :param replicas: number of replicas
    :param pull_policy: pull policy used for fetching the Docker images from the registry.
    :param init_container: additional arguments used for the init container
    :param custom_resource_dir: Path to a folder containing the kubernetes yml template files.
        Defaults to the standard location jina.resources if not specified.
    :return: dns name of the created service
    """

    # small hack - we can always assume the ports are the same for all executors since they run on different k8s pods
    port_expose = 8080
    port_in = 8081
    port_out = 8082
    port_ctrl = 8083

    logger.info(
        f'🔋\tCreate Service for "{name}" with image "{name}" pulling from "{image_name}"'
    )
    kubernetes_tools.create(
        'service',
        {
            'name': name,
            'target': name,
            'namespace': namespace,
            'port_expose': port_expose,
            'port_in': port_in,
            'port_out': port_out,
            'port_ctrl': port_ctrl,
            'type': 'ClusterIP',
        },
        custom_resource_dir=custom_resource_dir,
    )

    logger.info(
        f'🐳\tCreate Deployment for "{image_name}" with replicas {replicas} and init_container {init_container is not None}'
    )

    if init_container:
<<<<<<< HEAD
        template_name = 'deployment-init'
    else:
        template_name = 'deployment'
        init_container = {}
    kubernetes_tools.create(
        template_name,
        {
            'name': name,
            'namespace': namespace,
            'image': image_name,
            'replicas': replicas,
            'command': container_cmd,
            'args': container_args,
            'port_expose': port_expose,
            'port_in': port_in,
            'port_out': port_out,
            'port_ctrl': port_ctrl,
            'pull_policy': pull_policy,
            **init_container,
        },
    )
=======
        kubernetes_tools.create(
            'deployment-init',
            {
                'name': name,
                'namespace': namespace,
                'image': image_name,
                'replicas': replicas,
                'command': container_cmd,
                'args': container_args,
                'port_expose': port_expose,
                'port_in': port_in,
                'port_out': port_out,
                'port_ctrl': port_ctrl,
                'pull_policy': pull_policy,
                **init_container,
            },
            custom_resource_dir=custom_resource_dir,
        )
    else:
        kubernetes_tools.create(
            'deployment',
            {
                'name': name,
                'namespace': namespace,
                'image': image_name,
                'replicas': replicas,
                'command': container_cmd,
                'args': container_args,
                'port_expose': port_expose,
                'port_in': port_in,
                'port_out': port_out,
                'port_ctrl': port_ctrl,
                'pull_policy': pull_policy,
            },
            custom_resource_dir=custom_resource_dir,
        )
>>>>>>> 58367d5b
    return f'{name}.{namespace}.svc.cluster.local'


def get_cli_params(arguments: Namespace, skip_list: Tuple[str] = ()) -> str:
    """Get cli parameters based on the arguments.

    :param arguments: arguments where the cli parameters are generated from
    :param skip_list: list of arguments which should be ignored

    :return: string wich contains all cli parameters
    """
    arguments.host = '0.0.0.0'
    skip_attributes = [
        'uses',  # set manually
        'uses_with',  # set manually
        'runtime_cls',  # set manually
        'workspace',
        'log_config',
        'dynamic_routing',
        'hosts_in_connect',
        'polling_type',
        'k8s_namespace',
        'uses_after',
        'uses_before',
        'replicas',
        'shards',
        'parallel',
        'polling',
        'port_in',
        'port_out',
        'port_ctrl',
        'port_expose',
        'k8s_init_container_command',
        'k8s_uses_init',
        'k8s_mount_path',
    ] + list(skip_list)
    arg_list = [
        [attribute, attribute.replace('_', '-'), value]
        for attribute, value in arguments.__dict__.items()
    ]
    cli_args = []
    for attribute, cli_attribute, value in arg_list:
        if attribute in skip_attributes:
            continue
        if type(value) == bool and value:
            cli_args.append(f'"--{cli_attribute}"')
        else:
            if value:
                value = str(value)
                value = value.replace('\'', '').replace('"', '\\"')
                cli_args.append(f'"--{cli_attribute}", "{value}"')

    cli_args.append('"--port-expose", "8080"')
    cli_args.append('"--port-in", "8081"')
    cli_args.append('"--port-out", "8082"')
    cli_args.append('"--port-ctrl", "8083"')

    cli_string = ', '.join(cli_args)
    return cli_string


def get_image_name(uses: str) -> str:
    """The image can be provided in different formats by the user.
    This function converts it to an image name which can be understood by k8s.
    It uses the Hub api to get the image name and the latest tag on Docker Hub.
    :param uses: image name

    :return: normalized image name
    """
    try:
        scheme, name, tag, secret = parse_hub_uri(uses)
        meta_data = HubIO.fetch_meta(name)
        image_name = meta_data.image_name
        return image_name
    except Exception:
        return uses.replace('docker://', '')


def dictionary_to_cli_param(dictionary) -> str:
    """Convert the dictionary into a string to pass it as argument in k8s.
    :param dictionary: dictionary which has to be passed as argument in k8s.

    :return: string representation of the dictionary
    """
    return dictionary.__str__().replace("'", "\\\"") if dictionary else ""


def get_init_container_args(pod) -> Optional[Dict]:
    """Return the init container arguments for the k8s pod.

    :param pod: pod where the init container is used.
    :return: dictionary of init container arguments
    """
    if pod.args.k8s_uses_init:
        init_container = {
            'init-name': 'init',
            'init-image': pod.args.k8s_uses_init,
            'init-command': f'{pod.args.k8s_init_container_command}',
            'mount-path': pod.args.k8s_mount_path,
        }
    else:
        init_container = None
    return init_container<|MERGE_RESOLUTION|>--- conflicted
+++ resolved
@@ -73,7 +73,6 @@
     )
 
     if init_container:
-<<<<<<< HEAD
         template_name = 'deployment-init'
     else:
         template_name = 'deployment'
@@ -94,45 +93,8 @@
             'pull_policy': pull_policy,
             **init_container,
         },
-    )
-=======
-        kubernetes_tools.create(
-            'deployment-init',
-            {
-                'name': name,
-                'namespace': namespace,
-                'image': image_name,
-                'replicas': replicas,
-                'command': container_cmd,
-                'args': container_args,
-                'port_expose': port_expose,
-                'port_in': port_in,
-                'port_out': port_out,
-                'port_ctrl': port_ctrl,
-                'pull_policy': pull_policy,
-                **init_container,
-            },
-            custom_resource_dir=custom_resource_dir,
-        )
-    else:
-        kubernetes_tools.create(
-            'deployment',
-            {
-                'name': name,
-                'namespace': namespace,
-                'image': image_name,
-                'replicas': replicas,
-                'command': container_cmd,
-                'args': container_args,
-                'port_expose': port_expose,
-                'port_in': port_in,
-                'port_out': port_out,
-                'port_ctrl': port_ctrl,
-                'pull_policy': pull_policy,
-            },
-            custom_resource_dir=custom_resource_dir,
-        )
->>>>>>> 58367d5b
+        custom_resource_dir=custom_resource_dir,
+    )
     return f'{name}.{namespace}.svc.cluster.local'
 
 
