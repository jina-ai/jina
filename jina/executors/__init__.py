--- conflicted
+++ resolved
@@ -26,12 +26,7 @@
     from ..peapods.runtimes.zmq.zed import ZEDRuntime
     from ..drivers import BaseDriver
 
-<<<<<<< HEAD
-
-__all__ = ['BaseExecutor', 'AnyExecutor', 'ExecutorType']
-=======
 __all__ = ['BaseExecutor', 'AnyExecutor', 'ExecutorType', 'GenericExecutor']
->>>>>>> cd70b5a4
 
 AnyExecutor = TypeVar('AnyExecutor', bound='BaseExecutor')
 
