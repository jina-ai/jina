--- conflicted
+++ resolved
@@ -451,16 +451,11 @@
     def _get_k8s_pod_addresses(self, k8s_namespace: str) -> Dict[str, List[str]]:
         graph_dict = {}
         from ..peapods.networking import K8sGrpcConnectionPool
-<<<<<<< HEAD
         from ..peapods.pods.config.helper import to_compatible_name
-=======
-        from ..peapods.pods.config.k8slib.kubernetes_deployment import to_dns_name
->>>>>>> 379d9726
 
         for node, v in self._pod_nodes.items():
             if node == 'gateway':
                 continue
-<<<<<<< HEAD
             pod_k8s_address = (
                 f'{to_compatible_name(v.head_args.name)}.{k8s_namespace}.svc'
             )
@@ -482,12 +477,6 @@
                 f'{to_compatible_name(v.head_args.name)}:{PORT_IN}'
             )
             graph_dict[node] = [pod_docker_compose_address]
-=======
-            pod_k8s_address = f'{to_dns_name(v.head_args.name)}.{k8s_namespace}.svc'
-            graph_dict[node] = [
-                f'{pod_k8s_address}:{K8sGrpcConnectionPool.K8S_PORT_IN}'
-            ]
->>>>>>> 379d9726
 
         return graph_dict
 
@@ -604,110 +593,110 @@
     ) -> Union['Flow', 'AsyncFlow']:
         """Add an Executor to the current Flow object.
 
-        :param connection_list: dictionary JSON with a list of connections to configure
-        :param daemon: The Pea attempts to terminate all of its Runtime child processes/threads on existing. setting it to true basically tell the Pea do not wait on the Runtime when closing
-        :param docker_kwargs: Dictionary of kwargs arguments that will be passed to Docker SDK when starting the docker '
-          container.
-
-          More details can be found in the Docker SDK docs:  https://docker-py.readthedocs.io/en/stable/
-        :param entrypoint: The entrypoint command overrides the ENTRYPOINT in Docker image. when not set then the Docker image ENTRYPOINT takes effective.
-        :param env: The map of environment variables that are available inside runtime
-        :param expose_public: If set, expose the public IP address to remote when necessary, by default it exposesprivate IP address, which only allows accessing under the same network/subnet. Important to set this to true when the Pea will receive input connections from remote Peas
-        :param external: The Pod will be considered an external Pod that has been started independently from the Flow.This Pod will not be context managed by the Flow.
-        :param force_update: If set, always pull the latest Hub Executor bundle even it exists on local
-        :param gpus: This argument allows dockerized Jina executor discover local gpu devices.
-
-              Note,
-              - To access all gpus, use `--gpus all`.
-              - To access multiple gpus, e.g. make use of 2 gpus, use `--gpus 2`.
-              - To access specified gpus based on device id, use `--gpus device=[YOUR-GPU-DEVICE-ID]`
-              - To access specified gpus based on multiple device id, use `--gpus device=[YOUR-GPU-DEVICE-ID1],device=[YOUR-GPU-DEVICE-ID2]`
-              - To specify more parameters, use `--gpus device=[YOUR-GPU-DEVICE-ID],runtime=nvidia,capabilities=display
-        :param host: The host address of the runtime, by default it is 0.0.0.0.
-        :param host_in: The host address for binding to, by default it is 0.0.0.0
-        :param install_requirements: If set, install `requirements.txt` in the Hub Executor bundle to local
-        :param log_config: The YAML config of the logger used in this object.
-        :param name: The name of this object.
-
-          This will be used in the following places:
-          - how you refer to this object in Python/YAML/CLI
-          - visualization
-          - log message header
-          - ...
-
-          When not given, then the default naming strategy will apply.
-        :param native: If set, only native Executors is allowed, and the Executor is always run inside WorkerRuntime.
-        :param peas_hosts: The hosts of the peas when shards greater than 1.
-                  Peas will be evenly distributed among the hosts. By default,
-                  peas are running on host provided by the argument ``host``
-        :param polling: The polling strategy of the Pod and its endpoints (when `shards>1`).
-              Can be defined for all endpoints of a Pod or by endpoint.
-              Define per Pod:
-              - ANY: only one (whoever is idle) Pea polls the message
-              - ALL: all Peas poll the message (like a broadcast)
-              Define per Endpoint:
-              JSON dict, {endpoint: PollingType}
-              {'/custom': 'ALL', '/search': 'ANY', '*': 'ANY'}
-        :param port_in: The port for input data to bind to, default a random port between [49152, 65535]
-        :param port_jinad: The port of the remote machine for usage with JinaD.
-        :param pull_latest: Pull the latest image before running
-        :param py_modules: The customized python modules need to be imported before loading the executor
-
-          Note that the recommended way is to only import a single module - a simple python file, if your
-          executor can be defined in a single file, or an ``__init__.py`` file if you have multiple files,
-          which should be structured as a python package. For more details, please see the
-          `Executor cookbook <https://docs.jina.ai/fundamentals/executor/repository-structure/>`__
-        :param quiet: If set, then no log will be emitted from this object.
-        :param quiet_error: If set, then exception stack information will not be added to the log
-        :param quiet_remote_logs: Do not display the streaming of remote logs on local console
-        :param replicas: The number of replicas in the pod
-        :param runtime_backend: The parallel backend of the runtime inside the Pea
-        :param runtime_cls: The runtime class to run inside the Pea
-<<<<<<< HEAD
-        :param shards: The number of shards in the pod running at the same time, `port_in` and `port_out` will be set to random, and routers will be added automatically when necessary. For more details check https://docs.jina.ai/fundamentals/flow/topology/
-=======
-        :param shards: The number of shards in the pod running at the same time. For more details check https://docs.jina.ai/fundamentals/flow/topology/
->>>>>>> 379d9726
-        :param timeout_ctrl: The timeout in milliseconds of the control request, -1 for waiting forever
-        :param timeout_ready: The timeout in milliseconds of a Pea waits for the runtime to be ready, -1 for waiting forever
-        :param upload_files: The files on the host to be uploaded to the remote
-          workspace. This can be useful when your Pod has more
-          file dependencies beyond a single YAML file, e.g.
-          Python files, data files.
-
-          Note,
-          - currently only flatten structure is supported, which means if you upload `[./foo/a.py, ./foo/b.pp, ./bar/c.yml]`, then they will be put under the _same_ workspace on the remote, losing all hierarchies.
-          - by default, `--uses` YAML file is always uploaded.
-          - uploaded files are by default isolated across the runs. To ensure files are submitted to the same workspace across different runs, use `--workspace-id` to specify the workspace.
-        :param uses: The config of the executor, it could be one of the followings:
-                  * an Executor YAML file (.yml, .yaml, .jaml)
-                  * a Jina Hub Executor (must start with `jinahub://` or `jinahub+docker://`)
-                  * a docker image (must start with `docker://`)
-                  * the string literal of a YAML config (must start with `!` or `jtype: `)
-                  * the string literal of a JSON config
-
-                  When use it under Python, one can use the following values additionally:
-                  - a Python dict that represents the config
-                  - a text file stream has `.read()` interface
-        :param uses_after: The executor attached after the Peas described by --uses, typically used for receiving from all shards, accepted type follows `--uses`
-        :param uses_after_address: The address of the uses-before runtime
-        :param uses_before: The executor attached after the Peas described by --uses, typically before sending to all shards, accepted type follows `--uses`
-        :param uses_before_address: The address of the uses-before runtime
-        :param uses_metas: Dictionary of keyword arguments that will override the `metas` configuration in `uses`
-        :param uses_requests: Dictionary of keyword arguments that will override the `requests` configuration in `uses`
-        :param uses_with: Dictionary of keyword arguments that will override the `with` configuration in `uses`
-        :param volumes: The path on the host to be mounted inside the container.
-
-          Note,
-          - If separated by `:`, then the first part will be considered as the local host path and the second part is the path in the container system.
-          - If no split provided, then the basename of that directory will be mounted into container's root path, e.g. `--volumes="/user/test/my-workspace"` will be mounted into `/my-workspace` inside the container.
-          - All volumes are mounted with read-write mode.
-        :param workspace: The working directory for any IO operations in this object. If not set, then derive from its parent `workspace`.
-        :return: a (new) Flow object with modification
-
-        .. # noqa: DAR202
-        .. # noqa: DAR101
-        .. # noqa: DAR003
+                :param connection_list: dictionary JSON with a list of connections to configure
+                :param daemon: The Pea attempts to terminate all of its Runtime child processes/threads on existing. setting it to true basically tell the Pea do not wait on the Runtime when closing
+                :param docker_kwargs: Dictionary of kwargs arguments that will be passed to Docker SDK when starting the docker '
+                  container.
+
+                  More details can be found in the Docker SDK docs:  https://docker-py.readthedocs.io/en/stable/
+                :param entrypoint: The entrypoint command overrides the ENTRYPOINT in Docker image. when not set then the Docker image ENTRYPOINT takes effective.
+                :param env: The map of environment variables that are available inside runtime
+                :param expose_public: If set, expose the public IP address to remote when necessary, by default it exposesprivate IP address, which only allows accessing under the same network/subnet. Important to set this to true when the Pea will receive input connections from remote Peas
+                :param external: The Pod will be considered an external Pod that has been started independently from the Flow.This Pod will not be context managed by the Flow.
+                :param force_update: If set, always pull the latest Hub Executor bundle even it exists on local
+                :param gpus: This argument allows dockerized Jina executor discover local gpu devices.
+
+                      Note,
+                      - To access all gpus, use `--gpus all`.
+                      - To access multiple gpus, e.g. make use of 2 gpus, use `--gpus 2`.
+                      - To access specified gpus based on device id, use `--gpus device=[YOUR-GPU-DEVICE-ID]`
+                      - To access specified gpus based on multiple device id, use `--gpus device=[YOUR-GPU-DEVICE-ID1],device=[YOUR-GPU-DEVICE-ID2]`
+                      - To specify more parameters, use `--gpus device=[YOUR-GPU-DEVICE-ID],runtime=nvidia,capabilities=display
+                :param host: The host address of the runtime, by default it is 0.0.0.0.
+                :param host_in: The host address for binding to, by default it is 0.0.0.0
+                :param install_requirements: If set, install `requirements.txt` in the Hub Executor bundle to local
+                :param log_config: The YAML config of the logger used in this object.
+                :param name: The name of this object.
+
+                  This will be used in the following places:
+                  - how you refer to this object in Python/YAML/CLI
+                  - visualization
+                  - log message header
+                  - ...
+
+                  When not given, then the default naming strategy will apply.
+                :param native: If set, only native Executors is allowed, and the Executor is always run inside WorkerRuntime.
+                :param peas_hosts: The hosts of the peas when shards greater than 1.
+                          Peas will be evenly distributed among the hosts. By default,
+                          peas are running on host provided by the argument ``host``
+                :param polling: The polling strategy of the Pod and its endpoints (when `shards>1`).
+                      Can be defined for all endpoints of a Pod or by endpoint.
+                      Define per Pod:
+                      - ANY: only one (whoever is idle) Pea polls the message
+                      - ALL: all Peas poll the message (like a broadcast)
+                      Define per Endpoint:
+                      JSON dict, {endpoint: PollingType}
+                      {'/custom': 'ALL', '/search': 'ANY', '*': 'ANY'}
+                :param port_in: The port for input data to bind to, default a random port between [49152, 65535]
+                :param port_jinad: The port of the remote machine for usage with JinaD.
+                :param pull_latest: Pull the latest image before running
+                :param py_modules: The customized python modules need to be imported before loading the executor
+
+                  Note that the recommended way is to only import a single module - a simple python file, if your
+                  executor can be defined in a single file, or an ``__init__.py`` file if you have multiple files,
+                  which should be structured as a python package. For more details, please see the
+                  `Executor cookbook <https://docs.jina.ai/fundamentals/executor/repository-structure/>`__
+                :param quiet: If set, then no log will be emitted from this object.
+                :param quiet_error: If set, then exception stack information will not be added to the log
+                :param quiet_remote_logs: Do not display the streaming of remote logs on local console
+                :param replicas: The number of replicas in the pod
+                :param runtime_backend: The parallel backend of the runtime inside the Pea
+                :param runtime_cls: The runtime class to run inside the Pea
+        <<<<<<< HEAD
+                :param shards: The number of shards in the pod running at the same time, `port_in` and `port_out` will be set to random, and routers will be added automatically when necessary. For more details check https://docs.jina.ai/fundamentals/flow/topology/
+        =======
+                :param shards: The number of shards in the pod running at the same time. For more details check https://docs.jina.ai/fundamentals/flow/topology/
+        >>>>>>> 379d9726c78a92f8a34a3e42d88660be79c71188
+                :param timeout_ctrl: The timeout in milliseconds of the control request, -1 for waiting forever
+                :param timeout_ready: The timeout in milliseconds of a Pea waits for the runtime to be ready, -1 for waiting forever
+                :param upload_files: The files on the host to be uploaded to the remote
+                  workspace. This can be useful when your Pod has more
+                  file dependencies beyond a single YAML file, e.g.
+                  Python files, data files.
+
+                  Note,
+                  - currently only flatten structure is supported, which means if you upload `[./foo/a.py, ./foo/b.pp, ./bar/c.yml]`, then they will be put under the _same_ workspace on the remote, losing all hierarchies.
+                  - by default, `--uses` YAML file is always uploaded.
+                  - uploaded files are by default isolated across the runs. To ensure files are submitted to the same workspace across different runs, use `--workspace-id` to specify the workspace.
+                :param uses: The config of the executor, it could be one of the followings:
+                          * an Executor YAML file (.yml, .yaml, .jaml)
+                          * a Jina Hub Executor (must start with `jinahub://` or `jinahub+docker://`)
+                          * a docker image (must start with `docker://`)
+                          * the string literal of a YAML config (must start with `!` or `jtype: `)
+                          * the string literal of a JSON config
+
+                          When use it under Python, one can use the following values additionally:
+                          - a Python dict that represents the config
+                          - a text file stream has `.read()` interface
+                :param uses_after: The executor attached after the Peas described by --uses, typically used for receiving from all shards, accepted type follows `--uses`
+                :param uses_after_address: The address of the uses-before runtime
+                :param uses_before: The executor attached after the Peas described by --uses, typically before sending to all shards, accepted type follows `--uses`
+                :param uses_before_address: The address of the uses-before runtime
+                :param uses_metas: Dictionary of keyword arguments that will override the `metas` configuration in `uses`
+                :param uses_requests: Dictionary of keyword arguments that will override the `requests` configuration in `uses`
+                :param uses_with: Dictionary of keyword arguments that will override the `with` configuration in `uses`
+                :param volumes: The path on the host to be mounted inside the container.
+
+                  Note,
+                  - If separated by `:`, then the first part will be considered as the local host path and the second part is the path in the container system.
+                  - If no split provided, then the basename of that directory will be mounted into container's root path, e.g. `--volumes="/user/test/my-workspace"` will be mounted into `/my-workspace` inside the container.
+                  - All volumes are mounted with read-write mode.
+                :param workspace: The working directory for any IO operations in this object. If not set, then derive from its parent `workspace`.
+                :return: a (new) Flow object with modification
+
+                .. # noqa: DAR202
+                .. # noqa: DAR101
+                .. # noqa: DAR003
         """
 
     # overload_inject_end_pod
@@ -1727,12 +1716,7 @@
                 k8s_namespace=k8s_namespace,
                 k8s_connection_pool=k8s_connection_pool,
                 k8s_pod_addresses=self._get_k8s_pod_addresses(k8s_namespace)
-<<<<<<< HEAD
-=======
-                if node == 'gateway'
-                else None
->>>>>>> 379d9726
-                if not k8s_connection_pool
+                if node == 'gateway' and not k8s_connection_pool
                 else None,
             )
             configs = k8s_pod.to_k8s_yaml()
@@ -1745,7 +1729,6 @@
                         if i < len(k8s_objects) - 1:
                             fp.write('---\n')
 
-<<<<<<< HEAD
     def to_docker_compose_yaml(
         self, output_path: Optional[str] = None, network_name: Optional[str] = None
     ):
@@ -1785,8 +1768,6 @@
         with open(output_path, 'w+') as fp:
             yaml.dump(docker_compose_dict, fp, sort_keys=False)
 
-=======
->>>>>>> 379d9726
     def scale(
         self,
         pod_name: str,
