--- conflicted
+++ resolved
@@ -30,22 +30,12 @@
 
     """
 
-<<<<<<< HEAD
-    COL_MATCH_PARENT_HASH = 'match_parent_hash'
-    COL_MATCH_PARENT_ID = 'match_parent_hash'
-    COL_MATCH_HASH = 'match_hash'
-    COL_MATCH_ID = 'match_hash'
-    COL_DOC_CHUNK_HASH = 'doc_chunk_hash'
-    COL_DOC_CHUNK_ID = 'doc_chunk_hash'
-=======
     required_keys = {'text'}  #: a set of ``str``, key-values to extracted from the chunk-level protobuf message
     COL_MATCH_PARENT_ID = 'match_parent_id'
     COL_MATCH_ID = 'match_id'
     COL_DOC_CHUNK_ID = 'doc_chunk_id'
->>>>>>> e7c8677b
     COL_SCORE = 'score'
 
-    required_keys = {'text'}
     """set: Set of required keys to be extracted from matches and query to fill the information of `query` and `chunk` meta information.
     These are the set of keys to be extracted from `Document`.
 
