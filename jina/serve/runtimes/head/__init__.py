import argparse
import asyncio
import contextlib
import json
import multiprocessing
import os
import threading
from abc import ABC
from collections import defaultdict
from typing import Dict, List, Optional, Tuple, Union

import grpc
from grpc_reflection.v1alpha import reflection

from jina.enums import PollingType
from jina.importer import ImportExtensions
from jina.proto import jina_pb2, jina_pb2_grpc
from jina.serve.networking import GrpcConnectionPool
from jina.serve.runtimes.asyncio import AsyncNewLoopRuntime
from jina.serve.runtimes.request_handlers.data_request_handler import DataRequestHandler
from jina.types.request.control import ControlRequest
from jina.types.request.data import DataRequest


class HeadRuntime(AsyncNewLoopRuntime, ABC):
    """
    Runtime is used in head pods. It responds to Gateway requests and sends to uses_before/uses_after and its workers
    """

    DEFAULT_POLLING = PollingType.ANY

    def __init__(
        self,
        args: argparse.Namespace,
        **kwargs,
    ):
        """Initialize grpc server for the head runtime.
        :param args: args from CLI
        :param kwargs: keyword args
        """
<<<<<<< HEAD
        super().__init__(args, cancel_event, **kwargs)
=======
        super().__init__(args, **kwargs)

>>>>>>> d2161e66
        if args.name is None:
            args.name = ''
        self.name = args.name
        self._deployment_name = os.getenv('JINA_DEPLOYMENT_NAME', 'worker')
        self.connection_pool = GrpcConnectionPool(
            logger=self.logger,
            compression=args.compression,
            metrics_registry=self.metrics_registry,
        )

        if self.metrics_registry:
            with ImportExtensions(
                required=True,
                help_text='You need to install the `prometheus_client` to use the montitoring functionality of jina',
            ):
                from prometheus_client import Summary

            self._summary = Summary(
                'receiving_request_seconds',
                'Time spent processing request',
                registry=self.metrics_registry,
                namespace='jina',
            ).time()
        else:
            self._summary = contextlib.nullcontext()

        polling = getattr(args, 'polling', self.DEFAULT_POLLING.name)
        try:
            # try loading the polling args as json
            endpoint_polling = json.loads(polling)
            # '*' is used a wildcard and will match all endpoints, except /index, /search and explicitly defined endpoins
            default_polling = (
                PollingType.from_string(endpoint_polling['*'])
                if '*' in endpoint_polling
                else self.DEFAULT_POLLING
            )
            self._polling = self._default_polling_dict(default_polling)
            for endpoint in endpoint_polling:
                self._polling[endpoint] = PollingType(
                    endpoint_polling[endpoint]
                    if type(endpoint_polling[endpoint]) == int
                    else PollingType.from_string(endpoint_polling[endpoint])
                )
        except (ValueError, TypeError):
            # polling args is not a valid json, try interpreting as a polling enum type
            default_polling = (
                polling
                if type(polling) == PollingType
                else PollingType.from_string(polling)
            )
            self._polling = self._default_polling_dict(default_polling)

        if hasattr(args, 'connection_list') and args.connection_list:
            connection_list = json.loads(args.connection_list)
            for shard_id in connection_list:
                shard_connections = connection_list[shard_id]
                if isinstance(shard_connections, str):
                    self.connection_pool.add_connection(
                        deployment=self._deployment_name,
                        address=shard_connections,
                        shard_id=int(shard_id),
                    )
                else:
                    for connection in shard_connections:
                        self.connection_pool.add_connection(
                            deployment=self._deployment_name,
                            address=connection,
                            shard_id=int(shard_id),
                        )

        self.uses_before_address = args.uses_before_address

        if self.uses_before_address:
            self.connection_pool.add_connection(
                deployment='uses_before', address=self.uses_before_address
            )
        self.uses_after_address = args.uses_after_address
        if self.uses_after_address:
            self.connection_pool.add_connection(
                deployment='uses_after', address=self.uses_after_address
            )
        self._reduce = not args.disable_reduce

    def _default_polling_dict(self, default_polling):
        return defaultdict(
            lambda: default_polling,
            {'/search': PollingType.ALL, '/index': PollingType.ANY},
        )

    async def async_setup(self):
        """Wait for the GRPC server to start"""
        self._grpc_server = grpc.aio.server(
            options=[
                ('grpc.max_send_message_length', -1),
                ('grpc.max_receive_message_length', -1),
            ]
        )

        jina_pb2_grpc.add_JinaSingleDataRequestRPCServicer_to_server(
            self, self._grpc_server
        )
        jina_pb2_grpc.add_JinaDataRequestRPCServicer_to_server(self, self._grpc_server)
        jina_pb2_grpc.add_JinaControlRequestRPCServicer_to_server(
            self, self._grpc_server
        )
        service_names = (
            jina_pb2.DESCRIPTOR.services_by_name['JinaSingleDataRequestRPC'].full_name,
            jina_pb2.DESCRIPTOR.services_by_name['JinaDataRequestRPC'].full_name,
            jina_pb2.DESCRIPTOR.services_by_name['JinaControlRequestRPC'].full_name,
            reflection.SERVICE_NAME,
        )
        reflection.enable_server_reflection(service_names, self._grpc_server)

        bind_addr = f'0.0.0.0:{self.args.port}'
        self._grpc_server.add_insecure_port(bind_addr)
        self.logger.debug(f'Start listening on {bind_addr}')
        await self._grpc_server.start()

    async def async_run_forever(self):
        """Block until the GRPC server is terminated"""
        self.connection_pool.start()
        await self._grpc_server.wait_for_termination()

    async def async_cancel(self):
        """Stop the GRPC server"""
        self.logger.debug('Cancel HeadRuntime')

        await self._grpc_server.stop(0)

    async def async_teardown(self):
        """Close the connection pool"""
        await self.async_cancel()
        await self.connection_pool.close()

    async def process_single_data(self, request: DataRequest, context) -> DataRequest:
        """
        Process the received requests and return the result as a new request

        :param request: the data request to process
        :param context: grpc context
        :returns: the response request
        """
        return await self.process_data([request], context)

    async def process_data(self, requests: List[DataRequest], context) -> DataRequest:
        """
        Process the received data request and return the result as a new request

        :param requests: the data requests to process
        :param context: grpc context
        :returns: the response request
        """
        try:
            with self._summary:
                endpoint = dict(context.invocation_metadata()).get('endpoint')
                response, metadata = await self._handle_data_request(requests, endpoint)
                context.set_trailing_metadata(metadata.items())
                return response
        except (RuntimeError, Exception) as ex:
            self.logger.error(
                f'{ex!r}' + f'\n add "--quiet-error" to suppress the exception details'
                if not self.args.quiet_error
                else '',
                exc_info=not self.args.quiet_error,
            )
            requests[0].add_exception(ex, executor=None)
            context.set_trailing_metadata((('is-error', 'true'),))
            return requests[0]

    async def process_control(self, request: ControlRequest, *args) -> ControlRequest:
        """
        Process the received control request and return the input request

        :param request: the data request to process
        :param args: additional arguments in the grpc call, ignored
        :returns: the input request
        """
        try:
            if self.logger.debug_enabled:
                self._log_control_request(request)

            if request.command == 'ACTIVATE':

                for relatedEntity in request.relatedEntities:
                    connection_string = f'{relatedEntity.address}:{relatedEntity.port}'

                    self.connection_pool.add_connection(
                        deployment=self._deployment_name,
                        address=connection_string,
                        shard_id=relatedEntity.shard_id
                        if relatedEntity.HasField('shard_id')
                        else None,
                    )
            elif request.command == 'DEACTIVATE':
                for relatedEntity in request.relatedEntities:
                    connection_string = f'{relatedEntity.address}:{relatedEntity.port}'
                    await self.connection_pool.remove_connection(
                        deployment=self._deployment_name,
                        address=connection_string,
                        shard_id=relatedEntity.shard_id,
                    )
            return request
        except (RuntimeError, Exception) as ex:
            self.logger.error(
                f'{ex!r}' + f'\n add "--quiet-error" to suppress the exception details'
                if not self.args.quiet_error
                else '',
                exc_info=not self.args.quiet_error,
            )
            raise

    async def _handle_data_request(
        self, requests: List[DataRequest], endpoint: Optional[str]
    ) -> Tuple[DataRequest, Dict]:
        self.logger.debug(f'recv {len(requests)} DataRequest(s)')

        DataRequestHandler.merge_routes(requests)

        uses_before_metadata = None
        if self.uses_before_address:
            (
                response,
                uses_before_metadata,
            ) = await self.connection_pool.send_requests_once(
                requests, deployment='uses_before'
            )
            requests = [response]

        worker_send_tasks = self.connection_pool.send_requests(
            requests=requests,
            deployment=self._deployment_name,
            polling_type=self._polling[endpoint],
        )

        worker_results = await asyncio.gather(*worker_send_tasks)

        if len(worker_results) == 0:
            raise RuntimeError(
                f'Head {self.name} did not receive a response when sending message to worker pods'
            )

        worker_results, metadata = zip(*worker_results)

        response_request = worker_results[0]
        uses_after_metadata = None
        if self.uses_after_address:
            (
                response_request,
                uses_after_metadata,
            ) = await self.connection_pool.send_requests_once(
                worker_results, deployment='uses_after'
            )
        elif len(worker_results) > 1 and self._reduce:
            DataRequestHandler.reduce_requests(worker_results)
        elif len(worker_results) > 1 and not self._reduce:
            # worker returned multiple responsed, but the head is configured to skip reduction
            # just concatenate the docs in this case
            response_request.data.docs = DataRequestHandler.get_docs_from_request(
                requests, field='docs'
            )

        merged_metadata = self._merge_metadata(
            metadata, uses_after_metadata, uses_before_metadata
        )

        return response_request, merged_metadata

    def _merge_metadata(self, metadata, uses_after_metadata, uses_before_metadata):
        merged_metadata = {}
        if uses_before_metadata:
            for key, value in uses_before_metadata:
                merged_metadata[key] = value
        for meta in metadata:
            for key, value in meta:
                merged_metadata[key] = value
        if uses_after_metadata:
            for key, value in uses_after_metadata:
                merged_metadata[key] = value
        return merged_metadata<|MERGE_RESOLUTION|>--- conflicted
+++ resolved
@@ -38,12 +38,7 @@
         :param args: args from CLI
         :param kwargs: keyword args
         """
-<<<<<<< HEAD
-        super().__init__(args, cancel_event, **kwargs)
-=======
         super().__init__(args, **kwargs)
-
->>>>>>> d2161e66
         if args.name is None:
             args.name = ''
         self.name = args.name
