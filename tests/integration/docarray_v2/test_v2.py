--- conflicted
+++ resolved
@@ -1,12 +1,8 @@
 from typing import Optional
 
 import numpy as np
-<<<<<<< HEAD
-from docarray import BaseDocument, DocumentArray
-=======
 from docarray import BaseDoc
 from docarray import DocArray as DocumentArray
->>>>>>> 0d15c3bc
 from docarray.documents import ImageDoc
 from docarray.typing import AnyTensor, ImageUrl
 
@@ -96,11 +92,7 @@
 
 
 def test_different_output_input():
-<<<<<<< HEAD
-    class InputDoc(BaseDocument):
-=======
     class InputDoc(BaseDoc):
->>>>>>> 0d15c3bc
         img: ImageDoc
 
     class OutputDoc(BaseDoc):
@@ -127,11 +119,7 @@
 
 
 def test_deployments():
-<<<<<<< HEAD
-    class InputDoc(BaseDocument):
-=======
     class InputDoc(BaseDoc):
->>>>>>> 0d15c3bc
         img: ImageDoc
 
     class OutputDoc(BaseDoc):
