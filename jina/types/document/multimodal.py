from typing import Dict, Sequence, TypeVar, List

import numpy as np

from . import Document
from ...proto import jina_pb2
from ..ndarray.generic import NdArray
from ...excepts import LengthMismatchException, BadDocType

__all__ = ['MultimodalDocument', 'DocumentContentType']

DocumentContentType = TypeVar('DocumentContentType', bytes, str,
                              np.ndarray, jina_pb2.NdArrayProto, NdArray)


class MultimodalDocument(Document):
    """
    :class:`MultimodalDocument` is a data type created based on Jina primitive data type :class:`Document`.

    It shares the same methods and properties with :class:`Document`, while it focus on modality at chunk level.

    .. warning::
        - It assumes that every ``chunk`` of a ``document`` belongs to a different modality.
        - It assumes that every :class:`MultimodalDocument` have at least two chunks.
    """
<<<<<<< HEAD

    def __init__(self, document=None, chunks: List[Document] = None, modality_content_mapping: Dict = None,
                 copy: bool = False, **kwargs):
=======
    def __init__(self, document = None, chunks: Sequence[Document] = None, modality_content_mapping: Dict = None, copy: bool = False, **kwargs):
>>>>>>> 1d8e34ca
        """

        :param document: the document to construct from. If ``bytes`` is given
                then deserialize a :class:`DocumentProto`; ``dict`` is given then
                parse a :class:`DocumentProto` from it; ``str`` is given, then consider
                it as a JSON string and parse a :class:`DocumentProto` from it; finally,
                one can also give `DocumentProto` directly, then depending on the ``copy``,
                it builds a view or a copy from it.
        :param chunks: the chunks of the multimodal document to initialize with. Expected to
                received a list of :class:`Document`, with different modalities.
        :param copy: when ``document`` is given as a :class:`DocumentProto` object, build a
                view (i.e. weak reference) from it or a deep copy from it.
        :param kwargs: other parameters to be set
        """
        super().__init__(document=document, copy=copy, **kwargs)
        self._modality_content_mapping = {}
        if chunks or modality_content_mapping:
            if chunks:
                self.chunks.extend(chunks)
            if not chunks and modality_content_mapping:
                self._add_chunks_from_modality_content_mapping(modality_content_mapping)
            self._handle_chunk_level_attributes()
            self._validate()

    def _build_modality_content_mapping(self) -> Dict:
        for chunk in self.chunks:
            modality = chunk.modality
            self._modality_content_mapping[modality] = chunk.embedding \
                if chunk.embedding is not None \
                else chunk.content
        self._validate()

    def _add_chunks_from_modality_content_mapping(self, modality_content_mapping):
        for modality, content in modality_content_mapping.items():
            with Document() as chunk:
                chunk.modality = modality
                chunk.content = content
                self.chunks.add(chunk)

    def _validate(self):
        modalities = set([chunk.modality for chunk in self.chunks])
        if len(self.chunks) < 2:
            raise BadDocType('MultimodalDocument should consist at least 2 chunks.')
        if len(modalities) != len(self.chunks):
            raise LengthMismatchException(f'Length of modality is not identical to length of chunks.')

    def _handle_chunk_level_attributes(self):
        """Handle chunk attributes, such as :attr:`granularity` and :attr:`mime_type`.

        Chunk granularity should be greater than parent granularity level. Besides, if the chunk do not have
            a specified :attr:`mime_type`, it will be manually set to it's parent's :attr:`mime_type`.
        """
        for chunk in self.chunks:
            if chunk.granularity == 0:
                chunk.granularity = self.granularity + 1
            else:
                self.granularity = chunk.granularity - 1
            if not chunk.mime_type:
                chunk.mime_type = self.mime_type

    @property
    def modality_content_mapping(self) -> Dict:
        """Get the mapping of modality and content, the mapping is represented as a :attr:`dict`, the keys
        are the modalities of the chunks, the values are the corresponded content of the chunks.

        :return: the mapping of modality and content extracted from chunks.
        """
        if not self._modality_content_mapping:
            self._build_modality_content_mapping()
        return self._modality_content_mapping

    def extract_content_from_modality(self, modality: str) -> DocumentContentType:
        """Extract content by the name of the modality.

        :param modality: The name of the modality.
        :return: Content of the corresponded modality.
        """
        return self.modality_content_mapping.get(modality, None)

    @property
    def modalities(self) -> List[str]:
        """Get all modalities of the :class:`MultimodalDocument`.

        :return: List of modalities extracted from chunks of the document.
        """
        return self.modality_content_mapping.keys()

    @classmethod
    def from_chunks(cls, chunks: Sequence[Document]) -> 'MultimodalDocument':
        """Create :class:`MultimodalDocument` from list of :class:`Document`.

        :param chunks: List of :class:`Document`.
        :return: An instance of :class:`MultimodalDocument`.
        """
        granularities = [chunk.granularity for chunk in chunks]
        if len(set(granularities)) != 1:
            raise BadDocType('Each chunk should have the same granularity.')
        return cls(chunks=chunks)

    @classmethod
    def from_modality_content_mapping(cls, modality_content_mapping: Dict):
        """Create :class:`MultimodalDocument` from :attr:`modality_content_mapping`.

        .. warning::
            - Buld :class:`MultimodalDocument` from :attr:`modality_content_mapping` expects you assign
              :attr:`Document.content` as the value of the dictionary.

        :param:`modality_content_mapping`: A Python dict, the keys are the modalities and the values
            are the :attr:`content` of the :class:`Document`
        :return: An instance of :class:`MultimodalDocument`.
        """
        return cls(modality_content_mapping=modality_content_mapping)<|MERGE_RESOLUTION|>--- conflicted
+++ resolved
@@ -23,13 +23,7 @@
         - It assumes that every ``chunk`` of a ``document`` belongs to a different modality.
         - It assumes that every :class:`MultimodalDocument` have at least two chunks.
     """
-<<<<<<< HEAD
-
-    def __init__(self, document=None, chunks: List[Document] = None, modality_content_mapping: Dict = None,
-                 copy: bool = False, **kwargs):
-=======
     def __init__(self, document = None, chunks: Sequence[Document] = None, modality_content_mapping: Dict = None, copy: bool = False, **kwargs):
->>>>>>> 1d8e34ca
         """
 
         :param document: the document to construct from. If ``bytes`` is given
