--- conflicted
+++ resolved
@@ -110,12 +110,6 @@
             return self
         else:
             try:
-<<<<<<< HEAD
-=======
-                head_args = self.head_args
-                self.head_pea = Pea(head_args)
-                self._enter_pea(self.head_pea)
->>>>>>> 7edd8b8c
                 tail_args = self.tail_args
                 self.tail_pea = Pea(tail_args)
                 self._enter_pea(self.tail_pea)
