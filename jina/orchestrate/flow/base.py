import argparse
import base64
import copy
import inspect
import json
import multiprocessing
import os
import sys
import threading
import time
import uuid
import warnings
from collections import OrderedDict
from contextlib import ExitStack
from typing import (
    TYPE_CHECKING,
    Dict,
    List,
    Optional,
    Set,
    Tuple,
    Type,
    Union,
    overload,
)

from rich import print
from rich.panel import Panel
from rich.progress import (
    BarColumn,
    MofNCompleteColumn,
    Progress,
    SpinnerColumn,
    TextColumn,
    TimeElapsedColumn,
)
from rich.table import Table

from jina import __default_host__, __docker_host__, __windows__, helper
from jina.clients import Client
from jina.clients.mixin import AsyncPostMixin, HealthCheckMixin, PostMixin, ProfileMixin
from jina.enums import (
    DeploymentRoleType,
    FlowBuildLevel,
    FlowInspectType,
    GatewayProtocolType,
)
from jina.excepts import (
    FlowMissingDeploymentError,
    FlowTopologyError,
    PortAlreadyUsed,
    RuntimeFailToStart,
)
from jina.helper import (
    GATEWAY_NAME,
    ArgNamespace,
    CatchAllCleanupContextManager,
    download_mermaid_url,
    get_internal_ip,
    get_public_ip,
    is_port_free,
    send_telemetry_event,
    typename,
)
from jina.importer import ImportExtensions
from jina.jaml import JAMLCompatible
from jina.logging.logger import JinaLogger
from jina.orchestrate.deployments import Deployment
from jina.orchestrate.flow.builder import _hanging_deployments, allowed_levels
from jina.parsers import (
    set_client_cli_parser,
    set_deployment_parser,
    set_gateway_parser,
)
from jina.parsers.flow import set_flow_parser
from jina.serve.networking import host_is_local, in_docker

__all__ = ['Flow']
GATEWAY_ARGS_BLACKLIST = ['uses', 'uses_with']
EXECUTOR_ARGS_BLACKLIST = ['port', 'port_monitoring', 'uses', 'uses_with']


class FlowType(type(ExitStack), type(JAMLCompatible)):
    """Type of Flow, metaclass of :class:`BaseFlow`"""

    pass


_regex_port = r'(.*?):([0-9]{1,4}|[1-5][0-9]{4}|6[0-4][0-9]{3}|65[0-4][0-9]{2}|655[0-2][0-9]|6553[0-5])$'

if TYPE_CHECKING:  # pragma: no cover
    from jina.clients.base import BaseClient
    from jina.orchestrate.flow.asyncio import AsyncFlow
    from jina.serve.executors import BaseExecutor

FALLBACK_PARSERS = [
    set_gateway_parser(),
    set_deployment_parser(),
    set_client_cli_parser(),
    set_flow_parser(),
]


class Flow(
    PostMixin,
    ProfileMixin,
    HealthCheckMixin,
    JAMLCompatible,
    ExitStack,
    metaclass=FlowType,
):
    """Flow is how Jina streamlines and distributes Executors."""

    # overload_inject_start_client_flow
    @overload
    def __init__(
        self,*,
        asyncio: Optional[bool] = False, 
        host: Optional[str] = '0.0.0.0', 
        metrics: Optional[bool] = False, 
        metrics_exporter_host: Optional[str] = None, 
        metrics_exporter_port: Optional[int] = None, 
        port: Optional[int] = None, 
        protocol: Optional[Union[str, List[str]]] = 'GRPC', 
        proxy: Optional[bool] = False, 
        tls: Optional[bool] = False, 
        traces_exporter_host: Optional[str] = None, 
        traces_exporter_port: Optional[int] = None, 
        tracing: Optional[bool] = False, 
        **kwargs):
        """Create a Flow. Flow is how Jina streamlines and scales Executors. This overloaded method provides arguments from `jina client` CLI.

        :param asyncio: If set, then the input and output of this Client work in an asynchronous manner.
        :param host: The host address of the runtime, by default it is 0.0.0.0. In the case of an external Executor (`--external` or `external=True`) this can be a list of hosts, separated by commas. Then, every resulting address will be considered as one replica of the Executor.
        :param metrics: If set, the sdk implementation of the OpenTelemetry metrics will be available for default monitoring and custom measurements. Otherwise a no-op implementation will be provided.
        :param metrics_exporter_host: If tracing is enabled, this hostname will be used to configure the metrics exporter agent.
        :param metrics_exporter_port: If tracing is enabled, this port will be used to configure the metrics exporter agent.
        :param port: The port of the Gateway, which the client should connect to.
        :param protocol: Communication protocol between server and client.
        :param proxy: If set, respect the http_proxy and https_proxy environment variables. otherwise, it will unset these proxy variables before start. gRPC seems to prefer no proxy
        :param tls: If set, connect to gateway using tls encryption
        :param traces_exporter_host: If tracing is enabled, this hostname will be used to configure the trace exporter agent.
        :param traces_exporter_port: If tracing is enabled, this port will be used to configure the trace exporter agent.
        :param tracing: If set, the sdk implementation of the OpenTelemetry tracer will be available and will be enabled for automatic tracing of requests and customer span creation. Otherwise a no-op implementation will be provided.

        .. # noqa: DAR202
        .. # noqa: DAR101
        .. # noqa: DAR003
        """
    # overload_inject_end_client_flow

    # overload_inject_start_gateway_flow
    @overload
    def __init__(
        self,*,
        compression: Optional[str] = None, 
        cors: Optional[bool] = False, 
        deployments_addresses: Optional[str] = '{}', 
        deployments_metadata: Optional[str] = '{}', 
        deployments_no_reduce: Optional[str] = '[]', 
        description: Optional[str] = None, 
        docker_kwargs: Optional[dict] = None, 
        entrypoint: Optional[str] = None, 
        env: Optional[dict] = None, 
        expose_endpoints: Optional[str] = None, 
        expose_graphql_endpoint: Optional[bool] = False, 
        floating: Optional[bool] = False, 
        graph_conditions: Optional[str] = '{}', 
        graph_description: Optional[str] = '{}', 
        grpc_server_options: Optional[dict] = None, 
        host: Optional[str] = '0.0.0.0', 
        log_config: Optional[str] = None, 
        metrics: Optional[bool] = False, 
        metrics_exporter_host: Optional[str] = None, 
        metrics_exporter_port: Optional[int] = None, 
        monitoring: Optional[bool] = False, 
        name: Optional[str] = 'gateway', 
        no_crud_endpoints: Optional[bool] = False, 
        no_debug_endpoints: Optional[bool] = False, 
        port: Optional[Union[int, List[int]]] = None, 
        port_monitoring: Optional[str] = None, 
        prefetch: Optional[int] = 1000, 
        protocol: Optional[Union[str, List[str]]] = ['GRPC'], 
        proxy: Optional[bool] = False, 
        py_modules: Optional[List[str]] = None, 
        quiet: Optional[bool] = False, 
        quiet_error: Optional[bool] = False, 
        restart: Optional[bool] = False, 
        retries: Optional[int] = -1, 
        runtime_cls: Optional[str] = 'GatewayRuntime', 
        ssl_certfile: Optional[str] = None, 
        ssl_keyfile: Optional[str] = None, 
        timeout_ctrl: Optional[int] = 60, 
        timeout_ready: Optional[int] = 600000, 
        timeout_send: Optional[int] = None, 
        title: Optional[str] = None, 
        traces_exporter_host: Optional[str] = None, 
        traces_exporter_port: Optional[int] = None, 
        tracing: Optional[bool] = False, 
        uses: Optional[Union[str, Type['BaseExecutor'], dict]] = None, 
        uses_with: Optional[dict] = None, 
        uvicorn_kwargs: Optional[dict] = None, 
        workspace: Optional[str] = None, 
        **kwargs):
        """Create a Flow. Flow is how Jina streamlines and scales Executors. This overloaded method provides arguments from `jina gateway` CLI.

        :param compression: The compression mechanism used when sending requests from the Head to the WorkerRuntimes. For more details, check https://grpc.github.io/grpc/python/grpc.html#compression.
        :param cors: If set, a CORS middleware is added to FastAPI frontend to allow cross-origin access.
        :param deployments_addresses: JSON dictionary with the input addresses of each Deployment
        :param deployments_metadata: JSON dictionary with the request metadata for each Deployment
        :param deployments_no_reduce: list JSON disabling the built-in merging mechanism for each Deployment listed
        :param description: The description of this HTTP server. It will be used in automatics docs such as Swagger UI.
        :param docker_kwargs: Dictionary of kwargs arguments that will be passed to Docker SDK when starting the docker '
          container. 
          
          More details can be found in the Docker SDK docs:  https://docker-py.readthedocs.io/en/stable/
        :param entrypoint: The entrypoint command overrides the ENTRYPOINT in Docker image. when not set then the Docker image ENTRYPOINT takes effective.
        :param env: The map of environment variables that are available inside runtime
        :param expose_endpoints: A JSON string that represents a map from executor endpoints (`@requests(on=...)`) to HTTP endpoints.
        :param expose_graphql_endpoint: If set, /graphql endpoint is added to HTTP interface.
        :param floating: If set, the current Pod/Deployment can not be further chained, and the next `.add()` will chain after the last Pod/Deployment not this current one.
        :param graph_conditions: Dictionary stating which filtering conditions each Executor in the graph requires to receive Documents.
        :param graph_description: Routing graph for the gateway
        :param grpc_server_options: Dictionary of kwargs arguments that will be passed to the grpc server as options when starting the server, example : {'grpc.max_send_message_length': -1}
        :param host: The host address of the runtime, by default it is 0.0.0.0. In the case of an external Executor (`--external` or `external=True`) this can be a list of hosts, separated by commas. Then, every resulting address will be considered as one replica of the Executor.
        :param log_config: The YAML config of the logger used in this object.
        :param metrics: If set, the sdk implementation of the OpenTelemetry metrics will be available for default monitoring and custom measurements. Otherwise a no-op implementation will be provided.
        :param metrics_exporter_host: If tracing is enabled, this hostname will be used to configure the metrics exporter agent.
        :param metrics_exporter_port: If tracing is enabled, this port will be used to configure the metrics exporter agent.
        :param monitoring: If set, spawn an http server with a prometheus endpoint to expose metrics
        :param name: The name of this object.
          
              This will be used in the following places:
              - how you refer to this object in Python/YAML/CLI
              - visualization
              - log message header
              - ...
          
              When not given, then the default naming strategy will apply.
        :param no_crud_endpoints: If set, `/index`, `/search`, `/update`, `/delete` endpoints are removed from HTTP interface.
          
                  Any executor that has `@requests(on=...)` bound with those values will receive data requests.
        :param no_debug_endpoints: If set, `/status` `/post` endpoints are removed from HTTP interface.
        :param port: The port for input data to bind the gateway server to, by default, random ports between range [49152, 65535] will be assigned. The port argument can be either 1 single value in case only 1 protocol is used or multiple values when many protocols are used.
        :param port_monitoring: The port on which the prometheus server is exposed, default is a random port between [49152, 65535]
        :param prefetch: Number of requests fetched from the client before feeding into the first Executor. 
              
              Used to control the speed of data input into a Flow. 0 disables prefetch (1000 requests is the default)
        :param protocol: Communication protocol of the server exposed by the Gateway. This can be a single value or a list of protocols, depending on your chosen Gateway. Choose the convenient protocols from: ['GRPC', 'HTTP', 'WEBSOCKET'].
        :param proxy: If set, respect the http_proxy and https_proxy environment variables. otherwise, it will unset these proxy variables before start. gRPC seems to prefer no proxy
        :param py_modules: The customized python modules need to be imported before loading the gateway
          
          Note that the recommended way is to only import a single module - a simple python file, if your
          gateway can be defined in a single file, or an ``__init__.py`` file if you have multiple files,
          which should be structured as a python package.
        :param quiet: If set, then no log will be emitted from this object.
        :param quiet_error: If set, then exception stack information will not be added to the log
        :param restart: If set, the Gateway will restart while serving if the YAML configuration source is changed.
        :param retries: Number of retries per gRPC call. If <0 it defaults to max(3, num_replicas)
        :param runtime_cls: The runtime class to run inside the Pod
        :param ssl_certfile: the path to the certificate file
        :param ssl_keyfile: the path to the key file
        :param timeout_ctrl: The timeout in milliseconds of the control request, -1 for waiting forever
        :param timeout_ready: The timeout in milliseconds of a Pod waits for the runtime to be ready, -1 for waiting forever
        :param timeout_send: The timeout in milliseconds used when sending data requests to Executors, -1 means no timeout, disabled by default
        :param title: The title of this HTTP server. It will be used in automatics docs such as Swagger UI.
        :param traces_exporter_host: If tracing is enabled, this hostname will be used to configure the trace exporter agent.
        :param traces_exporter_port: If tracing is enabled, this port will be used to configure the trace exporter agent.
        :param tracing: If set, the sdk implementation of the OpenTelemetry tracer will be available and will be enabled for automatic tracing of requests and customer span creation. Otherwise a no-op implementation will be provided.
        :param uses: The config of the gateway, it could be one of the followings:
                  * the string literal of an Gateway class name
                  * a Gateway YAML file (.yml, .yaml, .jaml)
                  * a docker image (must start with `docker://`)
                  * the string literal of a YAML config (must start with `!` or `jtype: `)
                  * the string literal of a JSON config
          
                  When use it under Python, one can use the following values additionally:
                  - a Python dict that represents the config
                  - a text file stream has `.read()` interface
        :param uses_with: Dictionary of keyword arguments that will override the `with` configuration in `uses`
        :param uvicorn_kwargs: Dictionary of kwargs arguments that will be passed to Uvicorn server when starting the server
          
          More details can be found in Uvicorn docs: https://www.uvicorn.org/settings/
        :param workspace: The working directory for any IO operations in this object. If not set, then derive from its parent `workspace`.

        .. # noqa: DAR202
        .. # noqa: DAR101
        .. # noqa: DAR003
        """
    # overload_inject_end_gateway_flow
    # overload_inject_start_flow
    @overload
    def __init__(
        self,*,
        env: Optional[dict] = None, 
        inspect: Optional[str] = 'COLLECT', 
        log_config: Optional[str] = None, 
        name: Optional[str] = None, 
        quiet: Optional[bool] = False, 
        quiet_error: Optional[bool] = False, 
        restart: Optional[bool] = False, 
        uses: Optional[str] = None, 
        workspace: Optional[str] = None, 
        **kwargs):
        """Create a Flow. Flow is how Jina streamlines and scales Executors. This overloaded method provides arguments from `jina flow` CLI.

        :param env: The map of environment variables that are available inside runtime
        :param inspect: The strategy on those inspect deployments in the flow.
          
              If `REMOVE` is given then all inspect deployments are removed when building the flow.
        :param log_config: The YAML config of the logger used in this object.
        :param name: The name of this object.
          
              This will be used in the following places:
              - how you refer to this object in Python/YAML/CLI
              - visualization
              - log message header
              - ...
          
              When not given, then the default naming strategy will apply.
        :param quiet: If set, then no log will be emitted from this object.
        :param quiet_error: If set, then exception stack information will not be added to the log
        :param restart: If set, the Flow will restart while blocked if the YAML configuration source is changed.
        :param uses: The YAML path represents a flow. It can be either a local file path or a URL.
        :param workspace: The working directory for any IO operations in this object. If not set, then derive from its parent `workspace`.

        .. # noqa: DAR202
        .. # noqa: DAR101
        .. # noqa: DAR003
        """
    # overload_inject_end_flow
    def __init__(
        self,
        args: Optional['argparse.Namespace'] = None,
        **kwargs,
    ):
        # implementation_stub_inject_start_flow
    
        """Create a Flow. Flow is how Jina streamlines and scales Executors.

        EXAMPLE USAGE

            Python API

            .. code-block:: python

                from jina import Flow

                f = Flow().add(uses='jinahub+docker://SimpleIndexer')  # create Flow and add Executor
                with f:
                    f.bock()  # serve Flow

            To and from YAML configuration

            .. code-block:: python

                from jina import Flow

                f = Flow().add(uses='jinahub+docker://SimpleIndexer')  # create Flow and add Executor
                f.save_config('flow.yml')  # save YAML config file
                f = Flow.load_config('flow.yml')  # load Flow from YAML config
                with f:
                    f.bock()  # serve Flow

        :param asyncio: If set, then the input and output of this Client work in an asynchronous manner.
        :param host: The host address of the runtime, by default it is 0.0.0.0. In the case of an external Executor (`--external` or `external=True`) this can be a list of hosts, separated by commas. Then, every resulting address will be considered as one replica of the Executor.
        :param metrics: If set, the sdk implementation of the OpenTelemetry metrics will be available for default monitoring and custom measurements. Otherwise a no-op implementation will be provided.
        :param metrics_exporter_host: If tracing is enabled, this hostname will be used to configure the metrics exporter agent.
        :param metrics_exporter_port: If tracing is enabled, this port will be used to configure the metrics exporter agent.
        :param port: The port of the Gateway, which the client should connect to.
        :param protocol: Communication protocol between server and client.
        :param proxy: If set, respect the http_proxy and https_proxy environment variables. otherwise, it will unset these proxy variables before start. gRPC seems to prefer no proxy
        :param tls: If set, connect to gateway using tls encryption
        :param traces_exporter_host: If tracing is enabled, this hostname will be used to configure the trace exporter agent.
        :param traces_exporter_port: If tracing is enabled, this port will be used to configure the trace exporter agent.
        :param tracing: If set, the sdk implementation of the OpenTelemetry tracer will be available and will be enabled for automatic tracing of requests and customer span creation. Otherwise a no-op implementation will be provided.
        :param compression: The compression mechanism used when sending requests from the Head to the WorkerRuntimes. For more details, check https://grpc.github.io/grpc/python/grpc.html#compression.
        :param cors: If set, a CORS middleware is added to FastAPI frontend to allow cross-origin access.
        :param deployments_addresses: JSON dictionary with the input addresses of each Deployment
        :param deployments_metadata: JSON dictionary with the request metadata for each Deployment
        :param deployments_no_reduce: list JSON disabling the built-in merging mechanism for each Deployment listed
        :param description: The description of this HTTP server. It will be used in automatics docs such as Swagger UI.
        :param docker_kwargs: Dictionary of kwargs arguments that will be passed to Docker SDK when starting the docker '
          container. 
          
          More details can be found in the Docker SDK docs:  https://docker-py.readthedocs.io/en/stable/
        :param entrypoint: The entrypoint command overrides the ENTRYPOINT in Docker image. when not set then the Docker image ENTRYPOINT takes effective.
        :param env: The map of environment variables that are available inside runtime
        :param expose_endpoints: A JSON string that represents a map from executor endpoints (`@requests(on=...)`) to HTTP endpoints.
        :param expose_graphql_endpoint: If set, /graphql endpoint is added to HTTP interface.
        :param floating: If set, the current Pod/Deployment can not be further chained, and the next `.add()` will chain after the last Pod/Deployment not this current one.
        :param graph_conditions: Dictionary stating which filtering conditions each Executor in the graph requires to receive Documents.
        :param graph_description: Routing graph for the gateway
        :param grpc_server_options: Dictionary of kwargs arguments that will be passed to the grpc server as options when starting the server, example : {'grpc.max_send_message_length': -1}
        :param host: The host address of the runtime, by default it is 0.0.0.0. In the case of an external Executor (`--external` or `external=True`) this can be a list of hosts, separated by commas. Then, every resulting address will be considered as one replica of the Executor.
        :param log_config: The YAML config of the logger used in this object.
        :param metrics: If set, the sdk implementation of the OpenTelemetry metrics will be available for default monitoring and custom measurements. Otherwise a no-op implementation will be provided.
        :param metrics_exporter_host: If tracing is enabled, this hostname will be used to configure the metrics exporter agent.
        :param metrics_exporter_port: If tracing is enabled, this port will be used to configure the metrics exporter agent.
        :param monitoring: If set, spawn an http server with a prometheus endpoint to expose metrics
        :param name: The name of this object.
          
              This will be used in the following places:
              - how you refer to this object in Python/YAML/CLI
              - visualization
              - log message header
              - ...
          
              When not given, then the default naming strategy will apply.
        :param no_crud_endpoints: If set, `/index`, `/search`, `/update`, `/delete` endpoints are removed from HTTP interface.
          
                  Any executor that has `@requests(on=...)` bound with those values will receive data requests.
        :param no_debug_endpoints: If set, `/status` `/post` endpoints are removed from HTTP interface.
        :param port: The port for input data to bind the gateway server to, by default, random ports between range [49152, 65535] will be assigned. The port argument can be either 1 single value in case only 1 protocol is used or multiple values when many protocols are used.
        :param port_monitoring: The port on which the prometheus server is exposed, default is a random port between [49152, 65535]
        :param prefetch: Number of requests fetched from the client before feeding into the first Executor. 
              
              Used to control the speed of data input into a Flow. 0 disables prefetch (1000 requests is the default)
        :param protocol: Communication protocol of the server exposed by the Gateway. This can be a single value or a list of protocols, depending on your chosen Gateway. Choose the convenient protocols from: ['GRPC', 'HTTP', 'WEBSOCKET'].
        :param proxy: If set, respect the http_proxy and https_proxy environment variables. otherwise, it will unset these proxy variables before start. gRPC seems to prefer no proxy
        :param py_modules: The customized python modules need to be imported before loading the gateway
          
          Note that the recommended way is to only import a single module - a simple python file, if your
          gateway can be defined in a single file, or an ``__init__.py`` file if you have multiple files,
          which should be structured as a python package.
        :param quiet: If set, then no log will be emitted from this object.
        :param quiet_error: If set, then exception stack information will not be added to the log
        :param restart: If set, the Gateway will restart while serving if the YAML configuration source is changed.
        :param retries: Number of retries per gRPC call. If <0 it defaults to max(3, num_replicas)
        :param runtime_cls: The runtime class to run inside the Pod
        :param ssl_certfile: the path to the certificate file
        :param ssl_keyfile: the path to the key file
        :param timeout_ctrl: The timeout in milliseconds of the control request, -1 for waiting forever
        :param timeout_ready: The timeout in milliseconds of a Pod waits for the runtime to be ready, -1 for waiting forever
        :param timeout_send: The timeout in milliseconds used when sending data requests to Executors, -1 means no timeout, disabled by default
        :param title: The title of this HTTP server. It will be used in automatics docs such as Swagger UI.
        :param traces_exporter_host: If tracing is enabled, this hostname will be used to configure the trace exporter agent.
        :param traces_exporter_port: If tracing is enabled, this port will be used to configure the trace exporter agent.
        :param tracing: If set, the sdk implementation of the OpenTelemetry tracer will be available and will be enabled for automatic tracing of requests and customer span creation. Otherwise a no-op implementation will be provided.
        :param uses: The config of the gateway, it could be one of the followings:
                  * the string literal of an Gateway class name
                  * a Gateway YAML file (.yml, .yaml, .jaml)
                  * a docker image (must start with `docker://`)
                  * the string literal of a YAML config (must start with `!` or `jtype: `)
                  * the string literal of a JSON config
          
                  When use it under Python, one can use the following values additionally:
                  - a Python dict that represents the config
                  - a text file stream has `.read()` interface
        :param uses_with: Dictionary of keyword arguments that will override the `with` configuration in `uses`
        :param uvicorn_kwargs: Dictionary of kwargs arguments that will be passed to Uvicorn server when starting the server
          
          More details can be found in Uvicorn docs: https://www.uvicorn.org/settings/
        :param workspace: The working directory for any IO operations in this object. If not set, then derive from its parent `workspace`.
        :param env: The map of environment variables that are available inside runtime
        :param inspect: The strategy on those inspect deployments in the flow.
          
              If `REMOVE` is given then all inspect deployments are removed when building the flow.
        :param log_config: The YAML config of the logger used in this object.
        :param name: The name of this object.
          
              This will be used in the following places:
              - how you refer to this object in Python/YAML/CLI
              - visualization
              - log message header
              - ...
          
              When not given, then the default naming strategy will apply.
        :param quiet: If set, then no log will be emitted from this object.
        :param quiet_error: If set, then exception stack information will not be added to the log
        :param restart: If set, the Flow will restart while blocked if the YAML configuration source is changed.
        :param uses: The YAML path represents a flow. It can be either a local file path or a URL.
        :param workspace: The working directory for any IO operations in this object. If not set, then derive from its parent `workspace`.

        .. # noqa: DAR102
        .. # noqa: DAR202
        .. # noqa: DAR101
        .. # noqa: DAR003
        """
    # implementation_stub_inject_end_flow
        super().__init__()
        self._version = '1'  #: YAML version number, this will be later overridden if YAML config says the other way
        self._deployment_nodes = OrderedDict()  # type: Dict[str, Deployment]
        self._inspect_deployments = {}  # type: Dict[str, str]
        self._endpoints_mapping = {}  # type: Dict[str, Dict]
        self._build_level = FlowBuildLevel.EMPTY
        self._last_changed_deployment = [
            GATEWAY_NAME
        ]  #: default first deployment is gateway, will add when build()
        self._update_args(args, **kwargs)

        if isinstance(self.args, argparse.Namespace):
            self.logger = JinaLogger(
                self.__class__.__name__, **vars(self.args), **self._common_kwargs
            )
        else:
            self.logger = JinaLogger(self.__class__.__name__, **self._common_kwargs)

    def _update_args(self, args, **kwargs):
        from jina.helper import ArgNamespace
        from jina.parsers.flow import set_flow_parser

        _flow_parser = set_flow_parser()
        if args is None:
            args = ArgNamespace.kwargs2namespace(
                kwargs, _flow_parser, True, fallback_parsers=FALLBACK_PARSERS
            )
        self.args = args
        # common args should be the ones that can not be parsed by _flow_parser
        known_keys = vars(args)
        self._common_kwargs = {k: v for k, v in kwargs.items() if k not in known_keys}

        # gateway args inherit from flow args
        self._gateway_kwargs = {
            k: v
            for k, v in self._common_kwargs.items()
            if k not in GATEWAY_ARGS_BLACKLIST
        }

        self._kwargs = ArgNamespace.get_non_defaults_args(
            args, _flow_parser
        )  #: for yaml dump

        if self._common_kwargs.get('asyncio', False) and not isinstance(
            self, AsyncPostMixin
        ):
            from jina.orchestrate.flow.asyncio import AsyncFlow

            self.__class__ = AsyncFlow

    @staticmethod
    def _parse_endpoints(
        op_flow, deployment_name, endpoint, connect_to_last_deployment=False
    ) -> Set:
        # parsing needs
        if isinstance(endpoint, str):
            endpoint = [endpoint]
        elif not endpoint:
            if op_flow._last_changed_deployment and connect_to_last_deployment:
                endpoint = [op_flow._last_deployment]
            else:
                endpoint = []

        if isinstance(endpoint, (list, tuple)):
            for idx, s in enumerate(endpoint):
                if s == deployment_name:
                    raise FlowTopologyError(
                        'the income/output of a deployment can not be itself'
                    )
        else:
            raise ValueError(f'endpoint={endpoint} is not parsable')

        # if an endpoint is being inspected, then replace it with inspected Deployment
        endpoint = set(op_flow._inspect_deployments.get(ep, ep) for ep in endpoint)
        return endpoint

    @property
    def _last_deployment(self):
        """Last deployment


        .. # noqa: DAR401


        .. # noqa: DAR201
        """
        return self._last_changed_deployment[-1]

    @_last_deployment.setter
    def _last_deployment(self, name: str):
        """
        Set a Deployment as the last Deployment in the Flow, useful when modifying the Flow.


        .. # noqa: DAR401
        :param name: the name of the existing Deployment
        """
        if name not in self._deployment_nodes:
            raise FlowMissingDeploymentError(f'{name} can not be found in this Flow')

        if self._last_changed_deployment and name == self._last_deployment:
            pass
        else:
            self._last_changed_deployment.append(name)

        # graph is now changed so we need to
        # reset the build level to the lowest
        self._build_level = FlowBuildLevel.EMPTY

    @allowed_levels([FlowBuildLevel.EMPTY])
    def _add_gateway(
        self,
        needs: Union[str, Set[str]],
        graph_description: Dict[str, List[str]],
        deployments_addresses: Dict[str, List[str]],
        deployments_metadata: Dict[str, Dict[str, str]],
        graph_conditions: Dict[str, Dict],
        deployments_no_reduce: List[str],
        **kwargs,
    ):
        kwargs.update(
            dict(
                name=GATEWAY_NAME,
                ctrl_with_ipc=True,  # otherwise ctrl port would be conflicted
                host=self.host,
                protocol=self.protocol,
                port=self.port,
                deployment_role=DeploymentRoleType.GATEWAY,
                expose_endpoints=json.dumps(self._endpoints_mapping),
                env=self.env,
            )
        )

        kwargs.update(self._gateway_kwargs)
        args = ArgNamespace.kwargs2namespace(kwargs, set_gateway_parser())

        # We need to check later if the port was manually set or randomly
        args.default_port = (
            kwargs.get('port', None) is None and kwargs.get('port_expose', None) is None
        )

        if not args.port:
            args.port = helper.random_ports(len(args.protocol))
        args.noblock_on_start = True
        args.graph_description = json.dumps(graph_description)
        args.graph_conditions = json.dumps(graph_conditions)
        args.deployments_addresses = json.dumps(deployments_addresses)
        args.deployments_metadata = json.dumps(deployments_metadata)
        args.deployments_no_reduce = json.dumps(deployments_no_reduce)
        self._deployment_nodes[GATEWAY_NAME] = Deployment(args, needs)

    def _get_deployments_metadata(self) -> Dict[str, Dict[str, str]]:
        """Get the metadata of all deployments in the Flow

        :return: a dictionary of deployment name and its metadata
        """
        return {
            name: deployment.grpc_metadata
            for name, deployment in self._deployment_nodes.items()
            if deployment.grpc_metadata
        }

    def _get_deployments_addresses(self) -> Dict[str, List[str]]:
        graph_dict = {}
        for node, deployment in self._deployment_nodes.items():
            if node == GATEWAY_NAME:
                continue
            if deployment.head_args:
                # add head information
                graph_dict[node] = [
                    f'{deployment.protocol}://{deployment.host}:{deployment.head_port}'
                ]
            else:
                # there is no head, add the worker connection information instead
                ports = deployment.ports
                hosts = [
                    __docker_host__
                    if host_is_local(host)
                    and in_docker()
                    and deployment.dockerized_uses
                    else host
                    for host in deployment.hosts
                ]
                graph_dict[node] = [
                    f'{deployment.protocol}://{host}:{port}'
                    for host, port in zip(hosts, ports)
                ]

        return graph_dict

    def _get_k8s_deployments_addresses(
        self, k8s_namespace: str
    ) -> Dict[str, List[str]]:
        graph_dict = {}
        from jina.orchestrate.deployments.config.helper import to_compatible_name
        from jina.serve.networking import GrpcConnectionPool

        for node, v in self._deployment_nodes.items():
            if node == GATEWAY_NAME:
                continue

            if v.external:
                deployment_k8s_address = f'{v.host}'
            elif v.head_args:
                deployment_k8s_address = (
                    f'{to_compatible_name(v.head_args.name)}.{k8s_namespace}.svc'
                )
            else:
                deployment_k8s_address = (
                    f'{to_compatible_name(v.name)}.{k8s_namespace}.svc'
                )

            external_port = v.head_port if v.head_port else v.port
            graph_dict[node] = [
                f'{v.protocol}://{deployment_k8s_address}:{external_port if v.external else GrpcConnectionPool.K8S_PORT}'
            ]

        return graph_dict if graph_dict else None

    def _get_k8s_deployments_metadata(self) -> Dict[str, List[str]]:
        graph_dict = {}

        for node, v in self._deployment_nodes.items():
            if v.grpc_metadata:
                graph_dict[node] = v.grpc_metadata

        return graph_dict or None

    def _get_docker_compose_deployments_addresses(self) -> Dict[str, List[str]]:
        graph_dict = {}
        from jina.orchestrate.deployments.config.docker_compose import port
        from jina.orchestrate.deployments.config.helper import to_compatible_name

        for node, v in self._deployment_nodes.items():
            if node == GATEWAY_NAME:
                continue

            if v.external:
                deployment_docker_compose_address = [
                    f'{v.protocol}://{v.host}:{v.port}'
                ]
            elif v.head_args:
                deployment_docker_compose_address = [
                    f'{to_compatible_name(v.head_args.name)}:{port}'
                ]
            else:
                if v.args.replicas == 1:
                    deployment_docker_compose_address = [
                        f'{to_compatible_name(v.name)}:{port}'
                    ]
                else:
                    deployment_docker_compose_address = []
                    for rep_id in range(v.args.replicas):
                        node_name = f'{v.name}/rep-{rep_id}'
                        deployment_docker_compose_address.append(
                            f'{to_compatible_name(node_name)}:{port}'
                        )
            graph_dict[node] = deployment_docker_compose_address

        return graph_dict

    def _get_graph_conditions(self) -> Dict[str, Dict]:
        graph_condition = {}
        for node, v in self._deployment_nodes.items():
            if v.args.when is not None:  # condition on input docs
                graph_condition[node] = v.args.when

        return graph_condition

    def _get_disabled_reduce_deployments(self) -> List[str]:
        disabled_deployments = []
        for node, v in self._deployment_nodes.items():
            if v.args.no_reduce:
                disabled_deployments.append(node)

        return disabled_deployments

    def _get_graph_representation(self) -> Dict[str, List[str]]:
        def _add_node(graph, n):
            # in the graph we need to distinguish between start and end gateway, although they are the same deployment
            if n == GATEWAY_NAME:
                n = 'start-gateway'
            if n not in graph:
                graph[n] = []
            return n

        graph_dict = {}
        for node, v in self._deployment_nodes.items():
            node = _add_node(graph_dict, node)
            if node == 'start-gateway':
                continue
            for need in sorted(v.needs):
                need = _add_node(graph_dict, need)
                graph_dict[need].append(node)

        # find all non floating leafs
        last_deployment = self._last_deployment
        if last_deployment != 'gateway':
            graph_dict[last_deployment].append('end-gateway')

        return graph_dict

    @allowed_levels([FlowBuildLevel.EMPTY])
    def needs(
        self, needs: Union[Tuple[str], List[str]], name: str = 'joiner', *args, **kwargs
    ) -> 'Flow':
        """
        Add a blocker to the Flow, wait until all pods defined in **needs** completed.


        .. # noqa: DAR401
        :param needs: list of service names to wait
        :param name: the name of this joiner, by default is ``joiner``
        :param args: additional positional arguments forwarded to the add function
        :param kwargs: additional key value arguments forwarded to the add function
        :return: the modified Flow
        """
        if len(needs) <= 1:
            raise FlowTopologyError(
                'no need to wait for a single service, need len(needs) > 1'
            )
        return self.add(
            name=name,
            needs=needs,
            deployment_role=DeploymentRoleType.JOIN,
            *args,
            **kwargs,
        )

    @allowed_levels([FlowBuildLevel.EMPTY])
    def needs_all(self, name: str = 'joiner', *args, **kwargs) -> 'Flow':
        """
        Collect all floating Deployments so far and add a blocker to the Flow; wait until all handing pods completed.

        :param name: the name of this joiner (default is ``joiner``)
        :param args: additional positional arguments which are forwarded to the add and needs function
        :param kwargs: additional key value arguments which are forwarded to the add and needs function
        :return: the modified Flow
        """
        needs = _hanging_deployments(self)
        if len(needs) == 1:
            return self.add(name=name, needs=needs, *args, **kwargs)

        return self.needs(name=name, needs=needs, *args, **kwargs)

    # overload_inject_start_deployment
    @overload
    def add(
<<<<<<< HEAD
        self,
        *,
        compression: Optional[str] = None,
        connection_list: Optional[str] = None,
        disable_auto_volume: Optional[bool] = False,
        docker_kwargs: Optional[dict] = None,
        entrypoint: Optional[str] = None,
        env: Optional[dict] = None,
        exit_on_exceptions: Optional[List[str]] = [],
        external: Optional[bool] = False,
        floating: Optional[bool] = False,
        force_update: Optional[bool] = False,
        gpus: Optional[str] = None,
        grpc_metadata: Optional[dict] = None,
        grpc_server_options: Optional[dict] = None,
        host: Optional[str] = '0.0.0.0',
        install_requirements: Optional[bool] = False,
        log_config: Optional[str] = None,
        metrics: Optional[bool] = False,
        metrics_exporter_host: Optional[str] = None,
        metrics_exporter_port: Optional[int] = None,
        monitoring: Optional[bool] = False,
        name: Optional[str] = None,
        native: Optional[bool] = False,
        no_reduce: Optional[bool] = False,
        output_array_type: Optional[str] = None,
        polling: Optional[str] = 'ANY',
        port_monitoring: Optional[str] = None,
        py_modules: Optional[List[str]] = None,
        quiet: Optional[bool] = False,
        quiet_error: Optional[bool] = False,
        reload: Optional[bool] = False,
        replicas: Optional[int] = 1,
        retries: Optional[int] = -1,
        runtime_cls: Optional[str] = 'WorkerRuntime',
        shards: Optional[int] = 1,
        timeout_ctrl: Optional[int] = 60,
        timeout_ready: Optional[int] = 600000,
        timeout_send: Optional[int] = None,
        tls: Optional[bool] = False,
        traces_exporter_host: Optional[str] = None,
        traces_exporter_port: Optional[int] = None,
        tracing: Optional[bool] = False,
        uses: Optional[Union[str, Type['BaseExecutor'], dict]] = 'BaseExecutor',
        uses_after: Optional[Union[str, Type['BaseExecutor'], dict]] = None,
        uses_after_address: Optional[str] = None,
        uses_before: Optional[Union[str, Type['BaseExecutor'], dict]] = None,
        uses_before_address: Optional[str] = None,
        uses_dynamic_batching: Optional[dict] = None,
        uses_metas: Optional[dict] = None,
        uses_requests: Optional[dict] = None,
        uses_with: Optional[dict] = None,
        volumes: Optional[List[str]] = None,
        when: Optional[dict] = None,
        workspace: Optional[str] = None,
        **kwargs,
    ) -> Union['Flow', 'AsyncFlow']:
=======
        self,*,
        compression: Optional[str] = None, 
        connection_list: Optional[str] = None, 
        disable_auto_volume: Optional[bool] = False, 
        docker_kwargs: Optional[dict] = None, 
        entrypoint: Optional[str] = None, 
        env: Optional[dict] = None, 
        exit_on_exceptions: Optional[List[str]] = [], 
        external: Optional[bool] = False, 
        floating: Optional[bool] = False, 
        force_update: Optional[bool] = False, 
        gpus: Optional[str] = None, 
        grpc_metadata: Optional[dict] = None, 
        grpc_server_options: Optional[dict] = None, 
        host: Optional[str] = '0.0.0.0', 
        install_requirements: Optional[bool] = False, 
        log_config: Optional[str] = None, 
        metrics: Optional[bool] = False, 
        metrics_exporter_host: Optional[str] = None, 
        metrics_exporter_port: Optional[int] = None, 
        monitoring: Optional[bool] = False, 
        name: Optional[str] = None, 
        native: Optional[bool] = False, 
        no_reduce: Optional[bool] = False, 
        output_array_type: Optional[str] = None, 
        polling: Optional[str] = 'ANY', 
        port: Optional[Union[int, List[int]]] = None, 
        port_monitoring: Optional[str] = None, 
        py_modules: Optional[List[str]] = None, 
        quiet: Optional[bool] = False, 
        quiet_error: Optional[bool] = False, 
        reload: Optional[bool] = False, 
        replicas: Optional[int] = 1, 
        restart: Optional[bool] = False, 
        retries: Optional[int] = -1, 
        runtime_cls: Optional[str] = 'WorkerRuntime', 
        shards: Optional[int] = 1, 
        timeout_ctrl: Optional[int] = 60, 
        timeout_ready: Optional[int] = 600000, 
        timeout_send: Optional[int] = None, 
        tls: Optional[bool] = False, 
        traces_exporter_host: Optional[str] = None, 
        traces_exporter_port: Optional[int] = None, 
        tracing: Optional[bool] = False, 
        uses: Optional[Union[str, Type['BaseExecutor'], dict]] = 'BaseExecutor', 
        uses_after: Optional[Union[str, Type['BaseExecutor'], dict]] = None, 
        uses_after_address: Optional[str] = None, 
        uses_before: Optional[Union[str, Type['BaseExecutor'], dict]] = None, 
        uses_before_address: Optional[str] = None, 
        uses_metas: Optional[dict] = None, 
        uses_requests: Optional[dict] = None, 
        uses_with: Optional[dict] = None, 
        volumes: Optional[List[str]] = None, 
        when: Optional[dict] = None, 
        workspace: Optional[str] = None, 
        **kwargs) -> Union['Flow', 'AsyncFlow']:
>>>>>>> ae3d3b7e
        """Add an Executor to the current Flow object.

        :param compression: The compression mechanism used when sending requests from the Head to the WorkerRuntimes. For more details, check https://grpc.github.io/grpc/python/grpc.html#compression.
        :param connection_list: dictionary JSON with a list of connections to configure
        :param disable_auto_volume: Do not automatically mount a volume for dockerized Executors.
        :param docker_kwargs: Dictionary of kwargs arguments that will be passed to Docker SDK when starting the docker '
          container. 
          
          More details can be found in the Docker SDK docs:  https://docker-py.readthedocs.io/en/stable/
        :param entrypoint: The entrypoint command overrides the ENTRYPOINT in Docker image. when not set then the Docker image ENTRYPOINT takes effective.
        :param env: The map of environment variables that are available inside runtime
        :param exit_on_exceptions: List of exceptions that will cause the Executor to shut down.
        :param external: The Deployment will be considered an external Deployment that has been started independently from the Flow.This Deployment will not be context managed by the Flow.
        :param floating: If set, the current Pod/Deployment can not be further chained, and the next `.add()` will chain after the last Pod/Deployment not this current one.
        :param force_update: If set, always pull the latest Hub Executor bundle even it exists on local
        :param gpus: This argument allows dockerized Jina Executors to discover local gpu devices.
              
              Note, 
              - To access all gpus, use `--gpus all`.
              - To access multiple gpus, e.g. make use of 2 gpus, use `--gpus 2`.
              - To access specified gpus based on device id, use `--gpus device=[YOUR-GPU-DEVICE-ID]`
              - To access specified gpus based on multiple device id, use `--gpus device=[YOUR-GPU-DEVICE-ID1],device=[YOUR-GPU-DEVICE-ID2]`
              - To specify more parameters, use `--gpus device=[YOUR-GPU-DEVICE-ID],runtime=nvidia,capabilities=display
        :param grpc_metadata: The metadata to be passed to the gRPC request.
        :param grpc_server_options: Dictionary of kwargs arguments that will be passed to the grpc server as options when starting the server, example : {'grpc.max_send_message_length': -1}
        :param host: The host address of the runtime, by default it is 0.0.0.0. In the case of an external Executor (`--external` or `external=True`) this can be a list of hosts, separated by commas. Then, every resulting address will be considered as one replica of the Executor.
        :param install_requirements: If set, install `requirements.txt` in the Hub Executor bundle to local
        :param log_config: The YAML config of the logger used in this object.
        :param metrics: If set, the sdk implementation of the OpenTelemetry metrics will be available for default monitoring and custom measurements. Otherwise a no-op implementation will be provided.
        :param metrics_exporter_host: If tracing is enabled, this hostname will be used to configure the metrics exporter agent.
        :param metrics_exporter_port: If tracing is enabled, this port will be used to configure the metrics exporter agent.
        :param monitoring: If set, spawn an http server with a prometheus endpoint to expose metrics
        :param name: The name of this object.
          
              This will be used in the following places:
              - how you refer to this object in Python/YAML/CLI
              - visualization
              - log message header
              - ...
          
              When not given, then the default naming strategy will apply.
        :param native: If set, only native Executors is allowed, and the Executor is always run inside WorkerRuntime.
        :param no_reduce: Disable the built-in reduction mechanism. Set this if the reduction is to be handled by the Executor itself by operating on a `docs_matrix` or `docs_map`
        :param output_array_type: The type of array `tensor` and `embedding` will be serialized to.
          
          Supports the same types as `docarray.to_protobuf(.., ndarray_type=...)`, which can be found 
          `here <https://docarray.jina.ai/fundamentals/document/serialization/#from-to-protobuf>`.
          Defaults to retaining whatever type is returned by the Executor.
        :param polling: The polling strategy of the Deployment and its endpoints (when `shards>1`).
              Can be defined for all endpoints of a Deployment or by endpoint.
              Define per Deployment:
              - ANY: only one (whoever is idle) Pod polls the message
              - ALL: all Pods poll the message (like a broadcast)
              Define per Endpoint:
              JSON dict, {endpoint: PollingType}
              {'/custom': 'ALL', '/search': 'ANY', '*': 'ANY'}
        :param port: The port for input data to bind to, default is a random port between [49152, 65535]. In the case of an external Executor (`--external` or `external=True`) this can be a list of ports, separated by commas. Then, every resulting address will be considered as one replica of the Executor.
        :param port_monitoring: The port on which the prometheus server is exposed, default is a random port between [49152, 65535]
        :param py_modules: The customized python modules need to be imported before loading the executor
          
          Note that the recommended way is to only import a single module - a simple python file, if your
          executor can be defined in a single file, or an ``__init__.py`` file if you have multiple files,
          which should be structured as a python package. For more details, please see the
          `Executor cookbook <https://docs.jina.ai/concepts/executor/executor-files/>`__
        :param quiet: If set, then no log will be emitted from this object.
        :param quiet_error: If set, then exception stack information will not be added to the log
        :param reload: If set, the Executor reloads the modules as they change
        :param replicas: The number of replicas in the deployment
        :param restart: If set, the Executor will restart while serving if the YAML configuration source is changed. This differs from `reload` argument in that this will restart the server and more configuration can be changed, like number of replicas.
        :param retries: Number of retries per gRPC call. If <0 it defaults to max(3, num_replicas)
        :param runtime_cls: The runtime class to run inside the Pod
        :param shards: The number of shards in the deployment running at the same time. For more details check https://docs.jina.ai/concepts/flow/create-flow/#complex-flow-topologies
        :param timeout_ctrl: The timeout in milliseconds of the control request, -1 for waiting forever
        :param timeout_ready: The timeout in milliseconds of a Pod waits for the runtime to be ready, -1 for waiting forever
        :param timeout_send: The timeout in milliseconds used when sending data requests to Executors, -1 means no timeout, disabled by default
        :param tls: If set, connect to deployment using tls encryption
        :param traces_exporter_host: If tracing is enabled, this hostname will be used to configure the trace exporter agent.
        :param traces_exporter_port: If tracing is enabled, this port will be used to configure the trace exporter agent.
        :param tracing: If set, the sdk implementation of the OpenTelemetry tracer will be available and will be enabled for automatic tracing of requests and customer span creation. Otherwise a no-op implementation will be provided.
        :param uses: The config of the executor, it could be one of the followings:
                  * the string literal of an Executor class name
                  * an Executor YAML file (.yml, .yaml, .jaml)
                  * a Jina Hub Executor (must start with `jinahub://` or `jinahub+docker://`)
                  * a docker image (must start with `docker://`)
                  * the string literal of a YAML config (must start with `!` or `jtype: `)
                  * the string literal of a JSON config
          
                  When use it under Python, one can use the following values additionally:
                  - a Python dict that represents the config
                  - a text file stream has `.read()` interface
        :param uses_after: The executor attached after the Pods described by --uses, typically used for receiving from all shards, accepted type follows `--uses`. This argument only applies for sharded Deployments (shards > 1).
        :param uses_after_address: The address of the uses-before runtime
        :param uses_before: The executor attached before the Pods described by --uses, typically before sending to all shards, accepted type follows `--uses`. This argument only applies for sharded Deployments (shards > 1).
        :param uses_before_address: The address of the uses-before runtime
        :param uses_dynamic_batching: Dictionary of keyword arguments that will override the `dynamic_batching` configuration in `uses`
        :param uses_metas: Dictionary of keyword arguments that will override the `metas` configuration in `uses`
        :param uses_requests: Dictionary of keyword arguments that will override the `requests` configuration in `uses`
        :param uses_with: Dictionary of keyword arguments that will override the `with` configuration in `uses`
        :param volumes: The path on the host to be mounted inside the container. 
          
          Note, 
          - If separated by `:`, then the first part will be considered as the local host path and the second part is the path in the container system. 
          - If no split provided, then the basename of that directory will be mounted into container's root path, e.g. `--volumes="/user/test/my-workspace"` will be mounted into `/my-workspace` inside the container. 
          - All volumes are mounted with read-write mode.
        :param when: The condition that the documents need to fulfill before reaching the Executor.The condition can be defined in the form of a `DocArray query condition <https://docarray.jina.ai/fundamentals/documentarray/find/#query-by-conditions>`
        :param workspace: The working directory for any IO operations in this object. If not set, then derive from its parent `workspace`.
        :return: a (new) Flow object with modification

        .. # noqa: DAR202
        .. # noqa: DAR101
        .. # noqa: DAR003
        """
    # overload_inject_end_deployment
    @overload
    def add(
        self,
        *,
        needs: Optional[Union[str, Tuple[str], List[str]]] = None,
        copy_flow: bool = True,
        deployment_role: 'DeploymentRoleType' = DeploymentRoleType.DEPLOYMENT,
        **kwargs,
    ) -> Union['Flow', 'AsyncFlow']:
        """
        Add a Deployment to the current Flow object and return the new modified Flow object.
        The attribute of the Deployment can be later changed with :py:meth:`set` or deleted with :py:meth:`remove`

        :param needs: the name of the Deployment(s) that this Deployment receives data from.
                           One can also use 'gateway' to indicate the connection with the gateway.
        :param deployment_role: the role of the Deployment, used for visualization and route planning
        :param copy_flow: when set to true, then always copy the current Flow and do the modification on top of it then return, otherwise, do in-line modification
        :param kwargs: other keyword-value arguments that the Deployment CLI supports
        :return: a (new) Flow object with modification

        .. # noqa: DAR202
        .. # noqa: DAR101
        .. # noqa: DAR003
        .. # noqa: DAR401
        """

    @allowed_levels([FlowBuildLevel.EMPTY])
    def add(
        self,
        **kwargs,
    ) -> Union['Flow', 'AsyncFlow']:
        # implementation_stub_inject_start_add
    
        """Add a Deployment to the current Flow object and return the new modified Flow object.
        The attribute of the Deployment can be later changed with :py:meth:`set` or deleted with :py:meth:`remove`

        :param compression: The compression mechanism used when sending requests from the Head to the WorkerRuntimes. For more details, check https://grpc.github.io/grpc/python/grpc.html#compression.
        :param connection_list: dictionary JSON with a list of connections to configure
        :param disable_auto_volume: Do not automatically mount a volume for dockerized Executors.
        :param docker_kwargs: Dictionary of kwargs arguments that will be passed to Docker SDK when starting the docker '
          container. 
          
          More details can be found in the Docker SDK docs:  https://docker-py.readthedocs.io/en/stable/
        :param entrypoint: The entrypoint command overrides the ENTRYPOINT in Docker image. when not set then the Docker image ENTRYPOINT takes effective.
        :param env: The map of environment variables that are available inside runtime
        :param exit_on_exceptions: List of exceptions that will cause the Executor to shut down.
        :param external: The Deployment will be considered an external Deployment that has been started independently from the Flow.This Deployment will not be context managed by the Flow.
        :param floating: If set, the current Pod/Deployment can not be further chained, and the next `.add()` will chain after the last Pod/Deployment not this current one.
        :param force_update: If set, always pull the latest Hub Executor bundle even it exists on local
        :param gpus: This argument allows dockerized Jina Executors to discover local gpu devices.
              
              Note, 
              - To access all gpus, use `--gpus all`.
              - To access multiple gpus, e.g. make use of 2 gpus, use `--gpus 2`.
              - To access specified gpus based on device id, use `--gpus device=[YOUR-GPU-DEVICE-ID]`
              - To access specified gpus based on multiple device id, use `--gpus device=[YOUR-GPU-DEVICE-ID1],device=[YOUR-GPU-DEVICE-ID2]`
              - To specify more parameters, use `--gpus device=[YOUR-GPU-DEVICE-ID],runtime=nvidia,capabilities=display
        :param grpc_metadata: The metadata to be passed to the gRPC request.
        :param grpc_server_options: Dictionary of kwargs arguments that will be passed to the grpc server as options when starting the server, example : {'grpc.max_send_message_length': -1}
        :param host: The host address of the runtime, by default it is 0.0.0.0. In the case of an external Executor (`--external` or `external=True`) this can be a list of hosts, separated by commas. Then, every resulting address will be considered as one replica of the Executor.
        :param install_requirements: If set, install `requirements.txt` in the Hub Executor bundle to local
        :param log_config: The YAML config of the logger used in this object.
        :param metrics: If set, the sdk implementation of the OpenTelemetry metrics will be available for default monitoring and custom measurements. Otherwise a no-op implementation will be provided.
        :param metrics_exporter_host: If tracing is enabled, this hostname will be used to configure the metrics exporter agent.
        :param metrics_exporter_port: If tracing is enabled, this port will be used to configure the metrics exporter agent.
        :param monitoring: If set, spawn an http server with a prometheus endpoint to expose metrics
        :param name: The name of this object.
          
              This will be used in the following places:
              - how you refer to this object in Python/YAML/CLI
              - visualization
              - log message header
              - ...
          
              When not given, then the default naming strategy will apply.
        :param native: If set, only native Executors is allowed, and the Executor is always run inside WorkerRuntime.
        :param no_reduce: Disable the built-in reduction mechanism. Set this if the reduction is to be handled by the Executor itself by operating on a `docs_matrix` or `docs_map`
        :param output_array_type: The type of array `tensor` and `embedding` will be serialized to.
          
          Supports the same types as `docarray.to_protobuf(.., ndarray_type=...)`, which can be found 
          `here <https://docarray.jina.ai/fundamentals/document/serialization/#from-to-protobuf>`.
          Defaults to retaining whatever type is returned by the Executor.
        :param polling: The polling strategy of the Deployment and its endpoints (when `shards>1`).
              Can be defined for all endpoints of a Deployment or by endpoint.
              Define per Deployment:
              - ANY: only one (whoever is idle) Pod polls the message
              - ALL: all Pods poll the message (like a broadcast)
              Define per Endpoint:
              JSON dict, {endpoint: PollingType}
              {'/custom': 'ALL', '/search': 'ANY', '*': 'ANY'}
        :param port: The port for input data to bind to, default is a random port between [49152, 65535]. In the case of an external Executor (`--external` or `external=True`) this can be a list of ports, separated by commas. Then, every resulting address will be considered as one replica of the Executor.
        :param port_monitoring: The port on which the prometheus server is exposed, default is a random port between [49152, 65535]
        :param py_modules: The customized python modules need to be imported before loading the executor
          
          Note that the recommended way is to only import a single module - a simple python file, if your
          executor can be defined in a single file, or an ``__init__.py`` file if you have multiple files,
          which should be structured as a python package. For more details, please see the
          `Executor cookbook <https://docs.jina.ai/concepts/executor/executor-files/>`__
        :param quiet: If set, then no log will be emitted from this object.
        :param quiet_error: If set, then exception stack information will not be added to the log
        :param reload: If set, the Executor reloads the modules as they change
        :param replicas: The number of replicas in the deployment
        :param restart: If set, the Executor will restart while serving if the YAML configuration source is changed. This differs from `reload` argument in that this will restart the server and more configuration can be changed, like number of replicas.
        :param retries: Number of retries per gRPC call. If <0 it defaults to max(3, num_replicas)
        :param runtime_cls: The runtime class to run inside the Pod
        :param shards: The number of shards in the deployment running at the same time. For more details check https://docs.jina.ai/concepts/flow/create-flow/#complex-flow-topologies
        :param timeout_ctrl: The timeout in milliseconds of the control request, -1 for waiting forever
        :param timeout_ready: The timeout in milliseconds of a Pod waits for the runtime to be ready, -1 for waiting forever
        :param timeout_send: The timeout in milliseconds used when sending data requests to Executors, -1 means no timeout, disabled by default
        :param tls: If set, connect to deployment using tls encryption
        :param traces_exporter_host: If tracing is enabled, this hostname will be used to configure the trace exporter agent.
        :param traces_exporter_port: If tracing is enabled, this port will be used to configure the trace exporter agent.
        :param tracing: If set, the sdk implementation of the OpenTelemetry tracer will be available and will be enabled for automatic tracing of requests and customer span creation. Otherwise a no-op implementation will be provided.
        :param uses: The config of the executor, it could be one of the followings:
                  * the string literal of an Executor class name
                  * an Executor YAML file (.yml, .yaml, .jaml)
                  * a Jina Hub Executor (must start with `jinahub://` or `jinahub+docker://`)
                  * a docker image (must start with `docker://`)
                  * the string literal of a YAML config (must start with `!` or `jtype: `)
                  * the string literal of a JSON config
          
                  When use it under Python, one can use the following values additionally:
                  - a Python dict that represents the config
                  - a text file stream has `.read()` interface
        :param uses_after: The executor attached after the Pods described by --uses, typically used for receiving from all shards, accepted type follows `--uses`. This argument only applies for sharded Deployments (shards > 1).
        :param uses_after_address: The address of the uses-before runtime
        :param uses_before: The executor attached before the Pods described by --uses, typically before sending to all shards, accepted type follows `--uses`. This argument only applies for sharded Deployments (shards > 1).
        :param uses_before_address: The address of the uses-before runtime
        :param uses_dynamic_batching: Dictionary of keyword arguments that will override the `dynamic_batching` configuration in `uses`
        :param uses_metas: Dictionary of keyword arguments that will override the `metas` configuration in `uses`
        :param uses_requests: Dictionary of keyword arguments that will override the `requests` configuration in `uses`
        :param uses_with: Dictionary of keyword arguments that will override the `with` configuration in `uses`
        :param volumes: The path on the host to be mounted inside the container. 
          
          Note, 
          - If separated by `:`, then the first part will be considered as the local host path and the second part is the path in the container system. 
          - If no split provided, then the basename of that directory will be mounted into container's root path, e.g. `--volumes="/user/test/my-workspace"` will be mounted into `/my-workspace` inside the container. 
          - All volumes are mounted with read-write mode.
        :param when: The condition that the documents need to fulfill before reaching the Executor.The condition can be defined in the form of a `DocArray query condition <https://docarray.jina.ai/fundamentals/documentarray/find/#query-by-conditions>`
        :param workspace: The working directory for any IO operations in this object. If not set, then derive from its parent `workspace`.
        :param needs: the name of the Deployment(s) that this Deployment receives data from. One can also use "gateway" to indicate the connection with the gateway.
        :param deployment_role: the role of the Deployment, used for visualization and route planning
        :param copy_flow: when set to true, then always copy the current Flow and do the modification on top of it then return, otherwise, do in-line modification
        :param kwargs: other keyword-value arguments that the Deployment CLI supports
        :return: a (new) Flow object with modification
        :return: a (new) Flow object with modification

        .. # noqa: DAR102
        .. # noqa: DAR202
        .. # noqa: DAR101
        .. # noqa: DAR003
        """
    # implementation_stub_inject_end_add

        needs = kwargs.pop('needs', None)
        copy_flow = kwargs.pop('copy_flow', True)
        deployment_role = kwargs.get('deployment_role', DeploymentRoleType.DEPLOYMENT)

        op_flow = copy.deepcopy(self) if copy_flow else self

        # deployment naming logic
        deployment_name = kwargs.get('name', None)

        if deployment_name in op_flow._deployment_nodes:
            new_name = f'{deployment_name}{len(op_flow._deployment_nodes)}'
            self.logger.debug(
                f'"{deployment_name}" is used in this Flow already! renamed it to "{new_name}"'
            )
            deployment_name = new_name

        if not deployment_name:
            deployment_name = f'executor{len(op_flow._deployment_nodes)}'

        if not deployment_name.isidentifier():
            # hyphen - can not be used in the name
            raise ValueError(
                f'name: {deployment_name} is invalid, please follow the python variable name conventions'
            )

        # needs logic
        needs = op_flow._parse_endpoints(
            op_flow, deployment_name, needs, connect_to_last_deployment=True
        )

        # set the kwargs inherit from `Flow(kwargs1=..., kwargs2=)`
        for key, value in op_flow._common_kwargs.items():

            # do not inherit from all the argument from the flow and respect EXECUTOR_ARGS_BLACKLIST
            if key not in kwargs and key not in EXECUTOR_ARGS_BLACKLIST:
                kwargs[key] = value

        # update kwargs of this Deployment
        kwargs.update(
            dict(
                name=deployment_name,
                deployment_role=deployment_role,
            )
        )
        parser = set_deployment_parser()
        if deployment_role == DeploymentRoleType.GATEWAY:
            parser = set_gateway_parser()

        args = ArgNamespace.kwargs2namespace(
            kwargs, parser, True, fallback_parsers=FALLBACK_PARSERS
        )

        # deployment workspace if not set then derive from flow workspace
        if args.workspace:
            args.workspace = os.path.abspath(args.workspace)
        else:
            args.workspace = self.workspace

        args.noblock_on_start = True

        port = kwargs.get('port', None)
        if not port:
            port = helper.random_port()
            args.port = port

        if len(needs) > 1 and args.external and args.no_reduce:
            raise ValueError(
                'External Executors with multiple needs have to do auto reduce.'
            )

        op_flow._deployment_nodes[deployment_name] = Deployment(args, needs)

        if not args.floating:
            op_flow._last_deployment = deployment_name

        return op_flow

    # overload_inject_start_config_gateway
    @overload
    def config_gateway(
        self,*,
        compression: Optional[str] = None, 
        cors: Optional[bool] = False, 
        deployments_addresses: Optional[str] = '{}', 
        deployments_metadata: Optional[str] = '{}', 
        deployments_no_reduce: Optional[str] = '[]', 
        description: Optional[str] = None, 
        docker_kwargs: Optional[dict] = None, 
        entrypoint: Optional[str] = None, 
        env: Optional[dict] = None, 
        expose_endpoints: Optional[str] = None, 
        expose_graphql_endpoint: Optional[bool] = False, 
        floating: Optional[bool] = False, 
        graph_conditions: Optional[str] = '{}', 
        graph_description: Optional[str] = '{}', 
        grpc_server_options: Optional[dict] = None, 
        host: Optional[str] = '0.0.0.0', 
        log_config: Optional[str] = None, 
        metrics: Optional[bool] = False, 
        metrics_exporter_host: Optional[str] = None, 
        metrics_exporter_port: Optional[int] = None, 
        monitoring: Optional[bool] = False, 
        name: Optional[str] = 'gateway', 
        no_crud_endpoints: Optional[bool] = False, 
        no_debug_endpoints: Optional[bool] = False, 
        port: Optional[Union[int, List[int]]] = None, 
        port_monitoring: Optional[str] = None, 
        prefetch: Optional[int] = 1000, 
        protocol: Optional[Union[str, List[str]]] = ['GRPC'], 
        proxy: Optional[bool] = False, 
        py_modules: Optional[List[str]] = None, 
        quiet: Optional[bool] = False, 
        quiet_error: Optional[bool] = False, 
        restart: Optional[bool] = False, 
        retries: Optional[int] = -1, 
        runtime_cls: Optional[str] = 'GatewayRuntime', 
        ssl_certfile: Optional[str] = None, 
        ssl_keyfile: Optional[str] = None, 
        timeout_ctrl: Optional[int] = 60, 
        timeout_ready: Optional[int] = 600000, 
        timeout_send: Optional[int] = None, 
        title: Optional[str] = None, 
        traces_exporter_host: Optional[str] = None, 
        traces_exporter_port: Optional[int] = None, 
        tracing: Optional[bool] = False, 
        uses: Optional[Union[str, Type['BaseExecutor'], dict]] = None, 
        uses_with: Optional[dict] = None, 
        uvicorn_kwargs: Optional[dict] = None, 
        workspace: Optional[str] = None, 
        **kwargs):
        """Configure the Gateway inside a Flow. The Gateway exposes your Flow logic as a service to the internet according to the protocol and configuration you choose.

        :param compression: The compression mechanism used when sending requests from the Head to the WorkerRuntimes. For more details, check https://grpc.github.io/grpc/python/grpc.html#compression.
        :param cors: If set, a CORS middleware is added to FastAPI frontend to allow cross-origin access.
        :param deployments_addresses: JSON dictionary with the input addresses of each Deployment
        :param deployments_metadata: JSON dictionary with the request metadata for each Deployment
        :param deployments_no_reduce: list JSON disabling the built-in merging mechanism for each Deployment listed
        :param description: The description of this HTTP server. It will be used in automatics docs such as Swagger UI.
        :param docker_kwargs: Dictionary of kwargs arguments that will be passed to Docker SDK when starting the docker '
          container. 
          
          More details can be found in the Docker SDK docs:  https://docker-py.readthedocs.io/en/stable/
        :param entrypoint: The entrypoint command overrides the ENTRYPOINT in Docker image. when not set then the Docker image ENTRYPOINT takes effective.
        :param env: The map of environment variables that are available inside runtime
        :param expose_endpoints: A JSON string that represents a map from executor endpoints (`@requests(on=...)`) to HTTP endpoints.
        :param expose_graphql_endpoint: If set, /graphql endpoint is added to HTTP interface.
        :param floating: If set, the current Pod/Deployment can not be further chained, and the next `.add()` will chain after the last Pod/Deployment not this current one.
        :param graph_conditions: Dictionary stating which filtering conditions each Executor in the graph requires to receive Documents.
        :param graph_description: Routing graph for the gateway
        :param grpc_server_options: Dictionary of kwargs arguments that will be passed to the grpc server as options when starting the server, example : {'grpc.max_send_message_length': -1}
        :param host: The host address of the runtime, by default it is 0.0.0.0. In the case of an external Executor (`--external` or `external=True`) this can be a list of hosts, separated by commas. Then, every resulting address will be considered as one replica of the Executor.
        :param log_config: The YAML config of the logger used in this object.
        :param metrics: If set, the sdk implementation of the OpenTelemetry metrics will be available for default monitoring and custom measurements. Otherwise a no-op implementation will be provided.
        :param metrics_exporter_host: If tracing is enabled, this hostname will be used to configure the metrics exporter agent.
        :param metrics_exporter_port: If tracing is enabled, this port will be used to configure the metrics exporter agent.
        :param monitoring: If set, spawn an http server with a prometheus endpoint to expose metrics
        :param name: The name of this object.
          
              This will be used in the following places:
              - how you refer to this object in Python/YAML/CLI
              - visualization
              - log message header
              - ...
          
              When not given, then the default naming strategy will apply.
        :param no_crud_endpoints: If set, `/index`, `/search`, `/update`, `/delete` endpoints are removed from HTTP interface.
          
                  Any executor that has `@requests(on=...)` bound with those values will receive data requests.
        :param no_debug_endpoints: If set, `/status` `/post` endpoints are removed from HTTP interface.
        :param port: The port for input data to bind the gateway server to, by default, random ports between range [49152, 65535] will be assigned. The port argument can be either 1 single value in case only 1 protocol is used or multiple values when many protocols are used.
        :param port_monitoring: The port on which the prometheus server is exposed, default is a random port between [49152, 65535]
        :param prefetch: Number of requests fetched from the client before feeding into the first Executor. 
              
              Used to control the speed of data input into a Flow. 0 disables prefetch (1000 requests is the default)
        :param protocol: Communication protocol of the server exposed by the Gateway. This can be a single value or a list of protocols, depending on your chosen Gateway. Choose the convenient protocols from: ['GRPC', 'HTTP', 'WEBSOCKET'].
        :param proxy: If set, respect the http_proxy and https_proxy environment variables. otherwise, it will unset these proxy variables before start. gRPC seems to prefer no proxy
        :param py_modules: The customized python modules need to be imported before loading the gateway
          
          Note that the recommended way is to only import a single module - a simple python file, if your
          gateway can be defined in a single file, or an ``__init__.py`` file if you have multiple files,
          which should be structured as a python package.
        :param quiet: If set, then no log will be emitted from this object.
        :param quiet_error: If set, then exception stack information will not be added to the log
        :param restart: If set, the Gateway will restart while serving if the YAML configuration source is changed.
        :param retries: Number of retries per gRPC call. If <0 it defaults to max(3, num_replicas)
        :param runtime_cls: The runtime class to run inside the Pod
        :param ssl_certfile: the path to the certificate file
        :param ssl_keyfile: the path to the key file
        :param timeout_ctrl: The timeout in milliseconds of the control request, -1 for waiting forever
        :param timeout_ready: The timeout in milliseconds of a Pod waits for the runtime to be ready, -1 for waiting forever
        :param timeout_send: The timeout in milliseconds used when sending data requests to Executors, -1 means no timeout, disabled by default
        :param title: The title of this HTTP server. It will be used in automatics docs such as Swagger UI.
        :param traces_exporter_host: If tracing is enabled, this hostname will be used to configure the trace exporter agent.
        :param traces_exporter_port: If tracing is enabled, this port will be used to configure the trace exporter agent.
        :param tracing: If set, the sdk implementation of the OpenTelemetry tracer will be available and will be enabled for automatic tracing of requests and customer span creation. Otherwise a no-op implementation will be provided.
        :param uses: The config of the gateway, it could be one of the followings:
                  * the string literal of an Gateway class name
                  * a Gateway YAML file (.yml, .yaml, .jaml)
                  * a docker image (must start with `docker://`)
                  * the string literal of a YAML config (must start with `!` or `jtype: `)
                  * the string literal of a JSON config
          
                  When use it under Python, one can use the following values additionally:
                  - a Python dict that represents the config
                  - a text file stream has `.read()` interface
        :param uses_with: Dictionary of keyword arguments that will override the `with` configuration in `uses`
        :param uvicorn_kwargs: Dictionary of kwargs arguments that will be passed to Uvicorn server when starting the server
          
          More details can be found in Uvicorn docs: https://www.uvicorn.org/settings/
        :param workspace: The working directory for any IO operations in this object. If not set, then derive from its parent `workspace`.

        .. # noqa: DAR202
        .. # noqa: DAR101
        .. # noqa: DAR003
        """
    # overload_inject_end_config_gateway

    @allowed_levels([FlowBuildLevel.EMPTY])
    def config_gateway(
        self,
        args: Optional['argparse.Namespace'] = None,
        **kwargs,
    ) -> Union['Flow', 'AsyncFlow']:
        # implementation_stub_inject_start_config_gateway
    
        """Configure the Gateway inside a Flow. The Gateway exposes your Flow logic as a service to the internet according to the protocol and configuration you choose.

        :param compression: The compression mechanism used when sending requests from the Head to the WorkerRuntimes. For more details, check https://grpc.github.io/grpc/python/grpc.html#compression.
        :param cors: If set, a CORS middleware is added to FastAPI frontend to allow cross-origin access.
        :param deployments_addresses: JSON dictionary with the input addresses of each Deployment
        :param deployments_metadata: JSON dictionary with the request metadata for each Deployment
        :param deployments_no_reduce: list JSON disabling the built-in merging mechanism for each Deployment listed
        :param description: The description of this HTTP server. It will be used in automatics docs such as Swagger UI.
        :param docker_kwargs: Dictionary of kwargs arguments that will be passed to Docker SDK when starting the docker '
          container. 
          
          More details can be found in the Docker SDK docs:  https://docker-py.readthedocs.io/en/stable/
        :param entrypoint: The entrypoint command overrides the ENTRYPOINT in Docker image. when not set then the Docker image ENTRYPOINT takes effective.
        :param env: The map of environment variables that are available inside runtime
        :param expose_endpoints: A JSON string that represents a map from executor endpoints (`@requests(on=...)`) to HTTP endpoints.
        :param expose_graphql_endpoint: If set, /graphql endpoint is added to HTTP interface.
        :param floating: If set, the current Pod/Deployment can not be further chained, and the next `.add()` will chain after the last Pod/Deployment not this current one.
        :param graph_conditions: Dictionary stating which filtering conditions each Executor in the graph requires to receive Documents.
        :param graph_description: Routing graph for the gateway
        :param grpc_server_options: Dictionary of kwargs arguments that will be passed to the grpc server as options when starting the server, example : {'grpc.max_send_message_length': -1}
        :param host: The host address of the runtime, by default it is 0.0.0.0. In the case of an external Executor (`--external` or `external=True`) this can be a list of hosts, separated by commas. Then, every resulting address will be considered as one replica of the Executor.
        :param log_config: The YAML config of the logger used in this object.
        :param metrics: If set, the sdk implementation of the OpenTelemetry metrics will be available for default monitoring and custom measurements. Otherwise a no-op implementation will be provided.
        :param metrics_exporter_host: If tracing is enabled, this hostname will be used to configure the metrics exporter agent.
        :param metrics_exporter_port: If tracing is enabled, this port will be used to configure the metrics exporter agent.
        :param monitoring: If set, spawn an http server with a prometheus endpoint to expose metrics
        :param name: The name of this object.
          
              This will be used in the following places:
              - how you refer to this object in Python/YAML/CLI
              - visualization
              - log message header
              - ...
          
              When not given, then the default naming strategy will apply.
        :param no_crud_endpoints: If set, `/index`, `/search`, `/update`, `/delete` endpoints are removed from HTTP interface.
          
                  Any executor that has `@requests(on=...)` bound with those values will receive data requests.
        :param no_debug_endpoints: If set, `/status` `/post` endpoints are removed from HTTP interface.
        :param port: The port for input data to bind the gateway server to, by default, random ports between range [49152, 65535] will be assigned. The port argument can be either 1 single value in case only 1 protocol is used or multiple values when many protocols are used.
        :param port_monitoring: The port on which the prometheus server is exposed, default is a random port between [49152, 65535]
        :param prefetch: Number of requests fetched from the client before feeding into the first Executor. 
              
              Used to control the speed of data input into a Flow. 0 disables prefetch (1000 requests is the default)
        :param protocol: Communication protocol of the server exposed by the Gateway. This can be a single value or a list of protocols, depending on your chosen Gateway. Choose the convenient protocols from: ['GRPC', 'HTTP', 'WEBSOCKET'].
        :param proxy: If set, respect the http_proxy and https_proxy environment variables. otherwise, it will unset these proxy variables before start. gRPC seems to prefer no proxy
        :param py_modules: The customized python modules need to be imported before loading the gateway
          
          Note that the recommended way is to only import a single module - a simple python file, if your
          gateway can be defined in a single file, or an ``__init__.py`` file if you have multiple files,
          which should be structured as a python package.
        :param quiet: If set, then no log will be emitted from this object.
        :param quiet_error: If set, then exception stack information will not be added to the log
        :param restart: If set, the Gateway will restart while serving if the YAML configuration source is changed.
        :param retries: Number of retries per gRPC call. If <0 it defaults to max(3, num_replicas)
        :param runtime_cls: The runtime class to run inside the Pod
        :param ssl_certfile: the path to the certificate file
        :param ssl_keyfile: the path to the key file
        :param timeout_ctrl: The timeout in milliseconds of the control request, -1 for waiting forever
        :param timeout_ready: The timeout in milliseconds of a Pod waits for the runtime to be ready, -1 for waiting forever
        :param timeout_send: The timeout in milliseconds used when sending data requests to Executors, -1 means no timeout, disabled by default
        :param title: The title of this HTTP server. It will be used in automatics docs such as Swagger UI.
        :param traces_exporter_host: If tracing is enabled, this hostname will be used to configure the trace exporter agent.
        :param traces_exporter_port: If tracing is enabled, this port will be used to configure the trace exporter agent.
        :param tracing: If set, the sdk implementation of the OpenTelemetry tracer will be available and will be enabled for automatic tracing of requests and customer span creation. Otherwise a no-op implementation will be provided.
        :param uses: The config of the gateway, it could be one of the followings:
                  * the string literal of an Gateway class name
                  * a Gateway YAML file (.yml, .yaml, .jaml)
                  * a docker image (must start with `docker://`)
                  * the string literal of a YAML config (must start with `!` or `jtype: `)
                  * the string literal of a JSON config
          
                  When use it under Python, one can use the following values additionally:
                  - a Python dict that represents the config
                  - a text file stream has `.read()` interface
        :param uses_with: Dictionary of keyword arguments that will override the `with` configuration in `uses`
        :param uvicorn_kwargs: Dictionary of kwargs arguments that will be passed to Uvicorn server when starting the server
          
          More details can be found in Uvicorn docs: https://www.uvicorn.org/settings/
        :param workspace: The working directory for any IO operations in this object. If not set, then derive from its parent `workspace`.
        :return: the new Flow object

        .. # noqa: DAR102
        .. # noqa: DAR202
        .. # noqa: DAR101
        .. # noqa: DAR003
        """
    # implementation_stub_inject_end_config_gateway

        copy_flow = kwargs.pop('copy_flow', True)

        op_flow = copy.deepcopy(self) if copy_flow else self

        # override gateway args inherited from Flow API
        for key, value in kwargs.items():
            op_flow._gateway_kwargs[key] = value

        return op_flow

    @allowed_levels([FlowBuildLevel.EMPTY])
    def inspect(self, name: str = 'inspect', *args, **kwargs) -> 'Flow':
        """Add an inspection on the last changed Deployment in the Flow

        Internally, it adds two Deployments to the Flow. But don't worry, the overhead is minimized and you
        can remove them by simply using `Flow(inspect=FlowInspectType.REMOVE)` before using the Flow.

        .. highlight:: bash
        .. code-block:: bash

            Flow -- PUB-SUB -- BaseDeployment(_pass) -- Flow
                    |
                    -- PUB-SUB -- InspectDeployment (Hanging)

        In this way, :class:`InspectDeployment` looks like a simple ``_pass`` from outside and
        does not introduce side-effects (e.g. changing the socket type) to the original Flow.
        The original incoming and outgoing socket types are preserved.

        This function is very handy for introducing an Evaluator into the Flow.

        .. seealso::

            :meth:`gather_inspect`

        :param name: name of the Deployment
        :param args: args for .add()
        :param kwargs: kwargs for .add()
        :return: the new instance of the Flow
        """
        _last_deployment = self._last_deployment
        op_flow = self.add(
            name=name,
            needs=_last_deployment,
            deployment_role=DeploymentRoleType.INSPECT,
            *args,
            **kwargs,
        )

        # now remove uses and add an auxiliary Deployment
        if 'uses' in kwargs:
            kwargs.pop('uses')
        op_flow = op_flow.add(
            name=f'_aux_{name}',
            needs=_last_deployment,
            deployment_role=DeploymentRoleType.INSPECT_AUX_PASS,
            *args,
            **kwargs,
        )

        # register any future connection to _last_deployment by the auxiliary Deployment
        op_flow._inspect_deployments[_last_deployment] = op_flow._last_deployment

        return op_flow

    @allowed_levels([FlowBuildLevel.EMPTY])
    def gather_inspect(
        self,
        name: str = 'gather_inspect',
        include_last_deployment: bool = True,
        *args,
        **kwargs,
    ) -> 'Flow':
        """Gather all inspect Deployments output into one Deployment. When the Flow has no inspect Deployment then the Flow itself
        is returned.

        .. note::

            If ``--no-inspect`` is **not** given, then :meth:`gather_inspect` is auto called before :meth:`build`. So
            in general you don't need to manually call :meth:`gather_inspect`.

        :param name: the name of the gather Deployment
        :param include_last_deployment: if to include the last modified Deployment in the Flow
        :param args: args for .add()
        :param kwargs: kwargs for .add()
        :return: the modified Flow or the copy of it


        .. seealso::

            :meth:`inspect`

        """
        needs = [
            k
            for k, v in self._deployment_nodes.items()
            if v.role == DeploymentRoleType.INSPECT
        ]
        if needs:
            if include_last_deployment:
                needs.append(self._last_deployment)
            return self.add(
                name=name,
                needs=needs,
                deployment_role=DeploymentRoleType.JOIN_INSPECT,
                *args,
                **kwargs,
            )
        else:
            # no inspect node is in the graph, return the current graph
            return self

    def _get_gateway_target(self, prefix):
        gateway_deployment = self._deployment_nodes[GATEWAY_NAME]
        return (
            f'{prefix}-{GATEWAY_NAME}',
            {
                'host': gateway_deployment.head_host,
                'port': gateway_deployment.head_port,
                'expected_parts': 0,
            },
        )

    @allowed_levels([FlowBuildLevel.EMPTY])
    def build(
        self, copy_flow: bool = False, disable_build_sandbox: bool = False
    ) -> 'Flow':
        """
        Build the current Flow and make it ready to use

        .. note::

            No need to manually call it since 0.0.8. When using Flow with the
            context manager, or using :meth:`start`, :meth:`build` will be invoked.

        :param copy_flow: when set to true, then always copy the current Flow and do the modification on top of it then return, otherwise, do in-line modification
        :param disable_build_sandbox: when set to true, the sandbox building part will be skipped, will be used by `plot`
        :return: the current Flow (by default)

        .. note::
            ``copy_flow=True`` is recommended if you are building the same Flow multiple times in a row. e.g.

            .. highlight:: python
            .. code-block:: python

                f = Flow()
                with f:
                    f.index()

                with f.build(copy_flow=True) as fl:
                    fl.search()


        .. # noqa: DAR401
        """
        if multiprocessing.get_start_method().lower() == 'fork':
            os.environ['GRPC_ENABLE_FORK_SUPPORT'] = '1'

        op_flow = copy.deepcopy(self) if copy_flow else self

        if op_flow.args.inspect == FlowInspectType.COLLECT:
            op_flow.gather_inspect(copy_flow=False)

        if not disable_build_sandbox:
            for deployment in self._deployment_nodes.values():
                deployment.update_sandbox_args()

        if GATEWAY_NAME not in op_flow._deployment_nodes:
            op_flow._add_gateway(
                needs={op_flow._last_deployment},
                graph_description=op_flow._get_graph_representation(),
                deployments_addresses=op_flow._get_deployments_addresses(),
                deployments_metadata=op_flow._get_deployments_metadata(),
                graph_conditions=op_flow._get_graph_conditions(),
                deployments_no_reduce=op_flow._get_disabled_reduce_deployments(),
                uses=op_flow.gateway_args.uses,
            )

        removed_deployments = []

        # if set no_inspect then all inspect related nodes are removed
        if op_flow.args.inspect == FlowInspectType.REMOVE:
            filtered_deployment_nodes = OrderedDict()
            for k, v in op_flow._deployment_nodes.items():
                if not v.role.is_inspect:
                    filtered_deployment_nodes[k] = v
                else:
                    removed_deployments.append(v.name)

            op_flow._deployment_nodes = filtered_deployment_nodes
            reverse_inspect_map = {
                v: k for k, v in op_flow._inspect_deployments.items()
            }
            while (
                len(op_flow._last_changed_deployment) > 0
                and len(removed_deployments) > 0
                and op_flow._last_deployment in removed_deployments
            ):
                op_flow._last_changed_deployment.pop()

        for end, deployment in op_flow._deployment_nodes.items():
            # if an endpoint is being inspected, then replace it with inspected Deployment
            # but not those inspect related node
            if op_flow.args.inspect.is_keep:
                deployment.needs = set(
                    ep
                    if deployment.role.is_inspect
                    else op_flow._inspect_deployments.get(ep, ep)
                    for ep in deployment.needs
                )
            else:
                deployment.needs = set(
                    reverse_inspect_map.get(ep, ep) for ep in deployment.needs
                )

        hanging_deployments = _hanging_deployments(op_flow)
        if hanging_deployments:
            op_flow.logger.warning(
                f'{hanging_deployments} are "floating" in this flow with no deployment receiving from them, '
                f'you may want to double check if it is intentional or some mistake'
            )
        op_flow._build_level = FlowBuildLevel.GRAPH
        if len(removed_deployments) > 0:
            # very dirty
            op_flow._deployment_nodes[GATEWAY_NAME].args.graph_description = json.dumps(
                op_flow._get_graph_representation()
            )
            op_flow._deployment_nodes[
                GATEWAY_NAME
            ].args.deployments_addresses = json.dumps(
                op_flow._get_deployments_addresses()
            )

            op_flow._deployment_nodes[GATEWAY_NAME].update_pod_args()
        return op_flow

    def __call__(self, *args, **kwargs):
        """Builds the Flow
        :param args: args for build
        :param kwargs: kwargs for build
        :return: the built Flow
        """
        return self.build(*args, **kwargs)

    def __enter__(self):
        with CatchAllCleanupContextManager(self):
            return self.start()

    def __exit__(self, exc_type, exc_val, exc_tb):
        if hasattr(self, '_stop_event'):
            self._stop_event.set()

        super().__exit__(exc_type, exc_val, exc_tb)

        # unset all envs to avoid any side-effect
        if self.args.env:
            for k in self.args.env.keys():
                os.environ.pop(k, None)

        # do not know why but removing these 2 lines make 2 tests fail
        if GATEWAY_NAME in self._deployment_nodes:
            self._deployment_nodes.pop(GATEWAY_NAME)

        self._build_level = FlowBuildLevel.EMPTY

        self._stop_time = time.time()
        send_telemetry_event(
            event='stop',
            obj=self,
            entity_id=self._entity_id,
            duration=self._stop_time - self._start_time,
            exc_type=str(exc_type),
        )
        self.logger.debug('flow is closed!')
        self.logger.close()

    @allowed_levels([FlowBuildLevel.EMPTY, FlowBuildLevel.GRAPH])
    def start(self):
        """Start to run all Deployments in this Flow.

        Remember to close the Flow with :meth:`close`.

        Note that this method has a timeout of ``timeout_ready`` set in CLI,
        which is inherited all the way from :class:`jina.orchestrate.pods.Pod`


        .. # noqa: DAR401

        :return: this instance
        """
        self._start_time = time.time()
        if self._build_level.value < FlowBuildLevel.GRAPH.value:
            self.build(copy_flow=False)

        port_gateway = self._deployment_nodes[GATEWAY_NAME].args.port
        host_gateway = self._deployment_nodes[GATEWAY_NAME].args.host

        if not (
            is_port_free(host_gateway, port_gateway)
        ):  # we check if the port is not used at parsing time as well for robustness
            raise PortAlreadyUsed(f'port:{port_gateway}')

        # set env only before the Deployment get started
        if self.args.env:
            for k, v in self.args.env.items():
                os.environ[k] = str(v)

        for depl_name, deployment in self:
            if not deployment.external:
                self.enter_context(deployment)

        self._wait_until_all_ready()

        self._build_level = FlowBuildLevel.RUNNING

        send_telemetry_event(event='start', obj=self, entity_id=self._entity_id)

        return self

    def _wait_until_all_ready(self):
        results = {}
        threads = []

        def _wait_ready(_deployment_name, _deployment):
            try:
                if not _deployment.external:
                    results[_deployment_name] = 'pending'
                    _deployment.wait_start_success()
                    results[_deployment_name] = 'done'
            except Exception as ex:
                results[_deployment_name] = repr(ex)

        def _polling_status(progress, task):

            progress.update(task, total=len(results))
            progress.start_task(task)

            while True:
                num_done = 0
                pendings = []
                for _k, _v in results.items():
                    sys.stdout.flush()
                    if _v == 'pending':
                        pendings.append(_k)
                    elif _v == 'done':
                        num_done += 1
                    else:
                        if 'JINA_EARLY_STOP' in os.environ:
                            self.logger.error(f'Flow is aborted due to {_k} {_v}.')
                            os._exit(1)

                pending_str = ' '.join(pendings)

                progress.update(task, completed=num_done, pending_str=pending_str)

                if not pendings:
                    break
                time.sleep(0.1)

        progress = Progress(
            SpinnerColumn(),
            TextColumn('Waiting [b]{task.fields[pending_str]}[/]...', justify='right'),
            BarColumn(),
            MofNCompleteColumn(),
            TimeElapsedColumn(),
            transient=True,
        )
        with progress:
            task = progress.add_task(
                'wait', total=len(threads), pending_str='', start=False
            )

            # kick off all deployments wait-ready threads
            for k, v in self:
                t = threading.Thread(
                    target=_wait_ready,
                    args=(
                        k,
                        v,
                    ),
                    daemon=True,
                )
                threads.append(t)

            # kick off ip getter thread, address, http, graphq
            all_panels = []

            t_ip = threading.Thread(
                target=self._get_summary_table, args=(all_panels, results), daemon=True
            )
            threads.append(t_ip)

            # kick off spinner thread
            t_m = threading.Thread(
                target=_polling_status, args=(progress, task), daemon=True
            )
            threads.append(t_m)

            for t in threads:
                t.start()

            for t in threads:
                t.join()

            error_deployments = [k for k, v in results.items() if v != 'done']
            if error_deployments:
                self.logger.error(
                    f'Flow is aborted due to {error_deployments} can not be started.'
                )
                self.close()
                raise RuntimeFailToStart
            from rich.rule import Rule

            print(
                Rule(':tada: Flow is ready to serve!'), *all_panels
            )  # can't use logger here see : https://github.com/Textualize/rich/discussions/2024
        self.logger.debug(
            f'{self.num_deployments} Deployments (i.e. {self.num_pods} Pods) are running in this Flow'
        )

    @property
    def num_deployments(self) -> int:
        """Get the number of Deployments in this Flow


        .. # noqa: DAR201"""
        return len(self._deployment_nodes)

    @property
    def num_pods(self) -> int:
        """Get the number of pods (shards count) in this Flow


        .. # noqa: DAR201"""
        return sum(v.num_pods for v in self._deployment_nodes.values())

    def __eq__(self, other: 'Flow') -> bool:
        """
        Compare the topology of a Flow with another Flow.
        Identification is defined by whether two flows share the same set of edges.

        :param other: the second Flow object
        :return: result of equality check
        """

        if self._build_level.value < FlowBuildLevel.GRAPH.value:
            op_flow = copy.deepcopy(self)
            a = op_flow.build()
        else:
            a = self

        if other._build_level.value < FlowBuildLevel.GRAPH.value:
            op_flow_b = copy.deepcopy(other)
            b = op_flow_b.build()
        else:
            b = other

        return a._deployment_nodes == b._deployment_nodes

    @property
    def client(self) -> 'BaseClient':
        """Return a :class:`BaseClient` object attach to this Flow.

        .. # noqa: DAR201"""

        kwargs = dict(
            host=self.host,
            port=self.port,
            protocol=self.protocol,
        )
        kwargs.update(self._gateway_kwargs)
        return Client(**kwargs)

    @property
    def _mermaid_str(self):
        mermaid_graph = [
            '''
            %%{init:{
  "theme": "base",
  "themeVariables": {
      "primaryColor": "#fff",
      "primaryBorderColor": "#fff",
      "mainBkg": "#32C8CD",
      "clusterBkg": "#EEEDE78C",
      "secondaryBorderColor": "none",
      "tertiaryBorderColor": "none",
      "lineColor": "#a6d8da"
      }
}}%%
            '''.replace(
                '\n', ''
            ),
            'flowchart LR;',
        ]

        deployment_nodes = []

        # plot subgraphs
        for node, v in self._deployment_nodes.items():
            deployment_nodes.append(v.name)
            deployment_mermaid = v._mermaid_str
            mermaid_graph.extend(deployment_mermaid)

        for node, v in self._deployment_nodes.items():
            for need in sorted(v.needs):
                need_print = need
                if need == 'gateway':
                    need_print = 'gatewaystart[gateway]'
                node_print = node
                if node == 'gateway':
                    node_print = 'gatewayend[gateway]'

                _s_role = self._deployment_nodes[need].role
                _e_role = self._deployment_nodes[node].role
                if self._deployment_nodes[need].external:
                    _s_role = 'EXTERNAL'
                if self._deployment_nodes[node].external:
                    _e_role = 'EXTERNAL'
                line_st = '-->'
                if (
                    _s_role == DeploymentRoleType.INSPECT
                    or _e_role == DeploymentRoleType.INSPECT
                ):
                    line_st = '-.->'
                mermaid_graph.append(
                    f'{need_print}:::{str(_s_role)} {line_st} {node_print}:::{str(_e_role)};'
                )

        mermaid_graph.append(
            f'classDef {str(DeploymentRoleType.INSPECT)} stroke:#F29C9F'
        )

        mermaid_graph.append(
            f'classDef {str(DeploymentRoleType.JOIN_INSPECT)} stroke:#F29C9F'
        )
        mermaid_graph.append(
            f'classDef {str(DeploymentRoleType.GATEWAY)} fill:none,color:#000,stroke:none'
        )
        mermaid_graph.append(
            f'classDef {str(DeploymentRoleType.INSPECT_AUX_PASS)} stroke-dasharray: 2 2'
        )
        mermaid_graph.append(f'classDef HEADTAIL fill:#32C8CD1D')

        mermaid_graph.append(f'\nclassDef EXTERNAL fill:#fff,stroke:#32C8CD')

        return '\n'.join(mermaid_graph)

    def plot(
        self,
        output: Optional[str] = None,
        vertical_layout: bool = False,
        inline_display: bool = False,
        build: bool = True,
        copy_flow: bool = True,
    ) -> 'Flow':
        """
        Visualize the Flow up to the current point
        If a file name is provided it will create a jpg image with that name,
        otherwise it will display the URL for mermaid.
        If called within IPython notebook, it will be rendered inline,
        otherwise an image will be created.

        Example,

        .. highlight:: python
        .. code-block:: python

            flow = Flow().add(name='deployment_a').plot('flow.svg')

        :param output: a filename specifying the name of the image to be created,
                    the suffix svg/jpg determines the file type of the output image
        :param vertical_layout: top-down or left-right layout
        :param inline_display: show image directly inside the Jupyter Notebook
        :param build: build the Flow first before plotting, gateway connection can be better showed
        :param copy_flow: when set to true, then always copy the current Flow and
                do the modification on top of it then return, otherwise, do in-line modification
        :return: the Flow
        """

        # deepcopy causes the below error while reusing a Flow in Jupyter
        # 'Pickling an AuthenticationString object is disallowed for security reasons'
        # no need to deep copy if the Graph is built because no change will be made to the Flow
        op_flow = (
            copy.deepcopy(self)
            if (copy_flow and self._build_level.value == FlowBuildLevel.EMPTY)
            else self
        )

        if build and op_flow._build_level.value == FlowBuildLevel.EMPTY:
            op_flow.build(copy_flow=False, disable_build_sandbox=True)

        mermaid_str = op_flow._mermaid_str
        if vertical_layout:
            mermaid_str = mermaid_str.replace('flowchart LR', 'flowchart TD')

        image_type = 'svg'
        if output and not output.endswith('svg'):
            image_type = 'img'

        url = op_flow._mermaid_to_url(mermaid_str, image_type)
        showed = False
        if inline_display:
            try:
                from IPython.display import Image, display

                display(Image(url=url))
                showed = True
            except:
                # no need to panic users
                pass

        if output:
            download_mermaid_url(url, output)
        elif not showed:
            print(f'[link={url}]Click here to see the visualization in browser[/]')

        return self

    def _ipython_display_(self):
        """Displays the object in IPython as a side effect"""
        self.plot(
            inline_display=True, build=(self._build_level != FlowBuildLevel.GRAPH)
        )

    def _mermaid_to_url(self, mermaid_str: str, img_type: str) -> str:
        """
        Render the current Flow as URL points to a SVG. It needs internet connection

        :param mermaid_str: the mermaid representation
        :param img_type: image type (svg/jpg)
        :return: the url points to a SVG
        """
        encoded_str = base64.b64encode(bytes(mermaid_str, 'utf-8')).decode('utf-8')

        return f'https://mermaid.ink/{img_type}/{encoded_str}'

    @property
    def port(self) -> Union[List[int], Optional[int]]:
        """Return the exposed port of the gateway
        .. # noqa: DAR201
        """
        if GATEWAY_NAME in self._deployment_nodes:
            res = self._deployment_nodes[GATEWAY_NAME].port
        else:
            res = self._gateway_kwargs.get('port', None) or self._gateway_kwargs.get(
                'ports', None
            )
        if not isinstance(res, list):
            return res
        elif len(res) == 1:
            return res[0]
        else:
            return res

    @port.setter
    def port(self, value: Union[int, List[int]]):
        """Set the new exposed port of the Flow (affects Gateway and Client)

        :param value: the new port to expose
        """
        if isinstance(value, int):
            self._gateway_kwargs['port'] = [value]
        elif isinstance(value, list):
            self._gateway_kwargs['port'] = value

        # Flow is build to graph already
        if self._build_level >= FlowBuildLevel.GRAPH:
            self[GATEWAY_NAME].args.port = self._gateway_kwargs['port']

        # Flow is running already, then close the existing gateway
        if self._build_level >= FlowBuildLevel.RUNNING:
            self[GATEWAY_NAME].close()
            self.enter_context(self[GATEWAY_NAME])
            self[GATEWAY_NAME].wait_start_success()

    @property
    def host(self) -> str:
        """Return the local address of the gateway
        .. # noqa: DAR201
        """
        if GATEWAY_NAME in self._deployment_nodes:
            return self._deployment_nodes[GATEWAY_NAME].host
        else:
            return self._gateway_kwargs.get('host', __default_host__)

    @host.setter
    def host(self, value: str):
        """Set the new host of the Flow (affects Gateway and Client)

        :param value: the new port to expose
        """
        self._gateway_kwargs['host'] = value

        # Flow is build to graph already
        if self._build_level >= FlowBuildLevel.GRAPH:
            self[GATEWAY_NAME].args.host = self._gateway_kwargs['host']

        # Flow is running already, then close the existing gateway
        if self._build_level >= FlowBuildLevel.RUNNING:
            self[GATEWAY_NAME].close()
            self.enter_context(self[GATEWAY_NAME])
            self[GATEWAY_NAME].wait_start_success()

    @property
    def monitoring(self) -> bool:
        """Return if the monitoring is enabled
        .. # noqa: DAR201
        """
        if GATEWAY_NAME in self._deployment_nodes:
            return self[GATEWAY_NAME].args.monitoring
        else:
            return False

    @property
    def port_monitoring(self) -> Optional[int]:
        """Return if the monitoring is enabled
        .. # noqa: DAR201
        """
        if GATEWAY_NAME in self._deployment_nodes:
            return self[GATEWAY_NAME].args.port_monitoring
        else:
            return self._gateway_kwargs.get('port_monitoring', None)

    @property
    def address_private(self) -> str:
        """Return the private IP address of the gateway for connecting from other machine in the same network


        .. # noqa: DAR201"""
        return get_internal_ip()

    @property
    def address_public(self) -> str:
        """Return the public IP address of the gateway for connecting from other machine in the public network


        .. # noqa: DAR201"""
        return get_public_ip()

    def __iter__(self):
        return self._deployment_nodes.items().__iter__()

    def _init_table(self):
        table = Table(
            title=None, box=None, highlight=True, show_header=False, min_width=40
        )
        table.add_column('', justify='left')
        table.add_column('', justify='right')
        table.add_column('', justify='right')
        return table

    def _get_summary_table(self, all_panels: List[Panel], results):

        results['summary'] = 'pending'

        address_table = self._init_table()

        if not isinstance(self.protocol, list):
            _protocols = [str(self.protocol)]
        else:
            _protocols = [str(_p) for _p in self.protocol]

        if not isinstance(self.port, list):
            _ports = [self.port]
        else:
            _ports = [str(_p) for _p in self.port]

        for _port, _protocol in zip(_ports, _protocols):
            if self.gateway_args.ssl_certfile and self.gateway_args.ssl_keyfile:
                _protocol = f'{_protocol}S'
                address_table.add_row(
                    ':chains:', 'Protocol', f':closed_lock_with_key: {_protocol}'
                )

            else:
                address_table.add_row(':chains:', 'Protocol', _protocol)

            _protocol = _protocol.lower()
            address_table.add_row(
                ':house:',
                'Local',
                f'[link={_protocol}://{self.host}:{_port}]{self.host}:{_port}[/]',
            )
            address_table.add_row(
                ':lock:',
                'Private',
                f'[link={_protocol}://{self.address_private}:{_port}]{self.address_private}:{_port}[/]',
            )

            if self.address_public:
                address_table.add_row(
                    ':earth_africa:',
                    'Public',
                    f'[link={_protocol}://{self.address_public}:{_port}]{self.address_public}:{_port}[/]',
                )

        all_panels.append(
            Panel(
                address_table,
                title=':link: [b]Endpoint[/]',
                expand=False,
            )
        )

        if self.protocol == GatewayProtocolType.HTTP:

            http_ext_table = self._init_table()

            _address = [
                f'[link={_protocol}://localhost:{self.port}/docs]Local[/]',
                f'[link={_protocol}://{self.address_private}:{self.port}/docs]Private[/]',
            ]
            if self.address_public:
                _address.append(
                    f'[link={_protocol}://{self.address_public}:{self.port}/docs]Public[/]'
                )
            http_ext_table.add_row(
                ':speech_balloon:',
                'Swagger UI',
                '.../docs',
            )

            _address = [
                f'[link={_protocol}://localhost:{self.port}/redoc]Local[/]',
                f'[link={_protocol}://{self.address_private}:{self.port}/redoc]Private[/]',
            ]

            if self.address_public:
                _address.append(
                    f'[link={_protocol}://{self.address_public}:{self.port}/redoc]Public[/]'
                )

            http_ext_table.add_row(
                ':books:',
                'Redoc',
                '.../redoc',
            )

            if self.gateway_args.expose_graphql_endpoint:
                _address = [
                    f'[link={_protocol}://localhost:{self.port}/graphql]Local[/]',
                    f'[link={_protocol}://{self.address_private}:{self.port}/graphql]Private[/]',
                ]

                if self.address_public:
                    _address.append(
                        f'[link={_protocol}://{self.address_public}:{self.port}/graphql]Public[/]'
                    )

                http_ext_table.add_row(
                    ':strawberry:',
                    'GraphQL UI',
                    '.../graphql',
                )

            all_panels.append(
                Panel(
                    http_ext_table,
                    title=':gem: [b]HTTP extension[/]',
                    expand=False,
                )
            )

        if self.monitoring:
            monitor_ext_table = self._init_table()

            for name, deployment in self:

                if deployment.args.monitoring:

                    for replica in deployment.pod_args['pods'][0]:
                        _address = [
                            f'[link=http://localhost:{replica.port_monitoring}]Local[/]',
                            f'[link=http://{self.address_private}:{replica.port_monitoring}]Private[/]',
                        ]

                        if self.address_public:
                            _address.append(
                                f'[link=http://{self.address_public}:{deployment.args.port_monitoring}]Public[/]'
                            )

                        _name = (
                            name
                            if len(deployment.pod_args['pods'][0]) == 1
                            else replica.name
                        )

                        monitor_ext_table.add_row(
                            ':flashlight:',  # upstream issue: they dont have :torch: emoji, so we use :flashlight:
                            # to represent observability of Prometheus (even they have :torch: it will be a war
                            # between AI community and Cloud-native community fighting on this emoji)
                            _name,
                            f'...[b]:{replica.port_monitoring}[/]',
                        )

            all_panels.append(
                Panel(
                    monitor_ext_table,
                    title=':gem: [b]Prometheus extension[/]',
                    expand=False,
                )
            )

        results['summary'] = 'done'
        return all_panels

    @allowed_levels([FlowBuildLevel.RUNNING])
    def block(
        self, stop_event: Optional[Union[threading.Event, multiprocessing.Event]] = None
    ):
        """Block the Flow until `stop_event` is set or user hits KeyboardInterrupt

        :param stop_event: a threading event or a multiprocessing event that onces set will resume the control Flow
            to main thread.
        """

        def _restart_flow(changed_file):
            self.logger.info(
                f'change in Flow YAML {changed_file} observed, restarting Flow'
            )
            self.__exit__(None, None, None)
            new_flow = Flow.load_config(changed_file)
            self.__dict__ = new_flow.__dict__
            self.__enter__()

        def _restart_deployment(deployment, changed_file):
            self.logger.info(
                f'change in Executor configuration YAML {changed_file} observed, restarting Executor deployment'
            )
            deployment.__exit__(None, None, None)
            old_args, old_needs = deployment.args, deployment.needs
            new_deployment = Deployment(old_args, old_needs)
            deployment.__dict__ = new_deployment.__dict__
            deployment.__enter__()

        try:
            watch_changes = self.args.restart or any(
                [
                    deployment.args.restart
                    for deployment in list(self._deployment_nodes.values())
                ]
            )
            watch_files_from_deployments = {}
            for name, deployment in self._deployment_nodes.items():
                if deployment.args.restart:
                    if deployment._is_executor_from_yaml:
                        watch_files_from_deployments[deployment.args.uses] = name
            watch_files_list = list(watch_files_from_deployments.keys())

            config_loaded = getattr(self, '_config_loaded', '')
            if config_loaded.endswith('yml') or config_loaded.endswith('yaml'):
                watch_files_list.append(config_loaded)

            if watch_changes and len(watch_files_list) > 0:

                with ImportExtensions(
                    required=True,
                    logger=self.logger,
                    help_text='''restart requires watchfiles dependency to be installed. You can do `pip install 
                    watchfiles''',
                ):
                    from watchfiles import watch

                new_stop_event = stop_event or threading.Event()
                if len(watch_files_list) > 0:
                    for changes in watch(*watch_files_list, stop_event=new_stop_event):
                        for _, changed_file in changes:
                            if changed_file not in watch_files_from_deployments:
                                # maybe changed_file is the absolute path of one in watch_files_from_deployments
                                is_absolute_path = False
                                for (
                                    file,
                                    deployment_name,
                                ) in watch_files_from_deployments.items():
                                    if changed_file.endswith(file):
                                        is_absolute_path = True
                                        _restart_deployment(
                                            self._deployment_nodes[deployment_name],
                                            changed_file,
                                        )
                                        break

                                if not is_absolute_path:
                                    _restart_flow(changed_file)
                            else:
                                _restart_deployment(
                                    self._deployment_nodes[
                                        watch_files_from_deployments[changed_file]
                                    ],
                                    changed_file,
                                )
            else:
                wait_event = stop_event
                if not wait_event:
                    self._stop_event = threading.Event()
                    wait_event = self._stop_event
                if not __windows__:
                    wait_event.wait()
                else:
                    while True:
                        if wait_event.is_set():
                            break
                        time.sleep(0.5)
        except KeyboardInterrupt:
            pass

    @property
    def protocol(self) -> Union[GatewayProtocolType, List[GatewayProtocolType]]:
        """Return the protocol of this Flow

        :return: the protocol of this Flow, if only 1 protocol is supported otherwise returns the list of protocols
        """
        v = (
            self._gateway_kwargs.get('protocol', None)
            or self._gateway_kwargs.get('protocols', None)
            or [GatewayProtocolType.GRPC]
        )
        if not isinstance(v, list):
            v = [v]
        v = GatewayProtocolType.from_string_list(v)
        if len(v) == 1:
            return v[0]
        else:
            return v

    @protocol.setter
    def protocol(
        self,
        value: Union[str, GatewayProtocolType, List[str], List[GatewayProtocolType]],
    ):
        """Set the protocol of this Flow, can only be set before the Flow has been started

        :param value: the protocol to set
        """
        # Flow is running already, protocol cant be changed anymore
        if self._build_level >= FlowBuildLevel.RUNNING:
            raise RuntimeError('Protocol can not be changed after the Flow has started')

        if isinstance(value, str):
            self._gateway_kwargs['protocol'] = [GatewayProtocolType.from_string(value)]
        elif isinstance(value, GatewayProtocolType):
            self._gateway_kwargs['protocol'] = [value]
        elif isinstance(value, list):
            self._gateway_kwargs['protocol'] = GatewayProtocolType.from_string_list(
                value
            )
        else:
            raise TypeError(
                f'{value} must be either `str` or `GatewayProtocolType` or list of protocols'
            )

        # Flow is build to graph already
        if self._build_level >= FlowBuildLevel.GRAPH:
            self[GATEWAY_NAME].args.protocol = self._gateway_kwargs['protocol']

    def __getitem__(self, item):
        if isinstance(item, str):
            return self._deployment_nodes[item]
        elif isinstance(item, int):
            return list(self._deployment_nodes.values())[item]
        else:
            raise TypeError(f'{typename(item)} is not supported')

    @property
    def workspace(self) -> str:
        """Return the workspace path of the flow.

        .. # noqa: DAR201"""
        if self.args.workspace is not None:
            return os.path.abspath(self.args.workspace)
        else:
            return None

    @workspace.setter
    def workspace(self, value: str):
        """set workspace dir for flow & all deployments

        :param value: workspace to be set
        """
        self.args.workspace = value
        for k, p in self:
            p.args.workspace = value
            p.update_pod_args()

    @property
    def workspace_id(self) -> Dict[str, str]:
        """Get all Deployments' ``workspace_id`` values in a dict


        .. # noqa: DAR201"""
        return {
            k: p.args.workspace_id for k, p in self if hasattr(p.args, 'workspace_id')
        }

    @workspace_id.setter
    def workspace_id(self, value: str):
        """Set all Deployments' ``workspace_id`` to ``value``

        :param value: a hexadecimal UUID string
        """
        uuid.UUID(value)
        for k, p in self:
            if hasattr(p.args, 'workspace_id'):
                p.args.workspace_id = value
                args = getattr(p, 'pod_args', getattr(p, 'shards_args', None))
                if args is None:
                    raise ValueError(
                        f'could not find "pod_args" or "shards_args" on {p}'
                    )
                values = None
                if isinstance(args, dict):
                    values = args.values()
                elif isinstance(args, list):
                    values = args
                for v in values:
                    if v and isinstance(v, argparse.Namespace):
                        v.workspace_id = value
                    if v and isinstance(v, List):
                        for i in v:
                            i.workspace_id = value

    @property
    def env(self) -> Optional[Dict]:
        """Get all envs to be set in the Flow

        :return: envs as dict
        """
        return self.args.env

    @env.setter
    def env(self, value: Dict[str, str]):
        """set env vars for flow & all deployments.
        This can be used by jinad to set envs for Flow and all child objects

        :param value: value to be set
        """
        self.args.env = value
        for k, v in self:
            v.args.env = value
            v.update_pod_args()

    @overload
    def expose_endpoint(self, exec_endpoint: str, path: Optional[str] = None):
        """Expose an Executor's endpoint (defined by `@requests(on=...)`) to HTTP endpoint for easier access.

        After expose, you can send data request directly to `http://hostname:port/endpoint`.

        :param exec_endpoint: the endpoint string, by convention starts with `/`
        :param path: the HTTP endpoint string, when not given, it is `exec_endpoint`
        """
        ...

    @overload
    def expose_endpoint(
        self,
        exec_endpoint: str,
        *,
        path: Optional[str] = None,
        status_code: int = 200,
        tags: Optional[List[str]] = None,
        summary: Optional[str] = None,
        description: Optional[str] = None,
        response_description: str = 'Successful Response',
        deprecated: Optional[bool] = None,
        methods: Optional[List[str]] = None,
        operation_id: Optional[str] = None,
        response_model_by_alias: bool = True,
        response_model_exclude_unset: bool = False,
        response_model_exclude_defaults: bool = False,
        response_model_exclude_none: bool = False,
        include_in_schema: bool = True,
        name: Optional[str] = None,
    ):
        """Expose an Executor's endpoint (defined by `@requests(on=...)`) to HTTP endpoint for easier access.

        After expose, you can send data request directly to `http://hostname:port/endpoint`.

        Use this method to specify your HTTP endpoint with richer semantic and schema.

        :param exec_endpoint: the endpoint string, by convention starts with `/`

        # noqa: DAR101
        """
        ...

    @allowed_levels([FlowBuildLevel.EMPTY])
    def expose_endpoint(self, exec_endpoint: str, **kwargs):
        """Expose an Executor's endpoint (defined by `@requests(on=...)`) to HTTP endpoint for easier access.

        After expose, you can send data request directly to `http://hostname:port/endpoint`.

        :param exec_endpoint: the endpoint string, by convention starts with `/`

        # noqa: DAR101
        # noqa: DAR102
        """
        self._endpoints_mapping[exec_endpoint] = kwargs

    def to_kubernetes_yaml(
        self,
        output_base_path: str,
        k8s_namespace: Optional[str] = None,
        include_gateway: bool = True,
    ):
        """
        Converts the Flow into a set of yaml deployments to deploy in Kubernetes.

        If you don't want to rebuild image on Jina Hub,
        you can set `JINA_HUB_NO_IMAGE_REBUILD` environment variable.

        :param output_base_path: The base path where to dump all the yaml files
        :param k8s_namespace: The name of the k8s namespace to set for the configurations. If None, the name of the Flow will be used.
        :param include_gateway: Defines if the gateway deployment should be included, defaults to True
        """
        import yaml

        if self._build_level.value < FlowBuildLevel.GRAPH.value:
            self.build(copy_flow=False)

        from jina.orchestrate.deployments.config.k8s import K8sDeploymentConfig

        k8s_namespace = k8s_namespace or self.args.name or 'default'

        for node, v in self._deployment_nodes.items():
            if v.external or (node == 'gateway' and not include_gateway):
                continue
            if node == 'gateway' and v.args.default_port:
                from jina.serve.networking import GrpcConnectionPool

                v.args.port = GrpcConnectionPool.K8S_PORT
                v.first_pod_args.port = GrpcConnectionPool.K8S_PORT

                v.args.port_monitoring = GrpcConnectionPool.K8S_PORT_MONITORING
                v.first_pod_args.port_monitoring = (
                    GrpcConnectionPool.K8S_PORT_MONITORING
                )

                v.args.default_port = False

            deployment_base = os.path.join(output_base_path, node)
            k8s_deployment = K8sDeploymentConfig(
                args=v.args,
                k8s_namespace=k8s_namespace,
                k8s_deployments_addresses=self._get_k8s_deployments_addresses(
                    k8s_namespace
                )
                if node == 'gateway'
                else None,
                k8s_deployments_metadata=self._get_k8s_deployments_metadata()
                if node == 'gateway'
                else None,
            )
            configs = k8s_deployment.to_kubernetes_yaml()
            for name, k8s_objects in configs:
                filename = os.path.join(deployment_base, f'{name}.yml')
                os.makedirs(deployment_base, exist_ok=True)
                with open(filename, 'w+') as fp:
                    for i, k8s_object in enumerate(k8s_objects):
                        yaml.dump(k8s_object, fp)
                        if i < len(k8s_objects) - 1:
                            fp.write('---\n')

        self.logger.info(
            f'K8s yaml files have been created under [b]{output_base_path}[/]. You can use it by running [b]kubectl apply -R -f {output_base_path}[/]'
        )

    to_k8s_yaml = to_kubernetes_yaml

    def to_docker_compose_yaml(
        self,
        output_path: Optional[str] = None,
        network_name: Optional[str] = None,
        include_gateway: bool = True,
    ):
        """
        Converts the Flow into a yaml file to run with `docker-compose up`
        :param output_path: The output path for the yaml file
        :param network_name: The name of the network that will be used by the deployment name
        :param include_gateway: Defines if the gateway deployment should be included, defaults to True
        """
        import yaml

        if self._build_level.value < FlowBuildLevel.GRAPH.value:
            self.build(copy_flow=False)

        output_path = output_path or 'docker-compose.yml'
        network_name = network_name or 'jina-network'

        from jina.orchestrate.deployments.config.docker_compose import (
            DockerComposeConfig,
        )

        docker_compose_dict = {
            'version': '3.3',
            'networks': {network_name: {'driver': 'bridge'}},
        }

        services = {}

        for node, v in self._deployment_nodes.items():
            if v.external or (node == 'gateway' and not include_gateway):
                continue

            docker_compose_deployment = DockerComposeConfig(
                args=v.args,
                deployments_addresses=self._get_docker_compose_deployments_addresses(),
            )
            service_configs = docker_compose_deployment.to_docker_compose_config()
            for service_name, service in service_configs:
                service['networks'] = [network_name]
                services[service_name] = service

        docker_compose_dict['services'] = services
        with open(output_path, 'w+') as fp:
            yaml.dump(docker_compose_dict, fp, sort_keys=False)

        command = (
            'docker-compose up'
            if output_path is None
            else f'docker-compose -f {output_path} up'
        )

        self.logger.info(
            f'Docker compose file has been created under [b]{output_path}[/b]. You can use it by running [b]{command}[/b]'
        )

    @property
    def client_args(self) -> argparse.Namespace:
        """Get Client settings.

        # noqa: DAR201
        """
        if 'port' in self._gateway_kwargs:
            kwargs = copy.deepcopy(self._gateway_kwargs)
            kwargs['port'] = self._gateway_kwargs['port']

        return ArgNamespace.kwargs2namespace(kwargs, set_client_cli_parser())

    @property
    def gateway_args(self) -> argparse.Namespace:
        """Get Gateway settings.

        # noqa: DAR201
        """
        return ArgNamespace.kwargs2namespace(self._gateway_kwargs, set_gateway_parser())

    def _update_network_interface(self, **kwargs):
        """Update the network interface of this Flow (affects Gateway & Client)

        :param kwargs: new network settings
        """
        self._gateway_kwargs.update(kwargs)

    def __getattribute__(self, item):
        obj = super().__getattribute__(item)

        if (
            item == 'load_config' and inspect.ismethod(obj) and obj.__self__ is Flow
        ):  # check if obj load config call from an instance and not the Class
            warnings.warn(
                "Calling `load_config` from a Flow instance will override all of the instance's initial parameters. We recommend to use `Flow.load_config(...)` instead"
            )

        return obj

    @property
    def _entity_id(self) -> str:
        import uuid

        if hasattr(self, '_entity_id_'):
            return self._entity_id_
        self._entity_id_ = uuid.uuid1().hex
        return self._entity_id_<|MERGE_RESOLUTION|>--- conflicted
+++ resolved
@@ -114,20 +114,22 @@
     # overload_inject_start_client_flow
     @overload
     def __init__(
-        self,*,
-        asyncio: Optional[bool] = False, 
-        host: Optional[str] = '0.0.0.0', 
-        metrics: Optional[bool] = False, 
-        metrics_exporter_host: Optional[str] = None, 
-        metrics_exporter_port: Optional[int] = None, 
-        port: Optional[int] = None, 
-        protocol: Optional[Union[str, List[str]]] = 'GRPC', 
-        proxy: Optional[bool] = False, 
-        tls: Optional[bool] = False, 
-        traces_exporter_host: Optional[str] = None, 
-        traces_exporter_port: Optional[int] = None, 
-        tracing: Optional[bool] = False, 
-        **kwargs):
+        self,
+        *,
+        asyncio: Optional[bool] = False,
+        host: Optional[str] = '0.0.0.0',
+        metrics: Optional[bool] = False,
+        metrics_exporter_host: Optional[str] = None,
+        metrics_exporter_port: Optional[int] = None,
+        port: Optional[int] = None,
+        protocol: Optional[Union[str, List[str]]] = 'GRPC',
+        proxy: Optional[bool] = False,
+        tls: Optional[bool] = False,
+        traces_exporter_host: Optional[str] = None,
+        traces_exporter_port: Optional[int] = None,
+        tracing: Optional[bool] = False,
+        **kwargs,
+    ):
         """Create a Flow. Flow is how Jina streamlines and scales Executors. This overloaded method provides arguments from `jina client` CLI.
 
         :param asyncio: If set, then the input and output of this Client work in an asynchronous manner.
@@ -147,61 +149,64 @@
         .. # noqa: DAR101
         .. # noqa: DAR003
         """
+
     # overload_inject_end_client_flow
 
     # overload_inject_start_gateway_flow
     @overload
     def __init__(
-        self,*,
-        compression: Optional[str] = None, 
-        cors: Optional[bool] = False, 
-        deployments_addresses: Optional[str] = '{}', 
-        deployments_metadata: Optional[str] = '{}', 
-        deployments_no_reduce: Optional[str] = '[]', 
-        description: Optional[str] = None, 
-        docker_kwargs: Optional[dict] = None, 
-        entrypoint: Optional[str] = None, 
-        env: Optional[dict] = None, 
-        expose_endpoints: Optional[str] = None, 
-        expose_graphql_endpoint: Optional[bool] = False, 
-        floating: Optional[bool] = False, 
-        graph_conditions: Optional[str] = '{}', 
-        graph_description: Optional[str] = '{}', 
-        grpc_server_options: Optional[dict] = None, 
-        host: Optional[str] = '0.0.0.0', 
-        log_config: Optional[str] = None, 
-        metrics: Optional[bool] = False, 
-        metrics_exporter_host: Optional[str] = None, 
-        metrics_exporter_port: Optional[int] = None, 
-        monitoring: Optional[bool] = False, 
-        name: Optional[str] = 'gateway', 
-        no_crud_endpoints: Optional[bool] = False, 
-        no_debug_endpoints: Optional[bool] = False, 
-        port: Optional[Union[int, List[int]]] = None, 
-        port_monitoring: Optional[str] = None, 
-        prefetch: Optional[int] = 1000, 
-        protocol: Optional[Union[str, List[str]]] = ['GRPC'], 
-        proxy: Optional[bool] = False, 
-        py_modules: Optional[List[str]] = None, 
-        quiet: Optional[bool] = False, 
-        quiet_error: Optional[bool] = False, 
-        restart: Optional[bool] = False, 
-        retries: Optional[int] = -1, 
-        runtime_cls: Optional[str] = 'GatewayRuntime', 
-        ssl_certfile: Optional[str] = None, 
-        ssl_keyfile: Optional[str] = None, 
-        timeout_ctrl: Optional[int] = 60, 
-        timeout_ready: Optional[int] = 600000, 
-        timeout_send: Optional[int] = None, 
-        title: Optional[str] = None, 
-        traces_exporter_host: Optional[str] = None, 
-        traces_exporter_port: Optional[int] = None, 
-        tracing: Optional[bool] = False, 
-        uses: Optional[Union[str, Type['BaseExecutor'], dict]] = None, 
-        uses_with: Optional[dict] = None, 
-        uvicorn_kwargs: Optional[dict] = None, 
-        workspace: Optional[str] = None, 
-        **kwargs):
+        self,
+        *,
+        compression: Optional[str] = None,
+        cors: Optional[bool] = False,
+        deployments_addresses: Optional[str] = '{}',
+        deployments_metadata: Optional[str] = '{}',
+        deployments_no_reduce: Optional[str] = '[]',
+        description: Optional[str] = None,
+        docker_kwargs: Optional[dict] = None,
+        entrypoint: Optional[str] = None,
+        env: Optional[dict] = None,
+        expose_endpoints: Optional[str] = None,
+        expose_graphql_endpoint: Optional[bool] = False,
+        floating: Optional[bool] = False,
+        graph_conditions: Optional[str] = '{}',
+        graph_description: Optional[str] = '{}',
+        grpc_server_options: Optional[dict] = None,
+        host: Optional[str] = '0.0.0.0',
+        log_config: Optional[str] = None,
+        metrics: Optional[bool] = False,
+        metrics_exporter_host: Optional[str] = None,
+        metrics_exporter_port: Optional[int] = None,
+        monitoring: Optional[bool] = False,
+        name: Optional[str] = 'gateway',
+        no_crud_endpoints: Optional[bool] = False,
+        no_debug_endpoints: Optional[bool] = False,
+        port: Optional[Union[int, List[int]]] = None,
+        port_monitoring: Optional[str] = None,
+        prefetch: Optional[int] = 1000,
+        protocol: Optional[Union[str, List[str]]] = ['GRPC'],
+        proxy: Optional[bool] = False,
+        py_modules: Optional[List[str]] = None,
+        quiet: Optional[bool] = False,
+        quiet_error: Optional[bool] = False,
+        restart: Optional[bool] = False,
+        retries: Optional[int] = -1,
+        runtime_cls: Optional[str] = 'GatewayRuntime',
+        ssl_certfile: Optional[str] = None,
+        ssl_keyfile: Optional[str] = None,
+        timeout_ctrl: Optional[int] = 60,
+        timeout_ready: Optional[int] = 600000,
+        timeout_send: Optional[int] = None,
+        title: Optional[str] = None,
+        traces_exporter_host: Optional[str] = None,
+        traces_exporter_port: Optional[int] = None,
+        tracing: Optional[bool] = False,
+        uses: Optional[Union[str, Type['BaseExecutor'], dict]] = None,
+        uses_with: Optional[dict] = None,
+        uvicorn_kwargs: Optional[dict] = None,
+        workspace: Optional[str] = None,
+        **kwargs,
+    ):
         """Create a Flow. Flow is how Jina streamlines and scales Executors. This overloaded method provides arguments from `jina gateway` CLI.
 
         :param compression: The compression mechanism used when sending requests from the Head to the WorkerRuntimes. For more details, check https://grpc.github.io/grpc/python/grpc.html#compression.
@@ -211,8 +216,8 @@
         :param deployments_no_reduce: list JSON disabling the built-in merging mechanism for each Deployment listed
         :param description: The description of this HTTP server. It will be used in automatics docs such as Swagger UI.
         :param docker_kwargs: Dictionary of kwargs arguments that will be passed to Docker SDK when starting the docker '
-          container. 
-          
+          container.
+
           More details can be found in the Docker SDK docs:  https://docker-py.readthedocs.io/en/stable/
         :param entrypoint: The entrypoint command overrides the ENTRYPOINT in Docker image. when not set then the Docker image ENTRYPOINT takes effective.
         :param env: The map of environment variables that are available inside runtime
@@ -229,27 +234,27 @@
         :param metrics_exporter_port: If tracing is enabled, this port will be used to configure the metrics exporter agent.
         :param monitoring: If set, spawn an http server with a prometheus endpoint to expose metrics
         :param name: The name of this object.
-          
+
               This will be used in the following places:
               - how you refer to this object in Python/YAML/CLI
               - visualization
               - log message header
               - ...
-          
+
               When not given, then the default naming strategy will apply.
         :param no_crud_endpoints: If set, `/index`, `/search`, `/update`, `/delete` endpoints are removed from HTTP interface.
-          
+
                   Any executor that has `@requests(on=...)` bound with those values will receive data requests.
         :param no_debug_endpoints: If set, `/status` `/post` endpoints are removed from HTTP interface.
         :param port: The port for input data to bind the gateway server to, by default, random ports between range [49152, 65535] will be assigned. The port argument can be either 1 single value in case only 1 protocol is used or multiple values when many protocols are used.
         :param port_monitoring: The port on which the prometheus server is exposed, default is a random port between [49152, 65535]
-        :param prefetch: Number of requests fetched from the client before feeding into the first Executor. 
-              
+        :param prefetch: Number of requests fetched from the client before feeding into the first Executor.
+
               Used to control the speed of data input into a Flow. 0 disables prefetch (1000 requests is the default)
         :param protocol: Communication protocol of the server exposed by the Gateway. This can be a single value or a list of protocols, depending on your chosen Gateway. Choose the convenient protocols from: ['GRPC', 'HTTP', 'WEBSOCKET'].
         :param proxy: If set, respect the http_proxy and https_proxy environment variables. otherwise, it will unset these proxy variables before start. gRPC seems to prefer no proxy
         :param py_modules: The customized python modules need to be imported before loading the gateway
-          
+
           Note that the recommended way is to only import a single module - a simple python file, if your
           gateway can be defined in a single file, or an ``__init__.py`` file if you have multiple files,
           which should be structured as a python package.
@@ -273,13 +278,13 @@
                   * a docker image (must start with `docker://`)
                   * the string literal of a YAML config (must start with `!` or `jtype: `)
                   * the string literal of a JSON config
-          
+
                   When use it under Python, one can use the following values additionally:
                   - a Python dict that represents the config
                   - a text file stream has `.read()` interface
         :param uses_with: Dictionary of keyword arguments that will override the `with` configuration in `uses`
         :param uvicorn_kwargs: Dictionary of kwargs arguments that will be passed to Uvicorn server when starting the server
-          
+
           More details can be found in Uvicorn docs: https://www.uvicorn.org/settings/
         :param workspace: The working directory for any IO operations in this object. If not set, then derive from its parent `workspace`.
 
@@ -287,36 +292,39 @@
         .. # noqa: DAR101
         .. # noqa: DAR003
         """
+
     # overload_inject_end_gateway_flow
     # overload_inject_start_flow
     @overload
     def __init__(
-        self,*,
-        env: Optional[dict] = None, 
-        inspect: Optional[str] = 'COLLECT', 
-        log_config: Optional[str] = None, 
-        name: Optional[str] = None, 
-        quiet: Optional[bool] = False, 
-        quiet_error: Optional[bool] = False, 
-        restart: Optional[bool] = False, 
-        uses: Optional[str] = None, 
-        workspace: Optional[str] = None, 
-        **kwargs):
+        self,
+        *,
+        env: Optional[dict] = None,
+        inspect: Optional[str] = 'COLLECT',
+        log_config: Optional[str] = None,
+        name: Optional[str] = None,
+        quiet: Optional[bool] = False,
+        quiet_error: Optional[bool] = False,
+        restart: Optional[bool] = False,
+        uses: Optional[str] = None,
+        workspace: Optional[str] = None,
+        **kwargs,
+    ):
         """Create a Flow. Flow is how Jina streamlines and scales Executors. This overloaded method provides arguments from `jina flow` CLI.
 
         :param env: The map of environment variables that are available inside runtime
         :param inspect: The strategy on those inspect deployments in the flow.
-          
+
               If `REMOVE` is given then all inspect deployments are removed when building the flow.
         :param log_config: The YAML config of the logger used in this object.
         :param name: The name of this object.
-          
+
               This will be used in the following places:
               - how you refer to this object in Python/YAML/CLI
               - visualization
               - log message header
               - ...
-          
+
               When not given, then the default naming strategy will apply.
         :param quiet: If set, then no log will be emitted from this object.
         :param quiet_error: If set, then exception stack information will not be added to the log
@@ -328,6 +336,7 @@
         .. # noqa: DAR101
         .. # noqa: DAR003
         """
+
     # overload_inject_end_flow
     def __init__(
         self,
@@ -335,7 +344,7 @@
         **kwargs,
     ):
         # implementation_stub_inject_start_flow
-    
+
         """Create a Flow. Flow is how Jina streamlines and scales Executors.
 
         EXAMPLE USAGE
@@ -381,8 +390,8 @@
         :param deployments_no_reduce: list JSON disabling the built-in merging mechanism for each Deployment listed
         :param description: The description of this HTTP server. It will be used in automatics docs such as Swagger UI.
         :param docker_kwargs: Dictionary of kwargs arguments that will be passed to Docker SDK when starting the docker '
-          container. 
-          
+          container.
+
           More details can be found in the Docker SDK docs:  https://docker-py.readthedocs.io/en/stable/
         :param entrypoint: The entrypoint command overrides the ENTRYPOINT in Docker image. when not set then the Docker image ENTRYPOINT takes effective.
         :param env: The map of environment variables that are available inside runtime
@@ -399,27 +408,27 @@
         :param metrics_exporter_port: If tracing is enabled, this port will be used to configure the metrics exporter agent.
         :param monitoring: If set, spawn an http server with a prometheus endpoint to expose metrics
         :param name: The name of this object.
-          
+
               This will be used in the following places:
               - how you refer to this object in Python/YAML/CLI
               - visualization
               - log message header
               - ...
-          
+
               When not given, then the default naming strategy will apply.
         :param no_crud_endpoints: If set, `/index`, `/search`, `/update`, `/delete` endpoints are removed from HTTP interface.
-          
+
                   Any executor that has `@requests(on=...)` bound with those values will receive data requests.
         :param no_debug_endpoints: If set, `/status` `/post` endpoints are removed from HTTP interface.
         :param port: The port for input data to bind the gateway server to, by default, random ports between range [49152, 65535] will be assigned. The port argument can be either 1 single value in case only 1 protocol is used or multiple values when many protocols are used.
         :param port_monitoring: The port on which the prometheus server is exposed, default is a random port between [49152, 65535]
-        :param prefetch: Number of requests fetched from the client before feeding into the first Executor. 
-              
+        :param prefetch: Number of requests fetched from the client before feeding into the first Executor.
+
               Used to control the speed of data input into a Flow. 0 disables prefetch (1000 requests is the default)
         :param protocol: Communication protocol of the server exposed by the Gateway. This can be a single value or a list of protocols, depending on your chosen Gateway. Choose the convenient protocols from: ['GRPC', 'HTTP', 'WEBSOCKET'].
         :param proxy: If set, respect the http_proxy and https_proxy environment variables. otherwise, it will unset these proxy variables before start. gRPC seems to prefer no proxy
         :param py_modules: The customized python modules need to be imported before loading the gateway
-          
+
           Note that the recommended way is to only import a single module - a simple python file, if your
           gateway can be defined in a single file, or an ``__init__.py`` file if you have multiple files,
           which should be structured as a python package.
@@ -443,28 +452,28 @@
                   * a docker image (must start with `docker://`)
                   * the string literal of a YAML config (must start with `!` or `jtype: `)
                   * the string literal of a JSON config
-          
+
                   When use it under Python, one can use the following values additionally:
                   - a Python dict that represents the config
                   - a text file stream has `.read()` interface
         :param uses_with: Dictionary of keyword arguments that will override the `with` configuration in `uses`
         :param uvicorn_kwargs: Dictionary of kwargs arguments that will be passed to Uvicorn server when starting the server
-          
+
           More details can be found in Uvicorn docs: https://www.uvicorn.org/settings/
         :param workspace: The working directory for any IO operations in this object. If not set, then derive from its parent `workspace`.
         :param env: The map of environment variables that are available inside runtime
         :param inspect: The strategy on those inspect deployments in the flow.
-          
+
               If `REMOVE` is given then all inspect deployments are removed when building the flow.
         :param log_config: The YAML config of the logger used in this object.
         :param name: The name of this object.
-          
+
               This will be used in the following places:
               - how you refer to this object in Python/YAML/CLI
               - visualization
               - log message header
               - ...
-          
+
               When not given, then the default naming strategy will apply.
         :param quiet: If set, then no log will be emitted from this object.
         :param quiet_error: If set, then exception stack information will not be added to the log
@@ -477,7 +486,7 @@
         .. # noqa: DAR101
         .. # noqa: DAR003
         """
-    # implementation_stub_inject_end_flow
+        # implementation_stub_inject_end_flow
         super().__init__()
         self._version = '1'  #: YAML version number, this will be later overridden if YAML config says the other way
         self._deployment_nodes = OrderedDict()  # type: Dict[str, Deployment]
@@ -826,7 +835,6 @@
     # overload_inject_start_deployment
     @overload
     def add(
-<<<<<<< HEAD
         self,
         *,
         compression: Optional[str] = None,
@@ -854,12 +862,14 @@
         no_reduce: Optional[bool] = False,
         output_array_type: Optional[str] = None,
         polling: Optional[str] = 'ANY',
+        port: Optional[Union[int, List[int]]] = None,
         port_monitoring: Optional[str] = None,
         py_modules: Optional[List[str]] = None,
         quiet: Optional[bool] = False,
         quiet_error: Optional[bool] = False,
         reload: Optional[bool] = False,
         replicas: Optional[int] = 1,
+        restart: Optional[bool] = False,
         retries: Optional[int] = -1,
         runtime_cls: Optional[str] = 'WorkerRuntime',
         shards: Optional[int] = 1,
@@ -884,72 +894,14 @@
         workspace: Optional[str] = None,
         **kwargs,
     ) -> Union['Flow', 'AsyncFlow']:
-=======
-        self,*,
-        compression: Optional[str] = None, 
-        connection_list: Optional[str] = None, 
-        disable_auto_volume: Optional[bool] = False, 
-        docker_kwargs: Optional[dict] = None, 
-        entrypoint: Optional[str] = None, 
-        env: Optional[dict] = None, 
-        exit_on_exceptions: Optional[List[str]] = [], 
-        external: Optional[bool] = False, 
-        floating: Optional[bool] = False, 
-        force_update: Optional[bool] = False, 
-        gpus: Optional[str] = None, 
-        grpc_metadata: Optional[dict] = None, 
-        grpc_server_options: Optional[dict] = None, 
-        host: Optional[str] = '0.0.0.0', 
-        install_requirements: Optional[bool] = False, 
-        log_config: Optional[str] = None, 
-        metrics: Optional[bool] = False, 
-        metrics_exporter_host: Optional[str] = None, 
-        metrics_exporter_port: Optional[int] = None, 
-        monitoring: Optional[bool] = False, 
-        name: Optional[str] = None, 
-        native: Optional[bool] = False, 
-        no_reduce: Optional[bool] = False, 
-        output_array_type: Optional[str] = None, 
-        polling: Optional[str] = 'ANY', 
-        port: Optional[Union[int, List[int]]] = None, 
-        port_monitoring: Optional[str] = None, 
-        py_modules: Optional[List[str]] = None, 
-        quiet: Optional[bool] = False, 
-        quiet_error: Optional[bool] = False, 
-        reload: Optional[bool] = False, 
-        replicas: Optional[int] = 1, 
-        restart: Optional[bool] = False, 
-        retries: Optional[int] = -1, 
-        runtime_cls: Optional[str] = 'WorkerRuntime', 
-        shards: Optional[int] = 1, 
-        timeout_ctrl: Optional[int] = 60, 
-        timeout_ready: Optional[int] = 600000, 
-        timeout_send: Optional[int] = None, 
-        tls: Optional[bool] = False, 
-        traces_exporter_host: Optional[str] = None, 
-        traces_exporter_port: Optional[int] = None, 
-        tracing: Optional[bool] = False, 
-        uses: Optional[Union[str, Type['BaseExecutor'], dict]] = 'BaseExecutor', 
-        uses_after: Optional[Union[str, Type['BaseExecutor'], dict]] = None, 
-        uses_after_address: Optional[str] = None, 
-        uses_before: Optional[Union[str, Type['BaseExecutor'], dict]] = None, 
-        uses_before_address: Optional[str] = None, 
-        uses_metas: Optional[dict] = None, 
-        uses_requests: Optional[dict] = None, 
-        uses_with: Optional[dict] = None, 
-        volumes: Optional[List[str]] = None, 
-        when: Optional[dict] = None, 
-        workspace: Optional[str] = None, 
-        **kwargs) -> Union['Flow', 'AsyncFlow']:
->>>>>>> ae3d3b7e
         """Add an Executor to the current Flow object.
 
         :param compression: The compression mechanism used when sending requests from the Head to the WorkerRuntimes. For more details, check https://grpc.github.io/grpc/python/grpc.html#compression.
         :param connection_list: dictionary JSON with a list of connections to configure
         :param disable_auto_volume: Do not automatically mount a volume for dockerized Executors.
         :param docker_kwargs: Dictionary of kwargs arguments that will be passed to Docker SDK when starting the docker '
-          container. 
-          
+          container.
+
           More details can be found in the Docker SDK docs:  https://docker-py.readthedocs.io/en/stable/
         :param entrypoint: The entrypoint command overrides the ENTRYPOINT in Docker image. when not set then the Docker image ENTRYPOINT takes effective.
         :param env: The map of environment variables that are available inside runtime
@@ -958,8 +910,8 @@
         :param floating: If set, the current Pod/Deployment can not be further chained, and the next `.add()` will chain after the last Pod/Deployment not this current one.
         :param force_update: If set, always pull the latest Hub Executor bundle even it exists on local
         :param gpus: This argument allows dockerized Jina Executors to discover local gpu devices.
-              
-              Note, 
+
+              Note,
               - To access all gpus, use `--gpus all`.
               - To access multiple gpus, e.g. make use of 2 gpus, use `--gpus 2`.
               - To access specified gpus based on device id, use `--gpus device=[YOUR-GPU-DEVICE-ID]`
@@ -975,19 +927,19 @@
         :param metrics_exporter_port: If tracing is enabled, this port will be used to configure the metrics exporter agent.
         :param monitoring: If set, spawn an http server with a prometheus endpoint to expose metrics
         :param name: The name of this object.
-          
+
               This will be used in the following places:
               - how you refer to this object in Python/YAML/CLI
               - visualization
               - log message header
               - ...
-          
+
               When not given, then the default naming strategy will apply.
         :param native: If set, only native Executors is allowed, and the Executor is always run inside WorkerRuntime.
         :param no_reduce: Disable the built-in reduction mechanism. Set this if the reduction is to be handled by the Executor itself by operating on a `docs_matrix` or `docs_map`
         :param output_array_type: The type of array `tensor` and `embedding` will be serialized to.
-          
-          Supports the same types as `docarray.to_protobuf(.., ndarray_type=...)`, which can be found 
+
+          Supports the same types as `docarray.to_protobuf(.., ndarray_type=...)`, which can be found
           `here <https://docarray.jina.ai/fundamentals/document/serialization/#from-to-protobuf>`.
           Defaults to retaining whatever type is returned by the Executor.
         :param polling: The polling strategy of the Deployment and its endpoints (when `shards>1`).
@@ -1001,7 +953,7 @@
         :param port: The port for input data to bind to, default is a random port between [49152, 65535]. In the case of an external Executor (`--external` or `external=True`) this can be a list of ports, separated by commas. Then, every resulting address will be considered as one replica of the Executor.
         :param port_monitoring: The port on which the prometheus server is exposed, default is a random port between [49152, 65535]
         :param py_modules: The customized python modules need to be imported before loading the executor
-          
+
           Note that the recommended way is to only import a single module - a simple python file, if your
           executor can be defined in a single file, or an ``__init__.py`` file if you have multiple files,
           which should be structured as a python package. For more details, please see the
@@ -1028,7 +980,7 @@
                   * a docker image (must start with `docker://`)
                   * the string literal of a YAML config (must start with `!` or `jtype: `)
                   * the string literal of a JSON config
-          
+
                   When use it under Python, one can use the following values additionally:
                   - a Python dict that represents the config
                   - a text file stream has `.read()` interface
@@ -1040,11 +992,11 @@
         :param uses_metas: Dictionary of keyword arguments that will override the `metas` configuration in `uses`
         :param uses_requests: Dictionary of keyword arguments that will override the `requests` configuration in `uses`
         :param uses_with: Dictionary of keyword arguments that will override the `with` configuration in `uses`
-        :param volumes: The path on the host to be mounted inside the container. 
-          
-          Note, 
-          - If separated by `:`, then the first part will be considered as the local host path and the second part is the path in the container system. 
-          - If no split provided, then the basename of that directory will be mounted into container's root path, e.g. `--volumes="/user/test/my-workspace"` will be mounted into `/my-workspace` inside the container. 
+        :param volumes: The path on the host to be mounted inside the container.
+
+          Note,
+          - If separated by `:`, then the first part will be considered as the local host path and the second part is the path in the container system.
+          - If no split provided, then the basename of that directory will be mounted into container's root path, e.g. `--volumes="/user/test/my-workspace"` will be mounted into `/my-workspace` inside the container.
           - All volumes are mounted with read-write mode.
         :param when: The condition that the documents need to fulfill before reaching the Executor.The condition can be defined in the form of a `DocArray query condition <https://docarray.jina.ai/fundamentals/documentarray/find/#query-by-conditions>`
         :param workspace: The working directory for any IO operations in this object. If not set, then derive from its parent `workspace`.
@@ -1054,6 +1006,7 @@
         .. # noqa: DAR101
         .. # noqa: DAR003
         """
+
     # overload_inject_end_deployment
     @overload
     def add(
@@ -1087,7 +1040,7 @@
         **kwargs,
     ) -> Union['Flow', 'AsyncFlow']:
         # implementation_stub_inject_start_add
-    
+
         """Add a Deployment to the current Flow object and return the new modified Flow object.
         The attribute of the Deployment can be later changed with :py:meth:`set` or deleted with :py:meth:`remove`
 
@@ -1095,8 +1048,8 @@
         :param connection_list: dictionary JSON with a list of connections to configure
         :param disable_auto_volume: Do not automatically mount a volume for dockerized Executors.
         :param docker_kwargs: Dictionary of kwargs arguments that will be passed to Docker SDK when starting the docker '
-          container. 
-          
+          container.
+
           More details can be found in the Docker SDK docs:  https://docker-py.readthedocs.io/en/stable/
         :param entrypoint: The entrypoint command overrides the ENTRYPOINT in Docker image. when not set then the Docker image ENTRYPOINT takes effective.
         :param env: The map of environment variables that are available inside runtime
@@ -1105,8 +1058,8 @@
         :param floating: If set, the current Pod/Deployment can not be further chained, and the next `.add()` will chain after the last Pod/Deployment not this current one.
         :param force_update: If set, always pull the latest Hub Executor bundle even it exists on local
         :param gpus: This argument allows dockerized Jina Executors to discover local gpu devices.
-              
-              Note, 
+
+              Note,
               - To access all gpus, use `--gpus all`.
               - To access multiple gpus, e.g. make use of 2 gpus, use `--gpus 2`.
               - To access specified gpus based on device id, use `--gpus device=[YOUR-GPU-DEVICE-ID]`
@@ -1122,19 +1075,19 @@
         :param metrics_exporter_port: If tracing is enabled, this port will be used to configure the metrics exporter agent.
         :param monitoring: If set, spawn an http server with a prometheus endpoint to expose metrics
         :param name: The name of this object.
-          
+
               This will be used in the following places:
               - how you refer to this object in Python/YAML/CLI
               - visualization
               - log message header
               - ...
-          
+
               When not given, then the default naming strategy will apply.
         :param native: If set, only native Executors is allowed, and the Executor is always run inside WorkerRuntime.
         :param no_reduce: Disable the built-in reduction mechanism. Set this if the reduction is to be handled by the Executor itself by operating on a `docs_matrix` or `docs_map`
         :param output_array_type: The type of array `tensor` and `embedding` will be serialized to.
-          
-          Supports the same types as `docarray.to_protobuf(.., ndarray_type=...)`, which can be found 
+
+          Supports the same types as `docarray.to_protobuf(.., ndarray_type=...)`, which can be found
           `here <https://docarray.jina.ai/fundamentals/document/serialization/#from-to-protobuf>`.
           Defaults to retaining whatever type is returned by the Executor.
         :param polling: The polling strategy of the Deployment and its endpoints (when `shards>1`).
@@ -1148,7 +1101,7 @@
         :param port: The port for input data to bind to, default is a random port between [49152, 65535]. In the case of an external Executor (`--external` or `external=True`) this can be a list of ports, separated by commas. Then, every resulting address will be considered as one replica of the Executor.
         :param port_monitoring: The port on which the prometheus server is exposed, default is a random port between [49152, 65535]
         :param py_modules: The customized python modules need to be imported before loading the executor
-          
+
           Note that the recommended way is to only import a single module - a simple python file, if your
           executor can be defined in a single file, or an ``__init__.py`` file if you have multiple files,
           which should be structured as a python package. For more details, please see the
@@ -1175,7 +1128,7 @@
                   * a docker image (must start with `docker://`)
                   * the string literal of a YAML config (must start with `!` or `jtype: `)
                   * the string literal of a JSON config
-          
+
                   When use it under Python, one can use the following values additionally:
                   - a Python dict that represents the config
                   - a text file stream has `.read()` interface
@@ -1187,11 +1140,11 @@
         :param uses_metas: Dictionary of keyword arguments that will override the `metas` configuration in `uses`
         :param uses_requests: Dictionary of keyword arguments that will override the `requests` configuration in `uses`
         :param uses_with: Dictionary of keyword arguments that will override the `with` configuration in `uses`
-        :param volumes: The path on the host to be mounted inside the container. 
-          
-          Note, 
-          - If separated by `:`, then the first part will be considered as the local host path and the second part is the path in the container system. 
-          - If no split provided, then the basename of that directory will be mounted into container's root path, e.g. `--volumes="/user/test/my-workspace"` will be mounted into `/my-workspace` inside the container. 
+        :param volumes: The path on the host to be mounted inside the container.
+
+          Note,
+          - If separated by `:`, then the first part will be considered as the local host path and the second part is the path in the container system.
+          - If no split provided, then the basename of that directory will be mounted into container's root path, e.g. `--volumes="/user/test/my-workspace"` will be mounted into `/my-workspace` inside the container.
           - All volumes are mounted with read-write mode.
         :param when: The condition that the documents need to fulfill before reaching the Executor.The condition can be defined in the form of a `DocArray query condition <https://docarray.jina.ai/fundamentals/documentarray/find/#query-by-conditions>`
         :param workspace: The working directory for any IO operations in this object. If not set, then derive from its parent `workspace`.
@@ -1207,7 +1160,7 @@
         .. # noqa: DAR101
         .. # noqa: DAR003
         """
-    # implementation_stub_inject_end_add
+        # implementation_stub_inject_end_add
 
         needs = kwargs.pop('needs', None)
         copy_flow = kwargs.pop('copy_flow', True)
@@ -1289,56 +1242,58 @@
     # overload_inject_start_config_gateway
     @overload
     def config_gateway(
-        self,*,
-        compression: Optional[str] = None, 
-        cors: Optional[bool] = False, 
-        deployments_addresses: Optional[str] = '{}', 
-        deployments_metadata: Optional[str] = '{}', 
-        deployments_no_reduce: Optional[str] = '[]', 
-        description: Optional[str] = None, 
-        docker_kwargs: Optional[dict] = None, 
-        entrypoint: Optional[str] = None, 
-        env: Optional[dict] = None, 
-        expose_endpoints: Optional[str] = None, 
-        expose_graphql_endpoint: Optional[bool] = False, 
-        floating: Optional[bool] = False, 
-        graph_conditions: Optional[str] = '{}', 
-        graph_description: Optional[str] = '{}', 
-        grpc_server_options: Optional[dict] = None, 
-        host: Optional[str] = '0.0.0.0', 
-        log_config: Optional[str] = None, 
-        metrics: Optional[bool] = False, 
-        metrics_exporter_host: Optional[str] = None, 
-        metrics_exporter_port: Optional[int] = None, 
-        monitoring: Optional[bool] = False, 
-        name: Optional[str] = 'gateway', 
-        no_crud_endpoints: Optional[bool] = False, 
-        no_debug_endpoints: Optional[bool] = False, 
-        port: Optional[Union[int, List[int]]] = None, 
-        port_monitoring: Optional[str] = None, 
-        prefetch: Optional[int] = 1000, 
-        protocol: Optional[Union[str, List[str]]] = ['GRPC'], 
-        proxy: Optional[bool] = False, 
-        py_modules: Optional[List[str]] = None, 
-        quiet: Optional[bool] = False, 
-        quiet_error: Optional[bool] = False, 
-        restart: Optional[bool] = False, 
-        retries: Optional[int] = -1, 
-        runtime_cls: Optional[str] = 'GatewayRuntime', 
-        ssl_certfile: Optional[str] = None, 
-        ssl_keyfile: Optional[str] = None, 
-        timeout_ctrl: Optional[int] = 60, 
-        timeout_ready: Optional[int] = 600000, 
-        timeout_send: Optional[int] = None, 
-        title: Optional[str] = None, 
-        traces_exporter_host: Optional[str] = None, 
-        traces_exporter_port: Optional[int] = None, 
-        tracing: Optional[bool] = False, 
-        uses: Optional[Union[str, Type['BaseExecutor'], dict]] = None, 
-        uses_with: Optional[dict] = None, 
-        uvicorn_kwargs: Optional[dict] = None, 
-        workspace: Optional[str] = None, 
-        **kwargs):
+        self,
+        *,
+        compression: Optional[str] = None,
+        cors: Optional[bool] = False,
+        deployments_addresses: Optional[str] = '{}',
+        deployments_metadata: Optional[str] = '{}',
+        deployments_no_reduce: Optional[str] = '[]',
+        description: Optional[str] = None,
+        docker_kwargs: Optional[dict] = None,
+        entrypoint: Optional[str] = None,
+        env: Optional[dict] = None,
+        expose_endpoints: Optional[str] = None,
+        expose_graphql_endpoint: Optional[bool] = False,
+        floating: Optional[bool] = False,
+        graph_conditions: Optional[str] = '{}',
+        graph_description: Optional[str] = '{}',
+        grpc_server_options: Optional[dict] = None,
+        host: Optional[str] = '0.0.0.0',
+        log_config: Optional[str] = None,
+        metrics: Optional[bool] = False,
+        metrics_exporter_host: Optional[str] = None,
+        metrics_exporter_port: Optional[int] = None,
+        monitoring: Optional[bool] = False,
+        name: Optional[str] = 'gateway',
+        no_crud_endpoints: Optional[bool] = False,
+        no_debug_endpoints: Optional[bool] = False,
+        port: Optional[Union[int, List[int]]] = None,
+        port_monitoring: Optional[str] = None,
+        prefetch: Optional[int] = 1000,
+        protocol: Optional[Union[str, List[str]]] = ['GRPC'],
+        proxy: Optional[bool] = False,
+        py_modules: Optional[List[str]] = None,
+        quiet: Optional[bool] = False,
+        quiet_error: Optional[bool] = False,
+        restart: Optional[bool] = False,
+        retries: Optional[int] = -1,
+        runtime_cls: Optional[str] = 'GatewayRuntime',
+        ssl_certfile: Optional[str] = None,
+        ssl_keyfile: Optional[str] = None,
+        timeout_ctrl: Optional[int] = 60,
+        timeout_ready: Optional[int] = 600000,
+        timeout_send: Optional[int] = None,
+        title: Optional[str] = None,
+        traces_exporter_host: Optional[str] = None,
+        traces_exporter_port: Optional[int] = None,
+        tracing: Optional[bool] = False,
+        uses: Optional[Union[str, Type['BaseExecutor'], dict]] = None,
+        uses_with: Optional[dict] = None,
+        uvicorn_kwargs: Optional[dict] = None,
+        workspace: Optional[str] = None,
+        **kwargs,
+    ):
         """Configure the Gateway inside a Flow. The Gateway exposes your Flow logic as a service to the internet according to the protocol and configuration you choose.
 
         :param compression: The compression mechanism used when sending requests from the Head to the WorkerRuntimes. For more details, check https://grpc.github.io/grpc/python/grpc.html#compression.
@@ -1348,8 +1303,8 @@
         :param deployments_no_reduce: list JSON disabling the built-in merging mechanism for each Deployment listed
         :param description: The description of this HTTP server. It will be used in automatics docs such as Swagger UI.
         :param docker_kwargs: Dictionary of kwargs arguments that will be passed to Docker SDK when starting the docker '
-          container. 
-          
+          container.
+
           More details can be found in the Docker SDK docs:  https://docker-py.readthedocs.io/en/stable/
         :param entrypoint: The entrypoint command overrides the ENTRYPOINT in Docker image. when not set then the Docker image ENTRYPOINT takes effective.
         :param env: The map of environment variables that are available inside runtime
@@ -1366,27 +1321,27 @@
         :param metrics_exporter_port: If tracing is enabled, this port will be used to configure the metrics exporter agent.
         :param monitoring: If set, spawn an http server with a prometheus endpoint to expose metrics
         :param name: The name of this object.
-          
+
               This will be used in the following places:
               - how you refer to this object in Python/YAML/CLI
               - visualization
               - log message header
               - ...
-          
+
               When not given, then the default naming strategy will apply.
         :param no_crud_endpoints: If set, `/index`, `/search`, `/update`, `/delete` endpoints are removed from HTTP interface.
-          
+
                   Any executor that has `@requests(on=...)` bound with those values will receive data requests.
         :param no_debug_endpoints: If set, `/status` `/post` endpoints are removed from HTTP interface.
         :param port: The port for input data to bind the gateway server to, by default, random ports between range [49152, 65535] will be assigned. The port argument can be either 1 single value in case only 1 protocol is used or multiple values when many protocols are used.
         :param port_monitoring: The port on which the prometheus server is exposed, default is a random port between [49152, 65535]
-        :param prefetch: Number of requests fetched from the client before feeding into the first Executor. 
-              
+        :param prefetch: Number of requests fetched from the client before feeding into the first Executor.
+
               Used to control the speed of data input into a Flow. 0 disables prefetch (1000 requests is the default)
         :param protocol: Communication protocol of the server exposed by the Gateway. This can be a single value or a list of protocols, depending on your chosen Gateway. Choose the convenient protocols from: ['GRPC', 'HTTP', 'WEBSOCKET'].
         :param proxy: If set, respect the http_proxy and https_proxy environment variables. otherwise, it will unset these proxy variables before start. gRPC seems to prefer no proxy
         :param py_modules: The customized python modules need to be imported before loading the gateway
-          
+
           Note that the recommended way is to only import a single module - a simple python file, if your
           gateway can be defined in a single file, or an ``__init__.py`` file if you have multiple files,
           which should be structured as a python package.
@@ -1410,13 +1365,13 @@
                   * a docker image (must start with `docker://`)
                   * the string literal of a YAML config (must start with `!` or `jtype: `)
                   * the string literal of a JSON config
-          
+
                   When use it under Python, one can use the following values additionally:
                   - a Python dict that represents the config
                   - a text file stream has `.read()` interface
         :param uses_with: Dictionary of keyword arguments that will override the `with` configuration in `uses`
         :param uvicorn_kwargs: Dictionary of kwargs arguments that will be passed to Uvicorn server when starting the server
-          
+
           More details can be found in Uvicorn docs: https://www.uvicorn.org/settings/
         :param workspace: The working directory for any IO operations in this object. If not set, then derive from its parent `workspace`.
 
@@ -1424,6 +1379,7 @@
         .. # noqa: DAR101
         .. # noqa: DAR003
         """
+
     # overload_inject_end_config_gateway
 
     @allowed_levels([FlowBuildLevel.EMPTY])
@@ -1433,7 +1389,7 @@
         **kwargs,
     ) -> Union['Flow', 'AsyncFlow']:
         # implementation_stub_inject_start_config_gateway
-    
+
         """Configure the Gateway inside a Flow. The Gateway exposes your Flow logic as a service to the internet according to the protocol and configuration you choose.
 
         :param compression: The compression mechanism used when sending requests from the Head to the WorkerRuntimes. For more details, check https://grpc.github.io/grpc/python/grpc.html#compression.
@@ -1443,8 +1399,8 @@
         :param deployments_no_reduce: list JSON disabling the built-in merging mechanism for each Deployment listed
         :param description: The description of this HTTP server. It will be used in automatics docs such as Swagger UI.
         :param docker_kwargs: Dictionary of kwargs arguments that will be passed to Docker SDK when starting the docker '
-          container. 
-          
+          container.
+
           More details can be found in the Docker SDK docs:  https://docker-py.readthedocs.io/en/stable/
         :param entrypoint: The entrypoint command overrides the ENTRYPOINT in Docker image. when not set then the Docker image ENTRYPOINT takes effective.
         :param env: The map of environment variables that are available inside runtime
@@ -1461,27 +1417,27 @@
         :param metrics_exporter_port: If tracing is enabled, this port will be used to configure the metrics exporter agent.
         :param monitoring: If set, spawn an http server with a prometheus endpoint to expose metrics
         :param name: The name of this object.
-          
+
               This will be used in the following places:
               - how you refer to this object in Python/YAML/CLI
               - visualization
               - log message header
               - ...
-          
+
               When not given, then the default naming strategy will apply.
         :param no_crud_endpoints: If set, `/index`, `/search`, `/update`, `/delete` endpoints are removed from HTTP interface.
-          
+
                   Any executor that has `@requests(on=...)` bound with those values will receive data requests.
         :param no_debug_endpoints: If set, `/status` `/post` endpoints are removed from HTTP interface.
         :param port: The port for input data to bind the gateway server to, by default, random ports between range [49152, 65535] will be assigned. The port argument can be either 1 single value in case only 1 protocol is used or multiple values when many protocols are used.
         :param port_monitoring: The port on which the prometheus server is exposed, default is a random port between [49152, 65535]
-        :param prefetch: Number of requests fetched from the client before feeding into the first Executor. 
-              
+        :param prefetch: Number of requests fetched from the client before feeding into the first Executor.
+
               Used to control the speed of data input into a Flow. 0 disables prefetch (1000 requests is the default)
         :param protocol: Communication protocol of the server exposed by the Gateway. This can be a single value or a list of protocols, depending on your chosen Gateway. Choose the convenient protocols from: ['GRPC', 'HTTP', 'WEBSOCKET'].
         :param proxy: If set, respect the http_proxy and https_proxy environment variables. otherwise, it will unset these proxy variables before start. gRPC seems to prefer no proxy
         :param py_modules: The customized python modules need to be imported before loading the gateway
-          
+
           Note that the recommended way is to only import a single module - a simple python file, if your
           gateway can be defined in a single file, or an ``__init__.py`` file if you have multiple files,
           which should be structured as a python package.
@@ -1505,13 +1461,13 @@
                   * a docker image (must start with `docker://`)
                   * the string literal of a YAML config (must start with `!` or `jtype: `)
                   * the string literal of a JSON config
-          
+
                   When use it under Python, one can use the following values additionally:
                   - a Python dict that represents the config
                   - a text file stream has `.read()` interface
         :param uses_with: Dictionary of keyword arguments that will override the `with` configuration in `uses`
         :param uvicorn_kwargs: Dictionary of kwargs arguments that will be passed to Uvicorn server when starting the server
-          
+
           More details can be found in Uvicorn docs: https://www.uvicorn.org/settings/
         :param workspace: The working directory for any IO operations in this object. If not set, then derive from its parent `workspace`.
         :return: the new Flow object
@@ -1521,7 +1477,7 @@
         .. # noqa: DAR101
         .. # noqa: DAR003
         """
-    # implementation_stub_inject_end_config_gateway
+        # implementation_stub_inject_end_config_gateway
 
         copy_flow = kwargs.pop('copy_flow', True)
 
