import json
import warnings
from abc import abstractmethod
from collections.abc import MutableSequence, Iterable as Itr
from contextlib import nullcontext
from typing import (
    Union,
    Iterable,
    Tuple,
    List,
    Iterator,
    TextIO,
    Optional,
    Generator,
    BinaryIO,
)

from .traversable import TraversableSequence
from ...helper import typename, cached_property
from ...proto.jina_pb2 import DocumentProto, DocumentArrayProto

try:
    # when protobuf using Cpp backend
    from google.protobuf.pyext._message import (
        RepeatedCompositeContainer as RepeatedContainer,
    )
except:
    # when protobuf using Python backend
    from google.protobuf.internal.containers import (
        RepeatedCompositeFieldContainer as RepeatedContainer,
    )

__all__ = ['DocumentArray', 'DocumentArrayGetAttrMixin']

if False:
    from ..document import Document


class DocumentArrayGetAttrMixin:
    """A mixin that provides attributes getter in bulk """

    @abstractmethod
    def __iter__(self):
        ...

    def get_attributes(self, *fields: str) -> Union[List, List[List]]:
        """Return all nonempty values of the fields from all docs this array contains

        :param fields: Variable length argument with the name of the fields to extract
        :return: Returns a list of the values for these fields.
            When `fields` has multiple values, then it returns a list of list.
        """
        return self.get_attributes_with_docs(*fields)[0]

    def get_attributes_with_docs(
        self,
        *fields: str,
    ) -> Tuple[Union[List, List[List]], 'DocumentArray']:
        """Return all nonempty values of the fields together with their nonempty docs

        :param fields: Variable length argument with the name of the fields to extract
        :return: Returns a tuple. The first element is  a list of the values for these fields.
            When `fields` has multiple values, then it returns a list of list. The second element is the non-empty docs.
        """

        contents = []
        docs_pts = []
        bad_docs = []

        for doc in self:
            r = doc.get_attributes(*fields)
            if r is None:
                bad_docs.append(doc)
                continue
            contents.append(r)
            docs_pts.append(doc)

        if len(fields) > 1:
            contents = list(map(list, zip(*contents)))

        if bad_docs:
            warnings.warn(
                f'found {len(bad_docs)} docs at granularity {bad_docs[0].granularity} are missing one of the '
                f'following fields: {fields} '
            )

        if not docs_pts:
            warnings.warn('no documents are extracted')

        return contents, DocumentArray(docs_pts)


class DocumentArray(
    TraversableSequence, MutableSequence, DocumentArrayGetAttrMixin, Itr
):
    """
    :class:`DocumentArray` is a mutable sequence of :class:`Document`.
    It gives an efficient view of a list of Document. One can iterate over it like
    a generator but ALSO modify it, count it, get item, or union two 'DocumentArray's using the '+' and '+=' operators.

    :param doc_views: A list of :class:`Document`
    :type doc_views: Optional[Union['RepeatedContainer', Iterable['Document']]]
    """

    def __init__(
        self,
        doc_views: Optional[Union['RepeatedContainer', Iterable['Document']]] = None,
    ):
        super().__init__()
        if doc_views is not None:
            from .memmap import DocumentArrayMemmap

            if isinstance(doc_views, (Generator, DocumentArrayMemmap)):
                self._doc_views = list(doc_views)
            else:
                self._doc_views = doc_views
        else:
            self._doc_views = []

    def insert(self, index: int, doc: 'Document') -> None:
        """
        Insert :param:`doc.proto` at :param:`index` into the list of `:class:`DocumentArray` .

        :param index: Position of the insertion.
        :param doc: The doc needs to be inserted.
        """
        self._doc_views.insert(index, doc.proto)

    def __setitem__(self, key, value: 'Document'):
        if isinstance(key, int):
            self[key].CopyFrom(value)
        elif isinstance(key, str):
            self[self._id_to_index[key]].CopyFrom(value)
        else:
            raise IndexError(f'do not support this index {key}')

    def __delitem__(self, index: Union[int, str, slice]):
        if isinstance(index, int):
            del self._doc_views[index]
        elif isinstance(index, str):
            del self[self._id_to_index[index]]
        elif isinstance(index, slice):
            del self._doc_views[index]
        else:
            raise IndexError(
                f'do not support this index type {typename(index)}: {index}'
            )

    def __eq__(self, other):
        return (
            type(self._doc_views) is type(other._doc_views)
            and self._doc_views == other._doc_views
        )

    def __len__(self):
        return len(self._doc_views)

    def __iter__(self) -> Iterator['Document']:
        from ..document import Document

<<<<<<< HEAD
        for d in self._docs_proto:
            if not isinstance(d, Document):
                yield Document(d)
            else:
                yield d
=======
        for d in self._doc_views:
            yield Document(d)
>>>>>>> 7705fbb5

    def __contains__(self, item: str):
        return item in self._id_to_index

    def __getitem__(self, item: Union[int, str, slice]):
        from ..document import Document

        if isinstance(item, int):
<<<<<<< HEAD
            view = self._docs_proto[item]
            if not isinstance(view, Document):
                return Document(view)
            else:
                return view
=======
            return Document(self._doc_views[item])
>>>>>>> 7705fbb5
        elif isinstance(item, str):
            return self[self._id_to_index[item]]
        elif isinstance(item, slice):
            return DocumentArray(self._doc_views[item])
        else:
            raise IndexError(f'do not support this index type {typename(item)}: {item}')

    def __add__(self, other: Iterable['Document']):
        v = DocumentArray()
        for doc in self:
            v.append(doc)
        for doc in other:
            v.append(doc)
        return v

    def __iadd__(self, other: Iterable['Document']):
        for doc in other:
            self.append(doc)
        return self

    def append(self, doc: 'Document'):
        """
        Append :param:`doc` in :class:`DocumentArray`.

        :param doc: The doc needs to be appended.
        """
        self._doc_views.append(doc.proto)

    def extend(self, iterable: Iterable['Document']) -> None:
        """
        Extend the :class:`DocumentArray` by appending all the items from the iterable.

        :param iterable: the iterable of Documents to extend this array with
        """
        for doc in iterable:
            self.append(doc)

    def clear(self):
        """Clear the data of :class:`DocumentArray`"""
        del self._doc_views[:]

    def reverse(self):
        """In-place reverse the sequence."""
        if isinstance(self._doc_views, RepeatedContainer):
            size = len(self._doc_views)
            hi_idx = size - 1
            for i in range(int(size / 2)):
                tmp = DocumentProto()
                tmp.CopyFrom(self._doc_views[hi_idx])
                self._doc_views[hi_idx].CopyFrom(self._doc_views[i])
                self._doc_views[i].CopyFrom(tmp)
                hi_idx -= 1
        elif isinstance(self._doc_views, list):
            self._doc_views.reverse()

    @cached_property
    def _id_to_index(self):
        """Returns a doc_id to index in list

        .. # noqa: DAR201"""
        return {d.id: i for i, d in enumerate(self._doc_views)}

    def sort(self, *args, **kwargs):
        """
        Sort the items of the :class:`DocumentArray` in place.

        :param args: variable set of arguments to pass to the sorting underlying function
        :param kwargs: keyword arguments to pass to the sorting underlying function
        """
        self._doc_views.sort(*args, **kwargs)

    def __bool__(self):
        """To simulate ```l = []; if l: ...```

        :return: returns true if the length of the array is larger than 0
        """
        return len(self) > 0

    def __str__(self):
        from ..document import Document

        if hasattr(self._doc_views, '__len__'):
            content = f'{self.__class__.__name__} has {len(self._doc_views)} items'

            if len(self._doc_views) > 3:
                content += ' (showing first three)'
        else:
            content = 'unknown length array'

        content += ':\n'
        content += ',\n'.join(str(Document(d)) for d in self._doc_views[:3])

        return content

    def __repr__(self):
        content = ' '.join(
            f'{k}={v}' for k, v in {'length': len(self._doc_views)}.items()
        )
        content += f' at {id(self)}'
        content = content.strip()
        return f'<{typename(self)} {content}>'

    def save(
        self, file: Union[str, TextIO, BinaryIO], file_format: str = 'json'
    ) -> None:
        """Save array elements into a JSON or a binary file.

        :param file: File or filename to which the data is saved.
        :param file_format: `json` or `binary`. JSON file is human-readable,
            but binary format gives much smaller size and faster save/load speed.
        """
        if file_format == 'json':
            self.save_json(file)
        elif file_format == 'binary':
            self.save_binary(file)
        else:
            raise ValueError('`format` must be one of [`json`, `binary`]')

    @classmethod
    def load(
        cls, file: Union[str, TextIO, BinaryIO], file_format: str = 'json'
    ) -> 'DocumentArray':
        """Load array elements from a JSON or a binary file.

        :param file: File or filename to which the data is saved.
        :param file_format: `json` or `binary`. JSON file is human-readable,
            but binary format gives much smaller size and faster save/load speed.

        :return: the loaded DocumentArray object
        """
        if file_format == 'json':
            return cls.load_json(file)
        elif file_format == 'binary':
            return cls.load_binary(file)
        else:
            raise ValueError('`format` must be one of [`json`, `binary`]')

    def save_binary(self, file: Union[str, BinaryIO]) -> None:
        """Save array elements into a binary file.

        Comparing to :meth:`save_json`, it is faster and the file is smaller, but not human-readable.

        :param file: File or filename to which the data is saved.
        """
        if hasattr(file, 'write'):
            file_ctx = nullcontext(file)
        else:
            file_ctx = open(file, 'wb')

        with file_ctx as fp:
            dap = DocumentArrayProto()
            if self._doc_views:
                if isinstance(self._doc_views[0], DocumentProto):
                    dap.docs.extend(self._doc_views)
                else:
                    dap.docs.extend([d.proto for d in self._doc_views])
            fp.write(dap.SerializeToString())

    def save_json(self, file: Union[str, TextIO]) -> None:
        """Save array elements into a JSON file.

        Comparing to :meth:`save_binary`, it is human-readable but slower to save/load and the file size larger.

        :param file: File or filename to which the data is saved.
        """
        if hasattr(file, 'write'):
            file_ctx = nullcontext(file)
        else:
            file_ctx = open(file, 'w')

        with file_ctx as fp:
            for d in self:
                json.dump(d.dict(), fp)
                fp.write('\n')

    @classmethod
    def load_json(cls, file: Union[str, TextIO]) -> 'DocumentArray':
        """Load array elements from a JSON file.

        :param file: File or filename to which the data is saved.

        :return: a DocumentArray object
        """

        if hasattr(file, 'read'):
            file_ctx = nullcontext(file)
        else:
            file_ctx = open(file)

        with file_ctx as fp:
            from ..document import Document

            da = DocumentArray()
            for v in fp:
                da.append(Document(v))
            return da

    @classmethod
    def load_binary(cls, file: Union[str, BinaryIO]) -> 'DocumentArray':
        """Load array elements from a binary file.

        :param file: File or filename to which the data is saved.

        :return: a DocumentArray object
        """

        if hasattr(file, 'read'):
            file_ctx = nullcontext(file)
        else:
            file_ctx = open(file, 'rb')

        dap = DocumentArrayProto()

        with file_ctx as fp:
            dap.ParseFromString(fp.read())
            da = DocumentArray(dap.docs)
            return da<|MERGE_RESOLUTION|>--- conflicted
+++ resolved
@@ -158,16 +158,11 @@
     def __iter__(self) -> Iterator['Document']:
         from ..document import Document
 
-<<<<<<< HEAD
-        for d in self._docs_proto:
+        for d in self._doc_views:
             if not isinstance(d, Document):
                 yield Document(d)
             else:
                 yield d
-=======
-        for d in self._doc_views:
-            yield Document(d)
->>>>>>> 7705fbb5
 
     def __contains__(self, item: str):
         return item in self._id_to_index
@@ -176,15 +171,11 @@
         from ..document import Document
 
         if isinstance(item, int):
-<<<<<<< HEAD
-            view = self._docs_proto[item]
+            view = self._doc_views[item]
             if not isinstance(view, Document):
                 return Document(view)
             else:
                 return view
-=======
-            return Document(self._doc_views[item])
->>>>>>> 7705fbb5
         elif isinstance(item, str):
             return self[self._id_to_index[item]]
         elif isinstance(item, slice):
