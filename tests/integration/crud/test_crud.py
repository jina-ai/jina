--- conflicted
+++ resolved
@@ -198,10 +198,7 @@
     mock = mocker.Mock()
     with Flow.load_config(flow_file) as search_flow:
         search_flow.search(input_fn=random_docs(0, NUMBER_OF_SEARCHES),
-<<<<<<< HEAD
                            on_done=validate_results)
-=======
-                           output_fn=validate_results)
     mock.assert_called_once()
 
 
@@ -233,5 +230,4 @@
     with Flow.load_config(flow_file) as search_flow:
         search_flow.search(input_fn=random_docs(2, 4),
                            output_fn=validate_result_factory(1))
->>>>>>> 9697c3d8
     mock.assert_called_once()