--- conflicted
+++ resolved
@@ -1,11 +1,8 @@
 import copy
-<<<<<<< HEAD
 import json
-=======
 import os
 import re
 import subprocess
->>>>>>> ec923d02
 from abc import abstractmethod
 from argparse import Namespace
 from collections import defaultdict
