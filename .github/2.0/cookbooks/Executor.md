--- conflicted
+++ resolved
@@ -667,7 +667,6 @@
         return resized_tensors
 ```
 
-<<<<<<< HEAD
 # MindSpore
 
 The code snippet below takes ``docs`` as input and perform matrix multiplication with ``self.encoding_matrix``.
@@ -696,10 +695,11 @@
             matmul = ops.MatMul()
             output_tensor = matmul(self.encoding_mat, input_tensor)  # multiply the input with the encoding matrix.
             doc.embedding = output_tensor.asnumpy() # assign the encoding results to ``embedding``
-=======
+```
+
 ### Scikit-learn
 
-This `Executor` uses a [TFI-DF](https://scikit-learn.org/stable/modules/generated/sklearn.feature_extraction.text.TfidfVectorizer.html)  feature vector to generate sparse embeddings for text search.
+This `Executor` uses a [TF-IDF](https://scikit-learn.org/stable/modules/generated/sklearn.feature_extraction.text.TfidfVectorizer.html)  feature vector to generate sparse embeddings for text search.
 
 The class `TFIDFTextEncoder` extracts stores a `tfidf_vectorizer` object that  it is fitted with a dataset already present in `sklearn`. The executor provides an `encode` method that recieves a `DocumentArray` and updates each document in the  `DocumentArray` with an `embedding` attribute that is the tf-idf representation of the text found in the document. Note the embedding of each text is perfomed in a joined operation (all embeddings are creted for all texts in a single function call) to achieve higher performance.
 
@@ -730,5 +730,4 @@
 
         for i, doc in enumerate(docs):
             doc.embedding = embedding_matrix[i]
->>>>>>> 5df76893
 ```