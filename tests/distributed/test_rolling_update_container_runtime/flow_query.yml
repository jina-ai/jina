--- conflicted
+++ resolved
@@ -10,8 +10,5 @@
     replicas: 2
     polling: all
     timeout_ready: '-1'
-<<<<<<< HEAD
-=======
     timeout_ctrl: 10
->>>>>>> 9a4a64ce
     volumes: ${{ JINAD_WORKSPACE }}:/jinad_workspace