__copyright__ = "Copyright (c) 2020 Jina AI Limited. All rights reserved."
__license__ = "Apache-2.0"

<<<<<<< HEAD
=======
import argparse
import copy
>>>>>>> 9cb2330c
from argparse import Namespace
from itertools import cycle
from typing import Optional, Dict, List, Union, Set

from .. import BasePod
from .. import Pea
from .. import Pod
from ... import helper
from ...enums import PollingType, SocketType, SchedulerType
from ...helper import random_identity


class CompoundPod(BasePod):
    """A CompoundPod is a immutable set of pods, which run in parallel.
    A CompoundPod is an abstraction using a composable pattern to abstract the usage of parallel Pods that act as replicas.

    CompoundPod will make sure to add a `HeadPea` and a `TailPea` to serve as routing/merging pattern for the different Pod replicas

    :param args: pod arguments parsed from the CLI. These arguments will be used for each of the replicas
    :param needs: pod names of preceding pods, the output of these pods are going into the input of this pod
    """

    def __init__(
        self, args: Union['Namespace', Dict], needs: Optional[Set[str]] = None
    ):
        super().__init__(args, needs)
        self.replica_list = []  # type: List['Pod']
        if isinstance(args, Dict):
            # This is used when a Pod is created in a remote context, where peas & their connections are already given.
            self.replicas_args = args
        else:
            self.replicas_args = self._parse_args(args)

    @property
    def port_expose(self) -> int:
        """Get the grpc port number

        .. # noqa: DAR201
        """
        return self.head_args.port_expose

    @property
    def host(self) -> str:
        """Get the host name of this Pod

        .. # noqa: DAR201
        """
        return self.head_args.host

    def _parse_args(
        self, args: Namespace
    ) -> Dict[str, Optional[Union[List[Namespace], Namespace]]]:
        parsed_args = {'head': None, 'tail': None, 'replicas': []}
        # reasons to separate head and tail from peas is that they
        # can be deducted based on the previous and next pods
        self._set_after_to_pass(args)
        self.is_head_router = True
        self.is_tail_router = True
        parsed_args['head'] = BasePod._copy_to_head_args(args, PollingType.ANY)
        parsed_args['tail'] = BasePod._copy_to_tail_args(args, PollingType.ANY)
        parsed_args['replicas'] = self._set_replica_args(
            args,
            head_args=parsed_args['head'],
            tail_args=parsed_args['tail'],
        )
        return parsed_args

    @property
    def head_args(self):
        """
        Get the arguments for the `head` of this BasePod.

        :return: arguments of the head pea
        """
        return self.replicas_args['head']

    @head_args.setter
    def head_args(self, args):
        """
        Set the arguments for the `head` of this BasePod.

        :param args: arguments of the head pea
        """
        self.replicas_args['head'] = args

    @property
    def tail_args(self):
        """
        Get the arguments for the `tail` of this BasePod.

        :return: arguments of the tail pea
        """
        return self.replicas_args['tail']

    @tail_args.setter
    def tail_args(self, args):
        """
        Set the arguments for the `tail` of this BasePod.

        :param args: arguments of the tail pea
        """
        self.replicas_args['tail'] = args

    @property
    def all_args(
        self,
    ) -> Dict[
        str,
        Union[
            List[Union[List[Namespace], Namespace, None]],
            list,
            List[Namespace],
            Namespace,
            None,
        ],
    ]:
        """
        Get all arguments of all Peas and Pods (replicas) in this CompoundPod.

        :return: arguments for all Peas and pods
        """
        args = {
            'peas': ([self.replicas_args['head']] if self.replicas_args['head'] else [])
            + ([self.replicas_args['tail']] if self.replicas_args['tail'] else []),
            'replicas': self.replicas_args['replicas'],
        }
        return args

    @property
    def num_peas(self) -> int:
        """
        Get the number of running :class:`Pod`

        :return: total number of peas including head and tail
        """
        return sum([replica.num_peas for replica in self.replica_list]) + len(self.peas)

    def __eq__(self, other: 'CompoundPod'):
        return self.num_peas == other.num_peas and self.name == other.name

    def start(self) -> 'CompoundPod':
        """
        Start to run all :class:`Pod` and :class:`Pea` in this CompoundPod.

        :return: started CompoundPod

        .. note::
            If one of the :class:`Pod` fails to start, make sure that all of them
            are properly closed.
        """
        if getattr(self.args, 'noblock_on_start', False):
            for _args in self.all_args['peas']:
                _args.noblock_on_start = True
                self._enter_pea(Pea(_args))
            for _args in self.all_args['replicas']:
                _args.noblock_on_start = True
                _args.polling = PollingType.ALL
                self._enter_replica(Pod(_args))

            # now rely on higher level to call `wait_start_success`
            return self
        else:
            try:
                for _args in self.all_args['peas']:
                    self._enter_pea(Pea(_args))
                for _args in self.all_args['replicas']:
                    self._enter_replica(Pod(_args))
            except:
                self.close()
                raise
            return self

    def wait_start_success(self) -> None:
        """
        Block until all pods and peas start successfully.
        If not successful, it will raise an error hoping the outer function to catch it
        """

        if not self.args.noblock_on_start:
            raise ValueError(
                f'{self.wait_start_success!r} should only be called when `noblock_on_start` is set to True'
            )

        try:
            for p in self.peas:
                p.wait_start_success()
            for p in self.replica_list:
                p.wait_start_success()
        except:
            self.close()
            raise

    def _enter_replica(self, replica: 'Pod') -> None:
        self.replica_list.append(replica)
        self.enter_context(replica)

    def join(self):
        """Wait until all pods and peas exit."""
        try:
            for p in self.peas:
                p.join()
            for p in self.replica_list:
                p.join()
        except KeyboardInterrupt:
            pass
        finally:
            self.peas.clear()
            self.replica_list.clear()

    @property
    def is_ready(self) -> bool:
        """
        Checks if Pod is read.
        :return: true if the peas and pods are ready to serve requests

        .. note::
            A Pod is ready when all the Peas it contains are ready
        """
        return all(
            [p.is_ready.is_set() for p in self.peas]
            + [p.is_ready for p in self.replica_list]
        )

    def _set_after_to_pass(self, args):
        if PollingType.ANY.is_push:
            # ONLY reset when it is push
            args.uses_after = '_pass'

    @staticmethod
    def _set_replica_args(
        args: Namespace,
        head_args: Namespace,
        tail_args: Namespace,
    ) -> List[Namespace]:
        """
        Sets the arguments of the replicas in the compound pod.

        :param args: arguments configured by the user for the replicas
        :param head_args: head args from the compound pod
        :param tail_args: tail args from the compound pod

        :return: list of arguments for the replicas
        """
        result = []
        _host_list = (
            args.peas_hosts
            if args.peas_hosts
            else [
                args.host,
            ]
        )
        host_generator = cycle(_host_list)
        for idx in range(args.replicas):
            _args = copy.deepcopy(args)
            pod_host_list = [
                host for _, host in zip(range(args.parallel), host_generator)
            ]
            _args.peas_hosts = pod_host_list
            _args.replica_id = idx
            _args.identity = random_identity()
            if _args.name:
                _args.name += f'/{idx}'
            else:
                _args.name = f'{idx}'

            _args.port_in = head_args.port_out
            _args.port_out = tail_args.port_in
            _args.port_ctrl = helper.random_port()
            _args.socket_out = SocketType.PUSH_CONNECT
            _args.socket_in = SocketType.DEALER_CONNECT

            _args.host_in = BasePod._fill_in_host(
                bind_args=head_args, connect_args=_args
            )
            _args.host_out = BasePod._fill_in_host(
                bind_args=tail_args, connect_args=_args
            )
            result.append(_args)
        return result

    def rolling_update(self):
        """
        Update all pods of this compound pod.
        """
        for i in range(len(self.replica_list)):
            replica = self.replica_list[i]
            replica.close()
            _args = self.all_args['replicas'][i]
            _args.noblock_on_start = False
            new_replica = Pod(_args)
            self.enter_context(new_replica)
            self.replica_list[i] = new_replica<|MERGE_RESOLUTION|>--- conflicted
+++ resolved
@@ -1,11 +1,7 @@
 __copyright__ = "Copyright (c) 2020 Jina AI Limited. All rights reserved."
 __license__ = "Apache-2.0"
 
-<<<<<<< HEAD
-=======
-import argparse
 import copy
->>>>>>> 9cb2330c
 from argparse import Namespace
 from itertools import cycle
 from typing import Optional, Dict, List, Union, Set
