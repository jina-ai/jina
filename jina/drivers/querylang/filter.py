--- conflicted
+++ resolved
@@ -26,14 +26,8 @@
         ensures that the EncodeDriver will only get documents which modality field value is `mode2` by filtering
         those documents at the specific levels that do not comply with this condition
     """
-<<<<<<< HEAD
     def __init__(self, lookups: Dict[str, Any], traversal_paths: List[str] = ['c'], *args, **kwargs):
         super().__init__(use_tree_traversal=True, traversal_paths=traversal_paths, *args, **kwargs)
-=======
-
-    def __init__(self, lookups: Dict[str, Any], *args, **kwargs):
-        super().__init__(*args, **kwargs)
->>>>>>> 621087f7
         """
         :param lookups: (dict) a dictionary where keys are interpreted by ``:class:`LookupLeaf`` to form a
         an evaluation function. For instance, a dictionary ``{ modality__in: [mode1, mode2] }``, would create
