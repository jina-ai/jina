--- conflicted
+++ resolved
@@ -33,12 +33,8 @@
         :param args: args from CLI
         :param kwargs: keyword args
         """
-<<<<<<< HEAD
         args = replace_args_with_secrets(args, getattr(args, 'secrets', []))
-        self._health_servicer = health.HealthServicer(experimental_non_blocking=True)
-=======
         self._health_servicer = health.aio.HealthServicer()
->>>>>>> a9fd305e
         super().__init__(args, **kwargs)
 
     async def async_setup(self):
