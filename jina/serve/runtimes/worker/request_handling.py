--- conflicted
+++ resolved
@@ -1,4 +1,3 @@
-<<<<<<< HEAD
 import argparse
 import asyncio
 import functools
@@ -14,16 +13,6 @@
 from jina.helper import get_full_version
 from jina.importer import ImportExtensions
 from jina.proto import jina_pb2
-=======
-import functools
-import json
-import os
-from typing import Dict, Tuple
-
-from jina._docarray import DocumentArray
-from jina.constants import __default_endpoint__
-from jina.excepts import BadConfigSource
->>>>>>> 0d15c3bc
 from jina.serve.executors import BaseExecutor
 from jina.serve.instrumentation import MetricsTimer
 from jina.serve.runtimes.worker.batch_queue import BatchQueue
@@ -41,13 +30,10 @@
 from jina.types.request.data import DataRequest
 
 if TYPE_CHECKING:  # pragma: no cover
-<<<<<<< HEAD
-=======
     from opentelemetry.propagate import Context
 
     from jina.types.request import Request
 
->>>>>>> 0d15c3bc
     from opentelemetry import metrics, trace
     from opentelemetry.context.context import Context
     from opentelemetry.propagate import Context
@@ -63,18 +49,6 @@
     _KEY_RESULT = '__results__'
 
     def __init__(
-<<<<<<< HEAD
-        self,
-        args: 'argparse.Namespace',
-        logger: 'JinaLogger',
-        metrics_registry: Optional['CollectorRegistry'] = None,
-        tracer_provider: Optional['trace.TracerProvider'] = None,
-        meter_provider: Optional['metrics.MeterProvider'] = None,
-        meter=None,
-        tracer=None,
-        deployment_name: str = '',
-        **kwargs,
-=======
             self,
             args: 'argparse.Namespace',
             logger: 'JinaLogger',
@@ -85,7 +59,6 @@
             tracer=None,
             deployment_name: str = '',
             **kwargs,
->>>>>>> 0d15c3bc
     ):
         """Initialize private parameters and execute private loading functions.
 
@@ -108,13 +81,8 @@
         self._is_closed = False
         if self.metrics_registry:
             with ImportExtensions(
-<<<<<<< HEAD
-                required=True,
-                help_text='You need to install the `prometheus_client` to use the montitoring functionality of jina',
-=======
                     required=True,
                     help_text='You need to install the `prometheus_client` to use the montitoring functionality of jina',
->>>>>>> 0d15c3bc
             ):
                 from prometheus_client import Counter, Summary
 
@@ -204,15 +172,9 @@
             watched_files.add(extra_python_file)
 
         with ImportExtensions(
-<<<<<<< HEAD
-            required=True,
-            logger=self.logger,
-            help_text='''hot reload requires watchfiles dependency to be installed. You can do `pip install 
-=======
                 required=True,
                 logger=self.logger,
                 help_text='''hot reload requires watchfiles dependency to be installed. You can do `pip install 
->>>>>>> 0d15c3bc
                 watchfiles''',
         ):
             from watchfiles import awatch
@@ -784,13 +746,6 @@
         """
         self.logger.debug('got an endpoint discovery request')
         endpoints_proto = jina_pb2.EndpointsProto()
-<<<<<<< HEAD
-        endpoints_proto.endpoints.extend(list(self._executor.requests.keys()))
-        return endpoints_proto
-
-    def _extract_tracing_context(
-        self, metadata: grpc.aio.Metadata
-=======
         endpoints_proto.endpoints.extend(
             list(self._executor.requests.keys())
         )
@@ -798,7 +753,6 @@
 
     def _extract_tracing_context(
             self, metadata: grpc.aio.Metadata
->>>>>>> 0d15c3bc
     ) -> Optional['Context']:
         if self.tracer:
             from opentelemetry.propagate import extract
@@ -822,11 +776,7 @@
         :returns: the response request
         """
         with MetricsTimer(
-<<<<<<< HEAD
-            self._summary, self._receiving_request_seconds, self._metric_attributes
-=======
                 self._summary, self._receiving_request_seconds, self._metric_attributes
->>>>>>> 0d15c3bc
         ):
             try:
                 if self.logger.debug_enabled:
@@ -864,13 +814,8 @@
                     )
 
                 if (
-<<<<<<< HEAD
-                    self.args.exit_on_exceptions
-                    and type(ex).__name__ in self.args.exit_on_exceptions
-=======
                         self.args.exit_on_exceptions
                         and type(ex).__name__ in self.args.exit_on_exceptions
->>>>>>> 0d15c3bc
                 ):
                     self.logger.info('Exiting because of "--exit-on-exceptions".')
                     raise RuntimeTerminated
@@ -895,11 +840,7 @@
         return info_proto
 
     async def stream(
-<<<<<<< HEAD
-        self, request_iterator, context=None, *args, **kwargs
-=======
             self, request_iterator, context=None, *args, **kwargs
->>>>>>> 0d15c3bc
     ) -> AsyncIterator['Request']:
         """
         stream requests from client iterator and stream responses back.
