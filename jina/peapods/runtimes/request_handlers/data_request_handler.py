from typing import Dict, List, TYPE_CHECKING, Optional

<<<<<<< HEAD
from .... import __default_endpoint__
from ....excepts import (
    ExecutorFailToLoad,
    BadConfigSource,
)
from ....executors import BaseExecutor
from docarray import DocumentArray
from ....types.request.data import DataRequest
=======
from jina import __default_endpoint__
from jina.excepts import ExecutorFailToLoad, BadConfigSource
from jina.executors import BaseExecutor
from jina import DocumentArray, DocumentArrayMemmap
from jina.types.request.data import DataRequest
>>>>>>> eb1b605f

if TYPE_CHECKING:
    import argparse
    from jina.logging.logger import JinaLogger


class DataRequestHandler:
    """Object to encapsulate the code related to handle the data requests passing to executor and its returned values"""

    def __init__(self, args: 'argparse.Namespace', logger: 'JinaLogger', **kwargs):
        """Initialize private parameters and execute private loading functions.

        :param args: args from CLI
        :param logger: the logger provided by the user
        :param kwargs: extra keyword arguments
        """
        super().__init__()
        self.args = args
        self.args.pea_id = self.args.shard_id
        self.args.parallel = self.args.shards
        self.logger = logger
        self._is_closed = False
        self._load_executor()

    def _load_executor(self):
        """Load the executor to this runtime, specified by ``uses`` CLI argument."""
        try:
            self._executor: BaseExecutor = BaseExecutor.load_config(
                self.args.uses,
                uses_with=self.args.uses_with,
                uses_metas=self.args.uses_metas,
                uses_requests=self.args.uses_requests,
                runtime_args=vars(self.args),
                extra_search_paths=self.args.extra_search_paths,
            )
        except BadConfigSource as ex:
            self.logger.error(
                f'fail to load config from {self.args.uses}, if you are using docker image for --uses, '
                f'please use "docker://YOUR_IMAGE_NAME"'
            )
            raise ExecutorFailToLoad from ex
        except FileNotFoundError as ex:
            self.logger.error(f'fail to load file dependency')
            raise ExecutorFailToLoad from ex
        except Exception as ex:
            self.logger.critical(f'can not load the executor from {self.args.uses}')
            raise ExecutorFailToLoad from ex

    @staticmethod
    def _parse_params(parameters: Dict, executor_name: str):
        parsed_params = parameters
        specific_parameters = parameters.get(executor_name, None)
        if specific_parameters:
            parsed_params.update(**specific_parameters)
        return parsed_params

    async def handle(self, requests: List['DataRequest']) -> DataRequest:
        """Initialize private parameters and execute private loading functions.

        :param requests: The messages to handle containing a DataRequest
        :returns: the processed message
        """
        # skip executor if endpoints mismatch
        if (
            requests[0].header.exec_endpoint not in self._executor.requests
            and __default_endpoint__ not in self._executor.requests
        ):
            self.logger.debug(
                f'skip executor: mismatch request, exec_endpoint: {requests[0].header.exec_endpoint}, requests: {self._executor.requests}'
            )
            return requests[0]

        params = self._parse_params(requests[0].parameters, self._executor.metas.name)
        docs = DataRequestHandler.get_docs_from_request(
            requests,
            field='docs',
        )

        # executor logic
        r_docs = await self._executor.__acall__(
            req_endpoint=requests[0].header.exec_endpoint,
            docs=docs,
            parameters=params,
            docs_matrix=DataRequestHandler.get_docs_matrix_from_request(
                requests,
                field='docs',
            ),
        )
        # assigning result back to request
        if r_docs is not None:
            if isinstance(r_docs, DocumentArray):
                DataRequestHandler.replace_docs(requests[0], r_docs)
            elif isinstance(r_docs, dict):
                requests[0].parameters.update(r_docs)
            else:
                raise TypeError(
                    f'The return type must be DocumentArray / Dict / `None`, '
                    f'but getting {r_docs!r}'
                )
        else:
            DataRequestHandler.replace_docs(requests[0], docs)

        return requests[0]

    @staticmethod
    def replace_docs(request, docs):
        """Replaces the docs in a message with new Documents.

        :param request: The request object
        :param docs: the new docs to be used
        """
        request.data.docs = docs

    @staticmethod
    def merge_routes(requests):
        """Merges all routes found in requests into the first message

        :param requests: The messages containing the requests with the routes to merge
        """
        if len(requests) <= 1:
            return
        existing_executor_routes = [r.executor for r in requests[0].routes]
        for request in requests[1:]:
            for route in request.routes:
                if route.executor not in existing_executor_routes:
                    requests[0].routes.append(route)
                    existing_executor_routes.append(route.executor)

    def close(self):
        """ Close the data request handler, by closing the executor """
        if not self._is_closed:
            self._executor.close()
            self._is_closed = True

    @staticmethod
    def get_docs_matrix_from_request(
        requests: List['DataRequest'],
        field: str,
    ) -> List['DocumentArray']:
        """
        Returns a docs matrix from a list of DataRequest objects.
        :param requests: List of DataRequest objects
        :param field: field to be retrieved
        :return: docs matrix: list of DocumentArray objects
        """
        if len(requests) > 1:
            result = [getattr(request, field) for request in requests]
        else:
            result = [getattr(requests[0], field)]

        # to unify all length=0 DocumentArray (or any other results) will simply considered as None
        # otherwise, the executor has to handle [None, None, None] or [DocArray(0), DocArray(0), DocArray(0)]
        len_r = sum(len(r) for r in result)
        if len_r:
            return result

    @staticmethod
    def get_docs_from_request(
        requests: List['DataRequest'],
        field: str,
    ) -> 'DocumentArray':
        """
        Gets a field from the message

        :param requests: requests to get the field from
        :param field: field name to access

        :returns: DocumentArray extraced from the field from all messages
        """
        if len(requests) > 1:
            result = DocumentArray(
                [
                    d
                    for r in reversed([request for request in requests])
                    for d in getattr(r, field)
                ]
            )
        else:
            result = getattr(requests[0], field)

        return result

    @staticmethod
    def reduce(docs_matrix: List['DocumentArray']) -> Optional['DocumentArray']:
        """
        Reduces a list of DocumentArrays into one DocumentArray. Changes are applied to the first
        DocumentArray in-place.

        Reduction consists in reducing every DocumentArray in `docs_matrix` sequentially using
        :class:`DocumentArray`.:method:`reduce`.
        The resulting DocumentArray contains Documents of all DocumentArrays.
        If a Document exists in many DocumentArrays, data properties are merged with priority to the left-most
        DocumentArrays (that is, if a data attribute is set in a Document belonging to many DocumentArrays, the
        attribute value of the left-most DocumentArray is kept).
        Matches and chunks of a Document belonging to many DocumentArrays are also reduced in the same way.
        Other non-data properties are ignored.

        .. note::
            - Matches are not kept in a sorted order when they are reduced. You might want to re-sort them in a later
                step.
            - The final result depends on the order of DocumentArrays when applying reduction.

        :param docs_matrix: List of DocumentArrays to be reduced
        :return: the resulting DocumentArray
        """
        if docs_matrix:
            da = docs_matrix[0]
            da.reduce_all(docs_matrix[1:])
            return da

    @staticmethod
    def reduce_requests(requests: List['DataRequest']) -> 'DataRequest':
        """
        Reduces a list of requests containing DocumentArrays inton one request object. Changes are applied to the first
        request object in-place.

        Reduction consists in reducing every DocumentArray in `requests` sequentially using
        :class:`DocumentArray`.:method:`reduce`.
        The resulting DataRequest object contains Documents of all DocumentArrays inside requests.

        :param requests: List of DataRequest objects
        :return: the resulting DataRequest
        """
        docs_matrix = DataRequestHandler.get_docs_matrix_from_request(
            requests, field='docs'
        )

        # Reduction is applied in-place to the first DocumentArray in the matrix
        da = DataRequestHandler.reduce(docs_matrix)
        DataRequestHandler.replace_docs(requests[0], da)
        return requests[0]<|MERGE_RESOLUTION|>--- conflicted
+++ resolved
@@ -1,21 +1,11 @@
 from typing import Dict, List, TYPE_CHECKING, Optional
 
-<<<<<<< HEAD
-from .... import __default_endpoint__
-from ....excepts import (
-    ExecutorFailToLoad,
-    BadConfigSource,
-)
-from ....executors import BaseExecutor
 from docarray import DocumentArray
-from ....types.request.data import DataRequest
-=======
+
 from jina import __default_endpoint__
 from jina.excepts import ExecutorFailToLoad, BadConfigSource
 from jina.executors import BaseExecutor
-from jina import DocumentArray, DocumentArrayMemmap
 from jina.types.request.data import DataRequest
->>>>>>> eb1b605f
 
 if TYPE_CHECKING:
     import argparse
