--- conflicted
+++ resolved
@@ -88,7 +88,6 @@
         else argparse.SUPPRESS,
     )
 
-<<<<<<< HEAD
     port_description = (
         'The port for input data to bind to, default is a random port between [49152, 65535]. '
         'In the case of an external Executor (`--external` or `external=True`) this can be a list of ports, separated by commas. '
@@ -97,27 +96,16 @@
 
     if pod_type != 'gateway':
         gp.add_argument(
-            '--port', type=str, default=str(helper.random_port()), help=port_description
+            '--port', '--port-in', type=str, default=str(helper.random_port()), help=port_description
         )
     else:
         gp.add_argument(
             '--port',
+            '--port-in',
             nargs='+',
             default=[str(helper.random_port())],
             help=port_description,
         )
-=======
-    gp.add_argument(
-        '--port',
-        '--port-in',
-        type=str,
-        default=str(helper.random_port()),
-        help='The port for input data to bind to, default is a random port between [49152, 65535].'
-        'In the case of an external Executor (`--external` or `external=True`) this can be a list of ports, '
-             'separated by commas. '
-        ' Then, every resulting address will be considered as one replica of the Executor.',
-    )
->>>>>>> 7ec3d76a
 
     gp.add_argument(
         '--monitoring',
