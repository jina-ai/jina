--- conflicted
+++ resolved
@@ -584,7 +584,6 @@
         for d, x in zip(self, emb):
             d.embedding = x
 
-<<<<<<< HEAD
     @DocumentArrayGetAttrMixin.tags.getter
     def tags(self) -> List[StructView]:
         """Get the tags attribute of all Documents
@@ -601,7 +600,7 @@
         :return: List of ``text`` attributes for all Documents
         """
         return [d.text for d in self._pb_body]
-=======
+
     @DocumentArrayGetAttrMixin.blobs.getter
     def blobs(self) -> np.ndarray:
         """Return a `np.ndarray` stacking all the `blob` attributes.
@@ -622,5 +621,4 @@
 
         return np.frombuffer(x_mat, dtype=proto.dtype).reshape(
             (len(self), *proto.shape)
-        )
->>>>>>> c9f2e651
+        )