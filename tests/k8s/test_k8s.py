--- conflicted
+++ resolved
@@ -1,8 +1,3 @@
-<<<<<<< HEAD
-import time
-=======
-from http import HTTPStatus
->>>>>>> ea0957fc
 from pytest_kind import cluster
 
 # kind version has to be bumped to v0.11.1 since pytest-kind is just using v0.10.0 which does not work on ubuntu in ci
@@ -10,87 +5,17 @@
 cluster.KIND_VERSION = 'v0.11.1'
 import pytest
 
-<<<<<<< HEAD
 from jina import Flow, Document
 
 
-@pytest.fixture()
-def k8s_flow_with_needs(test_executor_image: str, executor_merger_image: str) -> Flow:
-    flow = (
-        Flow(
-            name='test-flow',
-            port_expose=9090,
-            infrastructure='K8S',
-            protocol='http',
-            k8s_startup_time=120,
+def run_test(flow, endpoint, port_expose):
+    with flow:
+        resp = flow.post(
+            endpoint,
+            [Document() for _ in range(10)],
+            return_results=True,
+            port_expose=port_expose,
         )
-        .add(
-            name='segmenter',
-            uses=test_executor_image,
-        )
-        .add(
-            name='textencoder',
-            uses=test_executor_image,
-            needs='segmenter',
-        )
-        .add(
-            name='textstorage',
-            uses=test_executor_image,
-            needs='textencoder',
-        )
-        .add(
-            name='imageencoder',
-            uses=test_executor_image,
-            needs='segmenter',
-        )
-        .add(
-            name='imagestorage',
-            uses=test_executor_image,
-            needs='imageencoder',
-        )
-        .add(
-            name='merger',
-            uses=executor_merger_image,
-            needs=['imagestorage', 'textstorage'],
-        )
-    )
-    return flow
-
-
-def pull_images(images, cluster, logger):
-    # image pull anyways must be Never or IfNotPresent otherwise kubernetes will try to pull the image anyway
-    logger.debug(f'Loading docker image into kind cluster...')
-    for image in images:
-        cluster.needs_docker_image(image)
-    logger.debug(f'Done loading docker image into kind cluster...')
-
-
-def run_test(images, cluster, flow, logger, endpoint):
-    pull_images(images, cluster, logger)
-    with flow:
-        resp = flow.post(endpoint, [Document() for _ in range(10)], return_results=True)
-=======
-from jina import Flow
-from jina.peapods.pods.k8slib.kubernetes_tools import get_port_forward_contextmanager
-
-
-def run_test(flow, logger, endpoint, port_expose):
-    with flow:
-        resp = send_dummy_request(endpoint, flow, logger, port_expose=port_expose)
-    return resp
-
-
-def send_dummy_request(endpoint, flow, logger, port_expose):
-    logger.debug(f'Starting port-forwarding to gateway service...')
-    with get_port_forward_contextmanager(
-        namespace=flow.args.name, port_expose=port_expose
-    ):
-        logger.debug(f'Port-forward running...')
-        resp = requests.post(
-            f'http://localhost:{port_expose}/{endpoint}',
-            json={'data': [{} for _ in range(10)]},
-        )
->>>>>>> ea0957fc
     return resp
 
 
@@ -99,19 +24,11 @@
     test_executor_image: str, executor_merger_image: str, dummy_dumper_image: str
 ) -> Flow:
     flow = Flow(
-<<<<<<< HEAD
-        name='test-flow',
-        port_expose=8080,
-        infrastructure='K8S',
-        protocol='http',
-        k8s_startup_time=120,
-=======
         name='test-flow-with-init-container',
         port_expose=9090,
         infrastructure='K8S',
         protocol='http',
         timeout_ready=120000,
->>>>>>> ea0957fc
     ).add(
         name='test_executor',
         uses=test_executor_image,
@@ -128,19 +45,11 @@
     test_executor_image: str, executor_merger_image: str, dummy_dumper_image: str
 ) -> Flow:
     flow = Flow(
-<<<<<<< HEAD
-        name='test-flow',
-        port_expose=8080,
-        infrastructure='K8S',
-        protocol='http',
-        k8s_startup_time=120,
-=======
         name='test-flow-with-sharding',
         port_expose=9090,
         infrastructure='K8S',
         protocol='http',
         timeout_ready=120000,
->>>>>>> ea0957fc
     ).add(
         name='test_executor',
         shards=2,
@@ -201,13 +110,8 @@
     )
     resp = run_test(
         flow,
-        logger,
-<<<<<<< HEAD
-        endpoint='/index',
-=======
         endpoint='index',
         port_expose=9090,
->>>>>>> ea0957fc
     )
 
     expected_traversed_executors = {
@@ -232,13 +136,8 @@
 ):
     resp = run_test(
         k8s_flow_with_init_container,
-        logger,
-<<<<<<< HEAD
-        endpoint='/search',
-=======
         endpoint='search',
         port_expose=9090,
->>>>>>> ea0957fc
     )
 
     docs = resp[0].docs
@@ -257,13 +156,8 @@
 ):
     resp = run_test(
         k8s_flow_with_sharding,
-        logger,
-<<<<<<< HEAD
-        endpoint='/index',
-=======
         endpoint='index',
         port_expose=9090,
->>>>>>> ea0957fc
     )
 
     expected_traversed_executors = {
