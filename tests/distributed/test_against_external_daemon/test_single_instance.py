import os

import numpy as np
import pytest

from jina import Flow

cur_dir = os.path.dirname(os.path.abspath(__file__))

CLOUD_HOST = 'localhost:8000'  # consider it as the staged version
NUM_DOCS = 100


@pytest.mark.parametrize('silent_log', [True, False])
@pytest.mark.parametrize('parallels', [1, 2])
def test_r_l_simple(silent_log, parallels, mocker):
    response_mock = mocker.Mock()
    f = (Flow()
         .add(host=CLOUD_HOST,
              parallel=parallels,
              silent_remote_logs=silent_log)
         .add(parallel=parallels))
    with f:
        f.index(('hello' for _ in range(NUM_DOCS)), on_done=response_mock)

    response_mock.assert_called()


@pytest.mark.parametrize('silent_log', [True, False])
@pytest.mark.parametrize('parallels', [1, 2])
def test_l_r_simple(silent_log, parallels, mocker):
    response_mock = mocker.Mock()

    f = (Flow()
         .add(parallel=parallels)
         .add(host=CLOUD_HOST,
              parallel=parallels,
              silent_remote_logs=silent_log)
         )
    with f:
        f.index(('hello' for _ in range(NUM_DOCS)), on_done=response_mock)
    response_mock.assert_called()


@pytest.mark.parametrize('silent_log', [True, False])
@pytest.mark.parametrize('parallels', [1, 2])
def test_r_l_r_simple(silent_log, parallels, mocker):
    response_mock = mocker.Mock()

    f = (Flow()
         .add(host=CLOUD_HOST,
              parallel=parallels,
              silent_remote_logs=silent_log)
         .add()
         .add(host=CLOUD_HOST,
              parallel=parallels,
              silent_remote_logs=silent_log)
         )
    with f:
        f.index(('hello' for _ in range(NUM_DOCS)), on_done=response_mock)
    response_mock.assert_called()


@pytest.mark.parametrize('silent_log', [True, False])
@pytest.mark.parametrize('parallels', [1, 2])
def test_r_r_r_simple(silent_log, parallels, mocker):
    response_mock = mocker.Mock()

    f = (Flow()
         .add(host=CLOUD_HOST,
              parallel=parallels,
              silent_remote_logs=silent_log)
         .add(host=CLOUD_HOST,
              parallel=parallels,
              silent_remote_logs=silent_log)
         .add(host=CLOUD_HOST,
              parallel=parallels,
              silent_remote_logs=silent_log)
         )
    with f:
        f.index(('hello' for _ in range(NUM_DOCS)), on_done=response_mock)
    response_mock.assert_called()


@pytest.mark.parametrize('silent_log', [True, False])
@pytest.mark.parametrize('parallels', [1, 2])
def test_l_r_l_simple(silent_log, parallels, mocker):
    response_mock = mocker.Mock()

    f = (Flow()
         .add()
         .add(host=CLOUD_HOST,
              parallel=parallels,
              silent_remote_logs=silent_log)
         .add()
         )
    with f:
        f.index(('hello' for _ in range(NUM_DOCS)), on_done=response_mock)
    response_mock.assert_called()


@pytest.mark.parametrize('silent_log', [True, False])
@pytest.mark.parametrize('parallels', [1, 2])
def test_l_r_l_with_upload(silent_log, parallels, mocker):
    response_mock = mocker.Mock()
    f = (Flow()
         .add()
         .add(uses='mwu_encoder.yml',
              host=CLOUD_HOST,
              parallel=parallels,
              upload_files=['mwu_encoder.py'],
              silent_remote_logs=silent_log)
         .add())
    with f:
        f.index_ndarray(np.random.random([NUM_DOCS, 100]), on_done=response_mock)
    response_mock.assert_called()
<<<<<<< HEAD


@pytest.mark.parametrize('silent_log', [True, False])
@pytest.mark.parametrize('parallels', [1])  # TODO: parallel > 1 fails, need to check if local also work
def test_l_r_l_with_upload(silent_log, parallels, mocker):
    img_name = 'test-mwu-encoder'
    import docker
    client = docker.from_env()
    client.images.build(path=os.path.join(cur_dir, '../../unit/mwu-encoder/'), tag=img_name)
    client.close()

    response_mock = mocker.Mock()
    f = (Flow()
         .add()
         .add(uses=f'docker://{img_name}',
              host=CLOUD_HOST,
              parallel=parallels,
              silent_remote_logs=silent_log,
              pull_latest=True,
              timeout_ready=60000,
              entrypoint='jina pea')
         .add())
    with f:
        f.index_ndarray(np.random.random([NUM_DOCS, 100]), on_done=response_mock)
    response_mock.assert_called()

    client = docker.from_env()
    client.containers.prune()
=======
>>>>>>> 39260f89
<|MERGE_RESOLUTION|>--- conflicted
+++ resolved
@@ -114,9 +114,8 @@
     with f:
         f.index_ndarray(np.random.random([NUM_DOCS, 100]), on_done=response_mock)
     response_mock.assert_called()
-<<<<<<< HEAD
 
-
+    
 @pytest.mark.parametrize('silent_log', [True, False])
 @pytest.mark.parametrize('parallels', [1])  # TODO: parallel > 1 fails, need to check if local also work
 def test_l_r_l_with_upload(silent_log, parallels, mocker):
@@ -143,5 +142,3 @@
 
     client = docker.from_env()
     client.containers.prune()
-=======
->>>>>>> 39260f89
