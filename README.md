<p align="center">
<a href="https://docs.jina.ai"><img src="https://github.com/jina-ai/jina/blob/master/.github/logo-only.gif?raw=true" alt="Jina logo: Jina is a cloud-native neural search framework" width="200px"></a>
</p>

<p align="center">
<b>Cloud-Native Neural Search<sup><a href="https://docs.jina.ai/get-started/neural-search/">?</a></sup> Framework for <i>Any</i> Kind of Data</b>
</p>


<p align=center>
<a href="https://pypi.org/project/jina/"><img src="https://github.com/jina-ai/jina/blob/master/.github/badges/python-badge.svg?raw=true" alt="Python 3.7 3.8 3.9" title="Jina supports Python 3.7 and above"></a>
<a href="https://pypi.org/project/jina/"><img src="https://img.shields.io/pypi/v/jina?color=%23099cec&amp;label=PyPI&amp;logo=pypi&amp;logoColor=white" alt="PyPI"></a>
<a href="https://hub.docker.com/r/jinaai/jina/tags"><img src="https://img.shields.io/docker/v/jinaai/jina?color=%23099cec&amp;label=Docker&amp;logo=docker&amp;logoColor=white&amp;sort=semver" alt="Docker Image Version (latest semver)"></a>
<a href="https://codecov.io/gh/jina-ai/jina"><img src="https://codecov.io/gh/jina-ai/jina/branch/master/graph/badge.svg" alt="codecov"></a>
<a href="https://slack.jina.ai"><img src="https://img.shields.io/badge/Slack-2.2k%2B-blueviolet?logo=slack&amp;logoColor=white"></a>
</p>

<!-- start jina-description -->

Jina is a neural search framework that empowers anyone to build SOTA and scalable neural search applications in minutes.

The ecosystem of Jina AI is comprised of DocArray, Jina Core, Jina Hub and  Finetuner:
* <a href="https://github.com/jina-ai/docarray/">DocArray</a>: Library for working with unstructured data. It allows deep-learning engineers to efficiently process, embed, search, recommend, store, and transfer the data with a Pythonic API.
<<<<<<< HEAD

* <a href="https://github.com/jina-ai/jina/">Jina Core</a>: Framework to orchestrate, serve, scale and deploy neural search applications. Develop your own DocArray-based search application easily and run it locally or in the cloud.  
* <a href="https://hub.jina.ai/">Jina Hub</a>: Marketplace for sharing and discovering reusable building blocks of neural search applications.
* <a href="https://github.com/jina-ai/finetuner/">Finetuner</a>: Tune the weights of any deep neural network for better embeddings on search tasks. It helps you deliver the last mile of performance and quality for domain-specific neural search applications.

Jina Core offers developers:

🗄️**Orchestrate** - Define your neural search application as a pipeline of Executors. Each Executor performs specific tasks like generating embeddings or indexing. Executors can be easily shared via <a href="https://hub.jina.ai">Jina Hub</a>. This enables you to share pipelines with co-workers or to leverage pre-built Executors. 

=======
* <a href="https://github.com/jina-ai/jina/">Jina Core</a>: Framework to orchestrate, serve, scale and deploy neural search applications. Develop your own DocArray-based search application easily and run it locally or in the cloud.  
* <a href="https://hub.jina.ai/">Jina Hub</a>: Marketplace for sharing and discovering reusable building blocks of neural search applications.
* <a href="https://github.com/jina-ai/finetuner/">Finetuner</a>: Tune the weights of any deep neural network for better embeddings on search tasks. It helps you deliver the last mile of performance and quality for domain-specific neural search applications.

Jina Core offers developers:

🗄️**Orchestrate** - Define your neural search application as a pipeline of Executors. Each Executor performs specific tasks like generating embeddings or indexing. Executors can be easily shared via <a href="https://hub.jina.ai">Jina Hub</a>. This enables you to share pipelines with co-workers or to leverage pre-built Executors. 

>>>>>>> 4fd62533
🥤**Serve** - Jina enables you to easily expose your neural search application via an API using HTTP, WebSockets or gRPC. 

🚀**Scale** - Jina allows you to scale your neural search applications to meet your availability and throughput requirements. All of Jina's microservices can be scaled independently as needed.

☁️ **Cloud Native** - Jina is built and designed to work and scale in the Cloud. All components can be deployed in the cloud to be used in your favourite cloud orchestrator. By default, Jina offers easy integration with Docker compose and Kubernetes.

<!-- end jina-description -->

## Install 
```
pip install -U jina
```

More install options including Conda, Docker, and Windows [can be found here](https://docs.jina.ai/get-started/install/). 

If you are upgrading from Jina 2: Please remove version 2, then install version 3. (`pip uninstall jina && pip install -U jina`)

## Documentation

Check our **[comprehensive docs](https://docs.jina.ai)** for more in-depth tutorials, advanced topics and API reference.

This is the readme for Jina 3. Documentation for Jina 2 can be found <a href="https://docs2.jina.ai">here</a>.

## Get Started

You can follow our basic example below to get started from building a local `Executor` to deploying your search application in a `Flow` to Kubernetes.

We recommend familiarizing yourself beforehand with the <a href="https://github.com/jina-ai/docarray/">DocArray</a> library and the basic concepts of `Executor` and `Flow`.


### Basic Concepts

Document, Executor, and Flow are three fundamental concepts in Jina.

- [**Document**](https://docs.jina.ai/fundamentals/document/): The basic data type in Jina, which can also be used as well in the standalone <a href="https://github.com/jina-ai/docarray/">DocArray</a> library
- [**Executor**](https://docs.jina.ai/fundamentals/executor/): Self-contained module to manipulate Documents. Typically, it is tasked with things like generating embeddings or indexing. Multiple Executors can be orchestrated to form a `Flow` to model your neural search application. They can be <a href="https://docs.jina.ai/advanced/hub/">shared via Jina Hub</a>.
- [**Flow**](https://docs.jina.ai/fundamentals/flow/): Orchestrates Executors into a Pipeline defining the Flow of Documents. It comes with a ready-to-use API to serve requests to the Flow. It also offers utility functions to generate Docker Compose and Kubernetes deployment configurations.


Leveraging these three components, let's build an app that **finds similar images using ResNet50**.

### Generate vector embeddings in an Executor

<sup>
Preliminaries: <a href="https://sites.google.com/view/totally-looks-like-dataset">download dataset</a>, <a href="https://pytorch.org/get-started/locally/">install PyTorch & Torchvision</a>
</sup>

We are a building an `Executor` generating vector embeddings with PyTorch and ResNet50:

```python
import torchvision

from docarray import Document, DocumentArray
from jina import Executor, requests

class ImageEmbeddingExecutor(Executor):

    @requests
    def embedding(self, docs: DocumentArray, **kwargs):
        docs.apply(self.preproc) # preprocess images
        model = torchvision.models.resnet50(pretrained=True)  # load ResNet50
        docs.embed(model, device='cuda')  # embed via GPU to speed up
        return docs

    def preproc(self, d: Document):
        return (d.load_uri_to_image_tensor()  # load
                .set_image_tensor_shape((200, 200))  # resize all to 200x200
                .set_image_tensor_normalization()  # normalize color
                .set_image_tensor_channel_axis(-1, 0))  # switch color axis for the PyTorch model later
```

Done! Now we can use the `ImageEmbeddingExecutor` to generate embeddings for the dataset:

```python
da = DocumentArray.from_files('~/Downloads/left/*.jpg') # load the left images from the dataset, adjust the path as needed
executor = ImageEmbeddingExecutor()
da_with_embeddings = executor.embedding(da[:10]) # generate the embeddings for the first ten pictures using the Executor
print(da_with_embeddings.embeddings)
```

### Use Vector Embeddings in a Flow to find similar images

With a few additions we can use the embeddings from the previous step in a `Flow` to find similar images. This can used locally immediately to serve HTTP requests with a REST API:

1. Create a second Executor for storing and retrieving images.
```python
class IndexExecutor(Executor):

    def __init__(self, **kwargs):
        super().__init__(**kwargs)
            self._docs = DocumentArray()

    @requests(on='/index')
    def index(self, docs: DocumentArray, **kwargs):
        self._docs.extend(docs)

    @requests(on='/search')
    def search(self, docs: DocumentArray, **kwargs):
        docs.match(self._docs)
```
2. Orchestrate both Executors in a `Flow` and partially index the dataset:
```python
from jina import Client, Flow
    
with Flow().add(uses=ImageEmbeddingExecutor).add(uses=IndexExecutor) as f:
    left_da = DocumentArray.from_files('~/Downloads/left/*.jpg')
    client = Client(port=f.port_expose)
    client.index(left_da[:10])
```
 
3. Now you can run this example and search for similar images. We will index the full dataset now, so it might take a while:
```python
from jina import Client, Flow 
   
with Flow().add(uses=ImageEmbeddingExecutor).add(uses=IndexExecutor) as f:
    left_da = DocumentArray.from_files('~/Downloads/left/*.jpg')
    right_da = DocumentArray.from_files('~/Downloads/right/*.jpg')
    client = Client(port=f.port_expose)
    client.index(left_da)
        
    response = client.search(right_da[:1])
    docs = response[0].docs
    right_da[:1].plot_image_sprites()
    (DocumentArray(docs[0].matches, copy=True)
         .apply(lambda d: d.set_image_tensor_channel_axis(0, -1)
                .set_image_tensor_inv_normalization())
         .plot_image_sprites())
```
You will see the image you searched for and the top 10 matches. Just close the images as they show up. This is everything: You just built your first neural search application! 🎉

4. You can also expose your application with a REST API so that you can send HTTP requests: Just change the protocol of the `Flow` to HTTP and use Curl to query it:

```python
from jina import Client, Flow  
   
with Flow(port_expose=12345, protocol='http').add(uses=ImageEmbeddingExecutor).add(uses=IndexExecutor) as f:
    left_da = DocumentArray.from_files('~/Downloads/left/*.jpg')
    client = Client(port=f.port_expose, protocol='http')
    client.index(left_da[:10])
    f.block()
```

5. Now use Curl to send search requests:
```bash
curl -X POST http://127.0.0.1:12345/search -H 'Content-type: application/json' -d '{"data":[{"uri": "<data_set_path>/right/00000.jpg"}]}' > curl_response
```

### Containerize your Executors

If we want to use our Executors via Docker Compose or in Kubernetes we will need to containerize them. The easiest way to do that is by using [Jina Hub](https://hub.jina.ai).
1. Move each `Executor` class to a separate folder with one Python file in each:
   - `ImageEmbeddingExecutor` -> 📁 `embed_img/exec.py`
   - `IndexExecutor` -> 📁 `match_img/exec.py`
2. Create a `requirements.txt` in `embed_img` and add `torchvision` as a requirement.
3. Push all Executors to [Jina Hub](https://hub.jina.ai). (**Important**: Write down the string you get for the Usage. It looks like this `jinahub://1ylut0gf`)
```bash
jina hub push embed_img
jina hub push match_img
```
   You will get two Hub Executors that can be used for any container.

5. Now you are able run the `Flow` from the previous example with your containerized Executors. Just replace the `uses` strings with the values you got from Jina Hub:
    
```python
with Flow(port_expose=12345, protocol='http').add(uses='jinahub://1ylut0gf').add(uses='jinahub://258lzh3c') as f:
    left_da = DocumentArray.from_files('~/Downloads/left/*.jpg')
    client = Client(port=f.port_expose, protocol='http')
    client.index(left_da[:100])
```

### Run your Flow with Docker Compose
A `Flow` can generate a `docker-compose.yml` file so that you can easily start a `Flow` via `docker-compose up`.
1. Generate the `docker-compose.yml` from the `Flow` using two lines of Python code. Just replace the `uses` with the appropriate strings for your case:
```python
f = Flow(port_expose=12345, protocol='http').add(uses='jinahub://1ylut0gf').add(uses='jinahub://258lzh3c')
f.to_docker_compose_yaml()
```
2. Now you can start your neural search application with `docker-compose up`.
3. Your `Flow` should be up and running now, and you can use the `Client` or `curl` to send requests:
```python
left_da = DocumentArray.from_files('~/Downloads/left/*.jpg')
right_da = DocumentArray.from_files('~/Downloads/right/*.jpg')
client = Client(port=12345, protocol='http')
client.index(left_da)

response = client.search(right_da[:1])
docs = response[0].docs
right_da[:1].plot_image_sprites()
(DocumentArray(docs[0].matches, copy=True)
 .apply(lambda d: d.set_image_tensor_channel_axis(0, -1)
        .set_image_tensor_inv_normalization())
 .plot_image_sprites())
```

### Deploy to Kubernetes

You can easily deploy any `Flow` with containerized Executors to a Kubernetes cluster:

1. Create a Kubernetes cluster and get credentials (example in GCP, [more K8s providers here](https://docs.jina.ai/advanced/experimental/kubernetes/#preliminaries)):
```bash
gcloud container clusters create test --machine-type e2-highmem-2  --num-nodes 1 --zone europe-west3-a
gcloud container clusters get-credentials test --zone europe-west3-a --project jina-showcase
```

2. Create a new folder for storing the generated K8s configuration files and use two lines of Python code to generate the files:
```python
f = Flow(port_expose=12345, protocol='http').add(uses='jinahub://1ylut0gf').add(uses='jinahub://258lzh3c')
f.to_k8s_yaml(<your_folder_path>, k8s_namespace='flow-k8s-namespace')
```
3. Use `kubectl` to deploy your neural search application: `kubctl apply -R -f <your_folder_path>`
4. Do port forwarding so that you can send requests to our application in Kubernetes: `kubectl port-forward svc/gateway -n flow-k8s-namespace 12345:12345`
5. Your Flow should be up in running now in K8s and you can use the `Client` or `Curl` to send requests:
```python
left_da = DocumentArray.from_files('~/Downloads/left/*.jpg')
right_da = DocumentArray.from_files('~/Downloads/right/*.jpg')
client = Client(port=12345, protocol='http')
client.index(left_da)

response = client.search(right_da[:1])
docs = response[0].docs
right_da[:1].plot_image_sprites()
(DocumentArray(docs[0].matches, copy=True)
 .apply(lambda d: d.set_image_tensor_channel_axis(0, -1)
        .set_image_tensor_inv_normalization())
 .plot_image_sprites())
```

Intrigued? [Find more about Jina from our docs](https://docs.jina.ai).

## Run Quick Demo

- [👗 Fashion image search](https://docs.jina.ai/get-started/hello-world/fashion/): `jina hello fashion`
- [🤖 QA chatbot](https://docs.jina.ai/get-started/hello-world/covid-19-chatbot/): `pip install "jina[demo]" && jina hello chatbot`
- [📰 Multimodal search](https://docs.jina.ai/get-started/hello-world/multimodal/): `pip install "jina[demo]" && jina hello multimodal`
- 🍴 Fork the source of a demo to your folder: `jina hello fork fashion ../my-proj/`


<!-- start support-pitch -->

## Support

- Join our [Slack community](https://slack.jina.ai) to chat to our engineers about your use cases, questions, and
  support queries.
- Join our [Engineering All Hands](https://youtube.com/playlist?list=PL3UBBWOUVhFYRUa_gpYYKBqEAkO4sxmne) meet-up to
  discuss your use case and learn Jina's new features.
    - **When?** The second Tuesday of every month
    - **Where?**
      Zoom ([see our public calendar](https://calendar.google.com/calendar/embed?src=c_1t5ogfp2d45v8fit981j08mcm4%40group.calendar.google.com&ctz=Europe%2FBerlin)/[.ical](https://calendar.google.com/calendar/ical/c_1t5ogfp2d45v8fit981j08mcm4%40group.calendar.google.com/public/basic.ics)/[Meetup
      group](https://www.meetup.com/jina-community-meetup/))
      and [live stream on YouTube](https://youtube.com/c/jina-ai)
- Subscribe to the latest video tutorials on our [YouTube channel](https://youtube.com/c/jina-ai)

## Join Us

Jina is backed by [Jina AI](https://jina.ai) and licensed under [Apache-2.0](./LICENSE).
[We are actively hiring](https://jobs.jina.ai) AI engineers, solution engineers to build the next neural search
ecosystem in open source.

<!-- end support-pitch -->

## Contributing

We welcome all kinds of contributions from the open-source community, individuals and partners. We owe our success to
your active involvement.

- [Release cycles and development stages](RELEASE.md)
- [Contributing guidelines](CONTRIBUTING.md)
- [Code of conduct](https://github.com/jina-ai/jina/blob/master/.github/CODE_OF_CONDUCT.md)

<!-- ALL-CONTRIBUTORS-BADGE:START - Do not remove or modify this section -->
[![All Contributors](https://img.shields.io/badge/all_contributors-204-orange.svg?style=flat-square)](#contributors-)
<!-- ALL-CONTRIBUTORS-BADGE:END -->

<!-- ALL-CONTRIBUTORS-LIST:START - Do not remove or modify this section -->
<!-- prettier-ignore-start -->
<!-- markdownlint-disable -->


<a href="https://jina.ai/"><img src="https://avatars1.githubusercontent.com/u/61045304?v=4" class="avatar-user" width="18px;"/></a> <a href="http://weizhen.rocks/"><img src="https://avatars3.githubusercontent.com/u/5943684?v=4" class="avatar-user" width="18px;"/></a> <a href="https://github.com/phamtrancsek12"><img src="https://avatars3.githubusercontent.com/u/14146667?v=4" class="avatar-user" width="18px;"/></a> <a href="https://github.com/gsajko"><img src="https://avatars1.githubusercontent.com/u/42315895?v=4" class="avatar-user" width="18px;"/></a> <a href="https://t.me/neural_network_engineering"><img src="https://avatars1.githubusercontent.com/u/1935623?v=4" class="avatar-user" width="18px;"/></a> <a href="https://hanxiao.io/"><img src="https://avatars2.githubusercontent.com/u/2041322?v=4" class="avatar-user" width="18px;"/></a> <a href="https://github.com/YueLiu-jina"><img src="https://avatars1.githubusercontent.com/u/64522311?v=4" class="avatar-user" width="18px;"/></a> <a href="https://github.com/nan-wang"><img src="https://avatars3.githubusercontent.com/u/4329072?v=4" class="avatar-user" width="18px;"/></a> <a href="https://github.com/tracy-propertyguru"><img src="https://avatars2.githubusercontent.com/u/47736458?v=4" class="avatar-user" width="18px;"/></a> <a href="https://www.linkedin.com/in/maanavshah/"><img src="https://avatars0.githubusercontent.com/u/30289560?v=4" class="avatar-user" width="18px;"/></a>
<a href="https://github.com/iego2017"><img src="https://avatars3.githubusercontent.com/u/44792649?v=4" class="avatar-user" width="18px;"/></a> <a href="https://www.davidsanwald.net/"><img src="https://avatars1.githubusercontent.com/u/10153003?v=4" class="avatar-user" width="18px;"/></a> <a href="http://alexcg1.github.io/"><img src="https://avatars2.githubusercontent.com/u/4182659?v=4" class="avatar-user" width="18px;"/></a> <a href="https://github.com/shivam-raj"><img src="https://avatars3.githubusercontent.com/u/43991882?v=4" class="avatar-user" width="18px;"/></a> <a href="http://dncc.github.io/"><img src="https://avatars1.githubusercontent.com/u/126445?v=4" class="avatar-user" width="18px;"/></a> <a href="http://johnarevalo.github.io/"><img src="https://avatars3.githubusercontent.com/u/1301626?v=4" class="avatar-user" width="18px;"/></a> <a href="https://github.com/imsergiy"><img src="https://avatars3.githubusercontent.com/u/8855485?v=4" class="avatar-user" width="18px;"/></a> <a href="https://guiferviz.com/"><img src="https://avatars2.githubusercontent.com/u/11474949?v=4" class="avatar-user" width="18px;"/></a> <a href="https://github.com/rohan1chaudhari"><img src="https://avatars1.githubusercontent.com/u/9986322?v=4" class="avatar-user" width="18px;"/></a> <a href="https://www.linkedin.com/in/mohong-pan/"><img src="https://avatars0.githubusercontent.com/u/45755474?v=4" class="avatar-user" width="18px;"/></a>
<a href="https://github.com/anish2197"><img src="https://avatars2.githubusercontent.com/u/16228282?v=4" class="avatar-user" width="18px;"/></a> <a href="https://github.com/joanna350"><img src="https://avatars0.githubusercontent.com/u/19216902?v=4" class="avatar-user" width="18px;"/></a> <a href="https://www.linkedin.com/in/madhukar01"><img src="https://avatars0.githubusercontent.com/u/15910378?v=4" class="avatar-user" width="18px;"/></a> <a href="https://github.com/maximilianwerk"><img src="https://avatars0.githubusercontent.com/u/4920275?v=4" class="avatar-user" width="18px;"/></a> <a href="https://github.com/emmaadesile"><img src="https://avatars2.githubusercontent.com/u/26192691?v=4" class="avatar-user" width="18px;"/></a> <a href="https://github.com/YikSanChan"><img src="https://avatars1.githubusercontent.com/u/17229109?v=4" class="avatar-user" width="18px;"/></a> <a href="https://github.com/Zenahr"><img src="https://avatars1.githubusercontent.com/u/47085752?v=4" class="avatar-user" width="18px;"/></a> <a href="https://github.com/JoanFM"><img src="https://avatars3.githubusercontent.com/u/19825685?v=4" class="avatar-user" width="18px;"/></a> <a href="http://yangboz.github.io/"><img src="https://avatars3.githubusercontent.com/u/481954?v=4" class="avatar-user" width="18px;"/></a> <a href="https://github.com/boussoffara"><img src="https://avatars0.githubusercontent.com/u/10478725?v=4" class="avatar-user" width="18px;"/></a>
<a href="https://github.com/fhaase2"><img src="https://avatars2.githubusercontent.com/u/44052928?v=4" class="avatar-user" width="18px;"/></a> <a href="https://github.com/Morriaty-The-Murderer"><img src="https://avatars3.githubusercontent.com/u/12904434?v=4" class="avatar-user" width="18px;"/></a> <a href="https://github.com/rutujasurve94"><img src="https://avatars1.githubusercontent.com/u/9448002?v=4" class="avatar-user" width="18px;"/></a> <a href="https://github.com/theUnkownName"><img src="https://avatars0.githubusercontent.com/u/3002344?v=4" class="avatar-user" width="18px;"/></a> <a href="https://github.com/vltmn"><img src="https://avatars3.githubusercontent.com/u/8930322?v=4" class="avatar-user" width="18px;"/></a> <a href="https://github.com/Kavan72"><img src="https://avatars3.githubusercontent.com/u/19048640?v=4" class="avatar-user" width="18px;"/></a> <a href="https://github.com/bwanglzu"><img src="https://avatars1.githubusercontent.com/u/9794489?v=4" class="avatar-user" width="18px;"/></a> <a href="https://github.com/antonkurenkov"><img src="https://avatars2.githubusercontent.com/u/52166018?v=4" class="avatar-user" width="18px;"/></a> <a href="https://github.com/redram"><img src="https://avatars3.githubusercontent.com/u/1285370?v=4" class="avatar-user" width="18px;"/></a> <a href="https://github.com/ericsyh"><img src="https://avatars3.githubusercontent.com/u/10498732?v=4" class="avatar-user" width="18px;"/></a>
<a href="https://github.com/festeh"><img src="https://avatars1.githubusercontent.com/u/6877858?v=4" class="avatar-user" width="18px;"/></a> <a href="http://julielab.de/Staff/Erik+F%C3%A4%C3%9Fler.html"><img src="https://avatars1.githubusercontent.com/u/4648560?v=4" class="avatar-user" width="18px;"/></a> <a href="https://www.cnblogs.com/callyblog/"><img src="https://avatars2.githubusercontent.com/u/30991932?v=4" class="avatar-user" width="18px;"/></a> <a href="https://github.com/JamesTang-jinaai"><img src="https://avatars3.githubusercontent.com/u/69177855?v=4" class="avatar-user" width="18px;"/></a> <a href="https://github.com/coolmian"><img src="https://avatars3.githubusercontent.com/u/36444522?v=4" class="avatar-user" width="18px;"/></a> <a href="http://www.joaopalotti.com/"><img src="https://avatars2.githubusercontent.com/u/852343?v=4" class="avatar-user" width="18px;"/></a> <a href="https://github.com/rjgallego"><img src="https://avatars.githubusercontent.com/u/59635994?v=4" class="avatar-user" width="18px;"/></a> <a href="https://github.com/sarvesh4396"><img src="https://avatars.githubusercontent.com/u/68162479?v=4" class="avatar-user" width="18px;"/></a> <a href="https://github.com/numb3r3"><img src="https://avatars.githubusercontent.com/u/35718120?v=4" class="avatar-user" width="18px;"/></a> <a href="https://github.com/SirsikarAkshay"><img src="https://avatars.githubusercontent.com/u/19791969?v=4" class="avatar-user" width="18px;"/></a>
<a href="https://github.com/Arrrlex"><img src="https://avatars.githubusercontent.com/u/13290269?v=4" class="avatar-user" width="18px;"/></a> <a href="https://github.com/atibaup"><img src="https://avatars.githubusercontent.com/u/1799897?v=4" class="avatar-user" width="18px;"/></a> <a href="https://github.com/winstonww"><img src="https://avatars.githubusercontent.com/u/13983591?v=4" class="avatar-user" width="18px;"/></a> <a href="https://github.com/Yongxuanzhang"><img src="https://avatars.githubusercontent.com/u/44033547?v=4" class="avatar-user" width="18px;"/></a> <a href="https://github.com/m4rtinkoenig"><img src="https://avatars.githubusercontent.com/u/90192168?v=4" class="avatar-user" width="18px;"/></a> <a href="https://www.mia-altieri.dev/"><img src="https://avatars.githubusercontent.com/u/32723809?v=4" class="avatar-user" width="18px;"/></a> <a href="https://github.com/garimavs"><img src="https://avatars.githubusercontent.com/u/77723358?v=4" class="avatar-user" width="18px;"/></a> <a href="https://github.com/seraco"><img src="https://avatars.githubusercontent.com/u/25517036?v=4" class="avatar-user" width="18px;"/></a> <a href="https://github.com/makram93"><img src="https://avatars.githubusercontent.com/u/6537525?v=4" class="avatar-user" width="18px;"/></a> <a href="https://jakobkruse.com/"><img src="https://avatars.githubusercontent.com/u/42516008?v=4" class="avatar-user" width="18px;"/></a>
<a href="https://geopjr.dev/"><img src="https://avatars.githubusercontent.com/u/18014039?v=4" class="avatar-user" width="18px;"/></a> <a href="https://github.com/guenthermi"><img src="https://avatars.githubusercontent.com/u/6599259?v=4" class="avatar-user" width="18px;"/></a> <a href="https://github.com/sauravgarg540"><img src="https://avatars.githubusercontent.com/u/17601899?v=4" class="avatar-user" width="18px;"/></a> <a href="https://github.com/vivek2301"><img src="https://avatars.githubusercontent.com/u/64314477?v=4" class="avatar-user" width="18px;"/></a> <a href="https://github.com/yk"><img src="https://avatars.githubusercontent.com/u/858040?v=4" class="avatar-user" width="18px;"/></a> <a href="https://github.com/shakurshams"><img src="https://avatars.githubusercontent.com/u/67507873?v=4" class="avatar-user" width="18px;"/></a> <a href="https://github.com/samsja"><img src="https://avatars.githubusercontent.com/u/55492238?v=4" class="avatar-user" width="18px;"/></a> <a href="https://github.com/Nishil07"><img src="https://avatars.githubusercontent.com/u/63183230?v=4" class="avatar-user" width="18px;"/></a> <a href="https://github.com/ddelange"><img src="https://avatars.githubusercontent.com/u/14880945?v=4" class="avatar-user" width="18px;"/></a> <a href="https://github.com/robertjrodger"><img src="https://avatars.githubusercontent.com/u/15660082?v=4" class="avatar-user" width="18px;"/></a>
<a href="https://www.linkedin.com/in/umairkarel/"><img src="https://avatars.githubusercontent.com/u/76861978?v=4" class="avatar-user" width="18px;"/></a> <a href="https://prasakis.com/"><img src="https://avatars.githubusercontent.com/u/10392953?v=4" class="avatar-user" width="18px;"/></a> <a href="https://github.com/azayz"><img src="https://avatars.githubusercontent.com/u/40893766?v=4" class="avatar-user" width="18px;"/></a> <a href="https://github.com/kilianyp"><img src="https://avatars.githubusercontent.com/u/5173119?v=4" class="avatar-user" width="18px;"/></a> <a href="https://www.linkedin.com/in/nicholas-cwh/"><img src="https://avatars.githubusercontent.com/u/25291155?v=4" class="avatar-user" width="18px;"/></a> <a href="https://github.com/innerNULL"><img src="https://avatars.githubusercontent.com/u/10429190?v=4" class="avatar-user" width="18px;"/></a> <a href="https://github.com/akanz1"><img src="https://avatars.githubusercontent.com/u/51492342?v=4" class="avatar-user" width="18px;"/></a> <a href="https://github.com/anshulwadhawan"><img src="https://avatars.githubusercontent.com/u/25061477?v=4" class="avatar-user" width="18px;"/></a> <a href="https://github.com/averkij"><img src="https://avatars.githubusercontent.com/u/1473991?v=4" class="avatar-user" width="18px;"/></a> <a href="https://github.com/Kelton8Z"><img src="https://avatars.githubusercontent.com/u/22567795?v=4" class="avatar-user" width="18px;"/></a>
<a href="https://github.com/pswu11"><img src="https://avatars.githubusercontent.com/u/48913707?v=4" class="avatar-user" width="18px;"/></a> <a href="https://www.linkedin.com/in/nikos-nalmpantis-60650b187/"><img src="https://avatars.githubusercontent.com/u/67504154?v=4" class="avatar-user" width="18px;"/></a> <a href="https://github.com/davidli-oneflick"><img src="https://avatars.githubusercontent.com/u/62926164?v=4" class="avatar-user" width="18px;"/></a> <a href="https://github.com/tadejsv"><img src="https://avatars.githubusercontent.com/u/11489772?v=4" class="avatar-user" width="18px;"/></a> <a href="https://cristianmtr.github.io/resume/"><img src="https://avatars.githubusercontent.com/u/8330330?v=4" class="avatar-user" width="18px;"/></a> <a href="https://github.com/CatStark"><img src="https://avatars.githubusercontent.com/u/3002344?v=4" class="avatar-user" width="18px;"/></a> <a href="https://github.com/jakubzitny"><img src="https://avatars.githubusercontent.com/u/3315662?v=4" class="avatar-user" width="18px;"/></a> <a href="https://www.linkedin.com/in/lucia-loher/"><img src="https://avatars.githubusercontent.com/u/64148900?v=4" class="avatar-user" width="18px;"/></a> <a href="https://www.linkedin.com/in/xinbin-huang/"><img src="https://avatars.githubusercontent.com/u/27927454?v=4" class="avatar-user" width="18px;"/></a> <a href="https://raghavprabhakar66.github.io/"><img src="https://avatars.githubusercontent.com/u/52318784?v=4" class="avatar-user" width="18px;"/></a>
<a href="https://github.com/Hippopotamus0308"><img src="https://avatars.githubusercontent.com/u/50010436?v=4" class="avatar-user" width="18px;"/></a> <a href="http://www.efho.de/"><img src="https://avatars.githubusercontent.com/u/6096895?v=4" class="avatar-user" width="18px;"/></a> <a href="https://yanlong.wang/"><img src="https://avatars.githubusercontent.com/u/565869?v=4" class="avatar-user" width="18px;"/></a> <a href="https://fb.com/saurabh.nemade"><img src="https://avatars.githubusercontent.com/u/17445338?v=4" class="avatar-user" width="18px;"/></a> <a href="https://prabhupad26.github.io/"><img src="https://avatars.githubusercontent.com/u/11462012?v=4" class="avatar-user" width="18px;"/></a> <a href="https://github.com/rudranshsharma123"><img src="https://avatars.githubusercontent.com/u/67827010?v=4" class="avatar-user" width="18px;"/></a> <a href="https://www.linkedin.com/in/alec-trievel-8b869399/"><img src="https://avatars.githubusercontent.com/u/14189257?v=4" class="avatar-user" width="18px;"/></a> <a href="https://github.com/gmastrapas"><img src="https://avatars.githubusercontent.com/u/32414777?v=4" class="avatar-user" width="18px;"/></a> <a href="https://github.com/pgiank28"><img src="https://avatars.githubusercontent.com/u/17511966?v=4" class="avatar-user" width="18px;"/></a> <a href="https://github.com/strawberrypie"><img src="https://avatars.githubusercontent.com/u/29224443?v=4" class="avatar-user" width="18px;"/></a>
<a href="https://github.com/kaushikb11"><img src="https://avatars.githubusercontent.com/u/45285388?v=4" class="avatar-user" width="18px;"/></a> <a href="https://github.com/Gikiman"><img src="https://avatars.githubusercontent.com/u/50768559?v=4" class="avatar-user" width="18px;"/></a> <a href="https://github.com/umbertogriffo"><img src="https://avatars.githubusercontent.com/u/1609440?v=4" class="avatar-user" width="18px;"/></a> <a href="https://www.linkedin.com/in/carlosbaezruiz/"><img src="https://avatars.githubusercontent.com/u/1107703?v=4" class="avatar-user" width="18px;"/></a> <a href="https://github.com/xiongma"><img src="https://avatars.githubusercontent.com/u/30991932?v=4" class="avatar-user" width="18px;"/></a> <a href="https://github.com/PabloRN"><img src="https://avatars.githubusercontent.com/u/727564?v=4" class="avatar-user" width="18px;"/></a> <a href="https://github.com/bsmth"><img src="https://avatars.githubusercontent.com/u/43580235?v=4" class="avatar-user" width="18px;"/></a> <a href="https://github.com/davidbp"><img src="https://avatars.githubusercontent.com/u/4223580?v=4" class="avatar-user" width="18px;"/></a> <a href="https://github.com/FionnD"><img src="https://avatars.githubusercontent.com/u/59612379?v=4" class="avatar-user" width="18px;"/></a> <a href="https://maateen.me/"><img src="https://avatars.githubusercontent.com/u/11742254?v=4" class="avatar-user" width="18px;"/></a>
<a href="https://github.com/Shubhamsaboo"><img src="https://avatars.githubusercontent.com/u/31396011?v=4" class="avatar-user" width="18px;"/></a> <a href="https://github.com/bio-howard"><img src="https://avatars.githubusercontent.com/u/74507907?v=4" class="avatar-user" width="18px;"/></a> <a href="https://github.com/yuanbit"><img src="https://avatars.githubusercontent.com/u/12972261?v=4" class="avatar-user" width="18px;"/></a> <a href="https://github.com/pdaryamane"><img src="https://avatars.githubusercontent.com/u/11886076?v=4" class="avatar-user" width="18px;"/></a> <a href="https://github.com/bhavsarpratik"><img src="https://avatars.githubusercontent.com/u/23080576?v=4" class="avatar-user" width="18px;"/></a> <a href="https://sridatta.ml/"><img src="https://avatars.githubusercontent.com/u/17333185?v=4" class="avatar-user" width="18px;"/></a> <a href="http://hargup.in/"><img src="https://avatars.githubusercontent.com/u/2477788?v=4" class="avatar-user" width="18px;"/></a> <a href="https://ee.linkedin.com/company/forstod"><img src="https://avatars.githubusercontent.com/u/39914922?v=4" class="avatar-user" width="18px;"/></a> <a href="https://github.com/deepampatel"><img src="https://avatars.githubusercontent.com/u/19245659?v=4" class="avatar-user" width="18px;"/></a> <a href="https://github.com/BastinJafari"><img src="https://avatars.githubusercontent.com/u/25417797?v=4" class="avatar-user" width="18px;"/></a>
<a href="https://github.com/samjoy"><img src="https://avatars.githubusercontent.com/u/3750744?v=4" class="avatar-user" width="18px;"/></a> <a href="https://github.com/serge-m"><img src="https://avatars.githubusercontent.com/u/4344566?v=4" class="avatar-user" width="18px;"/></a> <a href="https://imgbot.net/"><img src="https://avatars.githubusercontent.com/u/31427850?v=4" class="avatar-user" width="18px;"/></a> <a href="https://github.com/fsal"><img src="https://avatars.githubusercontent.com/u/9203508?v=4" class="avatar-user" width="18px;"/></a> <a href="https://github.com/sephiartlist"><img src="https://avatars.githubusercontent.com/u/84024706?v=4" class="avatar-user" width="18px;"/></a> <a href="https://github.com/franquil"><img src="https://avatars.githubusercontent.com/u/3143067?v=4" class="avatar-user" width="18px;"/></a> <a href="https://github.com/gmatt"><img src="https://avatars.githubusercontent.com/u/6741625?v=4" class="avatar-user" width="18px;"/></a> <a href="https://github.com/prasanth94"><img src="https://avatars.githubusercontent.com/u/4848556?v=4" class="avatar-user" width="18px;"/></a> <a href="https://github.com/jancijen"><img src="https://avatars.githubusercontent.com/u/28826229?v=4" class="avatar-user" width="18px;"/></a> <a href="https://github.com/wanderer163"><img src="https://avatars.githubusercontent.com/u/93438190?v=4" class="avatar-user" width="18px;"/></a>
<a href="https://github.com/alaeddine-13"><img src="https://avatars.githubusercontent.com/u/15269265?v=4" class="avatar-user" width="18px;"/></a> <a href="https://github.com/JohannesMessner"><img src="https://avatars.githubusercontent.com/u/44071807?v=4" class="avatar-user" width="18px;"/></a> <a href="http://fayeah.github.io/"><img src="https://avatars.githubusercontent.com/u/29644978?v=4" class="avatar-user" width="18px;"/></a> <a href="https://github.com/smy0428"><img src="https://avatars.githubusercontent.com/u/61920576?v=4" class="avatar-user" width="18px;"/></a> <a href="https://github.com/Immich"><img src="https://avatars.githubusercontent.com/u/9353470?v=4" class="avatar-user" width="18px;"/></a> <a href="https://github.com/properGrammar"><img src="https://avatars.githubusercontent.com/u/20957896?v=4" class="avatar-user" width="18px;"/></a> <a href="https://github.com/RenrakuRunrat"><img src="https://avatars.githubusercontent.com/u/14925249?v=4" class="avatar-user" width="18px;"/></a> <a href="https://github.com/rameshwara"><img src="https://avatars.githubusercontent.com/u/13378629?v=4" class="avatar-user" width="18px;"/></a> <a href="https://github.com/ThePfarrer"><img src="https://avatars.githubusercontent.com/u/7157861?v=4" class="avatar-user" width="18px;"/></a> <a href="https://github.com/uvipen"><img src="https://avatars.githubusercontent.com/u/47221207?v=4" class="avatar-user" width="18px;"/></a>
<a href="https://www.linkedin.com/in/akurniawan25/"><img src="https://avatars.githubusercontent.com/u/4723643?v=4" class="avatar-user" width="18px;"/></a> <a href="https://github.com/AnudeepGunukula"><img src="https://avatars.githubusercontent.com/u/55506841?v=4" class="avatar-user" width="18px;"/></a> <a href="https://jina.ai/"><img src="https://avatars.githubusercontent.com/u/11627845?v=4" class="avatar-user" width="18px;"/></a> <a href="https://github.com/qwel-exe"><img src="https://avatars.githubusercontent.com/u/72848513?v=4" class="avatar-user" width="18px;"/></a> <a href="https://github.com/harry-stark"><img src="https://avatars.githubusercontent.com/u/43717480?v=4" class="avatar-user" width="18px;"/></a> <a href="https://github.com/bsherifi"><img src="https://avatars.githubusercontent.com/u/32338617?v=4" class="avatar-user" width="18px;"/></a> <a href="https://github.com/JamesTang-616"><img src="https://avatars.githubusercontent.com/u/69177855?v=4" class="avatar-user" width="18px;"/></a> <a href="https://github.com/Showtim3"><img src="https://avatars.githubusercontent.com/u/30312043?v=4" class="avatar-user" width="18px;"/></a> <a href="http://www.milchior.fr/"><img src="https://avatars.githubusercontent.com/u/357361?v=4" class="avatar-user" width="18px;"/></a> <a href="https://github.com/HelioStrike"><img src="https://avatars.githubusercontent.com/u/34064492?v=4" class="avatar-user" width="18px;"/></a>
<a href="https://github.com/Roshanjossey"><img src="https://avatars.githubusercontent.com/u/8488446?v=4" class="avatar-user" width="18px;"/></a> <a href="https://github.com/DARREN-ZHANG"><img src="https://avatars.githubusercontent.com/u/8371825?v=4" class="avatar-user" width="18px;"/></a> <a href="https://github.com/educatorsRlearners"><img src="https://avatars.githubusercontent.com/u/17770276?v=4" class="avatar-user" width="18px;"/></a> <a href="https://github.com/gauthamsuresh09"><img src="https://avatars.githubusercontent.com/u/55235118?v=4" class="avatar-user" width="18px;"/></a> <a href="http://semantic-release.org/"><img src="https://avatars.githubusercontent.com/u/32174276?v=4" class="avatar-user" width="18px;"/></a> <a href="https://gitcommit.show/"><img src="https://avatars.githubusercontent.com/u/56937085?v=4" class="avatar-user" width="18px;"/></a> <a href="https://sebastianlettner.info/"><img src="https://avatars.githubusercontent.com/u/51201318?v=4" class="avatar-user" width="18px;"/></a> <a href="https://github.com/jyothishkjames"><img src="https://avatars.githubusercontent.com/u/937528?v=4" class="avatar-user" width="18px;"/></a> <a href="https://github.com/mohamed--abdel-maksoud"><img src="https://avatars.githubusercontent.com/u/1863880?v=4" class="avatar-user" width="18px;"/></a> <a href="https://www.linkedin.com/in/10zinten/"><img src="https://avatars.githubusercontent.com/u/16164304?v=4" class="avatar-user" width="18px;"/></a>
<a href="https://github.com/hongchhe"><img src="https://avatars.githubusercontent.com/u/25891193?v=4" class="avatar-user" width="18px;"/></a> <a href="https://github.com/mezig351"><img src="https://avatars.githubusercontent.com/u/10896185?v=4" class="avatar-user" width="18px;"/></a> <a href="https://github.com/tadej-redstone"><img src="https://avatars.githubusercontent.com/u/69796623?v=4" class="avatar-user" width="18px;"/></a> <a href="https://github.com/clennan"><img src="https://avatars.githubusercontent.com/u/19587525?v=4" class="avatar-user" width="18px;"/></a> <a href="https://github.com/cpooley"><img src="https://avatars.githubusercontent.com/u/17229557?v=4" class="avatar-user" width="18px;"/></a> <a href="http://freesearch.pe.kr/"><img src="https://avatars.githubusercontent.com/u/957840?v=4" class="avatar-user" width="18px;"/></a> <a href="https://github.com/mapleeit"><img src="https://avatars.githubusercontent.com/u/4194287?v=4" class="avatar-user" width="18px;"/></a> <a href="https://github.com/doomdabo"><img src="https://avatars.githubusercontent.com/u/72394295?v=4" class="avatar-user" width="18px;"/></a> <a href="https://github.com/mkhilai"><img src="https://avatars.githubusercontent.com/u/6876258?v=4" class="avatar-user" width="18px;"/></a> <a href="https://github.com/janandreschweiger"><img src="https://avatars.githubusercontent.com/u/44372046?v=4" class="avatar-user" width="18px;"/></a>
<a href="https://github.com/ManudattaG"><img src="https://avatars.githubusercontent.com/u/8463344?v=4" class="avatar-user" width="18px;"/></a> <a href="https://github.com/gvondulong"><img src="https://avatars.githubusercontent.com/u/54177084?v=4" class="avatar-user" width="18px;"/></a> <a href="https://www.linkedin.com/in/amrit3701/"><img src="https://avatars.githubusercontent.com/u/10414959?v=4" class="avatar-user" width="18px;"/></a> <a href="https://github.com/ApurvaMisra"><img src="https://avatars.githubusercontent.com/u/22544948?v=4" class="avatar-user" width="18px;"/></a> <a href="http://gaocegege.com/Blog"><img src="https://avatars.githubusercontent.com/u/5100735?v=4" class="avatar-user" width="18px;"/></a> <a href="https://github.com/fernandakawasaki"><img src="https://avatars.githubusercontent.com/u/50497814?v=4" class="avatar-user" width="18px;"/></a> <a href="https://nech.pl/"><img src="https://avatars.githubusercontent.com/u/1821404?v=4" class="avatar-user" width="18px;"/></a> <a href="https://github.com/alasdairtran"><img src="https://avatars.githubusercontent.com/u/10582768?v=4" class="avatar-user" width="18px;"/></a> <a href="https://github.com/aakashjhawar"><img src="https://avatars.githubusercontent.com/u/22843890?v=4" class="avatar-user" width="18px;"/></a> <a href="https://helaoutar.me/"><img src="https://avatars.githubusercontent.com/u/12495892?v=4" class="avatar-user" width="18px;"/></a>
<a href="https://github.com/Gracegrx"><img src="https://avatars.githubusercontent.com/u/23142113?v=4" class="avatar-user" width="18px;"/></a> <a href="https://github.com/NouiliKh"><img src="https://avatars.githubusercontent.com/u/22430520?v=4" class="avatar-user" width="18px;"/></a> <a href="https://github.com/ggdupont"><img src="https://avatars.githubusercontent.com/u/5583410?v=4" class="avatar-user" width="18px;"/></a> <a href="https://www.linkedin.com/in/deepankar-mahapatro/"><img src="https://avatars.githubusercontent.com/u/9050737?v=4" class="avatar-user" width="18px;"/></a> <a href="https://lenincodes.co/socials"><img src="https://avatars.githubusercontent.com/u/61219881?v=4" class="avatar-user" width="18px;"/></a> <a href="https://github.com/jacobowitz"><img src="https://avatars.githubusercontent.com/u/6544965?v=4" class="avatar-user" width="18px;"/></a> <a href="https://github.com/PietroAnsidei"><img src="https://avatars.githubusercontent.com/u/31099206?v=4" class="avatar-user" width="18px;"/></a> <a href="https://shivaylamba.me/"><img src="https://avatars.githubusercontent.com/u/19529592?v=4" class="avatar-user" width="18px;"/></a> <a href="https://github.com/julianpetrich"><img src="https://avatars.githubusercontent.com/u/37179344?v=4" class="avatar-user" width="18px;"/></a> <a href="https://www.carecloud.com/"><img src="https://avatars.githubusercontent.com/u/55692967?v=4" class="avatar-user" width="18px;"/></a>
<a href="https://dwyer.co.za/"><img src="https://avatars.githubusercontent.com/u/2641205?v=4" class="avatar-user" width="18px;"/></a> <a href="https://github.com/CallmeMehdi"><img src="https://avatars.githubusercontent.com/u/47258917?v=4" class="avatar-user" width="18px;"/></a> <a href="https://rumbarum.github.io/"><img src="https://avatars.githubusercontent.com/u/48576227?v=4" class="avatar-user" width="18px;"/></a> <a href="https://github.com/dalekatwork"><img src="https://avatars.githubusercontent.com/u/40423996?v=4" class="avatar-user" width="18px;"/></a> <a href="https://github.com/Bharat123rox"><img src="https://avatars.githubusercontent.com/u/13381361?v=4" class="avatar-user" width="18px;"/></a> <a href="https://github.com/YueLiu1415926"><img src="https://avatars.githubusercontent.com/u/64522311?v=4" class="avatar-user" width="18px;"/></a> <a href="https://github.com/LukeekuL"><img src="https://avatars.githubusercontent.com/u/24293913?v=4" class="avatar-user" width="18px;"/></a> <a href="http://bit.ly/3qKM0uO"><img src="https://avatars.githubusercontent.com/u/13751208?v=4" class="avatar-user" width="18px;"/></a> <a href="https://github.com/kkkellyjiang"><img src="https://avatars.githubusercontent.com/u/84776567?v=4" class="avatar-user" width="18px;"/></a> <a href="https://github.com/aga11313"><img src="https://avatars.githubusercontent.com/u/23415764?v=4" class="avatar-user" width="18px;"/></a>
<a href="https://blog.lsgrep.com/"><img src="https://avatars.githubusercontent.com/u/3893940?v=4" class="avatar-user" width="18px;"/></a> <a href="https://github.com/KING-SID"><img src="https://avatars.githubusercontent.com/u/14876698?v=4" class="avatar-user" width="18px;"/></a> <a href="http://willperkins.com/"><img src="https://avatars.githubusercontent.com/u/576702?v=4" class="avatar-user" width="18px;"/></a> <a href="https://www.imxiqi.com/"><img src="https://avatars.githubusercontent.com/u/4802250?v=4" class="avatar-user" width="18px;"/></a>


<!-- markdownlint-restore -->
<!-- prettier-ignore-end -->
<!-- ALL-CONTRIBUTORS-LIST:END --><|MERGE_RESOLUTION|>--- conflicted
+++ resolved
@@ -21,8 +21,6 @@
 
 The ecosystem of Jina AI is comprised of DocArray, Jina Core, Jina Hub and  Finetuner:
 * <a href="https://github.com/jina-ai/docarray/">DocArray</a>: Library for working with unstructured data. It allows deep-learning engineers to efficiently process, embed, search, recommend, store, and transfer the data with a Pythonic API.
-<<<<<<< HEAD
-
 * <a href="https://github.com/jina-ai/jina/">Jina Core</a>: Framework to orchestrate, serve, scale and deploy neural search applications. Develop your own DocArray-based search application easily and run it locally or in the cloud.  
 * <a href="https://hub.jina.ai/">Jina Hub</a>: Marketplace for sharing and discovering reusable building blocks of neural search applications.
 * <a href="https://github.com/jina-ai/finetuner/">Finetuner</a>: Tune the weights of any deep neural network for better embeddings on search tasks. It helps you deliver the last mile of performance and quality for domain-specific neural search applications.
@@ -31,16 +29,6 @@
 
 🗄️**Orchestrate** - Define your neural search application as a pipeline of Executors. Each Executor performs specific tasks like generating embeddings or indexing. Executors can be easily shared via <a href="https://hub.jina.ai">Jina Hub</a>. This enables you to share pipelines with co-workers or to leverage pre-built Executors. 
 
-=======
-* <a href="https://github.com/jina-ai/jina/">Jina Core</a>: Framework to orchestrate, serve, scale and deploy neural search applications. Develop your own DocArray-based search application easily and run it locally or in the cloud.  
-* <a href="https://hub.jina.ai/">Jina Hub</a>: Marketplace for sharing and discovering reusable building blocks of neural search applications.
-* <a href="https://github.com/jina-ai/finetuner/">Finetuner</a>: Tune the weights of any deep neural network for better embeddings on search tasks. It helps you deliver the last mile of performance and quality for domain-specific neural search applications.
-
-Jina Core offers developers:
-
-🗄️**Orchestrate** - Define your neural search application as a pipeline of Executors. Each Executor performs specific tasks like generating embeddings or indexing. Executors can be easily shared via <a href="https://hub.jina.ai">Jina Hub</a>. This enables you to share pipelines with co-workers or to leverage pre-built Executors. 
-
->>>>>>> 4fd62533
 🥤**Serve** - Jina enables you to easily expose your neural search application via an API using HTTP, WebSockets or gRPC. 
 
 🚀**Scale** - Jina allows you to scale your neural search applications to meet your availability and throughput requirements. All of Jina's microservices can be scaled independently as needed.
