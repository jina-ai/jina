import copy
import os
import time

import numpy as np
import pytest

from jina.executors.indexers import BaseIndexer
from jina.executors.indexers.keyvalue import BinaryPbIndexer
from jina.flow import Flow
from tests import random_docs, validate_callback


@pytest.mark.parametrize('random_workspace_name', ['JINA_TEST_WORKSPACE_BINARY_PB'])
def test_binarypb_in_flow(test_metas, mocker):
    docs = list(random_docs(10))

    def validate(req):
        assert len(docs) == len(req.docs)
        for d, d0 in zip(req.docs, docs):
            np.testing.assert_almost_equal(d.embedding, d0.embedding)

    f = Flow().add(uses='binarypb.yml')

    with f:
        f.index(docs)

    docs_no_embedding = copy.deepcopy(docs)
    for d in docs_no_embedding:
        d.ClearField('embedding')

    mock = mocker.Mock()
    with f:
        f.search(docs_no_embedding, on_done=mock)

    mock.assert_called_once()
    validate_callback(mock, validate)


@pytest.mark.parametrize('delete_on_dump', [True, False])
def test_binarypb_update1(test_metas, delete_on_dump):
    with BinaryPbIndexer(metas=test_metas, delete_on_dump=delete_on_dump) as idxer:
        idxer.add(['1', '2', '3'], [b'oldvalue', b'same', b'random'])
        idxer.save()
        assert idxer.size == 3

    first_size = os.path.getsize(idxer.index_abspath)
    save_abspath = idxer.save_abspath

    with BaseIndexer.load(save_abspath) as idxer:
        assert idxer.query('1') == b'oldvalue'

    with BaseIndexer.load(save_abspath) as idxer:
        assert idxer.query('1') == b'oldvalue'

    second_size = os.path.getsize(idxer.index_abspath)
    assert second_size == first_size

    with BaseIndexer.load(save_abspath) as idxer:
        # some new value
        idxer.update(['1', '2'], [b'newvalue', b'same'])
        idxer.save()

    third_size = os.path.getsize(idxer.index_abspath)
    if delete_on_dump:
        assert third_size == first_size
    else:
        assert third_size > first_size
    assert idxer.size == 3

    with BaseIndexer.load(save_abspath) as idxer:
        assert idxer.query('1') == b'newvalue'
        assert idxer.query('2') == b'same'
        assert idxer.query('3') == b'random'
        assert idxer.query('99') is None

    with BaseIndexer.load(save_abspath) as idxer:
        # partial update when missing keys encountered
        idxer.update(['1', '2', '99'], [b'abcvalue', b'abcd', b'WILL_BE_IGNORED'])
        idxer.save()
        assert idxer.size == 3

    fourth_size = os.path.getsize(idxer.index_abspath)
    if delete_on_dump:
        assert fourth_size == first_size
    else:
        assert fourth_size > first_size
    assert idxer.size == 3

    with BaseIndexer.load(save_abspath) as idxer:
        assert idxer.query('1') == b'abcvalue'
        assert idxer.query('2') == b'abcd'
        assert idxer.query('3') == b'random'
        assert idxer.query('99') is None


@pytest.mark.parametrize('delete_on_dump', [True, False])
def test_binarypb_add_and_update_not_working(test_metas, delete_on_dump):
    with BinaryPbIndexer(metas=test_metas, delete_on_dump=delete_on_dump) as idxer:
        idxer.add(['11', '12'], [b'eleven', b'twelve'])
        idxer.save()
        # FIXME `add` and `update` won't work in the same context
        # since `.save` calls `.flush` on a closed handler
        # and the handler needs to have been
        # closed for us to allow querying in the `.update`
        with pytest.raises(AttributeError):
            idxer.update(['12'], [b'twelve-new'])
            idxer.save()
        assert idxer.size == 2
        save_abspath = idxer.save_abspath

    with BaseIndexer.load(save_abspath) as idxer:
        idxer.update(['12'], [b'twelve-new'])
        idxer.save()

    with BaseIndexer.load(save_abspath) as idxer:
        assert idxer.query('11') == b'eleven'
        assert idxer.query('12') == b'twelve-new'
        assert idxer.size == 2


@pytest.mark.parametrize('delete_on_dump', [True, False])
def test_binarypb_delete(test_metas, delete_on_dump):
    with BinaryPbIndexer(metas=test_metas, delete_on_dump=delete_on_dump) as idxer:
        idxer.add(['1', '2', '3'], [b'oldvalue', b'same', b'random'])
        idxer.save()
        assert idxer.size == 3
        save_abspath = idxer.save_abspath

    with BaseIndexer.load(save_abspath) as idxer:
        assert idxer.size == 3
        assert idxer.query('1') == b'oldvalue'

    with BaseIndexer.load(save_abspath) as idxer:
        idxer.delete(iter(['1', '2']))
        idxer.save()
        assert idxer.size == 1

    with BaseIndexer.load(save_abspath) as idxer:
        assert idxer.query('1') is None
        assert idxer.query('2') is None
        assert idxer.query('3') == b'random'


@pytest.mark.parametrize('delete_on_dump', [True, False])
def test_binarypb_update_twice(test_metas, delete_on_dump):
    """two updates in a row does work"""
    with BinaryPbIndexer(metas=test_metas, delete_on_dump=delete_on_dump) as idxer:
        idxer.add(['1', '2', '3'], [b'oldvalue', b'same', b'random'])
        idxer.save()
        assert idxer.size == 3
        save_abspath = idxer.save_abspath

    with BaseIndexer.load(save_abspath) as idxer:
        idxer.update(['1'], [b'newvalue'])
        idxer.update(['2'], [b'othernewvalue'])
        idxer.save()

    with BaseIndexer.load(save_abspath) as idxer:
        assert idxer.query('1') == b'newvalue'
        assert idxer.query('2') == b'othernewvalue'


# benchmark only
@pytest.mark.skipif(
<<<<<<< HEAD
    'GITHUB_WORKFLOW' in os.environ, reason='skip the network test on github workflow'
=======
    'GITHUB_WORKFLOW' in os.environ, reason='skip the benchmark test on github workflow'
>>>>>>> 0f88deb6
)
@pytest.mark.parametrize('delete_on_dump', [True, False])
def test_binarypb_benchmark(test_metas, delete_on_dump):
    entries = 100000
    nr_to_update = 10000
    keys = np.arange(entries)
    values = np.random.randint(0, 10, size=entries).astype(bytes)

    with BinaryPbIndexer(metas=test_metas, delete_on_dump=delete_on_dump) as idxer:
        idxer.add(keys, values)
        idxer.save()
        assert idxer.size == entries
        save_abspath = idxer.save_abspath

    new_values = np.random.randint(0, 10, size=nr_to_update).astype(bytes)

    with BaseIndexer.load(save_abspath) as idxer:
        idxer.update(keys[:nr_to_update], new_values)
        time_now = time.time()
        idxer.save()

    time_end = time.time()
    print(
        f'delete_on_dump = {delete_on_dump}, entries={entries}. took {time_end - time_now} seconds'
    )<|MERGE_RESOLUTION|>--- conflicted
+++ resolved
@@ -163,11 +163,7 @@
 
 # benchmark only
 @pytest.mark.skipif(
-<<<<<<< HEAD
-    'GITHUB_WORKFLOW' in os.environ, reason='skip the network test on github workflow'
-=======
     'GITHUB_WORKFLOW' in os.environ, reason='skip the benchmark test on github workflow'
->>>>>>> 0f88deb6
 )
 @pytest.mark.parametrize('delete_on_dump', [True, False])
 def test_binarypb_benchmark(test_metas, delete_on_dump):
