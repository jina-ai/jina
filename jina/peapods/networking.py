--- conflicted
+++ resolved
@@ -535,11 +535,7 @@
 
     @staticmethod
     def send_request_sync(
-<<<<<<< HEAD
-        request: Request, target: str, timeout: float = 100.0
-=======
         request: Request, target: str, timeout=100.0, endpoint: Optional[str] = None
->>>>>>> 440af44a
     ) -> Request:
         """
         Sends a request synchronizly to the target via grpc
