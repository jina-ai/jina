# JINA PACKAGE DEPENDENCIES
#
# Essential: only 6, they are labeled with `core`: numpy, pyzmq, tornado, grpcio, protobuf, pyyaml. They will be installed
#           when you do `pip install jina`. They are essential to run 90% features & functionalities of Jina.
# Extensions: they are labeled with different tags. They will NOT be installed by default. One can install a group of
#           of dependencies labeled `tag` by `pip install "jina[tag]"`
#
# FILE FORMAT
# https://hanxiao.io/2019/11/07/A-Better-Practice-for-Managing-extras-require-Dependencies-in-Python/
# Put your extra requirements here in the following format
#
# package[version]: tag1, tag2, ...
#
#
# REMARKS ON TAGS
# 1. Try to reuse the existing tags if possible.
#    If you intend to create a new tag, keep it alphabetical, short and general
# 2. Package name itself is a tag already, so you don't need to tag it again.
#    For example, 'numpy>=0.4.1: numpy' is redundant
# 3. Tag order doesn't matter; case-sensitive; duplicated tag will be ignored
# 4. Tag `all` is reserved for representing all packages

# AVAILABLE TAGS:
# core < perf < standard < daemon < devel: these tags correspond to Docker image tag
# test: required for **setting up test ENVIRONMENT**
# demo: required for the hello world demos

scipy>=1.6.1:               devel
fastapi:                    standard, daemon, devel, demo
uvicorn[standard]>=0.14.0:  standard, daemon, devel, demo
fluent-logger:              daemon, devel
docker:                     standard, daemon, devel
pathspec:                   standard, daemon, devel
rich:                       standard, daemon, devel
cryptography:               standard, daemon, devel
filelock:                   standard, daemon, devel
requests:                   standard, daemon, devel
torch>=1.1.0:               demo
transformers>=2.6.0:        demo
tensorflow>=2.0:            cicd
torchvision>=0.3.0:         demo
Pillow:                     demo
lz4<3.1.2:                  perf, standard, daemon, devel
uvloop:                     perf, standard, daemon, devel
numpy:                      core
pyzmq>=17.1.0:              core
protobuf>=3.13.0:           core
grpcio>=1.33.1:             core
pyyaml>=5.3.1:              core
tornado>=5.1.0:             core
pytest:                     test
pytest-timeout:             test
pytest-mock:                test
pytest-cov:                 test
pytest-repeat:              test
pytest-asyncio:             test
pytest-reraise:             test
flaky:                      test
mock:                       test
requests-mock:              test
prettytable:                devel
optuna:                     devel
websockets:                 standard, daemon, devel
pydantic:                   standard, daemon, devel, demo
python-multipart:           standard, daemon, devel
aiofiles:                   standard, daemon, devel
aiohttp:                    standard, daemon, devel
pytest-custom_exit_code:    test
bs4:                        cicd
aiostream:                  standard, daemon, devel
jsonschema:                 cicd
dgl:                        cicd
black==20.8b1:              test
matplotlib:                 devel
portforward>=0.2.4:         standard, devel
kubernetes>=18.20.0:        perf, standard, devel
pytest-kind==21.1.3:        test
<<<<<<< HEAD
pytest-lazy-fixture:        test
portforward>=0.2.4:         test
datasets:                   devel
=======
pytest-lazy-fixture:        test
>>>>>>> e86a86ad
<|MERGE_RESOLUTION|>--- conflicted
+++ resolved
@@ -75,10 +75,5 @@
 portforward>=0.2.4:         standard, devel
 kubernetes>=18.20.0:        perf, standard, devel
 pytest-kind==21.1.3:        test
-<<<<<<< HEAD
 pytest-lazy-fixture:        test
-portforward>=0.2.4:         test
-datasets:                   devel
-=======
-pytest-lazy-fixture:        test
->>>>>>> e86a86ad
+datasets:                   devel