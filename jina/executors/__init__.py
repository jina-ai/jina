--- conflicted
+++ resolved
@@ -17,19 +17,11 @@
     """The class of Executor type, which is the metaclass of :class:`BaseExecutor`."""
 
     def __new__(cls, *args, **kwargs):
-<<<<<<< HEAD
-        """Create a new instance of an `ExecutorType`
-
-        :param args: Additional arguments.
-        :param kwargs: Additional key word arguments.
-        :return: an instance of the class
-=======
         """
         # noqa: DAR101
         # noqa: DAR102
 
         :return: Executor class
->>>>>>> e490e660
         """
         _cls = super().__new__(cls, *args, **kwargs)
         return cls.register_class(_cls)
@@ -188,18 +180,10 @@
         return tmp
 
     def __call__(self, req_endpoint: str, **kwargs):
-<<<<<<< HEAD
-        """Main entrypoint for an `executor`
-
-        :param req_endpoint: The endpoint requested to be called
-        :param kwargs: Additional key word arguments.
-        :return: None
-=======
         """
         # noqa: DAR101
         # noqa: DAR102
         # noqa: DAR201
->>>>>>> e490e660
         """
         if getattr(self, 'requests', {}):
             if req_endpoint in self.requests:
@@ -222,8 +206,6 @@
 
         :return: returns the workspace of the shard of this Executor.
         """
-<<<<<<< HEAD
-
         if self.metas.parent_workspace is not None:
             replica_id = getattr(self.metas, 'replica_id', None)
             pea_id = getattr(self.metas, 'pea_id', None)
@@ -241,18 +223,6 @@
             raise Exception(
                 'no workspace or parent workspace found in the executor metas.'
             )
-=======
-        return os.path.abspath(
-            self.metas.workspace
-            or (
-                os.path.join(self.metas.parent_workspace, self.metas.name)
-                if self.metas.replica_id == -1
-                else os.path.join(
-                    self.metas.parent_workspace, self.metas.name, self.metas.replica_id
-                )
-            )
-        )
->>>>>>> e490e660
 
     def __enter__(self):
         return self
