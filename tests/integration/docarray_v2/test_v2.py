import os
import time
from typing import (
    Any,
    AsyncGenerator,
    AsyncIterator,
    Dict,
    Generator,
    Iterator,
    List,
    Optional,
    Union,
)

import numpy as np
import pytest
from docarray import BaseDoc, DocList
from docarray.documents import ImageDoc, TextDoc
from docarray.documents.legacy import LegacyDocument
from docarray.typing import AnyTensor, ImageUrl, NdArray

from jina import Client, Deployment, Executor, Flow, dynamic_batching, requests
from jina.excepts import RuntimeFailToStart
from jina.helper import random_port


@pytest.mark.parametrize(
    'protocols', [['grpc'], ['http'], ['websocket'], ['grpc', 'http', 'websocket']]
)
@pytest.mark.parametrize('replicas', [1, 3])
def test_different_document_schema(protocols, replicas):
    class Image(BaseDoc):
        tensor: Optional[AnyTensor]
        url: ImageUrl
        lll: List[List[str]] = [[]]
        texts: DocList[TextDoc]

    class MyExec(Executor):
        @requests(on='/foo')
        def foo(self, docs: DocList[Image], **kwargs) -> DocList[Image]:
            for doc in docs:
                doc.tensor = np.zeros((10, 10, 10))
                doc.lll = [['aa'], ['bb']]
                doc.texts.append(TextDoc('ha'))
            return docs

    ports = [random_port() for _ in protocols]
    with Flow(port=ports, protocol=protocols, replicas=replicas).add(uses=MyExec) as f:
        for port, protocol in zip(ports, protocols):
            c = Client(port=port, protocol=protocol)
            docs = c.post(
                on='/foo',
                inputs=DocList[Image](
                    [
                        Image(
                            url='https://via.placeholder.com/150.png',
                            texts=DocList[TextDoc]([TextDoc('hey')]),
                        )
                    ]
                ),
                return_type=DocList[Image],
            )
            docs = docs.to_doc_vec()
            assert docs.tensor.ndim == 4
            assert docs[0].lll == [['aa'], ['bb']]
            assert len(docs[0].texts) == 2
            assert docs[0].texts[0].text == 'hey'
            assert docs[0].texts[1].text == 'ha'


@pytest.mark.parametrize(
    'protocols', [['grpc'], ['http'], ['websocket'], ['grpc', 'http', 'websocket']]
)
@pytest.mark.parametrize('replicas', [1, 3])
def test_send_custom_doc(protocols, replicas):
    class MyDoc(BaseDoc):
        text: str

    class MyExec(Executor):
        @requests(on='/foo')
        def foo(self, docs: DocList[MyDoc], **kwargs):
            docs[0].text = 'hello world'

    ports = [random_port() for _ in protocols]
    with Flow(port=ports, protocol=protocols, replicas=replicas).add(uses=MyExec):
        for port, protocol in zip(ports, protocols):
            c = Client(port=port, protocol=protocol)
            docs = c.post(
                on='/foo', inputs=MyDoc(text='hello'), return_type=DocList[MyDoc]
            )
            assert docs[0].text == 'hello world'


@pytest.mark.parametrize(
    'protocols', [['grpc'], ['http'], ['websocket'], ['grpc', 'http', 'websocket']]
)
@pytest.mark.parametrize('replicas', [1, 3])
def test_input_response_schema(protocols, replicas):
    class MyDoc(BaseDoc):
        text: str

    class MyExec(Executor):
        @requests(
            on='/foo',
            request_schema=DocList[MyDoc],
            response_schema=DocList[MyDoc],
        )
        def foo(self, docs, **kwargs):
            assert docs.__class__.doc_type == MyDoc
            docs[0].text = 'hello world'
            return docs

    ports = [random_port() for _ in protocols]
    with Flow(port=ports, protocol=protocols, replicas=replicas).add(uses=MyExec):
        for port, protocol in zip(ports, protocols):
            c = Client(port=port, protocol=protocol)
            docs = c.post(
                on='/foo', inputs=MyDoc(text='hello'), return_type=DocList[MyDoc]
            )
            assert docs[0].text == 'hello world'
            assert docs.__class__.doc_type == MyDoc


@pytest.mark.parametrize(
    'protocols', [['grpc'], ['http'], ['websocket'], ['grpc', 'http', 'websocket']]
)
@pytest.mark.parametrize('replicas', [1, 3])
def test_input_response_schema_annotation(protocols, replicas):
    class MyDoc(BaseDoc):
        text: str

    class MyExec(Executor):
        @requests(on='/bar')
        def bar(self, docs: DocList[MyDoc], **kwargs) -> DocList[MyDoc]:
            assert docs.__class__.doc_type == MyDoc
            docs[0].text = 'hello world'
            return docs

    ports = [random_port() for _ in protocols]
    with Flow(port=ports, protocol=protocols, replicas=replicas).add(uses=MyExec):
        for port, protocol in zip(ports, protocols):
            c = Client(port=port, protocol=protocol)
            docs = c.post(
                on='/bar', inputs=MyDoc(text='hello'), return_type=DocList[MyDoc]
            )
            assert docs[0].text == 'hello world'
            assert docs.__class__.doc_type == MyDoc


@pytest.mark.parametrize('endpoint', [f'task{i+1}' for i in range(6)])
def test_generator_endpoints_type_annotations(endpoint):
    class InputDocument(BaseDoc):
        input: str
        n: int

    class OutputDocument(BaseDoc):
        output: str

    class GeneratorExecutor(Executor):
        @requests(on='/task1', response_schema=OutputDocument)
        async def task1(self, doc: InputDocument, **kwargs):
            yield OutputDocument(text='hello world')

        @requests(on='/task2')
        async def task2(self, doc: InputDocument, **kwargs) -> OutputDocument:
            yield OutputDocument(text='hello world')

        @requests(on='/task3')
        async def task3(
            self, doc: InputDocument, **kwargs
        ) -> Generator[OutputDocument, None, None]:
            yield OutputDocument(text='hello world')

        @requests(on='/task4')
        async def task4(
            self, doc: InputDocument, **kwargs
        ) -> AsyncGenerator[OutputDocument, None]:
            yield OutputDocument(text='hello world')

        @requests(on='/task5')
        async def task5(self, doc: InputDocument, **kwargs) -> Iterator[OutputDocument]:
            yield OutputDocument(text='hello world')

        @requests(on='/task6')
        async def task6(
            self, doc: InputDocument, **kwargs
        ) -> AsyncIterator[OutputDocument]:
            yield OutputDocument(text='hello world')

    assert (
        GeneratorExecutor.requests_by_class['GeneratorExecutor'][
            f'/{endpoint}'
        ].request_schema
        == InputDocument
    )
    assert (
        GeneratorExecutor.requests_by_class['GeneratorExecutor'][
            f'/{endpoint}'
        ].response_schema
        == OutputDocument
    )


@pytest.mark.parametrize(
    'protocols', [['grpc'], ['http'], ['websocket'], ['grpc', 'http', 'websocket']]
)
@pytest.mark.parametrize('replicas', [1, 3])
def test_different_output_input(protocols, replicas):
    class InputDoc(BaseDoc):
        img: ImageDoc

    class OutputDoc(BaseDoc):
        embedding: AnyTensor

    class MyExec(Executor):
        @requests(on='/bar')
        def bar(self, docs: DocList[InputDoc], **kwargs) -> DocList[OutputDoc]:
            docs_return = DocList[OutputDoc](
                [OutputDoc(embedding=np.zeros((100, 1))) for _ in range(len(docs))]
            )
            return docs_return

        @requests(on='/bar_with_dbatch')
        @dynamic_batching(preferred_batch_size=4)
        def bar_with_dbatch(
            self, docs: DocList[InputDoc], **kwargs
        ) -> DocList[OutputDoc]:
            docs_return = DocList[OutputDoc](
                [OutputDoc(embedding=np.zeros((100, 1))) for _ in range(len(docs))]
            )
            return docs_return

    ports = [random_port() for _ in protocols]
    with Flow(port=ports, protocol=protocols, replicas=replicas).add(uses=MyExec):
        for port, protocol in zip(ports, protocols):
            c = Client(port=port, protocol=protocol)
            docs = c.post(
                on='/bar',
                inputs=InputDoc(img=ImageDoc(tensor=np.zeros((3, 224, 224)))),
                return_type=DocList[OutputDoc],
            )
            assert docs[0].embedding.shape == (100, 1)
            assert docs.__class__.doc_type == OutputDoc
            docs = c.post(
                on='/bar_with_dbatch',
                inputs=InputDoc(img=ImageDoc(tensor=np.zeros((3, 224, 224)))),
                return_type=DocList[OutputDoc],
            )
            assert docs[0].embedding.shape == (100, 1)
            assert docs.__class__.doc_type == OutputDoc


@pytest.mark.parametrize(
    'protocols', [['grpc'], ['http'], ['websocket'], ['grpc', 'http', 'websocket']]
)
def test_chain(protocols):
    class Input1(BaseDoc):
        img: ImageDoc

    class Output1(BaseDoc):
        embedding: AnyTensor

    class Output2(BaseDoc):
        a: str

    class Exec1Chain(Executor):
        @requests(on='/bar')
        def bar(self, docs: DocList[Input1], **kwargs) -> DocList[Output1]:
            docs_return = DocList[Output1](
                [Output1(embedding=np.zeros((100, 1))) for _ in range(len(docs))]
            )
            return docs_return

    class Exec2Chain(Executor):
        @requests(on='/bar')
        def bar(self, docs: DocList[Output1], **kwargs) -> DocList[Output2]:
            docs_return = DocList[Output2](
                [
                    Output2(a=f'shape input {docs[0].embedding.shape[0]}')
                    for _ in range(len(docs))
                ]
            )
            return docs_return

    ports = [random_port() for _ in protocols]
    with Flow(port=ports, protocol=protocols).add(uses=Exec1Chain).add(uses=Exec2Chain):
        for port, protocol in zip(ports, protocols):
            c = Client(port=port, protocol=protocol)
            docs = c.post(
                on='/bar',
                inputs=Input1(img=ImageDoc(tensor=np.zeros((3, 224, 224)))),
                return_type=DocList[Output2],
            )
            assert len(docs) == 1
            assert docs[0].a == 'shape input 100'
            if len(protocols) == 1 and protocols[0] == 'grpc':
                import grpc
                from docarray.documents.legacy import LegacyDocument
                from google.protobuf.json_format import MessageToDict

                from jina.proto import jina_pb2
                from jina.proto.jina_pb2_grpc import JinaDiscoverEndpointsRPCStub
                from jina.serve.executors import __dry_run_endpoint__
                from jina.serve.runtimes.helper import (
                    _create_aux_model_doc_list_to_list,
                    _create_pydantic_model_from_schema,
                )

                channel = grpc.insecure_channel(f'0.0.0.0:{ports[0]}')
                stub = JinaDiscoverEndpointsRPCStub(channel)
                res = stub.endpoint_discovery(
                    jina_pb2.google_dot_protobuf_dot_empty__pb2.Empty(),
                )
                schema_map = MessageToDict(res.schemas)
                assert set(schema_map.keys()) == {__dry_run_endpoint__, '/bar'}
                v = schema_map[__dry_run_endpoint__]
                assert v['input'] == LegacyDocument.schema()
                assert v['output'] == LegacyDocument.schema()
                v = schema_map['/bar']
                assert (
                    v['input']
                    == _create_pydantic_model_from_schema(
                        _create_aux_model_doc_list_to_list(Input1).schema(),
                        'Input1',
                        {},
                    ).schema()
                )
                assert (
                    v['output']
                    == _create_pydantic_model_from_schema(
                        _create_aux_model_doc_list_to_list(Output2).schema(),
                        'Output2',
                        {},
                    ).schema()
                )


@pytest.mark.parametrize(
    'protocols', [['grpc'], ['http'], ['websocket'], ['grpc', 'http', 'websocket']]
)
def test_default_endpoint(protocols):
    class Input1(BaseDoc):
        img: ImageDoc

    class Output1(BaseDoc):
        embedding: AnyTensor

    class Output2(BaseDoc):
        a: str

    class Exec1Default(Executor):
        @requests()
        def bar(self, docs: DocList[Input1], **kwargs) -> DocList[Output1]:
            docs_return = DocList[Output1](
                [Output1(embedding=np.zeros((100, 1))) for _ in range(len(docs))]
            )
            return docs_return

    class Exec2Default(Executor):
        @requests()
        def bar(self, docs: DocList[Output1], **kwargs) -> DocList[Output2]:
            docs_return = DocList[Output2](
                [
                    Output2(a=f'shape input {docs[0].embedding.shape[0]}')
                    for _ in range(len(docs))
                ]
            )
            return docs_return

    ports = [random_port() for _ in protocols]
    with Flow(port=ports, protocol=protocols).add(uses=Exec1Default).add(
        uses=Exec2Default
    ):
        for port, protocol in zip(ports, protocols):
            c = Client(port=port, protocol=protocol)
            docs = c.post(
                on='/default',
                inputs=Input1(img=ImageDoc(tensor=np.zeros((3, 224, 224)))),
                return_type=DocList[Output2],
            )
            assert len(docs) == 1
            assert docs[0].a == 'shape input 100'

        if len(protocols) == 1 and protocols[0] == 'grpc':
            import grpc
            from docarray.documents.legacy import LegacyDocument
            from google.protobuf.json_format import MessageToDict

            from jina.proto import jina_pb2
            from jina.proto.jina_pb2_grpc import JinaDiscoverEndpointsRPCStub
            from jina.serve.executors import __default_endpoint__, __dry_run_endpoint__
            from jina.serve.runtimes.helper import (
                _create_aux_model_doc_list_to_list,
                _create_pydantic_model_from_schema,
            )

            channel = grpc.insecure_channel(f'0.0.0.0:{ports[0]}')
            stub = JinaDiscoverEndpointsRPCStub(channel)
            res = stub.endpoint_discovery(
                jina_pb2.google_dot_protobuf_dot_empty__pb2.Empty(),
            )
            schema_map = MessageToDict(res.schemas)
            assert set(schema_map.keys()) == {
                __dry_run_endpoint__,
                __default_endpoint__,
            }
            v = schema_map[__dry_run_endpoint__]
            assert v['input'] == LegacyDocument.schema()
            assert v['output'] == LegacyDocument.schema()
            v = schema_map[__default_endpoint__]
            assert (
                v['input']
                == _create_pydantic_model_from_schema(
                    _create_aux_model_doc_list_to_list(Input1).schema(), 'Input1', {}
                ).schema()
            )
            assert (
                v['output']
                == _create_pydantic_model_from_schema(
                    _create_aux_model_doc_list_to_list(Output2).schema(), 'Output2', {}
                ).schema()
            )


@pytest.mark.parametrize(
    'protocols', [['grpc'], ['http'], ['websocket'], ['grpc', 'http', 'websocket']]
)
@pytest.mark.parametrize('reduce', [True, False])
def test_complex_topology_bifurcation(protocols, reduce):
    class DocTest(BaseDoc):
        text: str

    class ExecutorTest(Executor):
        def __init__(self, text, **kwargs):
            super().__init__(**kwargs)
            self.text = text

        @requests
        def endpoint(self, docs: DocList[DocTest], **kwargs) -> DocList[DocTest]:
            for doc in docs:
                doc.text = self.text

    class ReduceExecutorTest(Executor):
        @requests
        def endpoint(self, docs: DocList[DocTest], **kwargs) -> DocList[DocTest]:
            return docs

    ports = [random_port() for _ in protocols]
    flow = (
        Flow(protocol=protocols, port=ports)
        .add(uses=ExecutorTest, uses_with={'text': 'exec1'}, name='pod0')
        .add(
            uses=ExecutorTest, uses_with={'text': 'exec2'}, needs='gateway', name='pod1'
        )
        .add(
            uses=ExecutorTest, uses_with={'text': 'exec3'}, needs='gateway', name='pod2'
        )
        .add(
            needs=['pod0', 'pod1', 'pod2'],
            uses=ReduceExecutorTest,
            no_reduce=not reduce,
            name='pod3',
        )
    )

    with flow:
        for port, protocol in zip(ports, protocols):
            c = Client(port=port, protocol=protocol)
            docs = c.post(
                '/',
                inputs=DocList[DocTest]([DocTest(text='') for _ in range(5)]),
                return_type=DocList[DocTest],
            )
            assert len(docs) == 5 if reduce else 15
            for doc in docs:
                assert 'exec' in doc.text


@pytest.fixture()
def temp_workspace(tmpdir):
    import os

    os.environ['TEMP_WORKSPACE'] = str(tmpdir)
    yield
    os.unsetenv('TEMP_WORKSPACE')


@pytest.mark.parametrize('protocol', ['grpc', 'http', 'websocket'])
def test_condition_feature(protocol, temp_workspace, tmpdir):
    class ProcessingTestDocConditions(BaseDoc):
        text: str
        tags: Dict[str, int]

    class ConditionDumpExecutor(Executor):
        @requests
        def foo(
            self, docs: DocList[ProcessingTestDocConditions], **kwargs
        ) -> DocList[ProcessingTestDocConditions]:
            with open(
                os.path.join(str(self.workspace), f'{self.metas.name}.txt'),
                'w',
                encoding='utf-8',
            ) as fp:
                for doc in docs:
                    fp.write(doc.text)
                    doc.text += f' processed by {self.metas.name}'

    class FirstExec(Executor):
        @requests
        def foo(
            self, docs: DocList[LegacyDocument], **kwargs
        ) -> DocList[ProcessingTestDocConditions]:
            output_da = DocList[ProcessingTestDocConditions](
                [
                    ProcessingTestDocConditions(text='type1', tags={'type': 1}),
                    ProcessingTestDocConditions(text='type2', tags={'type': 2}),
                ]
            )
            return output_da

    class JoinerExec(Executor):
        @requests
        def foo(
            self, docs: DocList[ProcessingTestDocConditions], **kwargs
        ) -> DocList[ProcessingTestDocConditions]:
            pass

    f = (
        Flow(protocol=protocol)
        .add(uses=FirstExec, name='first')
        .add(
            uses=ConditionDumpExecutor,
            uses_metas={'name': 'exec1'},
            workspace=os.environ['TEMP_WORKSPACE'],
            name='exec1',
            needs=['first'],
            when={'tags__type': {'$eq': 1}},
        )
        .add(
            uses=ConditionDumpExecutor,
            workspace=os.environ['TEMP_WORKSPACE'],
            uses_metas={'name': 'exec2'},
            name='exec2',
            needs='first',
            when={'tags__type': {'$gt': 1}},
        )
        .needs_all('joiner', uses=JoinerExec)
    )

    with f:
        input_da = DocList[LegacyDocument]([])

        ret = f.post(
            on='/bar',
            inputs=input_da,
            return_type=DocList[ProcessingTestDocConditions],
        )
        assert len(ret) == 2
        types_set = set()
        for doc in ret:
            if doc.tags['type'] == 1:
                assert doc.text == 'type1 processed by exec1'
            else:
                assert doc.tags['type'] == 2
                assert doc.text == 'type2 processed by exec2'
            types_set.add(doc.tags['type'])

        assert types_set == {1, 2}

        with open(
            os.path.join(str(tmpdir), 'exec1', '0', f'exec1.txt'), 'r', encoding='utf-8'
        ) as fp:
            assert fp.read() == 'type1'

        with open(
            os.path.join(str(tmpdir), 'exec2', '0', f'exec2.txt'), 'r', encoding='utf-8'
        ) as fp:
            assert fp.read() == 'type2'


@pytest.mark.parametrize('protocol', ['grpc', 'http', 'websocket'])
def test_endpoints_target_executors_combinations(protocol):
    class Foo(Executor):
        @requests(on='/hello')
        def foo(self, docs: DocList[TextDoc], **kwargs) -> DocList[TextDoc]:
            for doc in docs:
                doc.text += 'Processed by foo'

    class Bar(Executor):
        @requests(on='/hello')
        def bar(self, docs: DocList[TextDoc], **kwargs) -> DocList[TextDoc]:
            for doc in docs:
                doc.text += 'Processed by bar'

    f = Flow(protocol=protocol).add(name='p0', uses=Foo).add(name='p1', uses=Bar)

    with f:
        docs = f.post(
            '/hello',
            inputs=DocList[TextDoc]([TextDoc(text='')]),
            return_type=DocList[TextDoc],
        )
        assert len(docs) == 1
        for doc in docs:
            assert doc.text == 'Processed by fooProcessed by bar'
        docs = f.post(
            '/hello',
            target_executor='p1',
            inputs=DocList[TextDoc]([TextDoc(text='')]),
            return_type=DocList[TextDoc],
        )
        assert len(docs) == 1
        for doc in docs:
            assert doc.text == 'Processed by bar'


@pytest.mark.parametrize('protocol', ['grpc', 'http', 'websocket'])
def test_floating_executors(protocol, tmpdir):
    TIME_SLEEP_FLOATING = 1.0

    class FloatingTestExecutor(Executor):
        def __init__(self, file_name, *args, **kwargs):
            super().__init__(*args, **kwargs)
            self.file_name = file_name

        @requests
        def foo(
            self, docs: DocList[LegacyDocument], **kwargs
        ) -> DocList[LegacyDocument]:
            time.sleep(TIME_SLEEP_FLOATING)
            with open(self.file_name, 'a+', encoding='utf-8') as f:
                f.write('here ')

            for d in docs:
                d.text = 'change it'

    NUM_REQ = 20
    file_name = os.path.join(str(tmpdir), 'file.txt')
    expected_str = 'here ' * NUM_REQ

    f = (
        Flow(protocol=protocol)
        .add(name='first')
        .add(
            name='second',
            floating=True,
            uses=FloatingTestExecutor,
            uses_with={'file_name': file_name},
        )
    )

    with f:
        for j in range(NUM_REQ):
            start_time = time.time()
            ret = f.post(
                on='/default', inputs=DocList[LegacyDocument]([LegacyDocument(text='')])
            )
            end_time = time.time()
            assert (
                end_time - start_time
            ) < TIME_SLEEP_FLOATING  # check that the response arrives before the
            # Floating Executor finishes
            assert len(ret) == 1
            assert ret[0].text == ''

    with open(file_name, 'r', encoding='utf-8') as f:
        resulted_str = f.read()

    assert resulted_str == expected_str


@pytest.mark.parametrize('protocol', ['grpc', 'http', 'websocket'])
@pytest.mark.parametrize('ctxt_manager', ['deployment', 'flow'])
def test_empty_input_output(protocol, ctxt_manager):
    if ctxt_manager == 'deployment' and protocol == 'websocket':
        return

    class Foo(Executor):
        @requests(on='/hello')
        def foo(self, docs: DocList[TextDoc], **kwargs) -> DocList[TextDoc]:
            for doc in docs:
                doc.text += 'Processed by foo'

    if ctxt_manager == 'flow':
        ctxt_mgr = Flow(protocol=protocol).add(uses=Foo)
    else:
        ctxt_mgr = Deployment(protocol=protocol, uses=Foo)

    with ctxt_mgr:
        ret = ctxt_mgr.post(on='/hello', inputs=DocList[TextDoc]())
        assert len(ret) == 0


@pytest.mark.parametrize('protocol', ['grpc', 'http', 'websocket'])
@pytest.mark.parametrize('ctxt_manager', ['deployment', 'flow'])
def test_input_output_with_shaped_tensor(protocol, ctxt_manager):
    if ctxt_manager == 'deployment' and protocol == 'websocket':
        return

    class MyDoc(BaseDoc):
        text: str
        embedding: NdArray[128]

    class Foo(Executor):
        @requests(on='/hello')
        def foo(self, docs: DocList[MyDoc], **kwargs) -> DocList[MyDoc]:
            for doc in docs:
                doc.text += 'Processed by foo'

    if ctxt_manager == 'flow':
        ctxt_mgr = Flow(protocol=protocol).add(uses=Foo)
    else:
        ctxt_mgr = Deployment(protocol=protocol, uses=Foo)

    with ctxt_mgr:
        ret = ctxt_mgr.post(
            on='/hello',
            inputs=DocList[MyDoc]([MyDoc(text='', embedding=np.random.rand(128))]),
        )
        assert len(ret) == 1


@pytest.mark.parametrize('protocol', ['grpc', 'http', 'websocket'])
@pytest.mark.parametrize('ctxt_manager', ['deployment', 'flow'])
def test_send_parameters(protocol, ctxt_manager):
    if ctxt_manager == 'deployment' and protocol == 'websocket':
        return

    class Foo(Executor):
        @requests(on='/hello')
        def foo(self, docs: DocList[TextDoc], parameters, **kwargs) -> DocList[TextDoc]:
            for doc in docs:
                doc.text += f'Processed by foo with {parameters["param"]}'

    if ctxt_manager == 'flow':
        ctxt_mgr = Flow(protocol=protocol).add(uses=Foo)
    else:
        ctxt_mgr = Deployment(protocol=protocol, uses=Foo)

    with ctxt_mgr:
        ret = ctxt_mgr.post(
            on='/hello',
            parameters={'param': '5'},
            inputs=DocList[TextDoc]([TextDoc(text='')]),
        )
        assert len(ret) == 1
        assert ret[0].text == 'Processed by foo with 5'


@pytest.mark.parametrize('protocol', ['grpc', 'http', 'websocket'])
@pytest.mark.parametrize('ctxt_manager', ['deployment', 'flow'])
def test_get_parameters_back(protocol, ctxt_manager):
    if ctxt_manager == 'deployment' and protocol == 'websocket':
        return

    class Foo(Executor):
        @requests(on='/hello')
        def foo(self, parameters, **kwargs):
            return {'back': parameters}

    if ctxt_manager == 'flow':
        ctxt_mgr = Flow(protocol=protocol).add(uses=Foo, name='foo')
    else:
        ctxt_mgr = Deployment(protocol=protocol, uses=Foo, name='foo')

    with ctxt_mgr:
        ret = ctxt_mgr.post(
            on='/hello', parameters={'param': '5'}, return_responses=True
        )
        assert len(ret) == 1
        assert ret[0].parameters == {
            'param': '5',
            '__results__': {'foo/rep-0': {'back': {'param': '5'}}},
        }


@pytest.mark.parametrize('protocol', ['grpc', 'http'])
@pytest.mark.parametrize('ctxt_manager', ['deployment', 'flow'])
def test_raise_exception(protocol, ctxt_manager):
    from jina.excepts import BadServer

    if ctxt_manager == 'deployment' and protocol == 'websocket':
        return

    class Foo(Executor):
        @requests(on='/hello')
        def foo(self, **kwargs):
            raise Exception('Raising some exception from Executor')

    if ctxt_manager == 'flow':
        ctxt_mgr = Flow(protocol=protocol).add(uses=Foo, name='foo')
    else:
        ctxt_mgr = Deployment(protocol=protocol, uses=Foo, name='foo')

    with ctxt_mgr:
        if protocol == 'http':
            with pytest.raises(ValueError) as excinfo:
                ctxt_mgr.post(
                    on='/hello', parameters={'param': '5'}, return_responses=True
                )
            assert excinfo.value.args[0] == {
                'detail': "Exception('Raising some exception from Executor')"
            }
        elif protocol == 'grpc':
            with pytest.raises(BadServer):
                ctxt_mgr.post(
                    on='/hello', parameters={'param': '5'}, return_responses=True
                )


def test_custom_gateway():
    from docarray import DocList
    from docarray.documents.text import TextDoc

    from jina import Executor, Flow, requests
    from jina.serve.runtimes.gateway.http import FastAPIBaseGateway

    PARAMETERS = {'dog': 'woof'}

    class MyGateway(FastAPIBaseGateway):
        @property
        def app(self):
            from fastapi import FastAPI

            app = FastAPI(title='Custom FastAPI Gateway')

            @app.get('/endpoint_executor')
            async def get_executor(text: str):
                docs = DocList[TextDoc](
                    [
                        TextDoc(text=f'executor {text}'),
                        TextDoc(text=f'executor {text}'.upper()),
                    ]
                )
                resp = await self.executor['executor1'].post(
                    on='/',
                    inputs=docs,
                    parameters=PARAMETERS,
                    return_type=DocList[TextDoc],
                )
                return {'result': [doc.text for doc in resp]}

            @app.get('/endpoint_stream')
            async def get_endpoint_stream(text: str):
                docs = DocList[TextDoc](
                    [
                        TextDoc(text=f'stream {text}'),
                        TextDoc(text=f'stream {text}'.upper()),
                    ]
                )
                async for resp in self.streamer.stream_docs(
                    docs, parameters=PARAMETERS, target_executor='executor1'
                ):
                    return {'result': [doc.text for doc in resp]}

            return app

    class FirstExec(Executor):
        @requests
        def func(self, docs: DocList[TextDoc], **kwargs) -> DocList[TextDoc]:
            for doc in docs:
                doc.text += ' THIS SHOULD NOT HAVE HAPPENED!'

    class SecondExec(Executor):
        @requests
        def func(
            self, docs: DocList[TextDoc], parameters, **kwargs
        ) -> DocList[TextDoc]:
            for doc in docs:
                doc.text += f' Second(parameters={str(parameters)})'

    with Flow().config_gateway(uses=MyGateway, protocol='http').add(
        uses=FirstExec, name='executor0'
    ).add(uses=SecondExec, name='executor1') as flow:
        import requests

        r = requests.get(f'http://localhost:{flow.port}/endpoint_executor?text=meow')
        assert r.json()['result'] == [
            f'executor meow Second(parameters={str(PARAMETERS)})',
            f'EXECUTOR MEOW Second(parameters={str(PARAMETERS)})',
        ]

        r = requests.get(f'http://localhost:{flow.port}/endpoint_stream?text=meow')
        assert r.json()['result'] == [
            f'stream meow Second(parameters={str(PARAMETERS)})',
            f'STREAM MEOW Second(parameters={str(PARAMETERS)})',
        ]


@pytest.mark.parametrize('protocol', ['grpc', 'http', 'websocket'])
@pytest.mark.parametrize('ctxt_manager', ['deployment', 'flow'])
def test_any_endpoint(protocol, ctxt_manager):
    if ctxt_manager == 'deployment' and protocol == 'websocket':
        return

    class Foo(Executor):
        @requests
        def foo(self, docs: DocList[TextDoc], parameters, **kwargs) -> DocList[TextDoc]:
            for doc in docs:
                doc.text = 'Foo'

    if ctxt_manager == 'flow':
        ctxt_mgr = Flow(protocol=protocol).add(uses=Foo, name='foo')
    else:
        ctxt_mgr = Deployment(protocol=protocol, uses=Foo, name='foo')

    with ctxt_mgr:
        ret = ctxt_mgr.post(on='/index', inputs=DocList[TextDoc]([TextDoc(text='')]))
        assert len(ret) == 1
        assert ret[0].text == 'Foo'


def test_flow_compatible_with_default():
    class FirstCompatible(Executor):
        @requests
        def foo(self, docs: DocList[TextDoc], **kwargs) -> DocList[ImageDoc]:
            pass

    class SecondCompatible(Executor):
        @requests(on=['/index'])
        def foo(self, docs: DocList[ImageDoc], **kwargs) -> DocList[ImageDoc]:
            pass

    f = Flow().add(uses=FirstCompatible).add(uses=SecondCompatible)

    with f:
        pass


@pytest.mark.parametrize('protocol', ['grpc', 'http', 'websocket'])
def test_flow_incompatible_linear(protocol):
    class First(Executor):
        @requests
        def foo(self, docs: DocList[TextDoc], **kwargs) -> DocList[TextDoc]:
            pass

    class Second(Executor):
        @requests
        def foo(self, docs: DocList[ImageDoc], **kwargs) -> DocList[ImageDoc]:
            pass

    f = Flow(protocol=protocol).add(uses=First).add(uses=Second)

    with pytest.raises(RuntimeFailToStart):
        with f:
            pass


@pytest.mark.parametrize('protocol', ['grpc', 'http', 'websocket'])
@pytest.mark.parametrize('ctxt_manager', ['deployment', 'flow'])
def test_wrong_schemas(ctxt_manager, protocol):
    if ctxt_manager == 'deployment' and protocol == 'websocket':
        return
    with pytest.raises(RuntimeError):

        class MyExec(Executor):
            @requests
            def foo(self, docs: TextDoc, **kwargs) -> DocList[TextDoc]:
                pass

    if ctxt_manager == 'flow':
        ctxt_mgr = Flow(protocol=protocol).add(
            uses='tests.integration.docarray_v2.wrong_schema_executor.WrongSchemaExec'
        )
    else:
        ctxt_mgr = Deployment(
            protocol=protocol,
            uses='tests.integration.docarray_v2.wrong_schema_executor.WrongSchemaExec',
        )

    with pytest.raises(RuntimeFailToStart):
        with ctxt_mgr:
            pass


@pytest.mark.parametrize('protocol', ['grpc', 'http', 'websocket'])
def test_flow_incompatible_bifurcation(protocol):
    class First(Executor):
        @requests
        def foo(self, docs: DocList[TextDoc], **kwargs) -> DocList[TextDoc]:
            pass

    class Second(Executor):
        @requests
        def foo(self, docs: DocList[TextDoc], **kwargs) -> DocList[ImageDoc]:
            pass

    class Previous(Executor):
        @requests
        def foo(self, docs: DocList[TextDoc], **kwargs) -> DocList[TextDoc]:
            pass

    f = (
        Flow(protocol=protocol)
        .add(uses=Previous, name='previous')
        .add(uses=First, name='first', needs='previous')
        .add(uses=Second, name='second', needs='previous')
        .needs_all()
    )

    with pytest.raises(RuntimeFailToStart):
        with f:
            pass


class ExternalDeploymentDoc(BaseDoc):
    tags: Dict[str, str] = {}


@pytest.fixture(scope='function')
def input_docs():
    return DocList[ExternalDeploymentDoc]([ExternalDeploymentDoc() for _ in range(50)])


@pytest.fixture
def num_shards(request):
    return request.param


def _external_deployment_args(num_shards, port=None):
    from jina.parsers import set_deployment_parser

    args = [
        '--uses',
        'MyExternalExecutor',
        '--name',
        'external_real',
        '--port',
        str(port) if port else str(random_port()),
        '--host-in',
        '0.0.0.0',
        '--shards',
        str(num_shards),
        '--polling',
        'all',
    ]
    return set_deployment_parser().parse_args(args)


@pytest.fixture(scope='function')
def external_deployment_args(num_shards, port=None):
    return _external_deployment_args(num_shards, port)


@pytest.fixture
def external_deployment(external_deployment_args):
    return Deployment(external_deployment_args)


import uuid


class MyExternalExecutor(Executor):
    def __init__(self, *args, **kwargs):
        super().__init__(*args, **kwargs)
        self._id = str(uuid.uuid4())

    @requests(on='/index')
    def foo(self, docs, *args, **kwargs):
        for doc in docs:
            doc.tags['name'] = self.runtime_args.name
            doc.tags['uuid'] = self._id


@pytest.mark.parametrize('num_shards', [1, 2], indirect=True)
@pytest.mark.parametrize('protocol', ['grpc', 'http', 'websocket'])
def test_flow_with_external_deployment(
    external_deployment, external_deployment_args, input_docs, num_shards, protocol
):
    with external_deployment:
        external_args = vars(external_deployment_args)
        del external_args['name']
        del external_args['external']
        del external_args['deployment_role']
        flow = Flow(protocol=protocol).add(
            **external_args,
            name='external_fake',
            external=True,
        )
        with flow:
            resp = flow.index(inputs=input_docs)

        assert len(resp) == len(input_docs)
        assert len(resp) > 0
        for doc in resp:
            assert 'external_real' in doc.tags['name']


@pytest.mark.parametrize('protocols', [['grpc'], ['http'], ['grpc', 'http']])
@pytest.mark.parametrize('replicas', [1, 3])
def test_deployments(protocols, replicas):
    class InputDoc(BaseDoc):
        img: ImageDoc

    class OutputDoc(BaseDoc):
        embedding: AnyTensor

    class MyExec(Executor):
        @requests(on='/bar')
        def bar(self, docs: DocList[InputDoc], **kwargs) -> DocList[OutputDoc]:
            docs_return = DocList[OutputDoc](
                [OutputDoc(embedding=np.zeros((100, 1))) for _ in range(len(docs))]
            )
            return docs_return

    ports = [random_port() for _ in protocols]
    with Deployment(port=ports, protocol=protocols, replicas=replicas, uses=MyExec):
        for port, protocol in zip(ports, protocols):
            c = Client(port=port, protocol=protocol)
            docs = c.post(
                on='/bar',
                inputs=InputDoc(img=ImageDoc(tensor=np.zeros((3, 224, 224)))),
                return_type=DocList[OutputDoc],
            )
            assert docs[0].embedding.shape == (100, 1)
            assert docs.__class__.doc_type == OutputDoc


@pytest.mark.parametrize('protocols', [['grpc'], ['http'], ['grpc', 'http']])
@pytest.mark.parametrize('replicas', [1, 3])
def test_deployments_complex_model(protocols, replicas):
    class InputDoc(BaseDoc):
        img: ImageDoc

    class OutputDoc(BaseDoc):
        tensor: Optional[AnyTensor]
        url: ImageUrl
        lll: List[List[List[int]]] = [[[5]]]
        fff: List[List[List[float]]] = [[[5.2]]]
        single_text: TextDoc
        texts: DocList[TextDoc]
        d: Dict[str, str] = {'a': 'b'}
        u: Union[str, int]
        lu: List[Union[str, int]] = [0, 1, 2]

    class MyExec(Executor):
        @requests(on='/bar')
        def bar(self, docs: DocList[InputDoc], **kwargs) -> DocList[OutputDoc]:
            docs_return = DocList[OutputDoc](
                [
                    OutputDoc(
                        url='photo.jpg',
                        lll=[[[40]]],
                        fff=[[[40.2]]],
                        d={'b': 'a'},
                        texts=DocList[TextDoc](
                            [TextDoc(text='hey ha', embedding=np.zeros(3))]
                        ),
                        single_text=TextDoc(
                            text='single hey ha', embedding=np.zeros(2)
                        ),
                        u='a',
                        lu=[3, 4],
                    )
                    for _ in range(len(docs))
                ]
            )
            return docs_return

    ports = [random_port() for _ in protocols]
    with Deployment(port=ports, protocol=protocols, replicas=replicas, uses=MyExec):
        for port, protocol in zip(ports, protocols):
            c = Client(port=port, protocol=protocol)
            docs = c.post(
                on='/bar',
                inputs=InputDoc(img=ImageDoc(tensor=np.zeros((3, 224, 224)))),
                return_type=DocList[OutputDoc],
            )
            assert docs[0].url == 'photo.jpg'
            assert docs[0].lll == [[[40]]]
            assert docs[0].fff == [[[40.2]]]
            assert docs[0].d == {'b': 'a'}
            assert docs[0].u == 'a'
            assert docs[0].lu == ['3', '4']
            assert len(docs[0].texts) == 1
            assert docs[0].single_text.text == 'single hey ha'
            assert docs[0].single_text.embedding.shape == (2,)
            assert len(docs[0].texts) == 1
            assert docs[0].texts[0].text == 'hey ha'
            assert docs[0].texts[0].embedding.shape == (3,)


def test_deployments_with_shards_one_shard_fails():
    from docarray import DocList
    from docarray.documents import TextDoc

    class TextDocWithId(TextDoc):
        id: str

    class KVTestIndexer(Executor):
        """Simulates an indexer where one shard would fail"""

        def __init__(self, *args, **kwargs):
            super().__init__(*args, **kwargs)
            self._docs_dict = {}

        @requests(on=['/index'])
        def index(
            self, docs: DocList[TextDocWithId], **kwargs
        ) -> DocList[TextDocWithId]:
            for doc in docs:
                self._docs_dict[doc.id] = doc

        @requests(on=['/search'])
        def search(
            self, docs: DocList[TextDocWithId], **kwargs
        ) -> DocList[TextDocWithId]:
            for doc in docs:
                doc.text = self._docs_dict[doc.id].text

    with Deployment(uses=KVTestIndexer, shards=2) as dep:
        index_da = DocList[TextDocWithId](
            [TextDocWithId(id=f'{i}', text=f'ID {i}') for i in range(100)]
        )
        dep.index(inputs=index_da, request_size=1, return_type=DocList[TextDocWithId])
        responses = dep.search(
            inputs=index_da, request_size=1, return_type=DocList[TextDocWithId]
        )
        for q, r in zip(index_da, responses):
            assert q.text == r.text


@pytest.mark.parametrize('reduce', [True, False])
@pytest.mark.parametrize('sleep_time', [0.1, 5])
def test_deployments_with_shards_all_shards_return(reduce, sleep_time):
    from typing import List

    from docarray import BaseDoc, DocList
    from docarray.documents import TextDoc

    class TextDocWithId(TextDoc):
        id: str
        l: List[int] = []

    class ResultTestDoc(BaseDoc):
        price: int = '2'
        l: List[int] = [3]
        matches: DocList[TextDocWithId]

    class SimilarityTestIndexer(Executor):
        """Simulates an indexer where no shard would fail, they all pass results"""

        def __init__(self, sleep_time=0.1, *args, **kwargs):
            super().__init__(*args, **kwargs)
            self._docs = DocList[TextDocWithId]()
            time.sleep(sleep_time)

        @requests(on=['/index'])
        def index(
            self, docs: DocList[TextDocWithId], **kwargs
        ) -> DocList[TextDocWithId]:
            for doc in docs:
                self._docs.append(doc)

        @requests(on=['/search'])
        def search(
            self, docs: DocList[TextDocWithId], **kwargs
        ) -> DocList[ResultTestDoc]:
            resp = DocList[ResultTestDoc]()
            for q in docs:
                res = ResultTestDoc(id=q.id, matches=self._docs[0:3])
                resp.append(res)
            return resp

    with Deployment(
        uses=SimilarityTestIndexer,
        uses_with={'sleep_time': sleep_time},
        shards=2,
        reduce=reduce,
    ) as dep:
        index_da = DocList[TextDocWithId](
            [TextDocWithId(id=f'{i}', text=f'ID {i}') for i in range(10)]
        )
        dep.index(inputs=index_da, request_size=1, return_type=DocList[TextDocWithId])
        responses = dep.search(
            inputs=index_da[0:1], request_size=1, return_type=DocList[ResultTestDoc]
        )
        assert len(responses) == 1 if reduce else 2
        for r in responses:
            assert r.l[0] == 3
            assert len(r.matches) == 6
            for match in r.matches:
                assert 'ID' in match.text


@pytest.mark.parametrize(
    'protocols', [['grpc'], ['http'], ['websocket'], ['grpc', 'http', 'websocket']]
)
@pytest.mark.parametrize('reduce', [True, False])
@pytest.mark.parametrize('sleep_time', [0.1, 5])
def test_flow_with_shards_all_shards_return(protocols, reduce, sleep_time):
    from typing import List

    from docarray import BaseDoc, DocList
    from docarray.documents import TextDoc

    class TextDocWithId(TextDoc):
        id: str
        l: List[int] = []

    class ResultTestDoc(BaseDoc):
        price: int = '2'
        l: List[int] = [3]
        matches: DocList[TextDocWithId]

    class SimilarityTestIndexer(Executor):
        """Simulates an indexer where no shard would fail, they all pass results"""

        def __init__(self, sleep_time=0.1, *args, **kwargs):
            super().__init__(*args, **kwargs)
            self._docs = DocList[TextDocWithId]()
            time.sleep(sleep_time)

        @requests(on=['/index'])
        def index(
            self, docs: DocList[TextDocWithId], **kwargs
        ) -> DocList[TextDocWithId]:
            for doc in docs:
                self._docs.append(doc)

        @requests(on=['/search'])
        def search(
            self, docs: DocList[TextDocWithId], **kwargs
        ) -> DocList[ResultTestDoc]:
            resp = DocList[ResultTestDoc]()
            for q in docs:
                res = ResultTestDoc(id=q.id, matches=self._docs[0:3])
                resp.append(res)
            return resp

    ports = [random_port() for _ in protocols]
    with Flow(protocol=protocols, port=ports).add(
        uses=SimilarityTestIndexer,
        uses_with={'sleep_time': sleep_time},
        shards=2,
        reduce=reduce,
    ):
        for port, protocol in zip(ports, protocols):
            c = Client(port=port, protocol=protocol)
            index_da = DocList[TextDocWithId](
                [TextDocWithId(id=f'{i}', text=f'ID {i}') for i in range(10)]
            )
            c.index(inputs=index_da, request_size=1, return_type=DocList[TextDocWithId])
            responses = c.search(
                inputs=index_da[0:1], request_size=1, return_type=DocList[ResultTestDoc]
            )
            assert len(responses) == 1 if reduce else 2
            for r in responses:
                assert r.l[0] == 3
                assert len(r.matches) == 6
                for match in r.matches:
                    assert 'ID' in match.text


def test_issue_shards_missmatch_endpoint_and_shard_with_lists():
    class MyDoc(BaseDoc):
        text: str
        embedding: NdArray[128]

    class MyDocWithMatchesAndScores(MyDoc):
        matches: DocList[MyDoc]
        scores: List[float]

    class MyExec(Executor):
        @requests(on='/search')
        def foo(
            self, docs: DocList[MyDoc], **kwargs
        ) -> DocList[MyDocWithMatchesAndScores]:
            res = DocList[MyDocWithMatchesAndScores]()
            for doc in docs:
                new_doc = MyDocWithMatchesAndScores(
                    id=doc.id,
                    text=doc.text,
                    embedding=doc.embedding,
                    matches=[MyDoc(text='m', embedding=np.random.rand(128))],
                    scores=[1.0 for _ in docs],
                )
                res.append(new_doc)
            return res

    d = Deployment(uses=MyExec, shards=2)
    with d:
        res = d.post(
            on='/search',
            inputs=DocList[MyDoc](
                [MyDoc(text='hey ha', embedding=np.random.rand(128))]
            ),
            return_type=DocList[MyDocWithMatchesAndScores],
        )
        assert len(res) == 1
        for doc in res:
            assert len(doc.scores) == 2
            assert len(doc.matches) == 2


@pytest.mark.parametrize('protocol', ['grpc', 'http'])
def test_closing_executor(tmpdir, protocol):
    class ClosingExec(Executor):
        def __init__(self, file_path, *args, **kwargs):
            super().__init__(*args, **kwargs)
            self._file_path = file_path

        def close(self) -> None:
            with open(self._file_path, 'w') as f:
                f.write('I closed')

    file_path = f'{str(tmpdir)}/file.txt'
    d = Deployment(
        uses=ClosingExec, uses_with={'file_path': file_path}, protocol=protocol
    )
    with d:
        pass

    with open(file_path, 'r') as f:
        r = f.read()
    assert r == 'I closed'


def test_issue_dict_docs_http():
    class AuxDoc(BaseDoc):
        a: str

    class TagsDoc(BaseDoc):
        tags: Dict[str, Any] = dict()
        aux: AuxDoc

    class TagsDocExecutor(Executor):
        def __init__(self, **kwargs):
            super().__init__(**kwargs)

        @requests(on=['/index'])
        async def filter(self, docs: DocList[TagsDoc], **kwargs) -> DocList[TagsDoc]:
            for doc in docs:
                doc.aux.a = 'b'
                doc.tags = {'a': {'b': 1}}
            return docs

    f = Flow(protocol='http').add(uses=TagsDocExecutor)
    doc1 = TagsDoc(aux=AuxDoc(a='a'))

    with f:
        res = f.post(on='/index', inputs=doc1, return_type=DocList[TagsDoc])
        assert len(res) == 1
        for doc in res:
            assert doc.aux.a == 'b'
            assert doc.tags == {'a': {'b': 1}}


def test_issue_with_monitoring():
    class InputDocMonitor(BaseDoc):
        text: str

    class OutputDocMonitor(BaseDoc):
        price: int

    class MonitorExecTest(Executor):
        @requests
        def foo(
            self, docs: DocList[InputDocMonitor], **kwargs
        ) -> DocList[OutputDocMonitor]:
            ret = DocList[OutputDocMonitor]()
            for doc in docs:
                ret.append(OutputDocMonitor(price=2))
            return ret

    f = Flow(monitoring=True).add(uses=MonitorExecTest, monitoring=True)
    with f:
        ret = f.post(
            on='/',
            inputs=DocList[InputDocMonitor]([InputDocMonitor(text='2')]),
            return_type=DocList[OutputDocMonitor],
        )
        assert len(ret) == 1
        assert ret[0].price == 2


@pytest.mark.parametrize('ctxt_manager', ['flow', 'deployment'])
@pytest.mark.parametrize('include_gateway', [False, True])
def test_doc_with_examples(ctxt_manager, include_gateway):
    if ctxt_manager == 'flow' and include_gateway:
        return
    import string
    import random

    random_example = ''.join(random.choices(string.ascii_letters, k=10))
    random_description = ''.join(random.choices(string.ascii_letters, k=10))
    from pydantic.fields import Field
    class MyDocWithExample(BaseDoc):
        """This test should be in description"""
        t: str = Field(examples=[random_example], description=random_description)
        class Config:
<<<<<<< HEAD
=======
            title: str = 'MyDocWithExampleTitle'
>>>>>>> dca5495c
            schema_extra: Dict = {'extra_key': 'extra_value'}

    class MyExecDocWithExample(Executor):
        @requests
        def foo(self, docs: DocList[MyDocWithExample], **kwargs) -> DocList[MyDocWithExample]:
            pass

    port = random_port()

    if ctxt_manager == 'flow':
        ctxt = Flow(protocol='http', port=port).add(uses=MyExecDocWithExample)
    else:
        ctxt = Deployment(uses=MyExecDocWithExample, protocol='http', port=port, include_gateway=include_gateway)

    with ctxt:
        import requests as general_requests
        resp = general_requests.get(f'http://localhost:{port}/openapi.json')
        resp_str = str(resp.json())
        assert random_example in resp_str
        assert random_description in resp_str
        assert 'This test should be in description' in resp_str
<<<<<<< HEAD
=======
        assert 'MyDocWithExampleTitle' in resp_str
>>>>>>> dca5495c
        assert 'extra_key' in resp_str<|MERGE_RESOLUTION|>--- conflicted
+++ resolved
@@ -1489,10 +1489,7 @@
         """This test should be in description"""
         t: str = Field(examples=[random_example], description=random_description)
         class Config:
-<<<<<<< HEAD
-=======
             title: str = 'MyDocWithExampleTitle'
->>>>>>> dca5495c
             schema_extra: Dict = {'extra_key': 'extra_value'}
 
     class MyExecDocWithExample(Executor):
@@ -1514,8 +1511,5 @@
         assert random_example in resp_str
         assert random_description in resp_str
         assert 'This test should be in description' in resp_str
-<<<<<<< HEAD
-=======
         assert 'MyDocWithExampleTitle' in resp_str
->>>>>>> dca5495c
         assert 'extra_key' in resp_str