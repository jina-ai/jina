--- conflicted
+++ resolved
@@ -67,11 +67,7 @@
     query_document = Document()
     query_document.embedding = np.array([1, 1])
     with Flow.load_config(os.path.join('query.yml')) as query_flow:
-<<<<<<< HEAD
-        query_flow.search(inputs=[query_document], on_done=validate_response, top_k=top_k)
-=======
-        query_flow.search(input_fn=[query_document], on_done=mock, top_k=top_k)
->>>>>>> 651c1d43
+        query_flow.search(inputs=[query_document], on_done=mock, top_k=top_k)
 
     mock.assert_called_once()
     validate_callback(mock, validate_response)
@@ -92,11 +88,7 @@
     query_document = Document()
     query_document.embedding = np.array([1, 1])
     with Flow.load_config(os.path.join(cur_dir, 'compound-query.yml')) as query_flow:
-<<<<<<< HEAD
-        query_flow.search(inputs=[query_document], on_done=validate_response, top_k=top_k)
-=======
-        query_flow.search(input_fn=[query_document], on_done=mock, top_k=top_k)
->>>>>>> 651c1d43
+        query_flow.search(inputs=[query_document], on_done=mock, top_k=top_k)
 
     mock.assert_called_once()
     validate_callback(mock, validate_response)
@@ -131,11 +123,7 @@
     query_document = Document()
     query_document.embedding = np.array([1, 1])
     with Flow.load_config(os.path.join(cur_dir, 'query.yml')) as query_flow:
-<<<<<<< HEAD
-        query_flow.search(inputs=[query_document], on_done=validate_response, top_k=top_k)
-=======
-        query_flow.search(input_fn=[query_document], on_done=mock, top_k=top_k)
->>>>>>> 651c1d43
+        query_flow.search(inputs=[query_document], on_done=mock, top_k=top_k)
 
     mock.assert_called_once()
     validate_callback(mock, validate_response)
@@ -161,11 +149,7 @@
     query_document = Document()
     query_document.embedding = np.array([1, 1])
     with Flow.load_config(os.path.join(cur_dir, 'compound-query.yml')) as query_flow:
-<<<<<<< HEAD
-        query_flow.search(inputs=[query_document], on_done=validate_response, top_k=top_k)
-=======
-        query_flow.search(input_fn=[query_document], on_done=mock, top_k=top_k)
->>>>>>> 651c1d43
+        query_flow.search(inputs=[query_document], on_done=mock, top_k=top_k)
 
     mock.assert_called_once()
     validate_callback(mock, validate_response)
@@ -218,11 +202,7 @@
     query_document = Document()
     query_document.embedding = np.array([1, 1])
     with Flow.load_config(os.path.join('query.yml')) as query_flow:
-<<<<<<< HEAD
-        query_flow.search(inputs=[query_document], on_done=validate_response, top_k=top_k)
-=======
-        query_flow.search(input_fn=[query_document], on_done=mock, top_k=top_k)
->>>>>>> 651c1d43
+        query_flow.search(inputs=[query_document], on_done=mock, top_k=top_k)
 
     mock.assert_called_once()
     validate_callback(mock, validate_response)
@@ -243,11 +223,7 @@
     query_document = Document()
     query_document.embedding = np.array([1, 1])
     with Flow.load_config(os.path.join(cur_dir, 'compound-query.yml')) as query_flow:
-<<<<<<< HEAD
-        query_flow.search(inputs=[query_document], on_done=validate_response, top_k=top_k)
-=======
-        query_flow.search(input_fn=[query_document], on_done=mock, top_k=top_k)
->>>>>>> 651c1d43
+        query_flow.search(inputs=[query_document], on_done=mock, top_k=top_k)
 
     mock.assert_called_once()
     validate_callback(mock, validate_response)