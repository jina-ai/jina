--- conflicted
+++ resolved
@@ -93,7 +93,6 @@
             are properly closed.
         """
         if getattr(self.args, 'noblock_on_start', False):
-
             tail_args = self.tail_args
             tail_args.noblock_on_start = True
             self.tail_pea = Pea(tail_args)
@@ -110,12 +109,6 @@
             return self
         else:
             try:
-<<<<<<< HEAD
-=======
-                head_args = self.head_args
-                self.head_pea = Pea(head_args)
-                self._enter_pea(self.head_pea)
->>>>>>> 7d3309d7
                 tail_args = self.tail_args
                 self.tail_pea = Pea(tail_args)
                 self._enter_pea(self.tail_pea)
