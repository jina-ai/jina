--- conflicted
+++ resolved
@@ -1778,9 +1778,6 @@
     # for backward support
     join = needs
 
-<<<<<<< HEAD
-    def rolling_update(self, pod_name: str, uses_with: Optional[Dict] = None, **kwargs):
-=======
     def rolling_update(
         self,
         pod_name: str,
@@ -1788,29 +1785,11 @@
         *,
         uses_with: Optional[Dict] = None,
     ):
->>>>>>> 411482ca
         """
         Reload all replicas of a pod sequentially
 
         :param pod_name: pod to update
-<<<<<<< HEAD
         :param uses_with: a Dictionary of arguments to restart the executor with
-        :param kwargs: Extra parameters accepted to offer backwards compatibility to `dump_path` argument
-        """
-        warnings.warn(
-            'This function is experimental and facing potential refactoring',
-            FutureWarning,
-        )
-
-        compound_pod = self._pod_nodes[pod_name]
-        if isinstance(compound_pod, CompoundPod):
-            compound_pod.rolling_update(uses_with, **kwargs)
-        else:
-            raise ValueError(
-                f'The BasePod {pod_name} is not a CompoundPod and does not support updating'
-            )
-
-=======
         :param dump_path: **backwards compatibility** This function was only accepting dump_path as the only potential arg to override
         :param uses_with: a Dictionary of arguments to restart the executor with
         """
@@ -1818,7 +1797,6 @@
             dump_path=dump_path, uses_with=uses_with
         )
 
->>>>>>> 411482ca
     @property
     def client_args(self) -> argparse.Namespace:
         """Get Client settings.
