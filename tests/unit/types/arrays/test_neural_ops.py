--- conflicted
+++ resolved
@@ -131,32 +131,22 @@
     return D1, D2
 
 
-<<<<<<< HEAD
 @pytest.fixture
 def embeddings():
     return np.array([[1, 0, 0], [2, 0, 0], [3, 0, 0]])
 
 
-@pytest.mark.parametrize('limit', [1, 2])
-def test_matching_retrieves_correct_number(docarray_combinations, limit):
-    for D1, D2 in docarray_combinations:
-        D1.match(D2, metric='sqeuclidean', limit=limit)
-        for m in D1.get_attributes('matches'):
-=======
 @pytest.mark.parametrize(
     'limit, batch_size', [(1, None), (2, None), (None, None), (1, 1), (1, 2), (2, 1)]
 )
-def test_matching_retrieves_correct_number(
-    docarrays_for_embedding_distance_computation, limit, batch_size
-):
-    D1, D2 = docarrays_for_embedding_distance_computation
-    D1.match(D2, metric='sqeuclidean', limit=limit, batch_size=batch_size)
-    for m in D1.get_attributes('matches'):
-        if limit is None:
-            assert len(m) == len(D2)
-        else:
->>>>>>> 668cca7c
-            assert len(m) == limit
+def test_matching_retrieves_correct_number(docarray_combinations, limit, batch_size):
+    for D1, D2 in docarray_combinations:
+        D1.match(D2, metric='sqeuclidean', limit=limit, batch_size=batch_size)
+        for m in D1.get_attributes('matches'):
+            if limit is None:
+                assert len(m) == len(D2)
+            else:
+                assert len(m) == limit
 
 
 @pytest.mark.parametrize('metric', ['sqeuclidean', 'cosine'])
@@ -339,13 +329,8 @@
     np.testing.assert_equal(values_docarray, values_docarraymemmap)
 
 
-<<<<<<< HEAD
 def test_2arity_function(docarray_combinations):
-    def dotp(x, y):
-=======
-def test_2arity_function(docarrays_for_embedding_distance_computation):
     def dotp(x, y, *args):
->>>>>>> 668cca7c
         return np.dot(x, np.transpose(y))
 
     for D1, D2 in docarray_combinations:
