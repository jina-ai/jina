import os

import pytest
import numpy as np

from jina import Document, DocumentArray
from jina.types.arrays.memmap import DocumentArrayMemmap
from tests import random_docs


@pytest.fixture
def memmap_with_text_and_embedding(tmpdir):
    dam = DocumentArrayMemmap(tmpdir)
    for idx in range(100):
        d = Document(text=f'random text {idx}', embedding=np.random.rand(512))
        dam.append(d)
    yield dam
    dam.clear()


@pytest.fixture
def memmap_for_split(tmpdir):
    da = DocumentArrayMemmap(tmpdir)
    da.append(Document(tags={'category': 'c'}))
    da.append(Document(tags={'category': 'c'}))
    da.append(Document(tags={'category': 'b'}))
    da.append(Document(tags={'category': 'a'}))
    da.append(Document(tags={'category': 'a'}))
    return da


def test_memmap_append_extend(tmpdir):
    dam = DocumentArrayMemmap(tmpdir)
    docs = list(random_docs(100))
    assert len(dam) == 0
    for d in docs[:40]:
        dam.append(d)
    assert len(dam) == 40
    for d1, d2 in zip(docs[:40], dam):
        assert d1.proto == d2.proto
    dam.extend(docs[40:])
    assert len(dam) == 100
    for d1, d2 in zip(docs, dam):
        assert d1.proto == d2.proto


@pytest.mark.parametrize('idx1, idx99', [(1, 99), ('id_1', 'id_99')])
def test_memmap_delete_clear(tmpdir, mocker, idx1, idx99):
    dam = DocumentArrayMemmap(tmpdir)
    candidates = list(random_docs(100))
    for d in candidates:
        d.id = f'id_{d.id}'
    dam.extend(candidates)
    assert len(dam) == 100
    del dam[idx1]
    assert len(dam) == 99
    del dam[idx99]
    assert len(dam) == 98
    for d in dam:
        assert d.id != idx1
        assert d.id != idx99
    dam.clear()
    assert len(dam) == 0
    mock = mocker.Mock()
    for _ in dam:
        mock()
    mock.assert_not_called()


@pytest.mark.parametrize('idx1, idx99', [(1, 99), ('id_1', 'id_99')])
def test_get_set_item(tmpdir, idx1, idx99):
    dam = DocumentArrayMemmap(tmpdir)
    candidates = list(random_docs(100))
    for d in candidates:
        d.id = f'id_{d.id}'
    dam.extend(candidates)
    dam[idx1] = Document(id='id_1', text='hello')
    assert len(dam) == 100
    with pytest.raises(IndexError):
        dam[100] = Document(text='world')
    dam[idx99] = Document(id='id_99', text='world')
    assert len(dam) == 100
    assert dam[1].text == 'hello'
    assert dam[99].text == 'world'
    assert dam['id_1'].text == 'hello'
    assert dam['id_99'].text == 'world'
    for idx, d in enumerate(dam):
        if idx == 1:
            assert d.text == 'hello'
        if idx == 99:
            assert d.text == 'world'
    with pytest.raises(ValueError):
        dam['unknown_new'] = Document()


def test_traverse(tmpdir, mocker):
    dam = DocumentArrayMemmap(tmpdir)
    dam.extend(random_docs(100))
    mock = mocker.Mock()
    for c in dam.traverse_flat(['c']):
        assert c.granularity == 1
        mock()
    mock.assert_called()


def test_error(tmpdir):
    dam = DocumentArrayMemmap(tmpdir)
    dam.clear()
    with pytest.raises(KeyError):
        dam['12']
    with pytest.raises(IndexError):
        dam[1]
    with pytest.raises(IndexError):
        del dam[1]
    with pytest.raises(KeyError):
        del dam['12']


def test_persist(tmpdir):
    dam = DocumentArrayMemmap(tmpdir)
    docs = list(random_docs(100))
    for doc in docs:
        doc.scores['score'] = 50
        doc.evaluations['eval'] = 100

    dam.extend(docs)

    dam2 = DocumentArrayMemmap(tmpdir)
    assert len(dam2) == 100

    assert dam == dam2

    for d1, d2 in zip(dam, dam2):
        assert d1.proto == d2.proto

    assert '1' in dam

    del dam['1']
    assert len(dam2) == 100
    dam2.reload()
    assert len(dam2) == 99
    for doc2 in dam2:
        assert doc2.scores['score'].value == 50
        assert doc2.evaluations['eval'].value == 100

    dam.clear()
    assert len(dam2) == 99
    dam2.reload()
    assert len(dam2) == 0


def test_prune_save_space(tmpdir):
    dam = DocumentArrayMemmap(tmpdir)
    dam.extend(random_docs(100))
    old_hsize = os.stat(os.path.join(tmpdir, 'header.bin')).st_size
    old_bsize = os.stat(os.path.join(tmpdir, 'body.bin')).st_size
    del dam['2']
    dam.prune()
    new_hsize = os.stat(os.path.join(tmpdir, 'header.bin')).st_size
    new_bsize = os.stat(os.path.join(tmpdir, 'body.bin')).st_size
    assert new_bsize < old_bsize
    assert new_hsize < old_hsize


def test_convert_dam_to_da(tmpdir, mocker):
    dam = DocumentArrayMemmap(tmpdir)
    dam.extend(random_docs(100))
    da = DocumentArray(dam)
    dam.clear()
    mock = mocker.Mock()
    for d in da:
        assert d
        mock()
    mock.assert_called()
    assert len(da) == 100
    assert len(dam) == 0


def test_convert_dm_to_dam(tmpdir, mocker):
    dam = DocumentArrayMemmap(tmpdir)
    da = DocumentArray(random_docs(100))
    dam.extend(da)
    da.clear()
    mock = mocker.Mock()
    for d in dam:
        assert d
        mock()
    mock.assert_called()
    assert len(da) == 0
    assert len(dam) == 100


@pytest.mark.parametrize('embed_dim', [10, 10000])
def test_extend_and_get_attribute(tmpdir, embed_dim):
    dam = DocumentArrayMemmap(tmpdir)
    dam.clear()
    docs = list(random_docs(100, start_id=0, embed_dim=embed_dim))
    dam.extend(docs)

    dam2 = DocumentArrayMemmap(tmpdir)
    x = dam2.get_attributes('embedding')
    assert len(dam2) == 100

    docs = list(random_docs(100, start_id=100, embed_dim=embed_dim))
    dam2.extend(docs)
    x = dam2.get_attributes('embedding')
    assert len(x) == 200
    assert x[0].shape == (embed_dim,)
    assert len(dam2) == 200


def test_sample(tmpdir):
    da = DocumentArrayMemmap(tmpdir)
    docs = list(random_docs(100))
    da.extend(docs)
    sampled = da.sample(5)
    assert len(sampled) == 5
    assert isinstance(sampled, DocumentArray)
    with pytest.raises(ValueError):
        da.sample(101)


def test_sample_with_seed(tmpdir):
    da = DocumentArrayMemmap(tmpdir)
    docs = list(random_docs(100))
    da.extend(docs)
    sampled_1 = da.sample(5, seed=1)
    sampled_2 = da.sample(5, seed=1)
    sampled_3 = da.sample(5, seed=2)
    assert len(sampled_1) == len(sampled_2) == len(sampled_3) == 5
    assert sampled_1 == sampled_2
    assert sampled_1 != sampled_3


def test_shuffle(tmpdir):
    da = DocumentArrayMemmap(tmpdir)
    docs = list(random_docs(100))
    da.extend(docs)
    shuffled = da.shuffle()
    assert len(shuffled) == len(da)
    assert isinstance(shuffled, DocumentArray)
    ids_before_shuffle = [d.id for d in da]
    ids_after_shuffle = [d.id for d in shuffled]
    assert ids_before_shuffle != ids_after_shuffle
    assert sorted(ids_before_shuffle) == sorted(ids_after_shuffle)


def test_shuffle_with_seed(tmpdir):
    da = DocumentArrayMemmap(tmpdir)
    docs = list(random_docs(100))
    da.extend(docs)
    shuffled_1 = da.shuffle(seed=1)
    shuffled_2 = da.shuffle(seed=1)
    shuffled_3 = da.shuffle(seed=2)
    assert len(shuffled_1) == len(shuffled_2) == len(shuffled_3) == len(da)
    assert shuffled_1 == shuffled_2
    assert shuffled_1 != shuffled_3


def test_memmap_delete_by_slice(tmpdir):
    dam = DocumentArrayMemmap(tmpdir)
    candidates = list(random_docs(100))
    for d in candidates:
        d.id = f'id_{d.id}'
    dam.extend(candidates)
    assert len(dam) == 100
    del dam[-5:]
    assert len(dam) == 95
    del dam[:5]
    assert len(dam) == 90

    for candidate in candidates[:5] + candidates[-5:]:
        for d in dam:
            assert d.id != candidate.id


def test_memmap_get_by_slice(tmpdir):
    def _assert_similar(da1, da2):
        for doc_a, doc_b in zip(da1, da2):
            assert doc_a.id == doc_b.id

    dam = DocumentArrayMemmap(tmpdir)
    candidates = list(random_docs(100))
    for d in candidates:
        d.id = f'id_{d.id}'
    dam.extend(candidates)
    assert len(dam) == 100

    first_10 = dam[:10]
    assert len(first_10) == 10
    _assert_similar(candidates[:10], first_10)

    last_10 = dam[-10:]
    assert len(last_10) == 10
    _assert_similar(candidates[-10:], last_10)

    out_of_bound_1 = dam[-101:-95]
    assert len(out_of_bound_1) == 5
    _assert_similar(candidates[0:5], out_of_bound_1)

    out_of_bound_2 = dam[-101:101]
    assert len(out_of_bound_2) == 100
    _assert_similar(candidates, out_of_bound_2)

    out_of_bound_3 = dam[95:101]
    assert len(out_of_bound_3) == 5
    _assert_similar(candidates[95:], out_of_bound_3)

    assert len(dam[101:105]) == 0

    assert len(dam[-105:-101]) == 0

    assert len(dam[10:0]) == 0


def test_memmap_update_document(tmpdir):
    dam = DocumentArrayMemmap(tmpdir)
    candidates = list(random_docs(100))
    dam.extend(candidates)
    for idx, candidate in enumerate(candidates):
        candidate.content = f'new content {idx}'
        dam[idx] = candidate

    for idx, doc in enumerate(dam):
        assert doc.content == f'new content {idx}'


def test_memmap_update_in_memory(tmpdir):
    dam = DocumentArrayMemmap(tmpdir, buffer_pool_size=100)
    candidates = list(random_docs(100))
    dam.extend(candidates)
    for idx, candidate in enumerate(candidates):
        candidate.content = f'new content {idx}'

    for idx, doc in enumerate(dam):
        assert doc.content == f'new content {idx}'


def test_memmap_save_reload(tmpdir):
    docs = list(random_docs(100))
    dam = DocumentArrayMemmap(tmpdir, buffer_pool_size=100)
    dam.extend(docs)

    dam1 = DocumentArrayMemmap(tmpdir)

    for doc in docs:
        doc.content = 'new'

    for doc in dam:
        # from memory
        assert doc.content == 'new'
        # from disk
        assert dam.get_doc_by_key(doc.id).content == 'hello world'

    # dam1 from disk (empty memory buffer + dam not persisted)
    for doc in dam1:
        assert doc.content == 'hello world'

    dam.save()
    dam1.reload()

    # dam from disk
    for doc in dam:
        assert dam.get_doc_by_key(doc.id).content == 'new'

    # dam1 up-to-date
    for doc in dam1:
        assert doc.content == 'new'


def test_memmap_buffer_synched(tmpdir):
    docs = list(random_docs(100))
    dam = DocumentArrayMemmap(tmpdir)
    dam.extend(docs[:50])

    for i, doc in enumerate(docs[50:]):
        dam[i] = doc
        assert dam.buffer_pool[doc.id].id == dam[i].id
        doc.content = 'new'
        assert dam[doc.id].content == 'new'


def test_memmap_physical_size(tmpdir):
    da = DocumentArrayMemmap(tmpdir)
    assert da.physical_size == 0
    da.append(Document())
    assert da.physical_size > 0


def test_memmap_get_single_attribuets_without_embedding(
    tmpdir, memmap_with_text_and_embedding
):
    attributes = memmap_with_text_and_embedding.get_attributes('text')
    assert len(attributes) == 100
    assert attributes[0] == 'random text 0'


def test_memmap_get_multiple_attribuets_without_embedding(
    tmpdir, memmap_with_text_and_embedding
):
    attributes = memmap_with_text_and_embedding.get_attributes('text', 'id')
    assert len(attributes) == 2
    assert len(attributes[0]) == len(attributes[1]) == 100
    assert attributes[0][0] == 'random text 0'


def test_memmap_get_single_attribuets_with_embedding(
    tmpdir, memmap_with_text_and_embedding
):
    attributes = memmap_with_text_and_embedding.get_attributes('embedding')
    assert len(attributes) == 100
    assert attributes[0].shape == (512,)
    assert isinstance(attributes[0], np.ndarray)


def test_memmap_get_multiple_attribuets_with_embedding(
    tmpdir, memmap_with_text_and_embedding
):
    attributes = memmap_with_text_and_embedding.get_attributes('text', 'embedding')
    assert len(attributes) == 2
    assert len(attributes[0]) == len(attributes[1]) == 100
    assert attributes[0][0] == 'random text 0'
    assert attributes[1][0].shape == (512,)
    assert isinstance(attributes[1][0], np.ndarray)


def test_memmap_persisted(tmpdir):
    def _local_context():
        dam = DocumentArrayMemmap(tmpdir)
        docs = list(random_docs(10))
        dam.extend(docs)
        for doc in docs:
            doc.content = 'new'

    _local_context()
    dam = DocumentArrayMemmap(tmpdir)
    for i, doc in enumerate(dam):
        assert doc.content == 'new'
        assert doc.id == str(i)


def test_memmap_mutate(tmpdir):
    da = DocumentArrayMemmap(tmpdir)
    d0 = Document(text='hello')
    da.append(d0)
    assert da[0] == d0
    d1 = Document(text='world')
    da.append(d1)
    assert da[1] == d1

    da2 = DocumentArrayMemmap(tmpdir)
    assert len(da2) == 2
    assert da2[0] == d0
    assert da2[1] == d1

    da.clear()
    assert not len(da)


def test_split(memmap_for_split):
    rv = memmap_for_split.split('category')
    assert isinstance(rv, dict)
    assert sorted(list(rv.keys())) == ['a', 'b', 'c']
    # assure order is preserved c, b, a
    assert list(rv.keys()) == ['c', 'b', 'a']
    # original input c, c, b, a, a
    assert len(rv['c']) == 2
    assert len(rv['b']) == 1
    assert len(rv['a']) == 2


def test_dam_embeddings(tmpdir):
    dam = DocumentArrayMemmap(tmpdir)
    dam.extend(Document(embedding=np.array([1, 2, 3, 4])) for _ in range(100))
    np.testing.assert_almost_equal(dam.get_attributes('embedding'), dam.embeddings)


def test_dam_get_embeddings_slice(tmpdir):
    da = DocumentArrayMemmap(tmpdir)
    da.extend(Document(embedding=np.array([1, 2, 3, 4])) for _ in range(100))
    np.testing.assert_almost_equal(
        da.get_attributes('embedding')[10:20], da._get_embeddings(slice(10, 20))
    )


def test_embeddings_setter_dam(tmpdir):
    emb = np.random.random((100, 128))
    dam = DocumentArrayMemmap(tmpdir)
    dam.extend([Document() for _ in range(100)])
    dam.embeddings = emb
    np.testing.assert_almost_equal(dam.embeddings, emb)

    for x, doc in zip(emb, dam):
        np.testing.assert_almost_equal(x, doc.embedding)


def test_embeddings_getter_dam(tmpdir):
    emb = np.random.random((100, 128))
    dam = DocumentArrayMemmap(tmpdir)
    dam.extend([Document(embedding=x) for x in emb])
    assert len(dam) == 100
    np.testing.assert_almost_equal(dam.embeddings, emb)


def test_embeddings_wrong_len(tmpdir):
    dam = DocumentArrayMemmap(tmpdir)
    dam.extend([Document() for x in range(100)])
    embeddings = np.ones((2, 10, 10))

    with pytest.raises(ValueError, match='the number of rows in the'):
        dam.embeddings = embeddings


def test_blobs_getter_dam(tmpdir):
    blobs = np.random.random((100, 10, 10))
    dam = DocumentArrayMemmap(tmpdir)
    dam.extend([Document(blob=blob) for blob in blobs])
    assert len(dam) == 100
    np.testing.assert_almost_equal(dam.get_attributes('blob'), dam.blobs)


def test_blobs_setter_dam(tmpdir):
    blobs = np.random.random((100, 10, 10))
<<<<<<< HEAD
    da = DocumentArray([Document() for _ in range(100)])
    da.blobs = blobs
    np.testing.assert_almost_equal(da.blobs, blobs)
    for x, doc in zip(blobs, da):
        np.testing.assert_almost_equal(x, doc.blob)


def test_tags_getter_dam(tmpdir):
    dam = DocumentArrayMemmap(tmpdir)
    dam.extend([Document(tags={'a': 2, 'c': 'd'}) for _ in range(100)])
    assert len(dam.tags) == 100
    assert dam.tags == dam.get_attributes('tags')


def test_tags_setter_dam(tmpdir):
    dam = DocumentArrayMemmap(tmpdir)
    tags = [{'a': 2, 'c': 'd'} for _ in range(100)]
    dam.extend([Document() for _ in range(100)])
    dam.tags = tags
    assert dam.tags == tags

    for x, doc in zip(tags, dam):
        assert x == doc.tags


def test_setter_wrong_len(tmpdir):
    dam = DocumentArrayMemmap(tmpdir)
    dam.extend([Document() for _ in range(100)])
    tags = [{'1': 2}]

    with pytest.raises(ValueError, match='the number of tags in the'):
        dam.tags = tags


def test_texts_getter_dam(tmpdir):
    dam = DocumentArrayMemmap(tmpdir)
    dam.extend([Document(text='hello') for _ in range(100)])
    assert len(dam.texts) == 100
    assert dam.texts == dam.get_attributes('text')


def test_texts_setter_dam(tmpdir):
    dam = DocumentArrayMemmap(tmpdir)
    dam.extend([Document() for _ in range(100)])
    texts = ['text' for _ in range(100)]
    dam.texts = texts
    assert dam.texts == texts

    for x, doc in zip(texts, dam):
        assert x == doc.text


def test_texts_wrong_len(tmpdir):
    dam = DocumentArrayMemmap(tmpdir)
    dam.extend([Document() for _ in range(100)])
    texts = ['hello']

    with pytest.raises(ValueError, match='the number of texts in the'):
        dam.texts = texts
=======
    dam = DocumentArrayMemmap(tmpdir)
    dam.extend([Document() for _ in blobs])
    dam.blobs = blobs
    np.testing.assert_almost_equal(dam.blobs, blobs)
    for x, doc in zip(blobs, dam):
        np.testing.assert_almost_equal(x, doc.blob)


def test_blobs_wrong_len(tmpdir):
    dam = DocumentArrayMemmap(tmpdir)
    dam.extend([Document() for x in range(100)])
    blobs = np.ones((2, 10, 10))

    with pytest.raises(ValueError, match='the number of rows in the'):
        dam.blobs = blobs
>>>>>>> c9f2e651
<|MERGE_RESOLUTION|>--- conflicted
+++ resolved
@@ -521,67 +521,6 @@
 
 def test_blobs_setter_dam(tmpdir):
     blobs = np.random.random((100, 10, 10))
-<<<<<<< HEAD
-    da = DocumentArray([Document() for _ in range(100)])
-    da.blobs = blobs
-    np.testing.assert_almost_equal(da.blobs, blobs)
-    for x, doc in zip(blobs, da):
-        np.testing.assert_almost_equal(x, doc.blob)
-
-
-def test_tags_getter_dam(tmpdir):
-    dam = DocumentArrayMemmap(tmpdir)
-    dam.extend([Document(tags={'a': 2, 'c': 'd'}) for _ in range(100)])
-    assert len(dam.tags) == 100
-    assert dam.tags == dam.get_attributes('tags')
-
-
-def test_tags_setter_dam(tmpdir):
-    dam = DocumentArrayMemmap(tmpdir)
-    tags = [{'a': 2, 'c': 'd'} for _ in range(100)]
-    dam.extend([Document() for _ in range(100)])
-    dam.tags = tags
-    assert dam.tags == tags
-
-    for x, doc in zip(tags, dam):
-        assert x == doc.tags
-
-
-def test_setter_wrong_len(tmpdir):
-    dam = DocumentArrayMemmap(tmpdir)
-    dam.extend([Document() for _ in range(100)])
-    tags = [{'1': 2}]
-
-    with pytest.raises(ValueError, match='the number of tags in the'):
-        dam.tags = tags
-
-
-def test_texts_getter_dam(tmpdir):
-    dam = DocumentArrayMemmap(tmpdir)
-    dam.extend([Document(text='hello') for _ in range(100)])
-    assert len(dam.texts) == 100
-    assert dam.texts == dam.get_attributes('text')
-
-
-def test_texts_setter_dam(tmpdir):
-    dam = DocumentArrayMemmap(tmpdir)
-    dam.extend([Document() for _ in range(100)])
-    texts = ['text' for _ in range(100)]
-    dam.texts = texts
-    assert dam.texts == texts
-
-    for x, doc in zip(texts, dam):
-        assert x == doc.text
-
-
-def test_texts_wrong_len(tmpdir):
-    dam = DocumentArrayMemmap(tmpdir)
-    dam.extend([Document() for _ in range(100)])
-    texts = ['hello']
-
-    with pytest.raises(ValueError, match='the number of texts in the'):
-        dam.texts = texts
-=======
     dam = DocumentArrayMemmap(tmpdir)
     dam.extend([Document() for _ in blobs])
     dam.blobs = blobs
@@ -590,11 +529,64 @@
         np.testing.assert_almost_equal(x, doc.blob)
 
 
+def test_tags_getter_dam(tmpdir):
+    dam = DocumentArrayMemmap(tmpdir)
+    dam.extend([Document(tags={'a': 2, 'c': 'd'}) for _ in range(100)])
+    assert len(dam.tags) == 100
+    assert dam.tags == dam.get_attributes('tags')
+
+
+def test_tags_setter_dam(tmpdir):
+    dam = DocumentArrayMemmap(tmpdir)
+    tags = [{'a': 2, 'c': 'd'} for _ in range(100)]
+    dam.extend([Document() for _ in range(100)])
+    dam.tags = tags
+    assert dam.tags == tags
+
+    for x, doc in zip(tags, dam):
+        assert x == doc.tags
+
+
+def test_setter_wrong_len(tmpdir):
+    dam = DocumentArrayMemmap(tmpdir)
+    dam.extend([Document() for _ in range(100)])
+    tags = [{'1': 2}]
+
+    with pytest.raises(ValueError, match='the number of tags in the'):
+        dam.tags = tags
+
+
+def test_texts_getter_dam(tmpdir):
+    dam = DocumentArrayMemmap(tmpdir)
+    dam.extend([Document(text='hello') for _ in range(100)])
+    assert len(dam.texts) == 100
+    assert dam.texts == dam.get_attributes('text')
+
+
+def test_texts_setter_dam(tmpdir):
+    dam = DocumentArrayMemmap(tmpdir)
+    dam.extend([Document() for _ in range(100)])
+    texts = ['text' for _ in range(100)]
+    dam.texts = texts
+    assert dam.texts == texts
+
+    for x, doc in zip(texts, dam):
+        assert x == doc.text
+
+
+def test_texts_wrong_len(tmpdir):
+    dam = DocumentArrayMemmap(tmpdir)
+    dam.extend([Document() for _ in range(100)])
+    texts = ['hello']
+
+    with pytest.raises(ValueError, match='the number of texts in the'):
+        dam.texts = texts
+
+
 def test_blobs_wrong_len(tmpdir):
     dam = DocumentArrayMemmap(tmpdir)
     dam.extend([Document() for x in range(100)])
     blobs = np.ones((2, 10, 10))
 
     with pytest.raises(ValueError, match='the number of rows in the'):
-        dam.blobs = blobs
->>>>>>> c9f2e651
+        dam.blobs = blobs