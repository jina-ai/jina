import pytest
import numpy as np

from jina.flow import Flow
from jina.proto import jina_pb2
from jina.types.ndarray.generic import NdArray

from tests import validate_callback

random_np_array = np.random.randint(10, size=(50, 10))
buffer = 'text_buffer'.encode()
text = 'text_content'


@pytest.fixture
def input_doc_with_chunks():
    doc = jina_pb2.DocumentProto()
    doc.tags['id'] = 1
    chunk0 = doc.chunks.add()
    chunk0.tags['id'] = 10
    chunk0.text = text
    NdArray(chunk0.embedding).value = random_np_array
    chunk1 = doc.chunks.add()
    chunk1.tags['id'] = 20
    NdArray(chunk1.blob).value = random_np_array
    chunk2 = doc.chunks.add()
    chunk2.tags['id'] = 30
    chunk2.buffer = buffer
    return doc


def test_message_docs_different_chunk_types(input_doc_with_chunks, mocker):
    def validate_chunks_fn(resp):
        assert len(resp.search.docs) == 1
        doc = resp.search.docs[0]
        assert int(doc.tags['id']) == 1
        assert len(doc.chunks) == 3

        chunk0 = doc.chunks[0]
        assert int(chunk0.tags['id']) == 10
        assert chunk0.text == text
        np.testing.assert_almost_equal(random_np_array, NdArray(chunk0.embedding).value)

        chunk1 = doc.chunks[1]
        assert int(chunk1.tags['id']) == 20
        np.testing.assert_almost_equal(random_np_array, NdArray(chunk1.blob).value)

        chunk2 = doc.chunks[2]
        assert int(chunk2.tags['id']) == 30
        assert chunk2.buffer == buffer

    mock = mocker.Mock()

    with Flow().add() as f:
<<<<<<< HEAD
        f.search(inputs=[input_doc_with_chunks], on_done=validate_chunks_fn)
=======
        f.search(input_fn=[input_doc_with_chunks], on_done=mock)
>>>>>>> 651c1d43

    mock.assert_called_once()
    validate_callback(mock, validate_chunks_fn)


@pytest.fixture
def input_doc_with_matches():
    doc = jina_pb2.DocumentProto()
    doc.tags['id'] = 1
    match0 = doc.matches.add()
    match0.tags['id'] = 10
    match0.text = text
    NdArray(match0.embedding).value = random_np_array
    match1 = doc.matches.add()
    match1.tags['id'] = 20
    NdArray(match1.blob).value = random_np_array
    match2 = doc.matches.add()
    match2.tags['id'] = 30
    match2.buffer = buffer
    return doc


def test_message_docs_different_matches_types(input_doc_with_matches, mocker):
    def validate_matches_fn(resp):
        assert len(resp.search.docs) == 1
        doc = resp.search.docs[0]
        assert int(doc.tags['id']) == 1
        assert len(doc.matches) == 3

        match0 = doc.matches[0]
        assert int(match0.tags['id']) == 10
        assert match0.text == text
        np.testing.assert_almost_equal(random_np_array, NdArray(match0.embedding).value)

        match1 = doc.matches[1]
        assert int(match1.tags['id']) == 20
        np.testing.assert_almost_equal(random_np_array, NdArray(match1.blob).value)

        match2 = doc.matches[2]
        assert int(match2.tags['id']) == 30
        assert match2.buffer == buffer

    mock = mocker.Mock()
    with Flow().add() as f:
<<<<<<< HEAD
        f.search(inputs=[input_doc_with_matches], on_done=validate_matches_fn)
=======
        f.search(input_fn=[input_doc_with_matches], on_done=mock)
>>>>>>> 651c1d43
    mock.assert_called_once()
    validate_callback(mock, validate_matches_fn)


@pytest.fixture
def input_doc_chunks_and_matches():
    doc = jina_pb2.DocumentProto()
    doc.tags['id'] = 1
    chunk0 = doc.chunks.add()
    chunk0.tags['id'] = 10
    chunk0.text = text
    NdArray(chunk0.embedding).value = random_np_array
    chunk1 = doc.chunks.add()
    chunk1.tags['id'] = 20
    NdArray(chunk1.blob).value = random_np_array
    chunk2 = doc.chunks.add()
    chunk2.tags['id'] = 30
    chunk2.buffer = buffer
    match0 = doc.matches.add()
    match0.tags['id'] = 10
    match0.text = text
    NdArray(match0.embedding).value = random_np_array
    match1 = doc.matches.add()
    match1.tags['id'] = 20
    NdArray(match1.blob).value = random_np_array
    match2 = doc.matches.add()
    match2.tags['id'] = 30
    match2.buffer = buffer
    return doc


def test_message_docs_different_chunks_and_matches_types(input_doc_chunks_and_matches, mocker):
    def validate_chunks_and_matches_fn(resp):
        assert len(resp.search.docs) == 1
        doc = resp.search.docs[0]
        assert int(doc.tags['id']) == 1
        assert len(doc.chunks) == 3

        chunk0 = doc.chunks[0]
        assert int(chunk0.tags['id']) == 10
        assert chunk0.text == text
        np.testing.assert_almost_equal(random_np_array, NdArray(chunk0.embedding).value)

        chunk1 = doc.chunks[1]
        assert int(chunk1.tags['id']) == 20
        np.testing.assert_almost_equal(random_np_array, NdArray(chunk1.blob).value)

        chunk2 = doc.chunks[2]
        assert int(chunk2.tags['id']) == 30
        assert chunk2.buffer == buffer

        assert len(doc.matches) == 3

        match0 = doc.matches[0]
        assert int(match0.tags['id']) == 10
        assert match0.text == text
        np.testing.assert_almost_equal(random_np_array, NdArray(match0.embedding).value)

        match1 = doc.matches[1]
        assert int(match1.tags['id']) == 20
        np.testing.assert_almost_equal(random_np_array, NdArray(match1.blob).value)

        match2 = doc.matches[2]
        assert int(match2.tags['id']) == 30
        assert match2.buffer == buffer

    mock = mocker.Mock()

    with Flow().add() as f:
<<<<<<< HEAD
        f.search(inputs=[input_doc_chunks_and_matches], on_done=response_mock)
=======
        f.search(input_fn=[input_doc_chunks_and_matches], on_done=mock)
>>>>>>> 651c1d43

    validate_callback(mock, validate_chunks_and_matches_fn)
<|MERGE_RESOLUTION|>--- conflicted
+++ resolved
@@ -52,11 +52,7 @@
     mock = mocker.Mock()
 
     with Flow().add() as f:
-<<<<<<< HEAD
-        f.search(inputs=[input_doc_with_chunks], on_done=validate_chunks_fn)
-=======
-        f.search(input_fn=[input_doc_with_chunks], on_done=mock)
->>>>>>> 651c1d43
+        f.search(inputs=[input_doc_with_chunks], on_done=mock)
 
     mock.assert_called_once()
     validate_callback(mock, validate_chunks_fn)
@@ -101,11 +97,7 @@
 
     mock = mocker.Mock()
     with Flow().add() as f:
-<<<<<<< HEAD
-        f.search(inputs=[input_doc_with_matches], on_done=validate_matches_fn)
-=======
-        f.search(input_fn=[input_doc_with_matches], on_done=mock)
->>>>>>> 651c1d43
+        f.search(inputs=[input_doc_with_matches], on_done=mock)
     mock.assert_called_once()
     validate_callback(mock, validate_matches_fn)
 
@@ -175,10 +167,6 @@
     mock = mocker.Mock()
 
     with Flow().add() as f:
-<<<<<<< HEAD
-        f.search(inputs=[input_doc_chunks_and_matches], on_done=response_mock)
-=======
-        f.search(input_fn=[input_doc_chunks_and_matches], on_done=mock)
->>>>>>> 651c1d43
+        f.search(inputs=[input_doc_chunks_and_matches], on_done=mock)
 
     validate_callback(mock, validate_chunks_and_matches_fn)
