--- conflicted
+++ resolved
@@ -1140,60 +1140,55 @@
             core_client=core_client,
             endpoint='/len',
         )
-
-<<<<<<< HEAD
-    assert len(resp) == 1
-    assert resp[0].parameters == {'__results__': {'statefulexecutor': {'length': 10.0}}}
-
+    except Exception as exc:
+        logger.error(f' Exception raised {exc}')
+        raise exc
 
 @pytest.mark.asyncio
 @pytest.mark.parametrize(
     'docker_images', [['slow-process-executor', 'jinaai/jina']], indirect=True
 )
 async def test_slow_executor_readiness_probe_works(docker_images, tmpdir, logger):
-    dump_path = os.path.join(str(tmpdir), 'test-flow-slow-process-executor')
-    namespace = f'test-flow-slow-process-executor'.lower()
-    flow = Flow(name='test-flow-slow-process-executor',).add(
-        name='slow_process_executor',
-        uses=f'docker://{docker_images[0]}',
-        uses_with={'time_sleep': 20},
-        replicas=2,
-    )
-
-    flow.to_kubernetes_yaml(dump_path, k8s_namespace=namespace)
-
-    from kubernetes import client
-
-    api_client = client.ApiClient()
-    core_client = client.CoreV1Api(api_client=api_client)
-    app_client = client.AppsV1Api(api_client=api_client)
-    await create_all_flow_deployments_and_wait_ready(
-        dump_path,
-        namespace=namespace,
-        api_client=api_client,
-        app_client=app_client,
-        core_client=core_client,
-        deployment_replicas_expected={
-            'gateway': 1,
-            'slow-process-executor': 2,
-        },
-        logger=logger
-    )
-
-    resp = await run_test(
-        flow=flow,
-        namespace=namespace,
-        core_client=core_client,
-        n_docs=10,
-        request_size=1,
-        endpoint='/',
-    )
-
-    assert len(resp) == 10
-=======
-        assert len(resp) == 1
-        assert resp[0].parameters == {'__results__': {'statefulexecutor': {'length': 10.0}}}
-    except Exception as exc:
-        logger.error(f' Exception raised {exc}')
-        raise exc
->>>>>>> 189bf5e1
+    try:
+        dump_path = os.path.join(str(tmpdir), 'test-flow-slow-process-executor')
+        namespace = f'test-flow-slow-process-executor'.lower()
+        flow = Flow(name='test-flow-slow-process-executor',).add(
+            name='slow_process_executor',
+            uses=f'docker://{docker_images[0]}',
+            uses_with={'time_sleep': 20},
+            replicas=2,
+        )
+
+        flow.to_kubernetes_yaml(dump_path, k8s_namespace=namespace)
+
+        from kubernetes import client
+
+        api_client = client.ApiClient()
+        core_client = client.CoreV1Api(api_client=api_client)
+        app_client = client.AppsV1Api(api_client=api_client)
+        await create_all_flow_deployments_and_wait_ready(
+            dump_path,
+            namespace=namespace,
+            api_client=api_client,
+            app_client=app_client,
+            core_client=core_client,
+            deployment_replicas_expected={
+                'gateway': 1,
+                'slow-process-executor': 2,
+            },
+            logger=logger
+        )
+
+        resp = await run_test(
+            flow=flow,
+            namespace=namespace,
+            core_client=core_client,
+            n_docs=10,
+            request_size=1,
+            endpoint='/',
+        )
+
+        assert len(resp) == 10
+    except Exception as exc:
+        logger.error(f' Exception raised {exc}')
+        raise exc