from logging import getLogger

import mock
<<<<<<< HEAD

from jina.docker.hubapi import _list
=======
import pytest
import requests

from jina.docker import hubapi
from jina.docker.hubapi import _docker_auth
>>>>>>> 7200c657
from jina.docker.hubapi import _fetch_access_token
from jina.docker.hubapi import _list

sample_manifest = {
    'manifest': [
        {
            'name': 'Dummy MWU Encoder',
            'description': 'a minimum working unit of a containerized encoder, used for tutorial only',
            'type': 'pod',
            'author': 'Jina AI Dev-Team (dev-team@jina.ai)',
            'url': 'https://jina.ai',
            'documentation': 'https://github.com/jina-ai/jina-hub',
            'version': '0.0.52',
            'vendor': 'Jina AI Limited',
            'license': 'apache-2.0',
            'avatar': None,
            'platform': [
                'linux/amd64'
            ],
            'keywords': [
                'toy',
                'example'
            ],
            'manifest_version': 1,
            'update': 'nightly',
            'kind': 'encoder'
        }
    ]
}


@mock.patch('jina.docker.hubapi.urlopen')
def test_hubapi_list(mocker):
    mocker.return_value.__enter__.return_value.read.return_value = json.dumps(sample_manifest)
    result = _list(logger=getLogger(),
                   image_name='Dummy MWU Encoder',
                   image_kind='encoder',
                   image_type='pod',
                   image_keywords=['toy'])

    mocker.assert_called_once()
    assert result[0]['name'] == 'Dummy MWU Encoder'
    assert result[0]['version'] == '0.0.52'
    assert result[0]['kind'] == 'encoder'


def test_fetch_access_token(mocker):
<<<<<<< HEAD
    target_val = 'dummy_token'
    mocker.patch('jina.docker.hubapi.JAML.load', return_value={'access_token': target_val})
    assert _fetch_access_token(logger=getLogger()) == target_val
=======
    token_string = json.dumps({'access_token': 'dummy_token'})
    token_json = json.loads(token_string)
    mocker.return_value = token_json
    _fetch_access_token(logger=getLogger())


@pytest.fixture(scope='function')
def docker_jaml_token():
    token_string = json.dumps({'hubapi': {'url': 'dummy_url', 'docker_auth': 'dummy_auth'}})
    token_json = json.loads(token_string)
    return token_json


def test_docker_auth_success(mocker, docker_jaml_token):
    mock_load = mocker.patch.object(hubapi.JAML, 'load', autospec=True)
    mock_load.return_value = docker_jaml_token

    mock_access_token = mocker.patch.object(hubapi, '_fetch_access_token', autospec=True)
    mock_access_token.return_value = 'dummy_token'

    mock_response = mocker.patch.object(requests, 'get', autospec=True)
    import base64
    encoded_usr = base64.b64encode(b'dummy_user').decode('ascii')
    encoded_psw = base64.b64encode(b'dummy_password').decode('ascii')
    mock_response.return_value.status_code = 200
    mock_response.return_value.text = json.dumps({'docker_username': encoded_usr, 'docker_password': encoded_psw})

    # Verify the fetched creds are as expected
    fetch_cred = _docker_auth(logger=getLogger())
    assert fetch_cred['docker_username'] == base64.b64decode(encoded_usr).decode('ascii')
    assert fetch_cred['docker_password'] == base64.b64decode(encoded_psw).decode('ascii')


def test_docker_auth_failure(mocker, docker_jaml_token):
    mock_load = mocker.patch.object(hubapi.JAML, 'load', autospec=True)
    mock_load.return_value = docker_jaml_token

    mock_access_token = mocker.patch.object(hubapi, '_fetch_access_token', autospec=True)
    mock_access_token.return_value = 'dummy_token'

    mock_response = mocker.patch.object(requests, 'get', autospec=True)
    mock_response.return_value.status_code = 403
    mock_response.return_value.text = json.dumps({'message': 'Missing Authentication Token'})

    # If no token is fetched, docker auth fails
    fetch_cred = _docker_auth(logger=getLogger())
    assert fetch_cred is None
>>>>>>> 7200c657
<|MERGE_RESOLUTION|>--- conflicted
+++ resolved
@@ -1,16 +1,13 @@
 from logging import getLogger
 
+import json
 import mock
-<<<<<<< HEAD
 
-from jina.docker.hubapi import _list
-=======
 import pytest
 import requests
 
 from jina.docker import hubapi
 from jina.docker.hubapi import _docker_auth
->>>>>>> 7200c657
 from jina.docker.hubapi import _fetch_access_token
 from jina.docker.hubapi import _list
 
@@ -58,15 +55,9 @@
 
 
 def test_fetch_access_token(mocker):
-<<<<<<< HEAD
     target_val = 'dummy_token'
     mocker.patch('jina.docker.hubapi.JAML.load', return_value={'access_token': target_val})
     assert _fetch_access_token(logger=getLogger()) == target_val
-=======
-    token_string = json.dumps({'access_token': 'dummy_token'})
-    token_json = json.loads(token_string)
-    mocker.return_value = token_json
-    _fetch_access_token(logger=getLogger())
 
 
 @pytest.fixture(scope='function')
@@ -109,5 +100,4 @@
 
     # If no token is fetched, docker auth fails
     fetch_cred = _docker_auth(logger=getLogger())
-    assert fetch_cred is None
->>>>>>> 7200c657
+    assert fetch_cred is None