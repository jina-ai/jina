"""Module for wrapping Jina Hub API calls."""

import argparse
import copy
import hashlib
import json
import os
import random
from pathlib import Path
from typing import Dict, Optional, Union
from urllib.parse import urljoin

import hubble

from jina import __resources_path__, __version__
from jina.helper import ArgNamespace, get_rich_console, retry
from jina.hubble import HubExecutor
from jina.hubble.helper import (
    archive_package,
    check_requirements_env_variable,
    disk_cache_offline,
    download_with_resume,
    get_cache_db,
    get_download_cache_dir,
    get_hubble_error_message,
    get_request_header,
    get_requirements_env_variables,
    parse_hub_uri,
    upload_file,
)
from jina.hubble.hubapi import (
    dump_secret,
    get_dist_path_of_executor,
    get_lockfile,
    install_local,
    install_package_dependencies,
    load_secret,
)
from jina.importer import ImportExtensions
from jina.logging.logger import JinaLogger
from jina.parsers.hubble import set_hub_parser


class HubIO:
    """:class:`HubIO` provides the way to interact with Jina Hub registry.
    You can use it with CLI to package a directory into a Jina Hub and publish it to the world.
    Examples:
        - :command:`jina hub push my_executor/` to push the executor package to Jina Hub
        - :command:`jina hub pull UUID8` to download the executor identified by UUID8

    To create a :class:`HubIO` object, simply:

        .. highlight:: python
        .. code-block:: python
            hubio = HubIO(args)

    :param args: arguments
    """

    def __init__(self, args: Optional[argparse.Namespace] = None, **kwargs):
        if args and isinstance(args, argparse.Namespace):
            self.args = args
        else:
            self.args = ArgNamespace.kwargs2namespace(kwargs, set_hub_parser())
        self.logger = JinaLogger(self.__class__.__name__, **vars(args))

        with ImportExtensions(required=True):
            import cryptography
            import filelock
            import rich

            assert rich  #: prevent pycharm auto remove the above line
            assert cryptography
            assert filelock

    def new(self) -> None:
        """Create a new executor folder interactively."""

        from rich import box, print
        from rich.panel import Panel
        from rich.progress import track
        from rich.prompt import Confirm, Prompt
        from rich.syntax import Syntax
        from rich.table import Table

        console = get_rich_console()

        print(
            Panel.fit(
                '''
[bold green]Executor[/bold green] is how Jina processes [bold]Document[/bold].

This guide helps you to create your own Executor in 30 seconds.''',
                title='Create New Executor',
            )
        )

        exec_name = (
            self.args.name
            if self.args.name
            else Prompt.ask(
                ':grey_question: What is the [bold]name[/bold] of your executor?\n'
                '[dim]CamelCase is required[/dim]',
                default=f'MyExecutor{random.randint(0, 100)}',
            )
        )

        exec_path = (
            self.args.path
            if self.args.path
            else Prompt.ask(
                ':grey_question: [bold]Which folder[/bold] to store your executor?',
                default=os.path.join(os.getcwd(), exec_name),
            )
        )
        exec_description = '{{}}'
        exec_keywords = '{{}}'
        exec_url = '{{}}'

        is_dockerfile = 'none'

        if self.args.advance_configuration or Confirm.ask(
            '[green]That\'s all we need to create an Executor![/green]\n'
            ':grey_question: Or do you want to proceed to advanced configuration [dim](GPU support, meta information on Hub, etc.)[/]',
            default=False,
        ):
            print(
                Panel.fit(
                    '''
[bold]Dockerfile[/bold] describes how this executor will be built. It is useful when
your executor has non-trivial dependencies or must be run under certain environment.

- If [bold]Dockerfile[/bold] is not given, Jina Cloud automatically generates one.
- If [bold]Dockerfile[/bold] is provided by you, then Jina Cloud will respect it when building the Executor.

Here are some Dockerfile templates for you to choose from:
- [b]cpu[/b]: CPU-only executor with Jina as base image;
- [b]torch-gpu[/b]: GPU enabled executor with PyTorch as the base image;
- [b]tf-gpu[/b]: GPU enabled executor with Tensorflow as the base image;
- [b]jax-gpu[/b]: GPU enabled executor with JAX installed.
''',
                    title=':package: [bold]Dockerfile[/bold]',
                    width=80,
                )
            )

            is_dockerfile = self.args.dockerfile or Prompt.ask(
                ':grey_question: Select how you want to generate the [bold]Dockerfile[/bold] for this Executor?',
                choices=['cpu', 'torch-gpu', 'tf-gpu', 'jax-gpu', 'none'],
                default='cpu',
            )

            print(
                Panel.fit(
                    '''
Meta information helps other users to identify, search and reuse your Executor on Jina Cloud.
''',
                    title=':name_badge: [bold]Meta Info[/bold]',
                    width=80,
                )
            )

            exec_description = (
                self.args.description
                if self.args.description
                else (
                    Prompt.ask(
                        ':grey_question: Please give a [bold]short description[/bold] of your executor?\n'
                        f'[dim]Example: {exec_name} embeds images into 128-dim vectors using ResNet.[/dim]'
                    )
                )
            )

            exec_keywords = (
                self.args.keywords
                if self.args.keywords
                else (
                    Prompt.ask(
                        ':grey_question: Please give some [bold]keywords[/bold] to help people search your executor [dim](separated by comma)[/dim]\n'
                        f'[dim]Example: image cv embedding encoding resnet[/dim]'
                    )
                )
            )

            exec_url = (
                self.args.url
                if self.args.url
                else (
                    Prompt.ask(
                        ':grey_question: What is the [bold]URL[/bold] for GitHub repo?\n'
                        f'[dim]Example: https://github.com/yourname/my-executor[/dim]'
                    )
                )
            )

            print('[green]That\'s all we need to create an Executor![/green]')

        def mustache_repl(srcs):
            for src in track(
                srcs, description=f'Creating {exec_name}...', total=len(srcs)
            ):
                dest = src
                if dest.endswith('.Dockerfile'):
                    dest = 'Dockerfile'
                with open(
                    os.path.join(__resources_path__, 'executor-template', src)
                ) as fp, open(os.path.join(exec_path, dest), 'w') as fpw:
                    f = (
                        fp.read()
                        .replace('{{exec_name}}', exec_name)
                        .replace('{{exec_description}}', exec_description if exec_description != '{{}}' else '')
                        .replace('{{exec_keywords}}', str(exec_keywords.split(',')) if exec_keywords != '{{}}' else '[]')
                        .replace('{{exec_url}}', exec_url if exec_url != '{{}}' else '')
                    )
                    fpw.writelines(f)

        Path(exec_path).mkdir(parents=True, exist_ok=True)
        pkg_files = [
            'executor.py',
            'README.md',
            'requirements.txt',
            'config.yml',
        ]

        if is_dockerfile == 'cpu':
            pkg_files.append('Dockerfile')
        elif is_dockerfile == 'torch-gpu':
            pkg_files.append('torch.Dockerfile')
        elif is_dockerfile == 'jax-gpu':
            pkg_files.append('torch.Dockerfile')
        elif is_dockerfile == 'tf-gpu':
            pkg_files.append('tf.Dockerfile')
        elif is_dockerfile != 'none':
            raise ValueError(f'Unknown Dockerfile type: {is_dockerfile}')

        mustache_repl(pkg_files)

        table = Table(box=box.SIMPLE)
        table.add_column('Filename', style='cyan', no_wrap=True)
        table.add_column('Description', no_wrap=True)

        # adding the columns in order of `ls` output
        table.add_row(
            'config.yml',
            'The YAML config file of the Executor. You can define [bold]__init__[/bold] arguments using [bold]with[/bold] keyword.' +\
            '\nYou can also define metadata for the executor, for better appeal on Jina Hub.',
        )

        table.add_row(
            '',
            Panel(
                Syntax(
                    f'''
jtype: {exec_name}
with:
  foo: 1
  bar: hello
py_modules:
  - executor.py
metas:
  name: {exec_name}
<<<<<<< HEAD
  description: {exec_description if exec_description != '{{}}' else 'None'}
  url: {exec_url if exec_url != '{{}}' else 'None'}
  keywords: {exec_keywords if exec_keywords != '{{}}' else 'None'}
=======
  description: {exec_description if exec_description != '{{}}' else ''}
  url: {exec_url if exec_url != '{{}}' else ''}
  keywords: {exec_keywords if exec_keywords != '{{}}' else '[]'}
>>>>>>> 0a71009b
''',
                    'yaml',
                    theme='monokai',
                    line_numbers=True,
                    word_wrap=True,
                ),
                title='config.yml',
                width=50,
                expand=False,
            ),
        )

        if is_dockerfile != 'none':
            table.add_row(
                'Dockerfile',
                'The Dockerfile describes how this executor will be built.',
            )

        table.add_row('executor.py', 'The main logic file of the Executor.')
        table.add_row('README.md', 'A usage guide of the Executor.')
        table.add_row('requirements.txt', 'The Python dependencies of the Executor.')

        final_table = Table(box=None)

        final_table.add_row(
            'Congrats! You have successfully created an Executor! Here are the next steps:'
        )

        p0 = Panel(
            Syntax(
                f'ls {exec_path}',
                'console',
                theme='monokai',
                line_numbers=True,
                word_wrap=True,
            ),
            title='1. Check out the generated Executor',
            width=120,
            expand=False,
        )

        p1 = Panel(
            table,
            title='2. Understand folder structure',
            width=120,
            expand=False,
        )

        p12 = Panel(
            Syntax(
                f'jina executor --uses {exec_path}/config.yml',
                'console',
                theme='monokai',
                line_numbers=True,
                word_wrap=True,
            ),
            title='3. Test the Executor locally',
            width=120,
            expand=False,
        )

        p2 = Panel(
            Syntax(
                f'jina hub push {exec_path}',
                'console',
                theme='monokai',
                line_numbers=True,
                word_wrap=True,
            ),
            title='4. Share it to Jina Hub',
            width=120,
            expand=False,
        )

        for _p in [p0, p1, p12, p2]:
            final_table.add_row(_p)

        p = Panel(
            final_table,
            title=':tada: Next steps',
            width=130,
            expand=False,
        )
        console.print(p)

    def push(self) -> None:
        """Push the executor package to Jina Hub."""

        work_path = Path(self.args.path)

        exec_tags = None
        exec_immutable_tags = None
        if self.args.tag:
            exec_tags = ','.join(self.args.tag)
        if self.args.protected_tag:
            exec_immutable_tags = ','.join(self.args.protected_tag)

        dockerfile = None
        if self.args.dockerfile:
            dockerfile = Path(self.args.dockerfile)
            if not dockerfile.exists():
                raise Exception(f'The given Dockerfile `{dockerfile}` does not exist!')
            if dockerfile.parent != work_path:
                raise Exception(
                    f'The Dockerfile must be placed at the given folder `{work_path}`'
                )

            dockerfile = dockerfile.relative_to(work_path)

        build_env = None
        if self.args.build_env:
            build_envs = self.args.build_env.strip().split()
            build_env_dict = {}
            for index, env in enumerate(build_envs):
                env_list = env.split('=')
                if len(env_list) != 2:
                    raise Exception(
                        f'The `--build-env` parameter: `{env}` is wrong format. you can use: `--build-env {env}=YOUR_VALUE`.'
                    )
                if check_requirements_env_variable(env_list[0]) is False:
                    raise Exception(
                        f'The `--build-env` parameter key:`{env_list[0]}` can only consist of uppercase letter and number and underline.'
                    )
                build_env_dict[env_list[0]] = env_list[1]
            build_env = build_env_dict if build_env_dict else None

        requirements_file = work_path / 'requirements.txt'

        requirements_env_variables = []
        if requirements_file.exists():
            requirements_env_variables = get_requirements_env_variables(
                requirements_file
            )
            for index, env in enumerate(requirements_env_variables):
                if check_requirements_env_variable(env) is False:
                    raise Exception(
                        f'The requirements.txt environment variables:`${env}` can only consist of uppercase letter and number and underline.'
                    )

        if len(requirements_env_variables) and not build_env:
            env_variables_str = ','.join(requirements_env_variables)
            error_str = f'The requirements.txt set environment variables as follows:`{env_variables_str}` should use `--build-env'
            for item in requirements_env_variables:
                error_str += f' {item}=YOUR_VALUE'
            raise Exception(f'{error_str}` to add it.')
        elif len(requirements_env_variables) and build_env:
            build_env_keys = list(build_env.keys())
            diff_env_variables = list(
                set(requirements_env_variables).difference(set(build_env_keys))
            )
            if len(diff_env_variables):
                diff_env_variables_str = ",".join(diff_env_variables)
                error_str = f'The requirements.txt set environment variables as follows:`{diff_env_variables_str}` should use `--build-env'
                for item in diff_env_variables:
                    error_str += f' {item}=YOUR_VALUE'
                raise Exception(f'{error_str}` to add it.')

        console = get_rich_console()
        with console.status(f'Pushing `{self.args.path}` ...') as st:
            req_header = get_request_header()
            try:
                st.update(f'Packaging {self.args.path} ...')
                md5_hash = hashlib.md5()
                bytesio = archive_package(work_path)
                content = bytesio.getvalue()
                md5_hash.update(content)
                md5_digest = md5_hash.hexdigest()

                # upload the archived package
                form_data = {
                    'public': 'True' if getattr(self.args, 'public', None) else 'False',
                    'private': 'True'
                    if getattr(self.args, 'private', None)
                    else 'False',
                    'md5sum': md5_digest,
                }

                if self.args.verbose:
                    form_data['verbose'] = 'True'

                if self.args.no_cache:
                    form_data['buildWithNoCache'] = 'True'

                if exec_tags:
                    form_data['tags'] = exec_tags

                if exec_immutable_tags:
                    form_data['immutableTags'] = exec_immutable_tags

                if dockerfile:
                    form_data['dockerfile'] = str(dockerfile)

                if build_env:
                    form_data['buildEnv'] = json.dumps(build_env)

                uuid8, secret = load_secret(work_path)
                if self.args.force_update or uuid8:
                    form_data['id'] = self.args.force_update or uuid8
                if self.args.secret or secret:
                    form_data['secret'] = self.args.secret or secret

                st.update(f'Connecting to Jina Hub ...')
                if form_data.get('id'):
                    hubble_url = urljoin(hubble.utils.get_base_url(), 'executor.update')
                else:
                    hubble_url = urljoin(hubble.utils.get_base_url(), 'executor.create')

                # upload the archived executor to Jina Hub
                st.update(f'Uploading...')
                resp = upload_file(
                    hubble_url,
                    'filename',
                    content,
                    dict_data=form_data,
                    headers=req_header,
                    stream=True,
                    method='post',
                )

                image = None
                warning = None
                session_id = req_header.get('jinameta-session-id')
                for stream_line in resp.iter_lines():
                    stream_msg = json.loads(stream_line)

                    t = stream_msg.get('type')
                    subject = stream_msg.get('subject')
                    payload = stream_msg.get('payload', '')
                    if t == 'error':
                        msg = stream_msg.get('message')
                        hubble_err = payload
                        overridden_msg = ''
                        detail_msg = ''
                        if isinstance(hubble_err, dict):
                            (overridden_msg, detail_msg) = get_hubble_error_message(
                                hubble_err
                            )
                            if not msg:
                                msg = detail_msg

                        if overridden_msg and overridden_msg != detail_msg:
                            self.logger.warning(overridden_msg)

                        raise Exception(
                            f'{overridden_msg or msg or "Unknown Error"} session_id: {session_id}'
                        )
                    if t == 'progress' and subject == 'buildWorkspace':
                        legacy_message = stream_msg.get('legacyMessage', {})
                        status = legacy_message.get('status', '')
                        st.update(
                            f'Cloud building ... [dim]{subject}: {t} ({status})[/dim]'
                        )
                    elif t == 'complete':
                        image = stream_msg['payload']
                        warning = stream_msg.get('warning')
                        st.update(
                            f'Cloud building ... [dim]{subject}: {t} ({stream_msg["message"]})[/dim]'
                        )
                        break
                    elif t and subject:
                        if self.args.verbose and t == 'console':
                            console.log(
                                f'Cloud building ... [dim]{subject}: {payload}[/dim]'
                            )
                        else:
                            st.update(
                                f'Cloud building ... [dim]{subject}: {t} {payload}[/dim]'
                            )

                if image:
                    new_uuid8, new_secret = self._prettyprint_result(
                        console, image, warning=warning
                    )
                    if new_uuid8 != uuid8 or new_secret != secret:
                        dump_secret(work_path, new_uuid8, new_secret or '')
                else:
                    raise Exception(f'Unknown Error, session_id: {session_id}')

            except KeyboardInterrupt:
                pass

            except Exception as e:  # IO related errors
                self.logger.error(
                    f'''Please report this session_id: [yellow bold]{req_header["jinameta-session-id"]}[/] to https://github.com/jina-ai/jina/issues'''
                )
                raise e

    def _prettyprint_result(self, console, image, *, warning: Optional[str] = None):
        # TODO: only support single executor now

        from rich import box
        from rich.panel import Panel
        from rich.table import Table

        uuid8 = image['id']
        secret = image.get('secret')
        visibility = image['visibility']
        tag = self.args.tag[0] if self.args.tag else None

        table = Table(box=box.SIMPLE, show_header=False)
        table.add_column(no_wrap=True)
        table.add_column(no_wrap=True)
        if 'name' in image:
            table.add_row(':name_badge: Name', image['name'])

        table.add_row(
            ':link: Hub URL',
            f'[link=https://hub.jina.ai/executor/{uuid8}/]https://hub.jina.ai/executor/{uuid8}/[/link]',
        )

        if secret:
            table.add_row(':lock: Secret', secret)
            table.add_row(
                '',
                ':point_up:️ [bold red]Please keep this token in a safe place!',
            )

        table.add_row(':eyes: Visibility', visibility)

        if warning:
            table.add_row(
                ':warning: Warning',
                f':exclamation:️ [bold yellow]{warning}',
            )

        p1 = Panel(
            table,
            title='Published',
            width=80,
            expand=False,
        )
        console.print(p1)

        presented_id = image.get('name', uuid8)
        usage = (
            f'{presented_id}'
            if visibility == 'public' or not secret
            else f'{presented_id}:{secret}'
        ) + (f'/{tag}' if tag else '')

        if not self.args.no_usage:
            self._get_prettyprint_usage(console, usage)

        return uuid8, secret

    def _get_prettyprint_usage(self, console, executor_name, usage_kind=None):
        from rich import box
        from rich.panel import Panel
        from rich.syntax import Syntax
        from rich.table import Table

        param_str = Table(
            box=box.SIMPLE,
        )
        param_str.add_column('')
        param_str.add_column('YAML')
        param_str.add_column('Python')
        param_str.add_row(
            'Container',
            Syntax(f"uses: jinahub+docker://{executor_name}", 'yaml'),
            Syntax(f".add(uses='jinahub+docker://{executor_name}')", 'python'),
        )

        param_str.add_row(
            'Sandbox',
            Syntax(f"uses: jinahub+sandbox://{executor_name}", 'yaml'),
            Syntax(f".add(uses='jinahub+sandbox://{executor_name}')", 'python'),
        )

        param_str.add_row(
            'Source',
            Syntax(f"uses: jinahub://{executor_name}", 'yaml'),
            Syntax(f".add(uses='jinahub://{executor_name}')", 'python'),
        )

        console.print(Panel(param_str, title='Usage', expand=False, width=100))

    def _prettyprint_build_env_usage(self, console, build_env, usage_kind=None):
        from rich import box
        from rich.panel import Panel
        from rich.table import Table

        param_str = Table(
            box=box.SIMPLE,
        )
        param_str.add_column('Environment variable')
        param_str.add_column('Your value')

        for index, item in enumerate(build_env):
            param_str.add_row(f'{item}', 'your value')

        console.print(
            Panel(
                param_str,
                title='build_env',
                subtitle='You have to set the above environment variables',
                expand=False,
                width=100,
            )
        )

    @staticmethod
    @disk_cache_offline(cache_file=str(get_cache_db()))
    def fetch_meta(
        name: str,
        tag: str,
        *,
        secret: Optional[str] = None,
        image_required: bool = True,
        rebuild_image: bool = True,
        force: bool = False,
    ) -> HubExecutor:
        """Fetch the executor meta info from Jina Hub.
        :param name: the UUID/Name of the executor
        :param tag: the tag of the executor if available, otherwise, use `None` as the value
        :param secret: the access secret of the executor
        :param image_required: it indicates whether a Docker image is required or not
        :param rebuild_image: it indicates whether Jina Hub need to rebuild image or not
        :param force: if set to True, access to fetch_meta will always pull latest Executor metas, otherwise, default
            to local cache
        :return: meta of executor

        .. note::
            The `name` and `tag` should be passed via ``args`` and `force` and `secret` as ``kwargs``, otherwise,
            cache does not work.
        """
        with ImportExtensions(required=True):
            import requests

        @retry(num_retry=3)
        def _send_request_with_retry(url, **kwargs):
            resp = requests.post(url, **kwargs)
            if resp.status_code != 200:
                if resp.text:
                    raise Exception(resp.text)
                resp.raise_for_status()

            return resp

        pull_url = urljoin(hubble.utils.get_base_url(), 'executor.getPackage')

        payload = {'id': name, 'include': ['code'], 'rebuildImage': rebuild_image}
        if image_required:
            payload['include'].append('docker')
        if secret:
            payload['secret'] = secret
        if tag:
            payload['tag'] = tag

        req_header = get_request_header()

        resp = _send_request_with_retry(pull_url, json=payload, headers=req_header)
        resp = resp.json()['data']

        images = resp['package'].get('containers', [])
        image_name = images[0] if images else None
        if image_required and not image_name:
            raise Exception(
                f'No image found for executor "{name}", '
                f'tag: {tag}, commit: {resp.get("commit", {}).get("id")}, '
                f'session_id: {req_header.get("jinameta-session-id")}'
            )
        buildEnv = resp['commit'].get('commitParams', {}).get('buildEnv', None)
        return HubExecutor(
            uuid=resp['id'],
            name=resp.get('name', None),
            commit_id=resp['commit'].get('id'),
            tag=tag or resp['commit'].get('tags', [None])[0],
            visibility=resp['visibility'],
            image_name=image_name,
            archive_url=resp['package']['download'],
            md5sum=resp['package']['md5'],
            build_env=list(buildEnv.keys()) if buildEnv else [],
        )

    @staticmethod
    def deploy_public_sandbox(args: Union[argparse.Namespace, Dict]) -> str:
        """
        Deploy a public sandbox to Jina Hub.
        :param args: arguments parsed from the CLI

        :return: the host and port of the sandbox
        """
        args_copy = copy.deepcopy(args)
        if not isinstance(args_copy, Dict):
            args_copy = vars(args_copy)

        scheme, name, tag, secret = parse_hub_uri(args_copy.pop('uses', ''))
        payload = {
            'name': name,
            'tag': tag if tag else 'latest',
            'jina': __version__,
            'args': args_copy,
            'secret': secret,
        }

        import requests

        console = get_rich_console()

        host = None
        port = None

        json_response = requests.post(
            url=urljoin(hubble.utils.get_base_url(), 'sandbox.get'),
            json=payload,
            headers=get_request_header(),
        ).json()
        if json_response.get('code') == 200:
            host = json_response.get('data', {}).get('host', None)
            port = json_response.get('data', {}).get('port', None)

        if host and port:
            console.log(f"🎉 A sandbox already exists, reusing it.")
            return host, port

        with console.status(
            f"[bold green]🚧 Deploying sandbox for [bold white]{name}[/bold white] since none exists..."
        ):
            try:
                json_response = requests.post(
                    url=urljoin(hubble.utils.get_base_url(), 'sandbox.create'),
                    json=payload,
                    headers=get_request_header(),
                ).json()

                data = json_response.get('data') or {}
                host = data.get('host', None)
                port = data.get('port', None)
                if not host or not port:
                    raise Exception(f'Failed to deploy sandbox: {json_response}')

                console.log(f"🎉 Deployment completed, using it.")
            except:
                console.log(
                    "🚨 Deployment failed, feel free to raise an issue. https://github.com/jina-ai/jina/issues/new"
                )
                raise

        return host, port

    def _pull_with_progress(self, log_streams, console):
        from rich.progress import BarColumn, DownloadColumn, Progress

        with Progress(
            "[progress.description]{task.description}",
            BarColumn(),
            DownloadColumn(),
            "[progress.percentage]{task.percentage:>3.0f}%",
            console=console,
            transient=True,
        ) as progress:
            tasks = {}
            for log in log_streams:
                if 'status' not in log:
                    continue
                status = log['status']
                status_id = log.get('id', None)
                pg_detail = log.get('progressDetail', None)

                if (pg_detail is None) or (status_id is None):
                    self.logger.debug(status)
                    continue

                if status_id not in tasks:
                    tasks[status_id] = progress.add_task(status, total=0)

                task_id = tasks[status_id]

                if ('current' in pg_detail) and ('total' in pg_detail):
                    progress.update(
                        task_id,
                        completed=pg_detail['current'],
                        total=pg_detail['total'],
                        description=status,
                    )
                elif not pg_detail:
                    progress.update(task_id, advance=0, description=status)

    def _load_docker_client(self):
        with ImportExtensions(required=True):
            import docker.errors
            from docker import APIClient

            from jina import __windows__

            try:
                self._client = docker.from_env()
                # low-level client
                self._raw_client = APIClient(
                    base_url=docker.constants.DEFAULT_NPIPE
                    if __windows__
                    else docker.constants.DEFAULT_UNIX_SOCKET
                )
            except docker.errors.DockerException:
                self.logger.critical(
                    f'Docker daemon seems not running. Please run Docker daemon and try again.'
                )
                exit(1)

    def pull(self) -> str:
        """Pull the executor package from Jina Hub.

        :return: the `uses` string
        """

        console = get_rich_console()
        cached_zip_file = None
        executor_name = None
        usage_kind = None
        build_env = None

        try:
            need_pull = self.args.force_update
            with console.status(f'Pulling {self.args.uri}...') as st:
                scheme, name, tag, secret = parse_hub_uri(self.args.uri)
                image_required = scheme == 'jinahub+docker'

                st.update(f'Fetching [bold]{name}[/bold] from Jina Hub ...')
                executor, from_cache = HubIO.fetch_meta(
                    name,
                    tag,
                    secret=secret,
                    image_required=image_required,
                    force=need_pull,
                )

                build_env = executor.build_env

                presented_id = executor.name if executor.name else executor.uuid
                executor_name = (
                    f'{presented_id}'
                    if executor.visibility == 'public' or not secret
                    else f'{presented_id}:{secret}'
                ) + (f'/{tag}' if tag else '')

                if scheme == 'jinahub+docker':
                    self._load_docker_client()
                    import docker

                    try:
                        self._client.images.get(executor.image_name)
                    except docker.errors.ImageNotFound:
                        need_pull = True

                    if need_pull:
                        st.update(f'Pulling image ...')
                        log_stream = self._raw_client.pull(
                            executor.image_name, stream=True, decode=True
                        )
                        st.stop()
                        self._pull_with_progress(
                            log_stream,
                            console,
                        )
                    usage_kind = 'docker'
                    return f'docker://{executor.image_name}'
                elif scheme == 'jinahub':
                    import filelock

                    if build_env:
                        self._prettyprint_build_env_usage(console, build_env)

                    with filelock.FileLock(get_lockfile(), timeout=-1):
                        try:
                            pkg_path, pkg_dist_path = get_dist_path_of_executor(
                                executor
                            )
                            # check commit id to upgrade
                            commit_file_path = (
                                pkg_dist_path / f'PKG-COMMIT-{executor.commit_id or 0}'
                            )
                            if (not commit_file_path.exists()) and any(
                                pkg_dist_path.glob('PKG-COMMIT-*')
                            ):
                                raise FileNotFoundError(
                                    f'{pkg_path} need to be upgraded'
                                )

                            st.update('Installing [bold]requirements.txt[/bold]...')
                            install_package_dependencies(
                                install_deps=self.args.install_requirements,
                                pkg_dist_path=pkg_dist_path,
                                pkg_path=pkg_dist_path,
                            )

                        except FileNotFoundError:
                            need_pull = True

                        if need_pull:
                            # pull the latest executor meta, as the cached data would expire
                            if from_cache:
                                executor, _ = HubIO.fetch_meta(
                                    name,
                                    tag,
                                    secret=secret,
                                    image_required=False,
                                    force=True,
                                )

                            st.update(f'Downloading {name} ...')
                            cached_zip_file = download_with_resume(
                                executor.archive_url,
                                get_download_cache_dir(),
                                f'{executor.uuid}-{executor.md5sum}.zip',
                                md5sum=executor.md5sum,
                            )

                            st.update(f'Unpacking {name} ...')
                            install_local(
                                cached_zip_file,
                                executor,
                                install_deps=self.args.install_requirements,
                            )

                            pkg_path, _ = get_dist_path_of_executor(executor)

                        usage_kind = 'source'
                        return f'{pkg_path / "config.yml"}'
                else:
                    raise ValueError(f'{self.args.uri} is not a valid scheme')
        except KeyboardInterrupt:
            executor_name = None
        except Exception:
            executor_name = None
            raise
        finally:
            # delete downloaded zip package if existed
            if cached_zip_file is not None:
                cached_zip_file.unlink()

            if not self.args.no_usage and executor_name:
                self._get_prettyprint_usage(console, executor_name, usage_kind)<|MERGE_RESOLUTION|>--- conflicted
+++ resolved
@@ -208,8 +208,16 @@
                     f = (
                         fp.read()
                         .replace('{{exec_name}}', exec_name)
-                        .replace('{{exec_description}}', exec_description if exec_description != '{{}}' else '')
-                        .replace('{{exec_keywords}}', str(exec_keywords.split(',')) if exec_keywords != '{{}}' else '[]')
+                        .replace(
+                            '{{exec_description}}',
+                            exec_description if exec_description != '{{}}' else '',
+                        )
+                        .replace(
+                            '{{exec_keywords}}',
+                            str(exec_keywords.split(','))
+                            if exec_keywords != '{{}}'
+                            else '[]',
+                        )
                         .replace('{{exec_url}}', exec_url if exec_url != '{{}}' else '')
                     )
                     fpw.writelines(f)
@@ -242,8 +250,8 @@
         # adding the columns in order of `ls` output
         table.add_row(
             'config.yml',
-            'The YAML config file of the Executor. You can define [bold]__init__[/bold] arguments using [bold]with[/bold] keyword.' +\
-            '\nYou can also define metadata for the executor, for better appeal on Jina Hub.',
+            'The YAML config file of the Executor. You can define [bold]__init__[/bold] arguments using [bold]with[/bold] keyword.'
+            + '\nYou can also define metadata for the executor, for better appeal on Jina Hub.',
         )
 
         table.add_row(
@@ -259,15 +267,9 @@
   - executor.py
 metas:
   name: {exec_name}
-<<<<<<< HEAD
-  description: {exec_description if exec_description != '{{}}' else 'None'}
-  url: {exec_url if exec_url != '{{}}' else 'None'}
-  keywords: {exec_keywords if exec_keywords != '{{}}' else 'None'}
-=======
   description: {exec_description if exec_description != '{{}}' else ''}
   url: {exec_url if exec_url != '{{}}' else ''}
   keywords: {exec_keywords if exec_keywords != '{{}}' else '[]'}
->>>>>>> 0a71009b
 ''',
                     'yaml',
                     theme='monokai',
