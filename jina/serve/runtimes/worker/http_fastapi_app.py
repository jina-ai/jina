import inspect
from typing import TYPE_CHECKING, Callable, Dict, List, Optional

from jina import DocumentArray, Document
from jina._docarray import docarray_v2
from jina.importer import ImportExtensions
from jina.serve.networking.sse import EventSourceResponse
from jina.types.request.data import DataRequest

if TYPE_CHECKING:
    from jina.logging.logger import JinaLogger

if docarray_v2:
    from docarray import DocList, BaseDoc


def get_fastapi_app(
        request_models_map: Dict,
        caller: Callable,
        logger: 'JinaLogger',
        cors: bool = False,
        **kwargs,
):
    """
    Get the app from FastAPI as the REST interface.

    :param request_models_map: Map describing the endpoints and its Pydantic models
    :param caller: Callable to be handled by the endpoints of the returned FastAPI app
    :param logger: Logger object
    :param cors: If set, a CORS middleware is added to FastAPI frontend to allow cross-origin access.
    :param kwargs: Extra kwargs to make it compatible with other methods
    :return: fastapi app
    """
    with ImportExtensions(required=True):
        from fastapi import FastAPI, Response, HTTPException
        import pydantic
        from fastapi.middleware.cors import CORSMiddleware
    from pydantic import BaseModel, Field
    from pydantic.config import BaseConfig, inherit_config

    from jina.proto import jina_pb2
    from jina.serve.runtimes.gateway.models import _to_camel_case
    import os

    class Header(BaseModel):
        request_id: Optional[str] = Field(description='Request ID', example=os.urandom(16).hex())

        class Config(BaseConfig):
            alias_generator = _to_camel_case
            allow_population_by_field_name = True

    class InnerConfig(BaseConfig):
        alias_generator = _to_camel_case
        allow_population_by_field_name = True

    app = FastAPI()

    if cors:
        app.add_middleware(
            CORSMiddleware,
            allow_origins=['*'],
            allow_credentials=True,
            allow_methods=['*'],
            allow_headers=['*'],
        )
        logger.warning('CORS is enabled. This service is accessible from any website!')

    def add_post_route(
            endpoint_path,
            input_model,
            output_model,
            input_doc_list_model=None,
            output_doc_list_model=None,
            is_singleton_doc=False,
    ):
        app_kwargs = dict(
            path=f'/{endpoint_path.strip("/")}',
            methods=['POST'],
            summary=f'Endpoint {endpoint_path}',
            response_model=output_model,
        )
        if docarray_v2:
            from docarray.base_doc.docarray_response import DocArrayResponse

            app_kwargs['response_class'] = DocArrayResponse

        @app.api_route(**app_kwargs)
        async def post(body: input_model, response: Response):

            req = DataRequest()
            if not is_singleton_doc:
                if not docarray_v2:
                    req.data.docs = DocumentArray.from_pydantic_model(body.data)
                else:
                    req.data.docs = DocList[input_doc_list_model](body.data)
            else:
                if not docarray_v2:
                    req.data.docs = DocumentArray([Document.from_pydantic_model(body.document)])
                else:
                    req.data.docs = DocList[input_doc_list_model]([input_doc_list_model(**body.document)])

            if body.header is not None:
                req.header.request_id = body.header.request_id

            req.parameters = body.parameters
            req.header.exec_endpoint = endpoint_path
            resp = await caller(req)
            status = resp.header.status

            if status.code == jina_pb2.StatusProto.ERROR:
                raise HTTPException(status_code=499, detail=status.description)
            else:
                if not docarray_v2:
                    docs_response = resp.docs.to_dict()
                else:
                    docs_response = resp.docs
                ret = output_model(data=docs_response, parameters=resp.parameters)
                return ret

    def add_streaming_get_route(
            endpoint_path,
            input_doc_model=None,
    ):
        from fastapi import Request

        @app.api_route(
            path=f'/{endpoint_path.strip("/")}',
            methods=['GET'],
            summary=f'Streaming Endpoint {endpoint_path}',
        )
        async def streaming_get(request: Request):
            query_params = dict(request.query_params)
            req = DataRequest()
            req.header.exec_endpoint = endpoint_path
            if not docarray_v2:
                from docarray import Document

                req.data.docs = DocumentArray([Document.from_dict(query_params)])
            else:
                req.document_array_cls = DocList[input_doc_model]
                req.data.docs = DocList[input_doc_model]([input_doc_model(**query_params)])
            event_generator = _gen_dict_documents(await caller(req))
            return EventSourceResponse(event_generator)

    for endpoint, input_output_map in request_models_map.items():
        if endpoint != '_jina_dry_run_':
            input_doc_model = input_output_map['input']['model']
            output_doc_model = input_output_map['output']['model']
            is_generator = input_output_map['is_generator']
            is_singleton_doc = input_output_map['is_singleton_doc']

            if docarray_v2:
                _config = inherit_config(InnerConfig, BaseDoc.__config__)
            else:
                _config = input_doc_model.__config__

<<<<<<< HEAD
            if is_singleton_doc:
                endpoint_input_model = pydantic.create_model(
                    f'{endpoint.strip("/")}_input_model',
                    document=(input_doc_model, {}),
                    parameters=(Optional[Dict], None),
                    header=(Optional[Header], None),
                    __config__=_config,
                )

                endpoint_output_model = pydantic.create_model(
                    f'{endpoint.strip("/")}_output_model',
                    document=(output_doc_model, {}),
                    parameters=(Optional[Dict], None),
                    __config__=_config,
                )
            else:
                endpoint_input_model = pydantic.create_model(
                    f'{endpoint.strip("/")}_input_model',
                    data=(List[input_doc_model], []),
                    parameters=(Optional[Dict], None),
                    header=(Optional[Header], None),
                    __config__=_config,
                )

                endpoint_output_model = pydantic.create_model(
                    f'{endpoint.strip("/")}_output_model',
                    data=(List[output_doc_model], []),
                    parameters=(Optional[Dict], None),
                    __config__=_config,
                )
=======
            endpoint_input_model = pydantic.create_model(
                f'{endpoint.strip("/")}_input_model',
                data=(List[input_doc_model], ...),
                parameters=(Optional[Dict], None),
                header=(Optional[Header], None),
                __config__=_config,
            )

            endpoint_output_model = pydantic.create_model(
                f'{endpoint.strip("/")}_output_model',
                data=(List[output_doc_model], ...),
                parameters=(Optional[Dict], None),
                __config__=_config,
            )
>>>>>>> a96c7ce0

            if is_generator:
                add_streaming_get_route(
                    endpoint,
                    input_doc_model=input_doc_model,
                )
            else:
                add_post_route(
                    endpoint,
                    input_model=endpoint_input_model,
                    output_model=endpoint_output_model,
                    input_doc_list_model=input_doc_model,
                    output_doc_list_model=output_doc_model,
                    is_singleton_doc=is_singleton_doc
                )

    from jina.serve.runtimes.gateway.health_model import JinaHealthModel

    @app.get(
        path='/',
        summary='Get the health of Jina Executor service',
        response_model=JinaHealthModel,
    )
    async def _executor_health():
        """
        Get the health of this Gateway service.
        .. # noqa: DAR201

        """
        return {}

    return app


async def _gen_dict_documents(gen):
    if inspect.isasyncgen(gen):
        async for document in gen:
            yield _doc_to_event(document)
    else:
        for document in gen:
            yield _doc_to_event(document)
    yield {'event': 'end'}


def _doc_to_event(doc):
    if not docarray_v2:
        return {'event': 'update', 'data': doc.to_dict()}
    else:
        return {'event': 'update', 'data': doc.dict()}<|MERGE_RESOLUTION|>--- conflicted
+++ resolved
@@ -1,5 +1,5 @@
 import inspect
-from typing import TYPE_CHECKING, Callable, Dict, List, Optional
+from typing import TYPE_CHECKING, Callable, Dict, List, Optional, Union
 
 from jina import DocumentArray, Document
 from jina._docarray import docarray_v2
@@ -70,8 +70,7 @@
             input_model,
             output_model,
             input_doc_list_model=None,
-            output_doc_list_model=None,
-            is_singleton_doc=False,
+            output_doc_list_model=None
     ):
         app_kwargs = dict(
             path=f'/{endpoint_path.strip("/")}',
@@ -88,22 +87,25 @@
         async def post(body: input_model, response: Response):
 
             req = DataRequest()
-            if not is_singleton_doc:
-                if not docarray_v2:
-                    req.data.docs = DocumentArray.from_pydantic_model(body.data)
-                else:
-                    req.data.docs = DocList[input_doc_list_model](body.data)
-            else:
-                if not docarray_v2:
-                    req.data.docs = DocumentArray([Document.from_pydantic_model(body.document)])
-                else:
-                    req.data.docs = DocList[input_doc_list_model]([input_doc_list_model(**body.document)])
-
             if body.header is not None:
                 req.header.request_id = body.header.request_id
 
             req.parameters = body.parameters
             req.header.exec_endpoint = endpoint_path
+            data = body.data
+            if isinstance(data, list):
+                if not docarray_v2:
+                    req.data.docs = DocumentArray.from_pydantic_model(data)
+                else:
+                    req.data.docs = DocList[input_doc_list_model](data)
+            else:
+                if not docarray_v2:
+                    req.data.docs = DocumentArray([Document.from_pydantic_model(data)])
+                else:
+                    req.data.docs = DocList[input_doc_list_model]([input_doc_list_model(**data)])
+                if body.header is None:
+                    req.header.request_id = req.docs[0].id
+
             resp = await caller(req)
             status = resp.header.status
 
@@ -147,48 +149,15 @@
             input_doc_model = input_output_map['input']['model']
             output_doc_model = input_output_map['output']['model']
             is_generator = input_output_map['is_generator']
-            is_singleton_doc = input_output_map['is_singleton_doc']
 
             if docarray_v2:
                 _config = inherit_config(InnerConfig, BaseDoc.__config__)
             else:
                 _config = input_doc_model.__config__
 
-<<<<<<< HEAD
-            if is_singleton_doc:
-                endpoint_input_model = pydantic.create_model(
-                    f'{endpoint.strip("/")}_input_model',
-                    document=(input_doc_model, {}),
-                    parameters=(Optional[Dict], None),
-                    header=(Optional[Header], None),
-                    __config__=_config,
-                )
-
-                endpoint_output_model = pydantic.create_model(
-                    f'{endpoint.strip("/")}_output_model',
-                    document=(output_doc_model, {}),
-                    parameters=(Optional[Dict], None),
-                    __config__=_config,
-                )
-            else:
-                endpoint_input_model = pydantic.create_model(
-                    f'{endpoint.strip("/")}_input_model',
-                    data=(List[input_doc_model], []),
-                    parameters=(Optional[Dict], None),
-                    header=(Optional[Header], None),
-                    __config__=_config,
-                )
-
-                endpoint_output_model = pydantic.create_model(
-                    f'{endpoint.strip("/")}_output_model',
-                    data=(List[output_doc_model], []),
-                    parameters=(Optional[Dict], None),
-                    __config__=_config,
-                )
-=======
             endpoint_input_model = pydantic.create_model(
                 f'{endpoint.strip("/")}_input_model',
-                data=(List[input_doc_model], ...),
+                data=(Union[input_doc_model, List[input_doc_model]], ...),
                 parameters=(Optional[Dict], None),
                 header=(Optional[Header], None),
                 __config__=_config,
@@ -196,11 +165,10 @@
 
             endpoint_output_model = pydantic.create_model(
                 f'{endpoint.strip("/")}_output_model',
-                data=(List[output_doc_model], ...),
+                data=(Union[output_doc_model, List[output_doc_model]], ...),
                 parameters=(Optional[Dict], None),
                 __config__=_config,
             )
->>>>>>> a96c7ce0
 
             if is_generator:
                 add_streaming_get_route(
@@ -214,7 +182,6 @@
                     output_model=endpoint_output_model,
                     input_doc_list_model=input_doc_model,
                     output_doc_list_model=output_doc_model,
-                    is_singleton_doc=is_singleton_doc
                 )
 
     from jina.serve.runtimes.gateway.health_model import JinaHealthModel
