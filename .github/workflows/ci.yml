name: CI

on:
  pull_request:
    paths-ignore:
      - 'docs/**'
      - 'README.md'

#on:
#  push:
#    branches-ignore:
#      - '**'  # temporally ignore all
jobs:
  commit-lint:
    runs-on: ubuntu-latest
    steps:
      - uses: actions/checkout@v2.5.0
        with:
          fetch-depth: 0
      - uses: wagoid/commitlint-github-action@v4

  lint-flake-8:
    runs-on: ubuntu-latest
    steps:
      - uses: actions/checkout@v2.5.0
      - name: Set up Python 3.7
        uses: actions/setup-python@v4
        with:
          python-version: 3.7
      - name: Lint with flake8
        run: |
          pip install flake8
          # stop the build if there are Python syntax errors or undefined names
          flake8 . --count --select=E9,F63,F7,F82 --show-source --statistics --exclude .git,__pycache__,docs/source/conf.py,old,build,dist,tests/,jina/resources/,jina/proto/docarray_v1,jina/proto/docarray_v2
          # exit-zero treats all errors as warnings. The GitHub editor is 127 chars wide
          flake8 . --count --exit-zero --max-complexity=10 --max-line-length=127 --statistics --exclude .git,__pycache__,docs/source/conf.py,old,build,dist,tests/,jina/proto/docarray_v1,jina/proto/docarray_v2

  check-docstring:
    runs-on: ubuntu-latest
    steps:
      - uses: actions/checkout@v2.5.0
        with:
          fetch-depth: 0
      - name: Set up Python 3.7
        uses: actions/setup-python@v1
        with:
          python-version: 3.7
      - id: file_changes
        uses: Ana06/get-changed-files@v1.2
      - name: docstring check with darglint and pydocstyle
        run: ./scripts/docstrings_lint.sh
        env:
          CHANGED_FILES: ${{ steps.file_changes.outputs.added_modified }}

  check-black:
    runs-on: ubuntu-latest
    steps:
      - uses: actions/checkout@v2.5.0
        with:
          fetch-depth: 0
      - name: Set up Python 3.7
        uses: actions/setup-python@v4
        with:
          python-version: 3.7
      - id: file_changes
        uses: Ana06/get-changed-files@v1.2
      - name: check black
        run: ./scripts/black.sh
        env:
          CHANGED_FILES: ${{ steps.file_changes.outputs.added_modified }}

  code-injection:
    runs-on: ubuntu-latest
    steps:
      - uses: actions/checkout@v2.5.0
        if: ${{ !github.event.pull_request.head.repo.fork }}
        with:
          token: ${{ secrets.GITHUB_TOKEN }}
          ref: ${{ github.event.pull_request.head.sha }}
      - name: Set up Python 3.7
        uses: actions/setup-python@v4
        if: ${{ !github.event.pull_request.head.repo.fork }}
        with:
          python-version: 3.7
      - name: Styling
        id: styling
        if: ${{ !github.event.pull_request.head.repo.fork }}
        run: |
          git config --local user.email "dev-bot@jina.ai"
          git config --local user.name "Jina Dev Bot"
          pip install ".[devel,black]"
          pip install setuptools
          cd scripts && bash ./devbot.sh && cd -
          if [[ -z $(git status -s) ]]
          then
            echo "tree is clean"
          else
            git add -u
            git commit -m "style: fix overload and cli autocomplete"
            echo "IS_CHANGED=YES" >> $GITHUB_OUTPUT
          fi
      - name: Push changes to head ref
        uses: ad-m/github-push-action@v0.6.0
        if: ${{ !github.event.pull_request.head.repo.fork }}
        with:
          github_token: ${{ secrets.JINA_DEV_BOT }}
          branch: ${{ github.head_ref }}
      - name: Fail this pipelint
        if: ${{ steps.styling.outputs.IS_CHANGED == 'YES' && !github.event.pull_request.head.repo.fork }}
        run: exit 1

  docker-image-test:
    needs: [code-injection]
    runs-on: ubuntu-latest
    services:
      registry:
        image: registry:2
        ports:
          - 5000:5000
    strategy:
      fail-fast: false
      matrix:
        test-arch: ["linux/amd64", "linux/arm64"]
    steps:
#      - name: Cancel Previous Runs
#        uses: styfle/cancel-workflow-action@0.9.0
#        with:
#          access_token: ${{ github.token }}
      - uses: actions/checkout@v2.5.0
      - name: Set up Docker Buildx
        id: buildx
        uses: docker/setup-buildx-action@v1
        with:
          install: true
          driver-opts: network=host
      - run: |
          docker run --privileged --rm tonistiigi/binfmt --uninstall qemu-aarch64
          docker run --rm --privileged tonistiigi/binfmt --install all
      - name: Build and test
        uses: docker/build-push-action@v2
        with:
          context: .
          file: Dockerfiles/debianx.Dockerfile
          platforms: ${{ matrix.test-arch }}
          push: true
          tags: localhost:5000/jina/multiarch:latest
          target: jina
      - run: |
          docker run --platform ${{ matrix.test-arch }} localhost:5000/jina/multiarch:latest -v

  hub-test:
    runs-on: ubuntu-latest
    needs: [lint-flake-8, code-injection]
    if: ${{ !github.event.pull_request.head.repo.fork }}
    steps:
#      - name: Cancel Previous Runs
#        uses: styfle/cancel-workflow-action@0.9.0
#        with:
#          access_token: ${{ github.token }}
      - uses: actions/checkout@v2.5.0
      - name: Set up Python 3.7
        uses: actions/setup-python@v4
        with:
          python-version: 3.7
      - name: Test hubapp with hubpods
        run: |
          ./tests/jinahub/test_integration.sh
        timeout-minutes: 30
        env:
          JINAHUB_USERNAME: ${{ secrets.JINAHUB_USERNAME }}
          JINAHUB_PASSWORD: ${{ secrets.JINAHUB_PASSWORD }}

  k8s-flow-test:
    needs: [lint-flake-8, code-injection]
    runs-on: ubuntu-latest
    steps:
      - uses: actions/checkout@v2.5.0
      - name: Set up Python 3.7
        uses: actions/setup-python@v4
        with:
          python-version: 3.7
      - name: Prepare enviroment
        run: |
          docker build -f Dockerfiles/test-pip.Dockerfile -t jinaai/jina:test-pip .
          python -m pip install --upgrade pip
          python -m pip install wheel
          pip install ".[all]" --no-cache-dir
          jina
          export JINA_LOG_LEVEL="ERROR"
        env:
          GITHUB_TOKEN: ${{ secrets.GITHUB_TOKEN }}
      - name: Test k8s Flow
        run: |
          export LINKERD2_VERSION=stable-2.11.4
          curl --proto '=https' --tlsv1.2 -sSfL https://run.linkerd.io/install | sh
          pytest -v -s --suppress-no-test-exit-code --force-flaky --min-passes 1 --max-runs 5 --cov=jina --cov-report=xml ./tests/k8s/test_k8s_flow.py
        timeout-minutes: 30
      - name: Check codecov file
        id: check_files
        uses: andstor/file-existence-action@v1
        with:
          files: "coverage.xml"
      - name: Upload coverage from test to Codecov
        uses: codecov/codecov-action@v3.1.1
        if: steps.check_files.outputs.files_exists == 'true' && ${{ matrix.python-version }} == '3.7'
        with:
          file: coverage.xml
          name: ${{ matrix.test-path }}-codecov
          flags: ${{ steps.test.outputs.codecov_flag }}
          fail_ci_if_error: false

  k8s-graceful-and-deployment-test:
    needs: [lint-flake-8, code-injection]
    runs-on: ubuntu-latest
    steps:
      - uses: actions/checkout@v2.5.0
      - name: Set up Python 3.7
        uses: actions/setup-python@v4
        with:
          python-version: 3.7
      - name: Prepare enviroment
        run: |
          docker build -f Dockerfiles/test-pip.Dockerfile -t jinaai/jina:test-pip .
          python -m pip install --upgrade pip
          python -m pip install wheel
          pip install ".[all]" --no-cache-dir
          jina
          export JINA_LOG_LEVEL="ERROR"
        env:
          GITHUB_TOKEN: ${{ secrets.GITHUB_TOKEN }}
      - name: Test graceful request handling on k8s and Executor deployment on k8s
        run: |
          export LINKERD2_VERSION=stable-2.11.4
          curl --proto '=https' --tlsv1.2 -sSfL https://run.linkerd.io/install | sh
          pytest -v -s --suppress-no-test-exit-code --force-flaky --min-passes 1 --max-runs 5 --cov=jina --cov-report=xml ./tests/k8s/test_k8s_deployment.py ./tests/k8s/test_k8s_graceful_request_handling.py
        timeout-minutes: 45
      - name: Check codecov file
        id: check_files
        uses: andstor/file-existence-action@v1
        with:
          files: "coverage.xml"
      - name: Upload coverage from test to Codecov
        uses: codecov/codecov-action@v3.1.1
        if: steps.check_files.outputs.files_exists == 'true' && ${{ matrix.python-version }} == '3.7'
        with:
          file: coverage.xml
          name: ${{ matrix.test-path }}-codecov
          flags: ${{ steps.test.outputs.codecov_flag }}
          fail_ci_if_error: false

  k8s-failures-test:
    needs: [ lint-flake-8, code-injection ]
    runs-on: ubuntu-latest
    steps:
      - uses: actions/checkout@v2.5.0
      - name: Set up Python 3.7
        uses: actions/setup-python@v4
        with:
          python-version: 3.7
      - name: Prepare enviroment
        run: |
          docker build -f Dockerfiles/test-pip.Dockerfile -t jinaai/jina:test-pip .
          python -m pip install --upgrade pip
          python -m pip install wheel
          pip install ".[all]" --no-cache-dir
          jina
          export JINA_LOG_LEVEL="ERROR"
        env:
          GITHUB_TOKEN: ${{ secrets.GITHUB_TOKEN }}
      - name: Test k8s failures
        run: |
          export LINKERD2_VERSION=stable-2.11.4
          curl --proto '=https' --tlsv1.2 -sSfL https://run.linkerd.io/install | sh
          curl --proto '=https' --tlsv1.2 -sSfL https://linkerd.github.io/linkerd-smi/install | sh
          pytest -v -s --suppress-no-test-exit-code --force-flaky --min-passes 1 --max-runs 5 --cov=jina --cov-report=xml ./tests/k8s/test_k8s_failures.py
        timeout-minutes: 45
      - name: Check codecov file
        id: check_files
        uses: andstor/file-existence-action@v1
        with:
          files: "coverage.xml"
      - name: Upload coverage from test to Codecov
        uses: codecov/codecov-action@v3.1.1
        if: steps.check_files.outputs.files_exists == 'true' && ${{ matrix.python-version }} == '3.7'
        with:
          file: coverage.xml
          name: ${{ matrix.test-path }}-codecov
          flags: ${{ steps.test.outputs.codecov_flag }}
          fail_ci_if_error: false

  k8s-otel-test:
    needs: [lint-flake-8, code-injection]
    runs-on: ubuntu-latest
    steps:
      - uses: actions/checkout@v2.5.0
      - name: Set up Python 3.7
        uses: actions/setup-python@v4
        with:
          python-version: 3.7
      - name: Prepare enviroment
        run: |
          docker build -f Dockerfiles/test-pip.Dockerfile -t jinaai/jina:test-pip .
          python -m pip install --upgrade pip
          python -m pip install wheel
          pip install ".[all]" --no-cache-dir
          jina
          export JINA_LOG_LEVEL="ERROR"
        env:
          GITHUB_TOKEN: ${{ secrets.GITHUB_TOKEN }}
      - name: Test k8s
        run: |
          pytest -v -s --cov=jina --cov-report=xml ./tests/k8s_otel
        timeout-minutes: 30
      - name: Check codecov file
        id: check_files
        uses: andstor/file-existence-action@v1
        with:
          files: "coverage.xml"
      - name: Upload coverage from test to Codecov
        uses: codecov/codecov-action@v3.1.1
        if: steps.check_files.outputs.files_exists == 'true' && ${{ matrix.python-version }} == '3.7'
        with:
          file: coverage.xml
          name: ${{ matrix.test-path }}-codecov
          flags: ${{ steps.test.outputs.codecov_flag }}
          fail_ci_if_error: false


  docker-compose-test:
    needs: [lint-flake-8, code-injection]
    runs-on: ubuntu-latest
    steps:
      - uses: actions/checkout@v2.5.0
      - name: Set up Python 3.7
        uses: actions/setup-python@v4
        with:
          python-version: 3.7
      - name: Prepare enviroment
        run: |
          docker build -f Dockerfiles/test-pip.Dockerfile -t jinaai/jina:test-pip .
          python -m pip install --upgrade pip
          python -m pip install wheel
          pip install ".[all]" --no-cache-dir
          jina
          export JINA_LOG_LEVEL="ERROR"
        env:
          GITHUB_TOKEN: ${{ secrets.GITHUB_TOKEN }}
      - name: Test docker compose
        run: |
          pytest -v -s --suppress-no-test-exit-code --force-flaky --min-passes 1 --max-runs 5 --cov=jina --cov-report=xml ./tests/docker_compose/test_*.py
        timeout-minutes: 30
      - name: Check codecov file
        id: check_files
        uses: andstor/file-existence-action@v1
        with:
          files: "coverage.xml"
      - name: Upload coverage from test to Codecov
        uses: codecov/codecov-action@v3.1.1
        if: steps.check_files.outputs.files_exists == 'true' && ${{ matrix.python-version }} == '3.7'
        with:
          file: coverage.xml
          name: ${{ matrix.test-path }}-codecov
          flags: ${{ steps.test.outputs.codecov_flag }}
          fail_ci_if_error: false

  prep-testbed:
    runs-on: ubuntu-latest
    needs: [ lint-flake-8, code-injection]
    steps:
      - uses: actions/checkout@v2.5.0
      - id: set-matrix
        run: |
          sudo apt-get install jq
          export value=$(bash scripts/get-all-test-paths.sh)
          echo "matrix=$value" >> $GITHUB_OUTPUT
    outputs:
      matrix: ${{ steps.set-matrix.outputs.matrix }}

  docarray-v-two-test:
    needs: prep-testbed
    runs-on: ubuntu-latest
    env:
      JINA_RANDOM_PORT_MIN: 16384
    strategy:
      fail-fast: false
      matrix:
        python-version: [3.7]
        protobuf-version: ['==3.19.6', '']
    steps:
      - uses: actions/checkout@v2.5.0
      - name: Set up Python ${{ matrix.python-version }}
        uses: actions/setup-python@v4
        with:
          python-version: ${{ matrix.python-version }}
      - name: Prepare environment
        run: |
          docker build -f Dockerfiles/test-pip.Dockerfile -t jinaai/jina:test-pip .
          python -m pip install --upgrade pip
          python -m pip install wheel
          pip install ".[common,devel,test]" --no-cache-dir
<<<<<<< HEAD
          pip install -U "git+https://github.com/docarray/docarray@main#egg=docarray[common]"
=======
          pip install -U "docarray[common]"
>>>>>>> 9f317c58
          pip install -U protobuf${{ matrix.protobuf-version }}
          jina
          export JINA_LOG_LEVEL="ERROR"
      - name: Test
        id: test
        run: |
<<<<<<< HEAD
          pytest --suppress-no-test-exit-code --force-flaky --min-passes 1 --max-runs 5 --cov=jina --cov-report=xml --timeout=600 -v -s --ignore-glob='tests/integration/hub_usage/dummyhub*' tests/integration/docarray_v2
          pytest --suppress-no-test-exit-code --force-flaky --min-passes 1 --max-runs 5 --cov=jina --cov-report=xml --timeout=600 -v -s --ignore-glob='tests/integration/hub_usage/dummyhub*' tests/integration/stateful
=======
          pytest --suppress-no-test-exit-code --force-flaky --min-passes 1 --max-runs 5 --cov=jina --cov-report=xml --timeout=600 -v -s --ignore-glob='tests/integration/hub_usage/dummyhub*' tests/integration/docarray_v2  tests/integration/deployment_http_composite

>>>>>>> 9f317c58
          echo "flag it as jina for codeoverage"
          echo "codecov_flag=jina" >> $GITHUB_OUTPUT
        timeout-minutes: 30
        env:
          JINA_AUTH_TOKEN: "${{ secrets.JINA_AUTH_TOKEN }}"
      - name: Check codecov file
        id: check_files
        uses: andstor/file-existence-action@v1
        with:
          files: "coverage.xml"
      - name: Upload coverage from test to Codecov
        uses: codecov/codecov-action@v3.1.1
        if: steps.check_files.outputs.files_exists == 'true' && ${{ matrix.python-version }} == '3.7'
        with:
          file: coverage.xml
          name: ${{ matrix.test-path }}-codecov
          flags: ${{ steps.test.outputs.codecov_flag }}
          fail_ci_if_error: false

  # Build the wheels for Linux and macOS for Python 3.8 and newer
  build-wheels:
    runs-on: ${{ matrix.os }}
    strategy:
      # Ensure that a wheel builder finishes even if another fails
      fail-fast: false
      matrix:
        include:
          # linux
          - os: ubuntu-latest
            python: '3.8'
            python-manylinux-tag: "cp38-cp38"
          - os: ubuntu-latest
            python: '3.9'
            python-manylinux-tag: "cp39-cp39"
          - os: ubuntu-latest
            python: '3.10'
            python-manylinux-tag: "cp310-cp310"
          - os: ubuntu-latest
            python: '3.11'
            python-manylinux-tag: "cp311-cp311"

          # MacOS emulated
          - os: macos-latest
            python: '3.7'
            python-cibuildwheels: '37'
            platform_id: macosx_x86_64
          - os: macos-latest
            python: '3.8'
            python-cibuildwheels: '38'
            platform_id: macosx_x86_64
          - os: macos-latest
            python: '3.9'
            python-cibuildwheels: '39'
            platform_id: macosx_x86_64
          - os: macos-latest
            python: '3.10'
            python-cibuildwheels: '310'
            platform_id: macosx_x86_64
          - os: macos-latest
            python: '3.11'
            python-cibuildwheels: '311'
            platform_id: macosx_x86_64

          # MacOS native
          - os: macos-latest
            python: '3.8'
            python-cibuildwheels: '38'
            platform_id: macosx_arm64
          - os: macos-latest
            python: '3.9'
            python-cibuildwheels: '39'
            platform_id: macosx_arm64
          - os: macos-latest
            python: '3.10'
            python-cibuildwheels: '310'
            platform_id: macosx_arm64
          - os: macos-latest
            python: '3.11'
            python-cibuildwheels: '311'
            platform_id: macosx_arm64

    steps:
      - name: Check out repository
        uses: actions/checkout@v2

      - name: Set up Python ${{ matrix.python }}
        uses: actions/setup-python@v2
        with:
          python-version: ${{ matrix.python }}

      - name: Set up Golang
        uses: actions/setup-go@v2
        with:
          go-version: 1.19.5

      - name: Update version
        shell: bash
        run: |
          git fetch --depth=1 origin +refs/tags/*:refs/tags/*
          ./scripts/update-version.sh stateful

      - name: Install dependencies
        run: |
          python -m pip install --upgrade pip
          pip install setuptools wheel
          pip install git+https://github.com/alaeddine-13/setuptools-golang.git
          pip install cibuildwheel

      - name: Build wheels with setuptools-golang-build-manylinux-wheel
        if: ${{ matrix.os == 'ubuntu-latest' }}
        run: |
          setuptools-golang-build-manylinux-wheels --pythons ${{ matrix.python-manylinux-tag }}

      - name: Build wheels with cibuildwheels on macos
        env:
          CIBW_BUILD: cp${{ matrix.python-cibuildwheels }}-${{ matrix.platform_id }}
          CIBW_ARCHS: all
          CIBW_TEST_COMMAND: python -c "import jina; import jraft"
          CIBW_BUILD_VERBOSITY: 1
        if: ${{ matrix.os == 'macos-latest' }}
        run: |
          python -m cibuildwheel --output-dir dist

      - name: Test wheels
        run: |
          WHEEL_FILE=$(ls dist/*.whl)
          python -m pip install $WHEEL_FILE
          python -c "import jraft"
        if: ${{ matrix.os != 'macos-latest' || matrix.platform_id != 'macosx_arm64' }} # runners do not necessarily have macos ARM, so cannot run this test for it

      - name: Upload wheels as artifacts
        uses: actions/upload-artifact@v2
        with:
          path: dist/*.whl


  core-test:
    needs: prep-testbed
    runs-on: ubuntu-latest
    env:
      JINA_RANDOM_PORT_MIN: 16384
    strategy:
      fail-fast: false
      matrix:
        python-version: [3.7]
        test-path: ${{fromJson(needs.prep-testbed.outputs.matrix)}}
    steps:
      - uses: actions/checkout@v2.5.0
      - name: Set up Python ${{ matrix.python-version }}
        uses: actions/setup-python@v4
        with:
          python-version: ${{ matrix.python-version }}
      - uses: actions/setup-go@v4
        with:
          go-version: '^1.19.5' # The Go version to download (if necessary) and use.
      - name: Prepare environment
        run: |
          docker build -f Dockerfiles/test-pip.Dockerfile -t jinaai/jina:test-pip .
          python -m pip install --upgrade pip
          python -m pip install wheel
          pip install ".[all]" --no-cache-dir
          jina
          export JINA_LOG_LEVEL="ERROR"
      - name: Test
        id: test
        run: |
          pytest --suppress-no-test-exit-code --force-flaky --min-passes 1 --max-runs 5 --cov=jina --cov-report=xml --timeout=600 -v -s --ignore-glob='tests/integration/docarray_v2/*' --ignore-glob='tests/integration/stateful/*' --ignore-glob='tests/integration/hub_usage/dummyhub*' ${{ matrix.test-path }}
          if [[ "${{ matrix.test-path }}" == *"tests/integration/instrumentation/" ]]
          then
            echo "sleeping to let open telemetry export daemon thread expire by itself"
            sleep 2
          fi
          echo "flag it as jina for codeoverage"
          echo "codecov_flag=jina" >> $GITHUB_OUTPUT
        timeout-minutes: 30
        env:
          JINA_AUTH_TOKEN: "${{ secrets.JINA_AUTH_TOKEN }}"
      - name: Check codecov file
        id: check_files
        uses: andstor/file-existence-action@v1
        with:
          files: "coverage.xml"
      - name: Upload coverage from test to Codecov
        uses: codecov/codecov-action@v3.1.1
        if: steps.check_files.outputs.files_exists == 'true' && ${{ matrix.python-version }} == '3.7'
        with:
          file: coverage.xml
          name: ${{ matrix.test-path }}-codecov
          flags: ${{ steps.test.outputs.codecov_flag }}
          fail_ci_if_error: false

  import-test:
    runs-on: ubuntu-latest
    needs: [lint-flake-8, code-injection ]
    strategy:
      fail-fast: false
      matrix:
        core: ['', 'true']
        perf: ['', 'true']
        python-env: ['3.7', '3.8', '3.9', '3.10', '3.11']
        exclude:
          - core: 'true'
            perf: 'true'
    steps:
      - uses: actions/checkout@v2.5.0
      - name: Set up Python
        uses: actions/setup-python@v4
        with:
          python-version: ${{ matrix.python-env }}
      - name: Prepare enviroment
        run: |
          python -m pip install --upgrade pip
          python -m pip install wheel
          pip install --no-cache-dir .
        env:
          JINA_PIP_INSTALL_CORE: ${{ matrix.core }}
          JINA_PIP_INSTALL_PERF: ${{ matrix.perf }}
      - name: Test basic import
        run: python -c 'from jina import Executor,requests,Client,Flow,dynamic_batching,Document,DocumentArray'
      - name: Test import all
        run: python -c 'from jina import *'

  install-jina-ecosystem-test:
    runs-on: ubuntu-latest
    needs: [lint-flake-8, code-injection ]
    strategy:
      fail-fast: false
    steps:
      - uses: actions/checkout@v2.5.0
      - name: Set up Python 3.7
        uses: actions/setup-python@v4
        with:
          python-version: 3.7
      - name: Prepare enviroment
        run: |
          python -m pip install --upgrade pip
          python -m pip install wheel

          HUBBLE_VERSION=$(curl -L -s "https://pypi.org/pypi/jina-hubble-sdk/json" |  jq  -r '.releases | keys | .[]| select(startswith("0."))'  | sort -V | tail -1)
          DOCARRAY_VERSION=$(curl -L -s "https://pypi.org/pypi/docarray/json" |  jq  -r '.releases | keys | .[]| select(startswith("0."))'  | sort -V | tail -1)
          JCLOUD_VERSION=$(curl -L -s "https://pypi.org/pypi/jcloud/json" |  jq  -r '.releases | keys | .[]| select(startswith("0."))'  | sort -V | tail -1)

          pip install . jcloud==$JCLOUD_VERSION docarray==$DOCARRAY_VERSION jina-hubble-sdk==$HUBBLE_VERSION
        env:
          JINA_PIP_INSTALL_CORE: ${{ matrix.core }}
          JINA_PIP_INSTALL_PERF: ${{ matrix.perf }}

      - name: Test basic import
        run: python -c 'from jina import Executor,requests'
      - name: Test import all
        run: python -c 'from jina import *'


  # just for blocking the merge until all parallel core-test are successful
  success-all-test:
    runs-on: ubuntu-latest
    needs: [commit-lint, core-test, docarray-v-two-test, import-test, hub-test, k8s-flow-test, k8s-failures-test, docker-compose-test, docker-image-test, check-docstring, check-black, code-injection]

    if: always()
    steps:
      - uses: technote-space/workflow-conclusion-action@v2
      - name: Check Failure
        if: env.WORKFLOW_CONCLUSION == 'failure'
        run: exit 1
      - name: Success
        if: ${{ success() }}
        run: echo "All Done"<|MERGE_RESOLUTION|>--- conflicted
+++ resolved
@@ -398,24 +398,17 @@
           python -m pip install --upgrade pip
           python -m pip install wheel
           pip install ".[common,devel,test]" --no-cache-dir
-<<<<<<< HEAD
-          pip install -U "git+https://github.com/docarray/docarray@main#egg=docarray[common]"
-=======
           pip install -U "docarray[common]"
->>>>>>> 9f317c58
           pip install -U protobuf${{ matrix.protobuf-version }}
           jina
           export JINA_LOG_LEVEL="ERROR"
       - name: Test
         id: test
         run: |
-<<<<<<< HEAD
           pytest --suppress-no-test-exit-code --force-flaky --min-passes 1 --max-runs 5 --cov=jina --cov-report=xml --timeout=600 -v -s --ignore-glob='tests/integration/hub_usage/dummyhub*' tests/integration/docarray_v2
           pytest --suppress-no-test-exit-code --force-flaky --min-passes 1 --max-runs 5 --cov=jina --cov-report=xml --timeout=600 -v -s --ignore-glob='tests/integration/hub_usage/dummyhub*' tests/integration/stateful
-=======
-          pytest --suppress-no-test-exit-code --force-flaky --min-passes 1 --max-runs 5 --cov=jina --cov-report=xml --timeout=600 -v -s --ignore-glob='tests/integration/hub_usage/dummyhub*' tests/integration/docarray_v2  tests/integration/deployment_http_composite
-
->>>>>>> 9f317c58
+          pytest --suppress-no-test-exit-code --force-flaky --min-passes 1 --max-runs 5 --cov=jina --cov-report=xml --timeout=600 -v -s --ignore-glob='tests/integration/hub_usage/dummyhub*' tests/integration/deployment_http_composite
+
           echo "flag it as jina for codeoverage"
           echo "codecov_flag=jina" >> $GITHUB_OUTPUT
         timeout-minutes: 30
