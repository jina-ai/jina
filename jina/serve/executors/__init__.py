--- conflicted
+++ resolved
@@ -65,12 +65,8 @@
 def is_pydantic_model(annotation: Type) -> bool:
     """Method to detect if parameter annotation corresponds to a Pydantic model """
     from pydantic import BaseModel
-<<<<<<< HEAD
     from typing import get_args, get_origin
-=======
-    from typing import Type, Optional, get_args, get_origin, Union
-
->>>>>>> c4b2b12b
+
     origin = get_origin(annotation) or annotation
     args = get_args(annotation)
 
