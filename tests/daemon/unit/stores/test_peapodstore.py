--- conflicted
+++ resolved
@@ -30,11 +30,7 @@
         # (PodModel(), PodStore, DaemonID(f'jpod')),
     ],
 )
-<<<<<<< HEAD
-async def test_peastore_add(model, store: Type['PartialStore'], id, workspace):
-=======
 async def test_peapod_store_add(model, store, id, workspace):
->>>>>>> b0e806c2
     s = store()
     await s.add(id=id, params=model, workspace_id=workspace, ports={})
     assert len(s) == 1
