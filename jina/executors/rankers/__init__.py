--- conflicted
+++ resolved
@@ -60,25 +60,9 @@
 
     """
 
-<<<<<<< HEAD
-    COL_MATCH_PARENT_ID = 'match_parent_id'
-    COL_MATCH_ID = 'match_id'
-    COL_DOC_CHUNK_ID = 'doc_chunk_id'
-=======
-    required_keys = {'text'}  #: a set of ``str``, key-values to extracted from the chunk-level protobuf message
-    """set: Set of required keys to be extracted from matches and query to fill the information of `query` and `chunk` meta information.
-    These are the set of keys to be extracted from `Document`.
-
-    All the keys not found in the `DocumentProto` fields, will be extracted from the `tags` structure of `Document`.
-    .. seealso::
-
-        :meth:`get_attrs` of :class:`Document`
-
-    """
     COL_PARENT_ID = 'match_parent_id'
     COL_DOC_CHUNK_ID = 'match_doc_chunk_id'
     COL_QUERY_CHUNK_ID = 'match_query_chunk_id'
->>>>>>> c379b092
     COL_SCORE = 'score'
 
     def score(self, match_idx: 'np.ndarray', query_chunk_meta: Dict, match_chunk_meta: Dict) -> 'np.ndarray':
