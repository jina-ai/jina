import argparse
from abc import ABC

from ..base import BaseRuntime


# TODO(Joan) Remove ZMQRuntime
class ZMQRuntime(BaseRuntime, ABC):
    """Runtime procedure leveraging ZMQ."""

    def __init__(self, args: 'argparse.Namespace', ctrl_addr: str, **kwargs):
<<<<<<< HEAD
        super().__init__(args)
        self.ctrl_addr = ctrl_addr
=======
        super().__init__(args, **kwargs)
        self.ctrl_addr = ctrl_addr

    @property
    def status(self):
        """
        Send get status control message.

        :return: control message.
        """
        return send_ctrl_message(
            self.ctrl_addr, 'STATUS', timeout=self.args.timeout_ctrl
        )

    @property
    def is_ready(self) -> bool:
        """
        Check if status is ready.

        :return: True if status is ready else False.
        """
        status = self.status
        return status and status.is_ready
>>>>>>> dc5ab2b9
<|MERGE_RESOLUTION|>--- conflicted
+++ resolved
@@ -9,31 +9,5 @@
     """Runtime procedure leveraging ZMQ."""
 
     def __init__(self, args: 'argparse.Namespace', ctrl_addr: str, **kwargs):
-<<<<<<< HEAD
-        super().__init__(args)
-        self.ctrl_addr = ctrl_addr
-=======
         super().__init__(args, **kwargs)
-        self.ctrl_addr = ctrl_addr
-
-    @property
-    def status(self):
-        """
-        Send get status control message.
-
-        :return: control message.
-        """
-        return send_ctrl_message(
-            self.ctrl_addr, 'STATUS', timeout=self.args.timeout_ctrl
-        )
-
-    @property
-    def is_ready(self) -> bool:
-        """
-        Check if status is ready.
-
-        :return: True if status is ready else False.
-        """
-        status = self.status
-        return status and status.is_ready
->>>>>>> dc5ab2b9
+        self.ctrl_addr = ctrl_addr