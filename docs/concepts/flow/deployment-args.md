| Name | Description | Type | Default |
|----|----|----|----|
| `name` | The name of this object.<br><br>    This will be used in the following places:<br>    - how you refer to this object in Python/YAML/CLI<br>    - visualization<br>    - log message header<br>    - ...<br><br>    When not given, then the default naming strategy will apply. | `string` | `executor` |
| `workspace` | The working directory for any IO operations in this object. If not set, then derive from its parent `workspace`. | `string` | `None` |
| `log_config` | The config name or the absolute path to the YAML config file of the logger used in this object. | `string` | `default` |
| `quiet` | If set, then no log will be emitted from this object. | `boolean` | `False` |
| `quiet_error` | If set, then exception stack information will not be added to the log | `boolean` | `False` |
| `timeout_ctrl` | The timeout in milliseconds of the control request, -1 for waiting forever | `number` | `60` |
| `polling` | The polling strategy of the Deployment and its endpoints (when `shards>1`).<br>    Can be defined for all endpoints of a Deployment or by endpoint.<br>    Define per Deployment:<br>    - ANY: only one (whoever is idle) Pod polls the message<br>    - ALL: all Pods poll the message (like a broadcast)<br>    Define per Endpoint:<br>    JSON dict, {endpoint: PollingType}<br>    {'/custom': 'ALL', '/search': 'ANY', '*': 'ANY'} | `string` | `ANY` |
| `shards` | The number of shards in the deployment running at the same time. For more details check https://docs.jina.ai/concepts/flow/create-flow/#complex-flow-topologies | `number` | `1` |
| `replicas` | The number of replicas in the deployment | `number` | `1` |
| `native` | If set, only native Executors is allowed, and the Executor is always run inside WorkerRuntime. | `boolean` | `False` |
| `uses` | The config of the executor, it could be one of the followings:<br>        * the string literal of an Executor class name<br>        * an Executor YAML file (.yml, .yaml, .jaml)<br>        * a Jina Hub Executor (must start with `jinahub://` or `jinahub+docker://`)<br>        * a docker image (must start with `docker://`)<br>        * the string literal of a YAML config (must start with `!` or `jtype: `)<br>        * the string literal of a JSON config<br><br>        When use it under Python, one can use the following values additionally:<br>        - a Python dict that represents the config<br>        - a text file stream has `.read()` interface | `string` | `BaseExecutor` |
| `uses_with` | Dictionary of keyword arguments that will override the `with` configuration in `uses` | `object` | `None` |
| `uses_metas` | Dictionary of keyword arguments that will override the `metas` configuration in `uses` | `object` | `None` |
| `uses_requests` | Dictionary of keyword arguments that will override the `requests` configuration in `uses` | `object` | `None` |
| `uses_dynamic_batching` | Dictionary of keyword arguments that will override the `dynamic_batching` configuration in `uses` | `object` | `None` |
| `py_modules` | The customized python modules need to be imported before loading the executor<br><br>Note that the recommended way is to only import a single module - a simple python file, if your<br>executor can be defined in a single file, or an ``__init__.py`` file if you have multiple files,<br>which should be structured as a python package. For more details, please see the<br>`Executor cookbook <https://docs.jina.ai/concepts/executor/executor-files/>`__ | `array` | `None` |
| `output_array_type` | The type of array `tensor` and `embedding` will be serialized to.<br><br>Supports the same types as `docarray.to_protobuf(.., ndarray_type=...)`, which can be found <br>`here <https://docarray.jina.ai/fundamentals/document/serialization/#from-to-protobuf>`.<br>Defaults to retaining whatever type is returned by the Executor. | `string` | `None` |
| `exit_on_exceptions` | List of exceptions that will cause the Executor to shut down. | `array` | `[]` |
| `no_reduce` | Disable the built-in reduction mechanism. Set this if the reduction is to be handled by the Executor itself by operating on a `docs_matrix` or `docs_map` | `boolean` | `False` |
| `grpc_server_options` | Dictionary of kwargs arguments that will be passed to the grpc server as options when starting the server, example : {'grpc.max_send_message_length': -1} | `object` | `None` |
<<<<<<< HEAD
| `raft_configuration` | Dictionary of kwargs arguments that will be passed to the RAFT node as configuration options when starting the RAFT node. | `object` | `None` |
=======
| `grpc_channel_options` | Dictionary of kwargs arguments that will be passed to the grpc channel as options when creating a channel, example : {'grpc.max_send_message_length': -1}. When max_attempts > 1, the 'grpc.service_config' option will not be applicable. | `object` | `None` |
>>>>>>> e5674a41
| `entrypoint` | The entrypoint command overrides the ENTRYPOINT in Docker image. when not set then the Docker image ENTRYPOINT takes effective. | `string` | `None` |
| `docker_kwargs` | Dictionary of kwargs arguments that will be passed to Docker SDK when starting the docker '<br>container. <br><br>More details can be found in the Docker SDK docs:  https://docker-py.readthedocs.io/en/stable/ | `object` | `None` |
| `volumes` | The path on the host to be mounted inside the container. <br><br>Note, <br>- If separated by `:`, then the first part will be considered as the local host path and the second part is the path in the container system. <br>- If no split provided, then the basename of that directory will be mounted into container's root path, e.g. `--volumes="/user/test/my-workspace"` will be mounted into `/my-workspace` inside the container. <br>- All volumes are mounted with read-write mode. | `array` | `None` |
| `gpus` | This argument allows dockerized Jina Executors to discover local gpu devices.<br>    <br>    Note, <br>    - To access all gpus, use `--gpus all`.<br>    - To access multiple gpus, e.g. make use of 2 gpus, use `--gpus 2`.<br>    - To access specified gpus based on device id, use `--gpus device=[YOUR-GPU-DEVICE-ID]`<br>    - To access specified gpus based on multiple device id, use `--gpus device=[YOUR-GPU-DEVICE-ID1],device=[YOUR-GPU-DEVICE-ID2]`<br>    - To specify more parameters, use `--gpus device=[YOUR-GPU-DEVICE-ID],runtime=nvidia,capabilities=display | `string` | `None` |
| `disable_auto_volume` | Do not automatically mount a volume for dockerized Executors. | `boolean` | `False` |
| `host` | The host of the Gateway, which the client should connect to, by default it is 0.0.0.0. In the case of an external Executor (`--external` or `external=True`) this can be a list of hosts.  Then, every resulting address will be considered as one replica of the Executor. | `array` | `['0.0.0.0']` |
| `runtime_cls` | The runtime class to run inside the Pod | `string` | `WorkerRuntime` |
| `timeout_ready` | The timeout in milliseconds of a Pod waits for the runtime to be ready, -1 for waiting forever | `number` | `600000` |
| `env` | The map of environment variables that are available inside runtime | `object` | `None` |
| `env_from_secret` | The map of environment variables that are read from kubernetes cluster secrets | `object` | `None` |
| `floating` | If set, the current Pod/Deployment can not be further chained, and the next `.add()` will chain after the last Pod/Deployment not this current one. | `boolean` | `False` |
| `reload` | If set, the Executor will restart while serving if YAML configuration source or Executor modules are changed. If YAML configuration is changed, the whole deployment is reloaded and new processes will be restarted. If only Python modules of the Executor have changed, they will be reloaded to the interpreter without restarting process. | `boolean` | `False` |
| `install_requirements` | If set, try to install `requirements.txt` from the local Executor if exists in the Executor folder. If using Hub, install `requirements.txt` in the Hub Executor bundle to local. | `boolean` | `False` |
| `port` | The port for input data to bind to, default is a random port between [49152, 65535]. In the case of an external Executor (`--external` or `external=True`) this can be a list of ports. Then, every resulting address will be considered as one replica of the Executor. | `number` | `random in [49152, 65535]` |
| `monitoring` | If set, spawn an http server with a prometheus endpoint to expose metrics | `boolean` | `False` |
| `port_monitoring` | The port on which the prometheus server is exposed, default is a random port between [49152, 65535] | `number` | `random in [49152, 65535]` |
| `retries` | Number of retries per gRPC call. If <0 it defaults to max(3, num_replicas) | `number` | `-1` |
| `tracing` | If set, the sdk implementation of the OpenTelemetry tracer will be available and will be enabled for automatic tracing of requests and customer span creation. Otherwise a no-op implementation will be provided. | `boolean` | `False` |
| `traces_exporter_host` | If tracing is enabled, this hostname will be used to configure the trace exporter agent. | `string` | `None` |
| `traces_exporter_port` | If tracing is enabled, this port will be used to configure the trace exporter agent. | `number` | `None` |
| `metrics` | If set, the sdk implementation of the OpenTelemetry metrics will be available for default monitoring and custom measurements. Otherwise a no-op implementation will be provided. | `boolean` | `False` |
| `metrics_exporter_host` | If tracing is enabled, this hostname will be used to configure the metrics exporter agent. | `string` | `None` |
| `metrics_exporter_port` | If tracing is enabled, this port will be used to configure the metrics exporter agent. | `number` | `None` |
| `stateful` | If set, start consensus module to make sure write operations are properly replicated between all the replicas | `boolean` | `False` |
| `pod_ports` | When using StatefulExecutors, if they want to restart it is important to keep the RAFT cluster configuration | `number` | `None` |
| `force_update` | If set, always pull the latest Hub Executor bundle even it exists on local | `boolean` | `False` |
| `prefer_platform` | The preferred target Docker platform. (e.g. "linux/amd64", "linux/arm64") | `string` | `None` |
| `compression` | The compression mechanism used when sending requests from the Head to the WorkerRuntimes. For more details, check https://grpc.github.io/grpc/python/grpc.html#compression. | `string` | `None` |
| `uses_before_address` | The address of the uses-before runtime | `string` | `None` |
| `uses_after_address` | The address of the uses-before runtime | `string` | `None` |
| `connection_list` | dictionary JSON with a list of connections to configure | `string` | `None` |
| `timeout_send` | The timeout in milliseconds used when sending data requests to Executors, -1 means no timeout, disabled by default | `number` | `None` |
| `uses_before` | The executor attached before the Pods described by --uses, typically before sending to all shards, accepted type follows `--uses`. This argument only applies for sharded Deployments (shards > 1). | `string` | `None` |
| `uses_after` | The executor attached after the Pods described by --uses, typically used for receiving from all shards, accepted type follows `--uses`. This argument only applies for sharded Deployments (shards > 1). | `string` | `None` |
| `when` | The condition that the documents need to fulfill before reaching the Executor.The condition can be defined in the form of a `DocArray query condition <https://docarray.jina.ai/fundamentals/documentarray/find/#query-by-conditions>` | `object` | `None` |
| `external` | The Deployment will be considered an external Deployment that has been started independently from the Flow.This Deployment will not be context managed by the Flow. | `boolean` | `False` |
| `grpc_metadata` | The metadata to be passed to the gRPC request. | `object` | `None` |
| `tls` | If set, connect to deployment using tls encryption | `boolean` | `False` |<|MERGE_RESOLUTION|>--- conflicted
+++ resolved
@@ -20,11 +20,8 @@
 | `exit_on_exceptions` | List of exceptions that will cause the Executor to shut down. | `array` | `[]` |
 | `no_reduce` | Disable the built-in reduction mechanism. Set this if the reduction is to be handled by the Executor itself by operating on a `docs_matrix` or `docs_map` | `boolean` | `False` |
 | `grpc_server_options` | Dictionary of kwargs arguments that will be passed to the grpc server as options when starting the server, example : {'grpc.max_send_message_length': -1} | `object` | `None` |
-<<<<<<< HEAD
 | `raft_configuration` | Dictionary of kwargs arguments that will be passed to the RAFT node as configuration options when starting the RAFT node. | `object` | `None` |
-=======
 | `grpc_channel_options` | Dictionary of kwargs arguments that will be passed to the grpc channel as options when creating a channel, example : {'grpc.max_send_message_length': -1}. When max_attempts > 1, the 'grpc.service_config' option will not be applicable. | `object` | `None` |
->>>>>>> e5674a41
 | `entrypoint` | The entrypoint command overrides the ENTRYPOINT in Docker image. when not set then the Docker image ENTRYPOINT takes effective. | `string` | `None` |
 | `docker_kwargs` | Dictionary of kwargs arguments that will be passed to Docker SDK when starting the docker '<br>container. <br><br>More details can be found in the Docker SDK docs:  https://docker-py.readthedocs.io/en/stable/ | `object` | `None` |
 | `volumes` | The path on the host to be mounted inside the container. <br><br>Note, <br>- If separated by `:`, then the first part will be considered as the local host path and the second part is the path in the container system. <br>- If no split provided, then the basename of that directory will be mounted into container's root path, e.g. `--volumes="/user/test/my-workspace"` will be mounted into `/my-workspace` inside the container. <br>- All volumes are mounted with read-write mode. | `array` | `None` |
