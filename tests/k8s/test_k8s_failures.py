--- conflicted
+++ resolved
@@ -127,10 +127,7 @@
     from jina.clients import Client
     responses = []
     sent_ids = set()
-<<<<<<< HEAD
-=======
     pod_ids = set()
->>>>>>> 0db2d183
     try:
         gateway_pod_name = (
             core_client.list_namespaced_pod(
@@ -159,11 +156,8 @@
                 i = 0
                 while True:
                     sent_ids.add(i)
-<<<<<<< HEAD
-=======
                     if i % 100 == 0:
                         logger.info(f'Inputing Document {i}')
->>>>>>> 0db2d183
                     yield Document(text=f'{i}')
                     if stop_event.is_set():
                         logger.info(f'stop yielding new requests after {i} requests')
@@ -181,11 +175,6 @@
                     continue_on_error=True
             ):
                 num_resps += 1
-<<<<<<< HEAD
-                logger.info(
-                    f'Client received a response {num_resps}'
-                )
-=======
                 if num_resps % 100 == 0:
                     logger.info(
                         f'Client received a response {num_resps}'
@@ -193,14 +182,13 @@
                 if resp.docs[0].tags['replica_uid'] not in pod_ids:
                     pod_ids.add(resp.docs[0].tags['replica_uid'])
                     logger.info(f' Received response from a new POD UID {resp.docs[0].tags["replica_uid"]} => Now {len(pod_ids)} different `replicas` hit')
->>>>>>> 0db2d183
                 responses.append(resp)
             logger.info(
                 f'Stop sending requests after sending {len(sent_ids)} Documents and getting {num_resps} Responses'
             )
     except Exception as exc:
         logger.error(f' Exception raised in sending requests task: {exc}')
-        pass
+        raise exc
 
     logger.info(
         f'Client sent {len(sent_ids)} and received {(len(responses))} responses'
