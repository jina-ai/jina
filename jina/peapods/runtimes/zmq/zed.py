--- conflicted
+++ resolved
@@ -32,11 +32,7 @@
 class ZEDRuntime(ZMQRuntime):
     """Runtime procedure leveraging :class:`ZmqStreamlet` for Executor."""
 
-<<<<<<< HEAD
     def __init__(self, args: 'argparse.Namespace', ctrl_addr: str, **kwargs):
-=======
-    def __init__(self, args: argparse.Namespace, ctrl_addr: str, **kwargs):
->>>>>>> dc5ab2b9
         """Initialize private parameters and execute private loading functions.
 
         :param args: args from CLI
