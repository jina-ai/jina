--- conflicted
+++ resolved
@@ -759,16 +759,6 @@
         args.noblock_on_start = True
         args.extra_search_paths = self.args.extra_search_paths
 
-<<<<<<< HEAD
-        # BACKWARDS COMPATIBILITY:
-        # We assume that this is used in a search Flow if replicas and shards are used
-        # Thus the polling type should be all
-        # But don't override any user provided polling
-        if args.replicas > 1 and args.shards > 1 and 'polling' not in kwargs:
-            args.polling = PollingType.ALL
-
-=======
->>>>>>> 3617467c
         port_in = kwargs.get('port_in', None)
         if not port_in:
             port_in = helper.random_port()
