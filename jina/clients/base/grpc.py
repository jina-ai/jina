import asyncio
from typing import TYPE_CHECKING, Optional

import grpc

from jina.clients.base import BaseClient
from jina.clients.helper import callback_exec, callback_exec_on_error
from jina.excepts import BadClient, BadClientInput, BaseJinaException
from jina.logging.profile import ProgressBar
from jina.proto import jina_pb2_grpc
from jina.serve.networking import GrpcConnectionPool

if TYPE_CHECKING:
    from jina.clients.base import CallbackFnType, InputType
<<<<<<< HEAD
=======

GRPC_COMPRESSION_MAP = {
    'NoCompression'.lower(): grpc.Compression.NoCompression,
    'Gzip'.lower(): grpc.Compression.Gzip,
    'Deflate'.lower(): grpc.Compression.Deflate,
}
>>>>>>> 075b3a91


class GRPCBaseClient(BaseClient):
    """A simple Python client for connecting to the gRPC gateway.

    It manages the asyncio event loop internally, so all interfaces are synchronous from the outside.
    """

    async def _get_results(
        self,
        inputs: 'InputType',
        on_done: 'CallbackFnType',
        on_error: Optional['CallbackFnType'] = None,
        on_always: Optional['CallbackFnType'] = None,
        compression: str = 'NoCompression',
        **kwargs,
    ):
        try:
            if compression.lower() not in GRPC_COMPRESSION_MAP:
                import warnings

                warnings.warn(
                    message=f'Your compression "{compression}" is not supported. Supported '
                    f'algorithms are `Gzip`, `Deflate` and `NoCompression`. NoCompression will be used as '
                    f'default'
                )
                compression = 'NoCompression'
            self.inputs = inputs
            req_iter = self._get_requests(**kwargs)
            async with GrpcConnectionPool.get_grpc_channel(
                f'{self.args.host}:{self.args.port}',
                asyncio=True,
                tls=self.args.tls,
            ) as channel:
                stub = jina_pb2_grpc.JinaRPCStub(channel)
                self.logger.debug(f'connected to {self.args.host}:{self.args.port}')

                with ProgressBar(
                    total_length=self._inputs_length, disable=not (self.show_progress)
                ) as p_bar:

                    async for resp in stub.Call(
                        req_iter,
                        compression=GRPC_COMPRESSION_MAP.get(
                            compression.lower(), grpc.Compression.NoCompression
                        ),
                    ):
                        callback_exec(
                            response=resp,
                            on_error=on_error,
                            on_done=on_done,
                            on_always=on_always,
                            continue_on_error=self.continue_on_error,
                            logger=self.logger,
                        )
                        if self.show_progress:
                            p_bar.update()
                        yield resp

        except KeyboardInterrupt:
            self.logger.warning('user cancel the process')
        except asyncio.CancelledError as ex:
            self.logger.warning(f'process error: {ex!r}')
        except grpc.aio._call.AioRpcError as rpc_ex:
            # Since this object is guaranteed to be a grpc.Call, might as well include that in its name.
            my_code = rpc_ex.code()
            my_details = rpc_ex.details()
            msg = f'gRPC error: {my_code} {my_details}'

            try:
                if my_code == grpc.StatusCode.UNAVAILABLE:
                    self.logger.error(
                        f'{msg}\nthe ongoing request is terminated as the server is not available or closed already'
                    )
                    raise rpc_ex
                elif my_code == grpc.StatusCode.INTERNAL:
                    self.logger.error(f'{msg}\ninternal error on the server side')
                    raise rpc_ex
                elif (
                    my_code == grpc.StatusCode.UNKNOWN
                    and 'asyncio.exceptions.TimeoutError' in my_details
                ):
                    raise BadClientInput(
                        f'{msg}\n'
                        'often the case is that you define/send a bad input iterator to jina, '
                        'please double check your input iterator'
                    ) from rpc_ex
                else:
                    raise BadClient(msg) from rpc_ex

            except (
                grpc.aio._call.AioRpcError,
                BaseJinaException,
            ) as e:  # depending on if there are callbacks we catch or not the exception
                if on_error or on_always:
                    if on_error:
                        callback_exec_on_error(on_error, e, self.logger)
                    if on_always:
                        callback_exec(
                            response=None,
                            on_error=None,
                            on_done=None,
                            on_always=on_always,
                            continue_on_error=self.continue_on_error,
                            logger=self.logger,
                        )
                else:
                    raise e<|MERGE_RESOLUTION|>--- conflicted
+++ resolved
@@ -12,15 +12,12 @@
 
 if TYPE_CHECKING:
     from jina.clients.base import CallbackFnType, InputType
-<<<<<<< HEAD
-=======
 
 GRPC_COMPRESSION_MAP = {
     'NoCompression'.lower(): grpc.Compression.NoCompression,
     'Gzip'.lower(): grpc.Compression.Gzip,
     'Deflate'.lower(): grpc.Compression.Deflate,
 }
->>>>>>> 075b3a91
 
 
 class GRPCBaseClient(BaseClient):
