--- conflicted
+++ resolved
@@ -77,11 +77,7 @@
 # this is managed by git tag and updated on every release
 # NOTE: this represents the NEXT release version
 
-<<<<<<< HEAD
-__version__ = '3.22.0'
-=======
-__version__ = '3.22.5'
->>>>>>> 5572a3f7
+__version__ = '3.23.0'
 
 # do not change this line manually
 # this is managed by proto/build-proto.sh and updated on every execution
