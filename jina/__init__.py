--- conflicted
+++ resolved
@@ -68,11 +68,8 @@
 
 # do not change this line manually
 # this is managed by proto/build-proto.sh and updated on every execution
-<<<<<<< HEAD
-__proto_version__ = '0.1.13'
-=======
 __proto_version__ = '0.1.11'
->>>>>>> ad857ef9
+
 try:
     __docarray_version__ = _docarray.__version__
 except AttributeError as e:
