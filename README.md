<p align="center">
<img src="https://github.com/jina-ai/jina/blob/master/.github/logo-only.gif?raw=true" alt="Jina banner" width="300px" align="center">
</p>

<h3 align="center">An easier way to build neural search in the cloud</h3>

<p align="center">
<strong><a href="#install">Install</a> • <a href="#jina-hello-world-">Hello World</a> • <a href="#tutorials">Learn</a> • <a href="#contributing">Contribute</a> • <a href="https://jobs.jina.ai">Jobs</a> • <a href="http://jina.ai">Website</a> • <a href="http://slack.jina.ai">Slack</a></strong>
</p>
<!--
<br>
<br>
<p align="center">
<sub>
  <a href="https://github.com/jina-ai/jina">English</a> •
  <a href="https://github.com/jina-ai/jina/blob/master/.github/i18n/README.fr.md">Français</a> •
  <a href="https://github.com/jina-ai/jina/blob/master/.github/i18n/README.de.md">Deutsch</a> •
  <a href="https://github.com/jina-ai/jina/blob/master/.github/i18n/README.zh.md">中文</a> •
  <a href="https://github.com/jina-ai/jina/blob/master/.github/i18n/README.ja.md">日本語</a> •
  <a href="https://github.com/jina-ai/jina/blob/master/.github/i18n/README.kr.md">한국어</a> •
  <a href="https://github.com/jina-ai/jina/blob/master/.github/i18n/README.pt_br.md">Português</a> •
  <a href="https://github.com/jina-ai/jina/blob/master/.github/i18n/README.ru.md">Русский язык</a> •
  <a href="https://github.com/jina-ai/jina/blob/master/.github/i18n/README.pt_br.md">український</a>
</sub>
</p>
-->
<p align="center">
<a href="#license"><img src="https://github.com/jina-ai/jina/blob/master/.github/badges/license-badge.svg?raw=true" alt="Jina" title="Jina is licensed under Apache-2.0"></a>
<a href="https://pypi.org/project/jina/"><img src="https://github.com/jina-ai/jina/blob/master/.github/badges/python-badge.svg?raw=true" alt="Python 3.7 3.8" title="Jina supports Python 3.7 and above"></a>
<a href="https://pypi.org/project/jina/"><img src="https://img.shields.io/pypi/v/jina?color=%23099cec&amp;label=PyPI&amp;logo=pypi&amp;logoColor=white" alt="PyPI"></a>
<a href="https://hub.docker.com/r/jinaai/jina/tags"><img src="https://img.shields.io/docker/v/jinaai/jina?color=%23099cec&amp;label=Docker&amp;logo=docker&amp;logoColor=white&amp;sort=semver" alt="Docker Image Version (latest semver)"></a>
<a href="https://github.com/jina-ai/jina/actions?query=workflow%3ACI"><img src="https://github.com/jina-ai/jina/workflows/CI/badge.svg" alt="CI"></a>
<a href="https://github.com/jina-ai/jina/actions?query=workflow%3ACD"><img src="https://github.com/jina-ai/jina/workflows/CD/badge.svg?branch=master" alt="CD"></a>
<a href="https://codecov.io/gh/jina-ai/jina"><img src="https://codecov.io/gh/jina-ai/jina/branch/master/graph/badge.svg" alt="codecov"></a>
</p>
<hr>

Jina is a deep learning-powered search framework for building <strong>cross-/multi-modal search systems</strong> (e.g. text, images, video, audio) in the cloud. 

🌌 **Universal Search** - Large-scale indexing and querying of any kind of data on multiple platforms: video, image, long/short text, music, source code, etc.

☁️  **Cloud Ready** - Decentralized architecture with cloud-native features out-of-the-box: containerization, microservice, scaling, sharding, async IO, REST, gRPC.

🧠 **First-Class AI Models** - *The* design pattern for neural search systems, with first-class support for [state-of-the-art AI models](https://docs.jina.ai/chapters/all_exec.html).

🧩 **Plug & Play** - Easily extendable with Pythonic interface.

⏱️  **Time Saver** - Bootstrap an AI-powered system in just a few minutes.

❤️  **Made with Love** - Quality first, never compromises, maintained by a [full-time, venture-backed team](https://jina.ai).



## Install

On Linux/macOS with Python 3.7/3.8:

```bash
pip install -U jina
```

<p align="center">
<strong>
<a href="https://docs.jina.ai/chapters/install/on-wsl.html">Install on Windows</a> • <a href="https://docs.jina.ai/chapters/install/via-pip.html">Install on Raspberry Pi</a> • <a href="https://docs.jina.ai/chapters/install/via-pip.html">Install with Extra Dependencies</a>
</strong>
</p>

#### In a Docker Container

Our universal Docker image supports multiple architectures (including x64, x86, arm-64/v7/v6). They are ready-to-use:

```bash
docker run jinaai/jina --help
```

## Integrations

<table>
  <tr>
    <td width=16%><img src=".github/images/integrations/tensorflow.png"></td>
    <td width=16%><img src=".github/images/integrations/pytorch.png"></td>
    <td width=16%><img src=".github/images/integrations/rasa.png"></td>
    <td width=16%><img src=".github/images/integrations/streamlit.png"></td>
    <td width=16%><img src=".github/images/integrations/paddlepaddle.png"></td>
    <td width=16%><img src=".github/images/integrations/mindspore.png"></td>
  </tr>
  <tr>
    <td width=16%><img src=".github/images/integrations/transformers.png"></td>
    <td width=16%><img src=".github/images/integrations/mxnet.png"></td>
    <td width=16%><img src=".github/images/integrations/numpy.png"></td>
    <td width=16%><img src=".github/images/integrations/protobuf.png"></td>
    <td width=16%><img src=".github/images/integrations/python.png"></td>
    <td width=16%><img src=".github/images/integrations/cython.png"></td>
  </tr>
  <tr>
    <td width=16%><img src=".github/images/integrations/pypy.jpg"></td>
    <td width=16%><img src=".github/images/integrations/docker.png"></td>
    <td width=16%><img src=".github/images/integrations/grpc.png"></td>
    <td width=16%><img src=".github/images/integrations/kubernetes.png"></td>
    <td width=16%><img src=".github/images/integrations/tornado.png"></td>
    <td width=16%><img src=".github/images/integrations/zeromq.png"></td>
  </tr>
</table>

## Jina "Hello, World!" 👋🌍

Just starting out? Try Jina's "Hello, World" - a simple image neural search demo for [Fashion-MNIST](https://hanxiao.io/2018/09/28/Fashion-MNIST-Year-In-Review/). No extra dependencies needed, simply run:

```bash
jina hello-world
```

...or even easier for Docker users, **no install required**:

```bash
docker run -v "$(pwd)/j:/j" jinaai/jina hello-world --workdir /j && open j/hello-world.html  
# replace "open" with "xdg-open" on Linux
```

<details>
<summary>Click here to see console output</summary>

<p align="center">
  <img src="https://github.com/jina-ai/jina/blob/master/docs/chapters/helloworld/hello-world-demo.png?raw=true" alt="hello world console output">
</p>

</details>
This downloads the Fashion-MNIST training and test dataset and tells Jina to index 60,000 images from the training set. Then it randomly samples images from the test set as queries and asks Jina to retrieve relevant results. The whole process takes about 1 minute, and after running opens a webpage and shows results:

<p align="center">
  <img src="https://github.com/jina-ai/jina/blob/master/docs/chapters/helloworld/hello-world.gif?raw=true" alt="Jina banner" width="80%">
</p>

Intrigued? Play with different options:

```bash
jina hello-world --help
```

#### Create

Jina provides a high-level [Flow API](https://github.com/jina-ai/jina/tree/master/docs/chapters/101#flow) to simplify building search/index workflows. To create a new Flow:

```python
from jina import Flow
f = Flow().add()
```

This creates a simple Flow with one [Pod](https://github.com/jina-ai/jina/tree/master/docs/chapters/101#pods). You can chain multiple `.add()`s in a single Flow.

#### Visualize

To visualize the Flow, simply chain it with `.plot()`. If you are using a Jupyter notebook, it will render a flowchart inline:

```python
f.plot()
```

<img src="https://github.com/jina-ai/jina/blob/master/.github/simple-flow0.svg?raw=true"/>

`Gateway` is the entrypoint of the Flow. 

#### Feed Data

Let's create some random data and index it:

```python
from jina import Document

with Flow().add() as f:
    f.index_ndarray(numpy.random.random[4,2], output_fn=print)  # index ndarray data, document sliced on first dimension
    f.index_lines(['hello world!', 'goodbye world!'])  # index textual data, each element is a document
    f.index_files(['/tmp/*.mp4', '/tmp/*.pdf'])  # index files and wildcard globs, each file is a document
    f.index((Document() for _ in range(10)))  # index raw Jina Documents
```

To use a Flow, open it using the `with` context manager, like you would a file in Python. You can call `index` and `search` with nearly all types of data. The whole data stream is asynchronous and efficient.

#### Fetch Result

Once a request is done, callback functions are fired. Jina Flow implements Promise-like interface, you can add callback functions `on_error`, `on_always` to hook different event. In the example below, our Flow passes the message then prints the result when success. If something wrong, it beeps. Finally, the result is written to `output.txt`.

```python
def beep(*args):
    # make a beep sound
    import os
    os.system('echo -n "\a";')

with Flow().add() as f, open('output.txt', 'w') as fp:
    f.index(numpy.random.random([4,5,2]),
            output_fn=print,
            on_error=beep, on_always=fp.write)
```

<details>

<summary>Explore Hello World more</summary>

#### Add Logic

To add logic to the Flow, use the `uses` parameter to attach a Pod with an [Executor](https://github.com/jina-ai/jina/tree/master/docs/chapters/101#executors). `uses` accepts multiple value types including class name, Docker image, (inline) YAML or built-in shortcut.


```python
f = (Flow().add(uses='MyBertEncoder')  # class name of a Jina Executor
           .add(uses='jinahub/pretrained-cnn:latest')  # Dockerized Jina Pod
           .add(uses='myencoder.yaml')  # YAML serialization of a Jina Executor
           .add(uses='!WaveletTransformer | {freq: 20}')  # inline YAML config
           .add(uses='_pass'))  # built-in shortcut executor
```

The power of Jina lies in its decentralized architecture: each `add` creates a new Pod, and these Pods can be run as a local thread/process, a remote process, inside a Docker container, or even inside a remote Docker container.

#### Inter & Intra Parallelism

Chaining `.add()`s creates a sequential Flow. For parallelism, use the `needs` parameter:

```python
f = (Flow().add(name='p1', needs='gateway')
           .add(name='p2', needs='gateway')
           .add(name='p3', needs='gateway')
           .needs(['p1','p2', 'p3'], name='r1').plot())
```

<img src="https://github.com/jina-ai/jina/blob/master/.github/simple-plot3.svg?raw=true"/>

`p1`, `p2`, `p3` now subscribe to `Gateway` and conduct their work in parallel. The last `.needs()` blocks all Pods until they finish their work. Note: parallelism can also be performed inside a Pod using `parallel`:

```python
f = (Flow().add(name='p1', needs='gateway')
           .add(name='p2', needs='gateway')
           .add(name='p3', parallel=3)
           .needs(['p1','p3'], name='r1').plot())
```

<img src="https://github.com/jina-ai/jina/blob/master/.github/simple-plot4.svg?raw=true"/>

That's all you need to know for understanding the magic behind `hello-world`. Now let's dive into it!

### Breakdown of `hello-world`

#### Customize Encoder

Let's first build a naive image encoder that embeds images into vectors using an orthogonal projection. To do this, we simply inherit from `BaseImageEncoder`: a base class from the `jina.executors.encoders` module. We then override its `__init__()` and `encode()` methods.


```python
import numpy as np
from jina.executors.encoders import BaseImageEncoder

class MyEncoder(BaseImageEncoder):

    def __init__(self, *args, **kwargs):
        super().__init__(*args, **kwargs)
        np.random.seed(1337)
        H = np.random.rand(784, 64)
        u, s, vh = np.linalg.svd(H, full_matrices=False)
        self.oth_mat = u @ vh

    def encode(self, data: 'np.ndarray', *args, **kwargs):
        return (data.reshape([-1, 784]) / 255) @ self.oth_mat
```

Jina provides [a family of `Executor` classes](https://github.com/jina-ai/jina/tree/master/docs/chapters/101#the-executor-family), which summarize frequently-used algorithmic components in neural search. This family consists of encoders, indexers, crafters, evaluators, and classifiers, each with a well-designed interface. You can find the list of [all 107 built-in executors here](https://docs.jina.ai/chapters/all_exec.html). If they don't meet your needs, inheriting from one of them is the easiest way to bootstrap your own Executor. Simply use our Jina Hub CLI:


```bash
pip install jina[hub] && jina hub new
```

#### Test Encoder in Flow

Let's test our encoder in the Flow with some synthetic data:


```python
def validate(docs):
    assert len(docs) == 100
    assert NdArray(docs[0].embedding).value.shape == (64,)

f = Flow().add(uses='MyEncoder')

with f:
    f.index_ndarray(np.random.random([100, 28, 28]), output_fn=validate, callback_on='docs')
```


All good! Now our `validate` function confirms that all one hundred 28x28 synthetic images have been embedded into 100x64 vectors. 

#### Parallelism & Batching

By setting a larger input, you can play with `batch_size` and `parallel`:


```python
f = Flow().add(uses='MyEncoder', parallel=10)

with f:
    f.index_ndarray(np.random.random([60000, 28, 28]), batch_size=1024)
```

#### Add Data Indexer

Now we need to add an indexer to store all the embeddings and the image for later retrieval. Jina provides a simple `numpy`-powered vector indexer `NumpyIndexer`, and a key-value indexer `BinaryPbIndexer`. We can combine them in a single YAML file:

```yaml
!CompoundIndexer
components:
  - !NumpyIndexer
    with:
      index_filename: vec.gz
  - !BinaryPbIndexer
    with:
      index_filename: chunk.gz
metas:
  workspace: ./
```

- `!` tags a structure with a class name
- `with` defines arguments for initializing this class object.
 
Essentially, the above YAML config is equivalent to the following Python code:

```python
from jina.executors.indexers.vector import NumpyIndexer
from jina.exeuctors.indexers.keyvalue import BinaryPbIndexer

a = NumpyIndexer(index_filename='vec.gz')
b = BinaryPbIndexer(index_filename='vec.gz')
c = CompoundIndexer()
c.components = lambda: [a, b]
```

#### Compose Flow in Python/YAML

Now let's add our indexer YAML file to the Flow with `.add(uses=)`. Let's also add two shards to the indexer to improve its scalability:

```python
f = Flow().add(uses='MyEncoder', parallel=2).add(uses='myindexer.yml', shards=2, separated_workspace=True).plot()
```

<img src="https://github.com/jina-ai/jina/blob/master/.github/simple-flow1.svg?raw=true"/>

When you have many arguments, constructing a Flow in Python can get cumbersome. In that case, you can simply move all arguments into one `flow.yml`:

```yaml
!Flow
pods:
  encode:
    uses: MyEncoder
    parallel: 2
  index:
    uses: myindexer.yml
    shards: 2
    separated_workspace: true
```

And then load it in Python:

```python
f = Flow.load_config('flow.yml')
```

#### Search via Query Flow

Querying a Flow is similar to what we did with indexing. Simply load the query Flow and switch from `f.index` to `f.search`. Say you want to retrieve the top 50 documents that are similar to your query and then plot them in HTML:


```python
f = Flow.load_config('flows/query.yml')
with f:
    f.search_ndarray(shuffle=True, size=128, output_fn=plot_in_html, top_k=50)
```

#### REST Interface of Query Flow

In practice, the query Flow and the client (i.e. data sender) are often physically seperated. Moreover, the client may prefer to use a REST API rather than gRPC when querying. You can set `port_expose` to a public port and turn on [REST support](https://docs.jina.ai/chapters/restapi/index.html) with `rest_api=True`:

```python
f = Flow(port_expose=45678, rest_api=True)

with f:
    f.block()
```


That is the essense behind `jina hello-world`. It is merely a taste of what Jina can do. We’re really excited to see what you do with Jina! You can easily create a Jina project from templates with one terminal command:

```bash
pip install jina[hub] && jina hub new --type app
```

This creates a Python entrypoint, YAML configs and a Dockerfile. You can start from there.

</details>

<<<<<<< HEAD
#### MultimodalDocument
  
 A MultimodalDocument in Jina is a document composed by more than one chunks with different modalities.
 
There are different ways to build your multimodal document: 
 
##### From content modality mapping
Build a Multimodal document by providing the modality names and the content of the chunks.
  
```python
    from jina.types.document.multimodal import MultimodalDocument
    image_title = 'my holiday picture'
    image_description = 'the family having fun on the beach'
    image = PIL.Image.open('path/to/image.jpg')
    content_mapping = {
        'title': image_title,
        'description': image_description,
        'image': image
    }   
    document = MultimodalDocument(modality_content_mapping=content_mapping)
```

##### From chunks with different modalities
Build a Multimodal document by creating chunks. Useful when extra metadata needs to exist in every chunk
  
```python
    from jina.types import Document
    from jina.types.document.multimodal import MultimodalDocument
    chunk_title = Document('my holiday picture')
    chunk_title.modality = 'title'
    
    chunk_description = Document('the family having fun on the beach')
    chunk_description.modality = 'description'

    chunk_image = Document(Image.open('path/to/image.jpg'))
    chunk_image.modality = 'description'
    chunk_image.tags['date'] = '10/08/2019' 
  
    document = MultimodalDocument(chunks=[chunk_title, chunk_description, chunk_image])
```

#### MultimodalEncoder and MultimodalDriver

In order to extract fusion embeddings from different modalities we have `MultimodalEncoders`.
An example of a `MultimodalEncoder` can be found in https://github.com/jina-ai/examples/tree/master/multimodal-search-tirg

```yaml
!TirgMultiModalEncoder
with:
  model_path: checkpoint.pth
  texts_path: texts.pkl
  positional_modality: ['image', 'text']
requests:
  on:
    [IndexRequest, SearchRequest]:
      - !MultiModalDriver {}
```

A `MultimodalEncoder` expects a variable number of arguments in the `encode` interface.

```python
    def encode(self, *data: 'np.ndarray', **kwargs) -> 'np.ndarray':
        """
        :param: data: M arguments of shape `B x (D)` numpy ``ndarray``, `B` is the size of the batch, `M` is the number of modalities
        :return: a `B x D` numpy ``ndarray``
        """
```

The required argument for every `MultimodalEncoder` is the `positional_modality` argument, which is used to guarantee
that the executor will receive from the `MultimodalDriver` will provide `data` in the correct expected order. In this case
the encoder expects to have `image` data in the first argument, and `text` in the second one.


=======
>>>>>>> ce258b1b
## Learn

<table>
  <tr>
    <td width="30%">
    <a href="https://github.com/jina-ai/jina/tree/master/docs/chapters/101">
      <img src="https://github.com/jina-ai/jina/blob/master/docs/chapters/101/img/ILLUS12.png?raw=true" alt="Jina 101 Concept Illustration Book, Copyright by Jina AI Limited" title="Jina 101 Concept Illustration Book, Copyright by Jina AI Limited"/>
    </a>
    </td>
    <td width="70%">
&nbsp;&nbsp;<h3><a href="https://github.com/jina-ai/jina/tree/master/docs/chapters/101">Jina 101: First Things to Learn About Jina</a></h3>
&nbsp;&nbsp;<a href="https://github.com/jina-ai/jina/tree/master/docs/chapters/101">English</a> •
  <a href="https://github.com/jina-ai/jina/tree/master/docs/chapters/101/README.ja.md">日本語</a> •
  <a href="https://github.com/jina-ai/jina/tree/master/docs/chapters/101/README.fr.md">Français</a> •
  <a href="https://github.com/jina-ai/jina/tree/master/docs/chapters/101/README.pt.md">Português</a> •
  <a href="https://github.com/jina-ai/jina/tree/master/docs/chapters/101/README.de.md">Deutsch</a> •
  <a href="https://github.com/jina-ai/jina/tree/master/docs/chapters/101/README.ru.md">Русский язык</a> •
  <a href="https://github.com/jina-ai/jina/tree/master/docs/chapters/101/README.zh.md">中文</a> •
  <a href="https://github.com/jina-ai/jina/tree/master/docs/chapters/101/README.ar.md">عربية</a>
    </td>

  </tr>
</table>

### Build Your Search App

Get started with neural search, inputs, outputs, and Flows

<table>
  <tr>
    <th width="5%"></th>
    <th width="47.5%">Tutorials</th> 
    <th width="47.5%">Readings</th>
  </tr>
  <tr>
    <td>🐣</td>
    <td>
      <h4><a href="https://github.com/jina-ai/examples/tree/master/my-first-jina-app">My First Search App</a></h4>
      Beginners tutorial: Search Star Trek script data
      <h4><a href="https://github.com/jina-ai/examples/tree/master/pokedex-with-bit">Image Search</a></h4>
      Image to image search Pokémon sprites with Google's BiT model
      <h4><a href="https://github.com/jina-ai/examples/tree/master/audio-search">Audio Search</a></h4>
      Audio to audio search with Vggish model
    </td>
    <td>
      <h4><a href="https://jina.ai/2020/07/06/What-is-Neural-Search-and-Why-Should-I-Care.html">What is Neural Search?</a></h4>
      What it is, how it works, and how it's different
      <h4><a href="https://hanxiao.io/2020/08/02/Layer-of-Abstraction-when-Building-Tensorflow-for-Search/">Jina's Layers of Abstraction</a></h4>
      Why do we build Jina and for whom?
      <h4><a href="https://hanxiao.io/2020/10/19/A-Curated-List-of-Neural-Search-and-Jina-Framework-Designs/">Curated List of Neural Search and Jina</a></h4>
      Comprehensive round-up on Jina tech, concepts
    </td>
  <tr>
    <td>🐥</td>
    <td>
      <h4><a href="https://github.com/jina-ai/examples/tree/master/fashion-example-query">Search with QueryLanguage</a></h4>
      Filter search results by category
      <h4><a href="https://github.com/jina-ai/examples/tree/master/southpark-search">NLP Semantic Search with Transformers</a></h4>
      Dig into Flows and Pods
    </td>
    <td>
      <h4><a href="https://docs.jina.ai/chapters/flow/index.html">Flow API: Compose Your Jina Workflow</a></h4>
      With Python, YAML, or graphical Dashboard
      <h4><a href="https://docs.jina.ai/chapters/io/index.html">Input and Output Functions</a></h4>
      Data goes in, data comes out. Here's how
    </td>
  </tr>
</table>

### Level Up Your Search App

Client-server, scaling, containerization, Docker, and more

<table>
  <tr>
    <th width="5%"></th>
    <th width="47.5%">Tutorials</th> 
    <th width="47.5%">Readings</th>
  </tr>
  <tr>
    <td>🐥</td>
    <td>
      <h4><a href="https://github.com/jina-ai/examples/tree/master/helloworld-in-cs">Client-Server Architecture</a></h4>
      Refactor hello-world into client-server architecture
      <h4><a href="https://github.com/jina-ai/examples/tree/master/flower-search">Scale Up and Speed Up</a></h4>
      Scale up Pods to speed up your search and add a customized executor
      <h4><a href="https://github.com/jina-ai/dashboard">Workflow Insights in Dashboard</a></h4>Log and monitor with Jina's graphical Dashboard
    </td>
    <td>
      <h4><a href="https://docs.jina.ai/chapters/remote/index.html">Distribute Your Workflow Remotely</a></h4>
      Run Pods remotely via console, Jina Gateway, or Flow API
      <h4><a href="https://docs.jina.ai/chapters/hub/index.html">Jina in Docker</a></h4>
      Build your Pod into a Docker image: How and why
    </td>
  </tr>
</table>

Want to read more? Check our Founder [Han Xiao's blog](https://hanxiao.io) and [our official blog](https://jina.ai/blog). 

<!-- 

<table>
<tr>
<th width="10%">Level</th>
<th width="90%">Tutorials</th>
</tr>

<tr>
<td><h3>🐣</h3></td>
<td>
<h4><a href="https://github.com/jina-ai/examples/tree/master/southpark-search">Build an NLP Semantic Search System</a></h4>
Search South Park scripts and practice with Flows and Pods
</td>
</tr>

<tr>
<td><h3>🐣</h3></td>
<td>
<h4><a href="https://github.com/jina-ai/examples/tree/master/my-first-jina-app">My First Jina App</a></h4>
Using cookiecutter for bootstrap a jina app
</td>
</tr>

<tr>
<td><h3>🐣</h3></td>
<td>
<h4><a href="https://github.com/jina-ai/examples/tree/master/fashion-example-query">Fashion Search with Query Language</a></h4>
Spice up the Hello-World with Query Language
</td>
</tr>

<tr>
<td><h3>🕊</h3></td>
<td>
<h4><a href="https://github.com/jina-ai/examples/tree/master/multires-lyrics-search">Use Chunk to search Lyrics</a></h4>
Split documents in order to search on a finegrained level
</td>
</tr>

<tr>
<td><h3>🕊</h3></td>
<td>
<h4><a href="https://github.com/jina-ai/examples/tree/master/cross-modal-search">Mix and Match images and captions</a></h4>
Search cross modal to get images from captions and vice versa
</td>
</tr>

<tr>
<td><h3>🚀</h3></td>
<td>
<h4><a href="https://github.com/jina-ai/examples/tree/master/tumblr-gif-search">Scale Up Video Semantic Search</a></h4>
Improve performance using prefetching and sharding
</td>
</tr>

<tr>
<td><h3>🐣</h3></td>
<td>
<h4><a href="https://github.com/jina-ai/examples/tree/master/x-as-service">From BERT-as-Service to X-as-Service</a></h4>
Extract feature vector data using any deep learning representation
</td>
</tr>

<tr>
<td><h3>🚀</h3></td>
<td>
<h4><a href="https://github.com/jina-ai/examples/tree/master/pokedex-with-bit">Google's Big Transfer Model in (Poké-)Production</a></h4>
Search Pokemon with state-of-the-art visual representation
</td>
</tr>
 -->
</table>

## Documentation

Apart from the learning resources we provided above, We highly recommended you go through our [**documentation**](https://docs.jina.ai) to master Jina.

Our docs are built on every push, merge, and release of Jina's master branch. Documentation for older versions is archived [here](https://github.com/jina-ai/docs/releases).

<!--

#### The Basics

- [Use Flow API to Compose Your Search Workflow](https://docs.jina.ai/chapters/flow/index.html)
- [Input and Output Functions in Jina](https://docs.jina.ai/chapters/io/index.html)
- [Use Dashboard to Get Insight of Jina Workflow](https://github.com/jina-ai/dashboard)
- [Distribute Your Workflow Remotely](https://docs.jina.ai/chapters/remote/index.html)
- [Run Jina Pods via Docker Container](https://docs.jina.ai/chapters/hub/index.html)

#### Reference

- [Command line interface arguments](https://docs.jina.ai/chapters/cli/index.html)
- [Python API interface](https://docs.jina.ai/api/jina.html)
- [YAML syntax for Executor, Driver and Flow](https://docs.jina.ai/chapters/yaml/yaml.html)
- [Protobuf schema](https://docs.jina.ai/chapters/proto/index.html)
- [Environment variables](https://docs.jina.ai/chapters/envs.html)
- ... [and more](https://docs.jina.ai/index.html)

-->



Are you a "Doc"-star? Join us! We welcome all kinds of improvements on the documentation.

## Contribute

We welcome all kinds of contributions from the open-source community, individuals and partners. We owe our success to your active involvement.

- [Contributing guidelines](CONTRIBUTING.md)
- [Release cycles and development stages](RELEASE.md)

### Contributors ✨

<!-- ALL-CONTRIBUTORS-BADGE:START - Do not remove or modify this section -->
[![All Contributors](https://img.shields.io/badge/all_contributors-91-orange.svg?style=flat-square)](#contributors-)
<!-- ALL-CONTRIBUTORS-BADGE:END -->

<!-- ALL-CONTRIBUTORS-LIST:START - Do not remove or modify this section -->
<!-- prettier-ignore-start -->
<!-- markdownlint-disable -->


<kbd><a href="https://jina.ai/"><img src="https://avatars1.githubusercontent.com/u/61045304?v=4" class="avatar-user" width="32px;"/></a></kbd> <kbd><a href="http://weizhen.rocks/"><img src="https://avatars3.githubusercontent.com/u/5943684?v=4" class="avatar-user" width="32px;"/></a></kbd> <kbd><a href="https://github.com/phamtrancsek12"><img src="https://avatars3.githubusercontent.com/u/14146667?v=4" class="avatar-user" width="32px;"/></a></kbd> <kbd><a href="https://github.com/gsajko"><img src="https://avatars1.githubusercontent.com/u/42315895?v=4" class="avatar-user" width="32px;"/></a></kbd> <kbd><a href="https://t.me/neural_network_engineering"><img src="https://avatars1.githubusercontent.com/u/1935623?v=4" class="avatar-user" width="32px;"/></a></kbd> <kbd><a href="https://hanxiao.io/"><img src="https://avatars2.githubusercontent.com/u/2041322?v=4" class="avatar-user" width="32px;"/></a></kbd> <kbd><a href="https://github.com/YueLiu-jina"><img src="https://avatars1.githubusercontent.com/u/64522311?v=4" class="avatar-user" width="32px;"/></a></kbd> <kbd><a href="https://github.com/nan-wang"><img src="https://avatars3.githubusercontent.com/u/4329072?v=4" class="avatar-user" width="32px;"/></a></kbd> <kbd><a href="https://github.com/tracy-propertyguru"><img src="https://avatars2.githubusercontent.com/u/47736458?v=4" class="avatar-user" width="32px;"/></a></kbd> <kbd><a href="https://www.linkedin.com/in/maanavshah/"><img src="https://avatars0.githubusercontent.com/u/30289560?v=4" class="avatar-user" width="32px;"/></a></kbd>
<kbd><a href="https://github.com/iego2017"><img src="https://avatars3.githubusercontent.com/u/44792649?v=4" class="avatar-user" width="32px;"/></a></kbd> <kbd><a href="https://www.davidsanwald.net/"><img src="https://avatars1.githubusercontent.com/u/10153003?v=4" class="avatar-user" width="32px;"/></a></kbd> <kbd><a href="http://alexcg1.github.io/"><img src="https://avatars2.githubusercontent.com/u/4182659?v=4" class="avatar-user" width="32px;"/></a></kbd> <kbd><a href="https://github.com/shivam-raj"><img src="https://avatars3.githubusercontent.com/u/43991882?v=4" class="avatar-user" width="32px;"/></a></kbd> <kbd><a href="http://dncc.github.io/"><img src="https://avatars1.githubusercontent.com/u/126445?v=4" class="avatar-user" width="32px;"/></a></kbd> <kbd><a href="http://johnarevalo.github.io/"><img src="https://avatars3.githubusercontent.com/u/1301626?v=4" class="avatar-user" width="32px;"/></a></kbd> <kbd><a href="https://github.com/imsergiy"><img src="https://avatars3.githubusercontent.com/u/8855485?v=4" class="avatar-user" width="32px;"/></a></kbd> <kbd><a href="https://guiferviz.com/"><img src="https://avatars2.githubusercontent.com/u/11474949?v=4" class="avatar-user" width="32px;"/></a></kbd> <kbd><a href="https://github.com/rohan1chaudhari"><img src="https://avatars1.githubusercontent.com/u/9986322?v=4" class="avatar-user" width="32px;"/></a></kbd> <kbd><a href="https://www.linkedin.com/in/mohong-pan/"><img src="https://avatars0.githubusercontent.com/u/45755474?v=4" class="avatar-user" width="32px;"/></a></kbd>
<kbd><a href="https://github.com/anish2197"><img src="https://avatars2.githubusercontent.com/u/16228282?v=4" class="avatar-user" width="32px;"/></a></kbd> <kbd><a href="https://github.com/joanna350"><img src="https://avatars0.githubusercontent.com/u/19216902?v=4" class="avatar-user" width="32px;"/></a></kbd> <kbd><a href="https://www.linkedin.com/in/madhukar01"><img src="https://avatars0.githubusercontent.com/u/15910378?v=4" class="avatar-user" width="32px;"/></a></kbd> <kbd><a href="https://github.com/maximilianwerk"><img src="https://avatars0.githubusercontent.com/u/4920275?v=4" class="avatar-user" width="32px;"/></a></kbd> <kbd><a href="https://github.com/emmaadesile"><img src="https://avatars2.githubusercontent.com/u/26192691?v=4" class="avatar-user" width="32px;"/></a></kbd> <kbd><a href="https://github.com/YikSanChan"><img src="https://avatars1.githubusercontent.com/u/17229109?v=4" class="avatar-user" width="32px;"/></a></kbd> <kbd><a href="https://github.com/Zenahr"><img src="https://avatars1.githubusercontent.com/u/47085752?v=4" class="avatar-user" width="32px;"/></a></kbd> <kbd><a href="https://github.com/JoanFM"><img src="https://avatars3.githubusercontent.com/u/19825685?v=4" class="avatar-user" width="32px;"/></a></kbd> <kbd><a href="http://yangboz.github.io/"><img src="https://avatars3.githubusercontent.com/u/481954?v=4" class="avatar-user" width="32px;"/></a></kbd> <kbd><a href="https://github.com/boussoffara"><img src="https://avatars0.githubusercontent.com/u/10478725?v=4" class="avatar-user" width="32px;"/></a></kbd>
<kbd><a href="https://github.com/fhaase2"><img src="https://avatars2.githubusercontent.com/u/44052928?v=4" class="avatar-user" width="32px;"/></a></kbd> <kbd><a href="https://github.com/Morriaty-The-Murderer"><img src="https://avatars3.githubusercontent.com/u/12904434?v=4" class="avatar-user" width="32px;"/></a></kbd> <kbd><a href="https://github.com/rutujasurve94"><img src="https://avatars1.githubusercontent.com/u/9448002?v=4" class="avatar-user" width="32px;"/></a></kbd> <kbd><a href="https://github.com/theUnkownName"><img src="https://avatars0.githubusercontent.com/u/3002344?v=4" class="avatar-user" width="32px;"/></a></kbd> <kbd><a href="https://github.com/vltmn"><img src="https://avatars3.githubusercontent.com/u/8930322?v=4" class="avatar-user" width="32px;"/></a></kbd> <kbd><a href="https://github.com/Kavan72"><img src="https://avatars3.githubusercontent.com/u/19048640?v=4" class="avatar-user" width="32px;"/></a></kbd> <kbd><a href="https://github.com/bwanglzu"><img src="https://avatars1.githubusercontent.com/u/9794489?v=4" class="avatar-user" width="32px;"/></a></kbd> <kbd><a href="https://github.com/antonkurenkov"><img src="https://avatars2.githubusercontent.com/u/52166018?v=4" class="avatar-user" width="32px;"/></a></kbd> <kbd><a href="https://github.com/redram"><img src="https://avatars3.githubusercontent.com/u/1285370?v=4" class="avatar-user" width="32px;"/></a></kbd> <kbd><a href="https://github.com/ericsyh"><img src="https://avatars3.githubusercontent.com/u/10498732?v=4" class="avatar-user" width="32px;"/></a></kbd>
<kbd><a href="https://github.com/festeh"><img src="https://avatars1.githubusercontent.com/u/6877858?v=4" class="avatar-user" width="32px;"/></a></kbd> <kbd><a href="http://julielab.de/Staff/Erik+F%C3%A4%C3%9Fler.html"><img src="https://avatars1.githubusercontent.com/u/4648560?v=4" class="avatar-user" width="32px;"/></a></kbd> <kbd><a href="https://www.cnblogs.com/callyblog/"><img src="https://avatars2.githubusercontent.com/u/30991932?v=4" class="avatar-user" width="32px;"/></a></kbd> <kbd><a href="https://github.com/JamesTang-jinaai"><img src="https://avatars3.githubusercontent.com/u/69177855?v=4" class="avatar-user" width="32px;"/></a></kbd> <kbd><a href="https://github.com/coolmian"><img src="https://avatars3.githubusercontent.com/u/36444522?v=4" class="avatar-user" width="32px;"/></a></kbd> <kbd><a href="http://www.joaopalotti.com/"><img src="https://avatars2.githubusercontent.com/u/852343?v=4" class="avatar-user" width="32px;"/></a></kbd> <kbd><a href="https://sreerag-ibtl.github.io/"><img src="https://avatars2.githubusercontent.com/u/39914922?v=4" class="avatar-user" width="32px;"/></a></kbd> <kbd><a href="http://bit.ly/2UdLNBf"><img src="https://avatars2.githubusercontent.com/u/13751208?v=4" class="avatar-user" width="32px;"/></a></kbd> <kbd><a href="https://github.com/hongchhe"><img src="https://avatars0.githubusercontent.com/u/25891193?v=4" class="avatar-user" width="32px;"/></a></kbd> <kbd><a href="https://educatorsrlearners.github.io/portfolio.github.io/"><img src="https://avatars1.githubusercontent.com/u/17770276?v=4" class="avatar-user" width="32px;"/></a></kbd>
<kbd><a href="https://github.com/kaushikb11"><img src="https://avatars1.githubusercontent.com/u/45285388?v=4" class="avatar-user" width="32px;"/></a></kbd> <kbd><a href="https://www.imxiqi.com/"><img src="https://avatars2.githubusercontent.com/u/4802250?v=4" class="avatar-user" width="32px;"/></a></kbd> <kbd><a href="https://cristianmtr.github.io/resume/"><img src="https://avatars3.githubusercontent.com/u/8330330?v=4" class="avatar-user" width="32px;"/></a></kbd> <kbd><a href="https://github.com/JamesTang-616"><img src="https://avatars3.githubusercontent.com/u/69177855?v=4" class="avatar-user" width="32px;"/></a></kbd> <kbd><a href="https://github.com/clennan"><img src="https://avatars3.githubusercontent.com/u/19587525?v=4" class="avatar-user" width="32px;"/></a></kbd> <kbd><a href="https://github.com/pswu11"><img src="https://avatars2.githubusercontent.com/u/48913707?v=4" class="avatar-user" width="32px;"/></a></kbd> <kbd><a href="https://github.com/rameshwara"><img src="https://avatars1.githubusercontent.com/u/13378629?v=4" class="avatar-user" width="32px;"/></a></kbd> <kbd><a href="https://github.com/jancijen"><img src="https://avatars0.githubusercontent.com/u/28826229?v=4" class="avatar-user" width="32px;"/></a></kbd> <kbd><a href="http://stackoverflow.com/story/umbertogriffo"><img src="https://avatars2.githubusercontent.com/u/1609440?v=4" class="avatar-user" width="32px;"/></a></kbd> <kbd><a href="https://github.com/serge-m"><img src="https://avatars2.githubusercontent.com/u/4344566?v=4" class="avatar-user" width="32px;"/></a></kbd>
<kbd><a href="https://github.com/smy0428"><img src="https://avatars3.githubusercontent.com/u/61920576?v=4" class="avatar-user" width="32px;"/></a></kbd> <kbd><a href="https://www.linkedin.com/in/nicholas-cwh/"><img src="https://avatars2.githubusercontent.com/u/25291155?v=4" class="avatar-user" width="32px;"/></a></kbd> <kbd><a href="https://github.com/dalekatwork"><img src="https://avatars3.githubusercontent.com/u/40423996?v=4" class="avatar-user" width="32px;"/></a></kbd> <kbd><a href="https://github.com/doomdabo"><img src="https://avatars1.githubusercontent.com/u/72394295?v=4" class="avatar-user" width="32px;"/></a></kbd> <kbd><a href="https://github.com/seraco"><img src="https://avatars1.githubusercontent.com/u/25517036?v=4" class="avatar-user" width="32px;"/></a></kbd> <kbd><a href="https://github.com/YueLiu1415926"><img src="https://avatars1.githubusercontent.com/u/64522311?v=4" class="avatar-user" width="32px;"/></a></kbd> <kbd><a href="https://github.com/FionnD"><img src="https://avatars0.githubusercontent.com/u/59612379?v=4" class="avatar-user" width="32px;"/></a></kbd> <kbd><a href="https://github.com/averkij"><img src="https://avatars0.githubusercontent.com/u/1473991?v=4" class="avatar-user" width="32px;"/></a></kbd> <kbd><a href="https://github.com/anshulwadhawan"><img src="https://avatars2.githubusercontent.com/u/25061477?v=4" class="avatar-user" width="32px;"/></a></kbd> <kbd><a href="https://github.com/bhavsarpratik"><img src="https://avatars1.githubusercontent.com/u/23080576?v=4" class="avatar-user" width="32px;"/></a></kbd>
<kbd><a href="https://github.com/alasdairtran"><img src="https://avatars0.githubusercontent.com/u/10582768?v=4" class="avatar-user" width="32px;"/></a></kbd> <kbd><a href="https://github.com/Yongxuanzhang"><img src="https://avatars2.githubusercontent.com/u/44033547?v=4" class="avatar-user" width="32px;"/></a></kbd> <kbd><a href="https://github.com/fernandakawasaki"><img src="https://avatars2.githubusercontent.com/u/50497814?v=4" class="avatar-user" width="32px;"/></a></kbd> <kbd><a href="https://github.com/Arrrlex"><img src="https://avatars1.githubusercontent.com/u/13290269?v=4" class="avatar-user" width="32px;"/></a></kbd> <kbd><a href="https://github.com/pgiank28"><img src="https://avatars3.githubusercontent.com/u/17511966?v=4" class="avatar-user" width="32px;"/></a></kbd> <kbd><a href="https://www.cnblogs.com/callyblog/"><img src="https://avatars2.githubusercontent.com/u/30991932?v=4" class="avatar-user" width="32px;"/></a></kbd> <kbd><a href="https://www.linkedin.com/in/yuanb/"><img src="https://avatars0.githubusercontent.com/u/12972261?v=4" class="avatar-user" width="32px;"/></a></kbd> <kbd><a href="https://github.com/jyothishkjames"><img src="https://avatars0.githubusercontent.com/u/937528?v=4" class="avatar-user" width="32px;"/></a></kbd> <kbd><a href="https://github.com/HelioStrike"><img src="https://avatars1.githubusercontent.com/u/34064492?v=4" class="avatar-user" width="32px;"/></a></kbd> <kbd><a href="https://github.com/Showtim3"><img src="https://avatars3.githubusercontent.com/u/30312043?v=4" class="avatar-user" width="32px;"/></a></kbd>
<kbd><a href="https://kilsenp.github.io/"><img src="https://avatars1.githubusercontent.com/u/5173119?v=4" class="avatar-user" width="32px;"/></a></kbd> <kbd><a href="https://github.com/SirsikarAkshay"><img src="https://avatars1.githubusercontent.com/u/19791969?v=4" class="avatar-user" width="32px;"/></a></kbd> <kbd><a href="https://www.linkedin.com/in/deepankar-mahapatro/"><img src="https://avatars1.githubusercontent.com/u/9050737?v=4" class="avatar-user" width="32px;"/></a></kbd> <kbd><a href="https://github.com/bio-howard"><img src="https://avatars3.githubusercontent.com/u/74507907?v=4" class="avatar-user" width="32px;"/></a></kbd> <kbd><a href="https://github.com/ManudattaG"><img src="https://avatars2.githubusercontent.com/u/8463344?v=4" class="avatar-user" width="32px;"/></a></kbd> <kbd><a href="https://github.com/fsal"><img src="https://avatars2.githubusercontent.com/u/9203508?v=4" class="avatar-user" width="32px;"/></a></kbd> <kbd><a href="https://github.com/florian-hoenicke"><img src="https://avatars2.githubusercontent.com/u/11627845?v=4" class="avatar-user" width="32px;"/></a></kbd> <kbd><a href="https://github.com/BastinJafari"><img src="https://avatars3.githubusercontent.com/u/25417797?v=4" class="avatar-user" width="32px;"/></a></kbd> <kbd><a href="https://github.com/lusloher"><img src="https://avatars2.githubusercontent.com/u/64148900?v=4" class="avatar-user" width="32px;"/></a></kbd> <kbd><a href="https://github.com/deepampatel"><img src="https://avatars3.githubusercontent.com/u/19245659?v=4" class="avatar-user" width="32px;"/></a></kbd>
<kbd><a href="https://github.com/RenrakuRunrat"><img src="https://avatars3.githubusercontent.com/u/14925249?v=4" class="avatar-user" width="32px;"/></a></kbd>


<!-- markdownlint-restore -->
<!-- prettier-ignore-end -->
<!-- ALL-CONTRIBUTORS-LIST:END -->

## Community

- [Code of conduct](https://github.com/jina-ai/jina/blob/master/.github/CODE_OF_CONDUCT.md) - play nicely with the Jina community
- [Slack workspace](https://slack.jina.ai) - join #general on our Slack to meet the team and ask questions
- [YouTube channel](https://youtube.com/c/jina-ai) - subscribe to the latest video tutorials, release demos, webinars and presentations.
- [LinkedIn](https://www.linkedin.com/company/jinaai/) - get to know Jina AI as a company and find job opportunities
- [![Twitter Follow](https://img.shields.io/twitter/follow/JinaAI_?label=Follow%20%40JinaAI_&style=social)](https://twitter.com/JinaAI_) - follow and interact with us using hashtag `#JinaSearch`
- [Company](https://jina.ai) - know more about our company and how we are fully committed to open-source.

## Open Governance

[GitHub milestones](https://github.com/jina-ai/jina/milestones) lay out the path to Jina's future improvements.

As part of our open governance model, we host Jina's [Engineering All Hands]((https://hanxiao.io/2020/08/06/Engineering-All-Hands-in-Public/)) in public. This Zoom meeting recurs monthly on the second Tuesday of each month, at 14:00-15:30 (CET). Everyone can join in via the following calendar invite.

- [Add to Google Calendar](https://calendar.google.com/event?action=TEMPLATE&tmeid=MHIybG03cjAwaXE3ZzRrYmVpaDJyZ2FpZjlfMjAyMDEwMTNUMTIwMDAwWiBjXzF0NW9nZnAyZDQ1djhmaXQ5ODFqMDhtY200QGc&tmsrc=c_1t5ogfp2d45v8fit981j08mcm4%40group.calendar.google.com&scp=ALL)
- [Download .ics](https://hanxiao.io/2020/08/06/Engineering-All-Hands-in-Public/jina-ai-public.ics)

The meeting will also be live-streamed and later published to our [YouTube channel](https://youtube.com/c/jina-ai).

## Join Us

Jina is an open-source project. [We are hiring](https://jobs.jina.ai) full-stack developers, evangelists, and PMs to build the next neural search ecosystem in open source.


## License

Copyright (c) 2020 Jina AI Limited. All rights reserved.

Jina is licensed under the Apache License, Version 2.0. [See LICENSE for the full license text.](LICENSE)<|MERGE_RESOLUTION|>--- conflicted
+++ resolved
@@ -394,7 +394,6 @@
 
 </details>
 
-<<<<<<< HEAD
 #### MultimodalDocument
   
  A MultimodalDocument in Jina is a document composed by more than one chunks with different modalities.
@@ -468,8 +467,6 @@
 the encoder expects to have `image` data in the first argument, and `text` in the second one.
 
 
-=======
->>>>>>> ce258b1b
 ## Learn
 
 <table>
