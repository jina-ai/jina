--- conflicted
+++ resolved
@@ -45,11 +45,6 @@
         :param kwargs: keyword args
         """
         super().__init__(**kwargs)
-<<<<<<< HEAD
-=======
-        self._set_single_port_protocol()
-        self.host = self.runtime_args.host
->>>>>>> cc41105b
         self.title = title
         self.description = description
         self.no_debug_endpoints = no_debug_endpoints
