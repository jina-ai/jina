# Migration to Jina 3

Jina 3 introduces a number of exciting features **TODO ADD LINK TO EXCITING FEATURES**, but to be able to enjoy them, you will also have to make some
tweaks to your existing Jina 2 code.

One of the major changes in Jina 3 is the inclusion of [DocArray](https://docarray.jina.ai/):
The previously included `Document` and `DocumentArray` data structures now form their own library and include new
features, improved performance, and increased flexibility.

Accordingly, the scope of the changes in Jina 3 will be mainly related to `Document` and `DocumentArray`.

```{admonition} DocArray library
:class: seealso
[DocArray](https://docarray.jina.ai/) is our new library that includes the `Document` and `DocumentArray` data
structures. Inside their own library, `Document` and `DocumentArray` are faster and more versatile than ever, and
underpin neural search apps as well as the Jina ecosystem, including [Jina](https://docs.jina.ai/) and
[Finetuner](https://finetuner.jina.ai/).
```

In general, the breaking changes are aiming for increased simplicity and consistency, making your life easier in the
long run. Here you can find out what exactly you will have to adapt.

<<<<<<< HEAD
## Simple changes at a glance

Many of the changes introduced in Jina 3 are easy to incorporate into a Jina 2 Codebase.
The modifications in the following table should, in most instances, be safe to perform without further thought or effort.


| Jina 2                            | Jina 3              |
|-----------------------------------|---------------------|
| `doc.blob`                        | `doc.tensor`          |
| `doc.buffer`                       | `doc.blob`            |
| `docs.get_attributes('attribute')` | `docs[:, 'attribute']` |
| `['path1', 'path2']`               | `'path1,path2'`       |
| `docs.traverse_flat(paths)`        | `docs['@paths']`      
| `docs.flatten()`                    | `docs[...]` |
| `doc.SerializeToString()`           | `doc.to_bytes()` |
| `Document(bytes)`                   | `Document.from_bytes()` |

There are, however, some more nuanced changes in Jina 3 as well.
These are outlined below.

## More natural attribute names
=======
## `Document`: More natural attribute names and pythonic serialization
>>>>>>> c7492c43

Docarray introduces more natural naming conventions for `Document` and `DocumentArray` attributes.

- `doc.blob` is renamed to `doc.tensor`, to align with external libraries like PyTorch and Tensorflow
- `doc.buffer` is renamed to `doc.blob`, to align with the industry standard
- `doc.SerializeToString()` is removed in favour of `doc.to_bytes()` and `doc.to_json()`
- Creating a `Document` from serialized data using `Document(bytes)` is removed in favour of
`Document.from_bytes(bytes)` and `Document.from_json(bytes)`

<<<<<<< HEAD
## Simplified access to attributes and elements
=======
## `DocumentArray`: Simplified attribute and element access and new storage options
>>>>>>> c7492c43

**Attributes**: Docarray introduces a flexible way of accessing attributes of `Document`s in a `DocumentArray`, in bulk.
- Instead of having to call `docs.get_attributes('attribute')`, you can simply call `docs.attributes` for
  a select number of attributes. Currently, this syntax is supported by:
  - `text`: `docs.texts`
  - `blob`: `docs.blobs`
  - `tensor`: `docs.tensors`
  - `content`: `docs.contents`
  - `embedding`: `docs.embeddings`
- The remaining attributes can be accessed in bulk by calling `docs[:, 'attribute']`, e.g. `docs[:, 'tags']`.
  Additionally, you can access a specific key in `tags` by calling `docs[:, 'tags__key']`.

**Array Traversal**: For traversing `DocumentArray`s via a `traversal_path`, docarray introduces a simplified notation:

- Traversal paths of the form `[path1, path2]` (e.g. `['r', 'cm']`) are replaced by a single string of the form
`'path1,path2'` (e.g. `'r,cm'`)
- `docs.traverse_flat(path)` is replaced by `docs['@path']` (e.g. `docs['@r,cm']`)
- `docs.flatten()` is replaced by `docs[...]`

````{tab} Jina 2

```python
from Jina import Document, DocumentArray

docs = nested_docs()

print(docs.traverse_flat('r,c').texts)
>>> ['root1', 'rooot2', 'chunk11', 'chunk12', 'chunk21', 'chunk22']

print(docs.flatten().texts)
>>> ['chunk11', 'chunk12', 'root1', 'chunk21', 'chunk22', 'root2']

```

````

````{tab} Jina 3 

```python
from Jina import Document, DocumentArray

docs = nested_docs()

print(docs['@r,c'].texts)
>>> ['root1', 'rooot2', 'chunk11', 'chunk12', 'chunk21', 'chunk22']

print(docs[...].texts)
>>> ['chunk11', 'chunk12', 'root1', 'chunk21', 'chunk22', 'root2']

```

````

**Batching**: Batching operations are delegated to the docarray package and Python builtins:

- `docs.batch()` does not accept the arguments `traversal_paths=` and `require_attr=` anymore.
The example below shows how to achieve complex behavior that previously relied on these arguments, in a more pythonic
and Jina 3 compatible way:

````{tab} Jina 2

```python
docs.batch(traversal_paths=paths, batch_size=bs, require_attr='attr')
```

````

````{tab} Jina 3 

```python
DocumentArray(filter(lambda x : bool(x.attr), docs['@paths'])).batch(batch_size=bs)
```

````

- **Accessing non-existent values**: In Jina 2, bulk accessing attributes in a `DocumentArray` returns a list of empty values, when the `Document`s
inside the `DocumentArray` do not have a value for that attribute. In Jina 3, this returns `None`. This change becomes
important when migrating code that checks for the presence of a certain attribute.

````{tab} Jina 2

```python
from Jina import Document, DocumentArray

d = Document()
print(d.text)
>>> ''

docs = DocumentArray([d, d])
print(docs.texts)
>>> ['', '']
```

````

````{tab} Jina 3 

```python
from Jina import Document, DocumentArray

d = Document()
print(d.text)
>>> ''

docs = DocumentArray([d, d])
print(docs.texts)
>>> None
```

````

- **Serialization**: `DocumentArray` introduces the same pythonic serialization syntax as Document.
  - `docs.SerializeToString()` is removed in favour of `docs.to_bytes()` and `docs.to_json()`
  - Creating a `DocumentArray` from serialized data using `DocumentArray(bytes)` is removed in favour of
  `DocumentArray.from_bytes(bytes)` and `DocumentArray.from_json(bytes)`

- **Persistence**: `DocumentArrayMemmap` is replaced by `DocumentArray`, which now offers a number of storage backends
  such as the [SQLite backend](https://docarray.jina.ai/advanced/document-store/sqlite/).

## `Flow`: Simplified `.post()` behavior

- **`.post()` method**: `flow.post()` now returns a flattened `DocumentArray` instead of a list of `Response`s, if `return_results=True` is
set. This makes it easier to immediately use the returned results. The behavior of `client.post()` remains unchanged
compared to Jina 2, exposing entire `Response`s to the user. By setting or unsetting the `results_as_docarray=` flag,
the user can override these default behaviors.


## Consistent YAML parsing syntax

In Jina 3, YAML syntax is aligned with [Github Actions notation](https://docs.github.com/en/actions/learn-github-actions/environment-variables),
which leads to the following changes:

- Referencing *environment variables* using the syntax `${{ VAR }}` is no longer allowed. The POSIX notations for
environment variables, `$var`, has been deprecated. Instead, use `${{ ENV.VAR }}`.
- The syntax `${{ VAR }}` now defaults to signifying a *context variable*, passed in a `dict()`. If you want to be explicit
about the use of context variables, you can use `${{ CONTEXT.VAR }}`.
- *Relative paths* can point to other variables within the same `.yaml` file, and can be references using the syntax `${{root.path.to.var}}`.

````{admonition} Environment variables vs. relative paths
:class: tip

Note that the only difference between and environment variable and relative path syntax is the inclusion of spaces in
the former (`${{ var }}`), and the omission of spaces in the latter (`${{path}}`).

````<|MERGE_RESOLUTION|>--- conflicted
+++ resolved
@@ -20,7 +20,6 @@
 In general, the breaking changes are aiming for increased simplicity and consistency, making your life easier in the
 long run. Here you can find out what exactly you will have to adapt.
 
-<<<<<<< HEAD
 ## Simple changes at a glance
 
 Many of the changes introduced in Jina 3 are easy to incorporate into a Jina 2 Codebase.
@@ -41,10 +40,8 @@
 There are, however, some more nuanced changes in Jina 3 as well.
 These are outlined below.
 
-## More natural attribute names
-=======
-## `Document`: More natural attribute names and pythonic serialization
->>>>>>> c7492c43
+
+## Document: More natural attribute names and pythonic serialization
 
 Docarray introduces more natural naming conventions for `Document` and `DocumentArray` attributes.
 
@@ -54,11 +51,7 @@
 - Creating a `Document` from serialized data using `Document(bytes)` is removed in favour of
 `Document.from_bytes(bytes)` and `Document.from_json(bytes)`
 
-<<<<<<< HEAD
-## Simplified access to attributes and elements
-=======
-## `DocumentArray`: Simplified attribute and element access and new storage options
->>>>>>> c7492c43
+## DocumentArray: Simplified attribute, element access and new storage options
 
 **Attributes**: Docarray introduces a flexible way of accessing attributes of `Document`s in a `DocumentArray`, in bulk.
 - Instead of having to call `docs.get_attributes('attribute')`, you can simply call `docs.attributes` for
@@ -170,7 +163,7 @@
 
 ````
 
-- **Serialization**: `DocumentArray` introduces the same pythonic serialization syntax as Document.
+- **Serialization**: `DocumentArray` introduces the same pythonic serialization syntax as `Document`.
   - `docs.SerializeToString()` is removed in favour of `docs.to_bytes()` and `docs.to_json()`
   - Creating a `DocumentArray` from serialized data using `DocumentArray(bytes)` is removed in favour of
   `DocumentArray.from_bytes(bytes)` and `DocumentArray.from_json(bytes)`
@@ -178,9 +171,9 @@
 - **Persistence**: `DocumentArrayMemmap` is replaced by `DocumentArray`, which now offers a number of storage backends
   such as the [SQLite backend](https://docarray.jina.ai/advanced/document-store/sqlite/).
 
-## `Flow`: Simplified `.post()` behavior
+## Flow: Simplified `.post()` behavior
 
-- **`.post()` method**: `flow.post()` now returns a flattened `DocumentArray` instead of a list of `Response`s, if `return_results=True` is
+- `flow.post()` now returns a flattened `DocumentArray` instead of a list of `Response`s, if `return_results=True` is
 set. This makes it easier to immediately use the returned results. The behavior of `client.post()` remains unchanged
 compared to Jina 2, exposing entire `Response`s to the user. By setting or unsetting the `results_as_docarray=` flag,
 the user can override these default behaviors.
