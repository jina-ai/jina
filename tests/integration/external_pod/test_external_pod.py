import pytest

<<<<<<< HEAD
from jina.peapods.pods import Pod
=======
from jina.peapods.pods.factory import PodFactory
>>>>>>> 9a4a64ce
from jina.peapods.peas.factory import PeaFactory
from jina.parsers import set_pod_parser, set_pea_parser

from jina import Flow, Executor, requests, Document, DocumentArray
from jina.helper import random_port


def validate_response(resp, expected_docs=50):
    assert len(resp.data.docs) == expected_docs
    for doc in resp.data.docs:
        assert 'external_real' in doc.tags['name']


@pytest.fixture(scope='function')
def input_docs():
    return DocumentArray([Document() for _ in range(50)])


@pytest.fixture
def num_replicas(request):
    return request.param


@pytest.fixture
def num_shards(request):
    return request.param


@pytest.fixture(scope='function')
def external_pod_args(num_replicas, num_shards):
    args = [
        '--uses',
        'MyExternalExecutor',
        '--name',
        'external_real',
        '--port-in',
        str(random_port()),
        '--host-in',
        '0.0.0.0',
        '--shards',
        str(num_shards),
        '--replicas',
        str(num_replicas),
        '--polling',
        'all',
    ]
    return set_pod_parser().parse_args(args)


@pytest.fixture
def external_pod(external_pod_args):
    return Pod(external_pod_args)


class MyExternalExecutor(Executor):
    def __init__(self, *args, **kwargs):
        super().__init__(*args, **kwargs)

    @requests
    def foo(self, docs, *args, **kwargs):
        for doc in docs:
            doc.tags['name'] = self.runtime_args.name


@pytest.mark.parametrize('num_replicas', [1, 2], indirect=True)
@pytest.mark.parametrize('num_shards', [1, 2], indirect=True)
def test_flow_with_external_pod(
    external_pod, external_pod_args, input_docs, num_replicas, num_shards
):
    with external_pod:
        external_args = vars(external_pod_args)
        del external_args['name']
        del external_args['external']
        del external_args['pod_role']
        flow = Flow().add(
            **external_args,
            name='external_fake',
            external=True,
        )
        with flow:
            resp = flow.index(inputs=input_docs, return_results=True)

        # expect 50 reduced Documents in total after sharding
        validate_response(resp[0], 50)


@pytest.mark.parametrize('num_replicas', [2], indirect=True)
@pytest.mark.parametrize('num_shards', [2], indirect=True)
def test_two_flow_with_shared_external_pod(
    external_pod, external_pod_args, input_docs, num_replicas, num_shards
):
    with external_pod:
        external_args = vars(external_pod_args)
        del external_args['name']
        del external_args['external']
        del external_args['pod_role']
        flow1 = Flow().add(
            **external_args,
            name='external_fake',
            external=True,
        )

        flow2 = (
            Flow()
            .add(name='foo')
            .add(
                **external_args,
                name='external_fake',
                external=True,
                needs=['gateway', 'foo'],
            )
        )
        with flow1, flow2:
            results = flow1.index(inputs=input_docs, return_results=True)

            # Reducing applied after shards, expect only 50 docs
            validate_response(results[0], 50)

            # Reducing applied after sharding, but not for the needs, expect 100 docs
            results = flow2.index(inputs=input_docs, return_results=True)
            validate_response(results[0], 100)


@pytest.fixture(scope='function')
def external_pod_shards_1_args(num_replicas, num_shards):
    args = [
        '--uses',
        'MyExternalExecutor',
        '--name',
        'external_real_1',
        '--port-in',
        str(random_port()),
        '--shards',
        str(num_shards),
        '--replicas',
        str(num_replicas),
        '--polling',
        'all',
    ]
    return set_pod_parser().parse_args(args)


@pytest.fixture
def external_pod_shards_1(external_pod_shards_1_args):
    return Pod(external_pod_shards_1_args)


@pytest.fixture(scope='function')
def external_pod_shards_2_args(num_replicas, num_shards):
    args = [
        '--uses',
        'MyExternalExecutor',
        '--name',
        'external_real_2',
        '--port-in',
        str(random_port()),
        '--shards',
        str(num_shards),
        '--replicas',
        str(num_replicas),
        '--polling',
        'all',
    ]
    return set_pod_parser().parse_args(args)


@pytest.fixture
def external_pod_shards_2(external_pod_shards_2_args):
    return Pod(external_pod_shards_2_args)


@pytest.mark.parametrize('num_replicas', [1, 2], indirect=True)
@pytest.mark.parametrize('num_shards', [1, 2], indirect=True)
def test_flow_with_external_pod_shards(
    external_pod_shards_1,
    external_pod_shards_2,
    external_pod_shards_1_args,
    external_pod_shards_2_args,
    input_docs,
    num_replicas,
    num_shards,
):
    with external_pod_shards_1, external_pod_shards_2:
        external_args_1 = vars(external_pod_shards_1_args)
        external_args_2 = vars(external_pod_shards_2_args)
        del external_args_1['name']
        del external_args_1['external']
        del external_args_1['pod_role']
        del external_args_2['name']
        del external_args_2['external']
        del external_args_2['pod_role']
        flow = (
            Flow()
            .add(name='executor1')
            .add(
                **external_args_1,
                name='external_fake_1',
                external=True,
                needs=['executor1'],
            )
            .add(
                **external_args_2,
                name='external_fake_2',
                external=True,
                needs=['executor1'],
            )
            .join(needs=['external_fake_1', 'external_fake_2'], port_in=random_port())
        )

        with flow:
            resp = flow.index(inputs=input_docs, return_results=True)

        # Reducing applied on shards and needs, expect 50 docs
        validate_response(resp[0], 50)


@pytest.fixture(scope='function')
def external_pod_pre_shards_args(num_replicas, num_shards):
    args = [
        '--uses',
        'MyExternalExecutor',
        '--name',
        'external_real',
        '--port-in',
        str(random_port()),
        '--shards',
        str(num_shards),
        '--replicas',
        str(num_replicas),
        '--polling',
        'all',
    ]
    return set_pod_parser().parse_args(args)


@pytest.fixture
def external_pod_pre_shards(external_pod_pre_shards_args):
    return Pod(external_pod_pre_shards_args)


@pytest.mark.parametrize('num_replicas', [1, 2], indirect=True)
@pytest.mark.parametrize('num_shards', [1, 2], indirect=True)
def test_flow_with_external_pod_pre_shards(
    external_pod_pre_shards,
    external_pod_pre_shards_args,
    input_docs,
    num_replicas,
    num_shards,
):
    with external_pod_pre_shards:
        external_args = vars(external_pod_pre_shards_args)
        del external_args['name']
        del external_args['external']
        del external_args['pod_role']
        flow = (
            Flow()
            .add(
                **external_args,
                name='external_fake',
                external=True,
            )
            .add(
                name='executor1',
                needs=['external_fake'],
            )
            .add(
                name='executor2',
                needs=['external_fake'],
            )
            .join(needs=['executor1', 'executor2'])
        )
        with flow:
            resp = flow.index(inputs=input_docs, return_results=True)

        # Reducing applied on shards and needs, expect 50 docs
        validate_response(resp[0], 50)


@pytest.fixture(scope='function')
def external_pod_join_args(num_replicas, num_shards):
    args = [
        '--uses',
        'MyExternalExecutor',
        '--name',
        'external_real',
        '--port-in',
        str(random_port()),
        '--pod-role',
        'JOIN',
        '--shards',
        str(num_shards),
        '--replicas',
        str(num_replicas),
        '--polling',
        'all',
    ]
    return set_pod_parser().parse_args(args)


@pytest.fixture
def external_pod_join(external_pod_join_args):
    return Pod(external_pod_join_args)


@pytest.mark.parametrize('num_replicas', [1, 2], indirect=True)
@pytest.mark.parametrize('num_shards', [1, 2], indirect=True)
def test_flow_with_external_pod_join(
    external_pod_join,
    external_pod_join_args,
    input_docs,
    num_replicas,
    num_shards,
):
    with external_pod_join:
        external_args = vars(external_pod_join_args)
        del external_args['name']
        del external_args['external']
        del external_args['pod_role']
        flow = (
            Flow()
            .add(
                **external_args,
                external=True,
            )
            .add(
                name='executor1',
                needs=['executor0'],
            )
            .add(
                name='executor2',
                needs=['executor0'],
            )
            .join(
                **external_args,
                external=True,
                needs=['executor1', 'executor2'],
            )
        )
        with flow:
            resp = flow.index(inputs=input_docs, return_results=True)

<<<<<<< HEAD
        # Reducing applied for shards, not for uses, expectate_response(resp[0], 100)
=======
        # Reducing applied for shards, not for uses, expect 100 docs
        validate_response(resp[0], 100)
>>>>>>> 9a4a64ce
<|MERGE_RESOLUTION|>--- conflicted
+++ resolved
@@ -1,10 +1,6 @@
 import pytest
 
-<<<<<<< HEAD
-from jina.peapods.pods import Pod
-=======
 from jina.peapods.pods.factory import PodFactory
->>>>>>> 9a4a64ce
 from jina.peapods.peas.factory import PeaFactory
 from jina.parsers import set_pod_parser, set_pea_parser
 
@@ -56,7 +52,7 @@
 
 @pytest.fixture
 def external_pod(external_pod_args):
-    return Pod(external_pod_args)
+    return PodFactory.build_pod(external_pod_args)
 
 
 class MyExternalExecutor(Executor):
@@ -149,7 +145,7 @@
 
 @pytest.fixture
 def external_pod_shards_1(external_pod_shards_1_args):
-    return Pod(external_pod_shards_1_args)
+    return PodFactory.build_pod(external_pod_shards_1_args)
 
 
 @pytest.fixture(scope='function')
@@ -173,7 +169,7 @@
 
 @pytest.fixture
 def external_pod_shards_2(external_pod_shards_2_args):
-    return Pod(external_pod_shards_2_args)
+    return PodFactory.build_pod(external_pod_shards_2_args)
 
 
 @pytest.mark.parametrize('num_replicas', [1, 2], indirect=True)
@@ -242,7 +238,7 @@
 
 @pytest.fixture
 def external_pod_pre_shards(external_pod_pre_shards_args):
-    return Pod(external_pod_pre_shards_args)
+    return PodFactory.build_pod(external_pod_pre_shards_args)
 
 
 @pytest.mark.parametrize('num_replicas', [1, 2], indirect=True)
@@ -306,7 +302,7 @@
 
 @pytest.fixture
 def external_pod_join(external_pod_join_args):
-    return Pod(external_pod_join_args)
+    return PodFactory.build_pod(external_pod_join_args)
 
 
 @pytest.mark.parametrize('num_replicas', [1, 2], indirect=True)
@@ -346,9 +342,5 @@
         with flow:
             resp = flow.index(inputs=input_docs, return_results=True)
 
-<<<<<<< HEAD
-        # Reducing applied for shards, not for uses, expectate_response(resp[0], 100)
-=======
         # Reducing applied for shards, not for uses, expect 100 docs
-        validate_response(resp[0], 100)
->>>>>>> 9a4a64ce
+        validate_response(resp[0], 100)