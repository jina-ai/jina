--- conflicted
+++ resolved
@@ -66,60 +66,40 @@
         :return:
         """
         self.mode = RequestType.INDEX
-<<<<<<< HEAD
-        run_async(self._get_results, input_fn, output_fn, **kwargs)
+        run_async(self._get_results, input_fn, on_done, on_error, on_always, **kwargs)
 
-    def update(self, input_fn: Optional[InputFnType] = None,
-              output_fn: Callable[['Request'], None] = None, **kwargs) -> None:
+    @deprecated_alias(buffer='input_fn', callback='on_done', output_fn='on_done')
+    def update(self, input_fn: InputFnType = None,
+              on_done: CallbackFnType = None,
+              on_error: CallbackFnType = None,
+              on_always: CallbackFnType = None,
+              **kwargs) -> None:
+        """
+
+        :param input_fn: the input function that generates the content
+        :param on_done: the function to be called when the :class:`Request` object is resolved.
+        :param on_error: the function to be called when the :class:`Request` object is rejected.
+        :param on_always: the function to be called when the :class:`Request` object is  is either resolved or rejected.
+        :param kwargs:
+        :return:
+        """
         self.mode = RequestType.UPDATE
-        run_async(self._get_results, input_fn, output_fn, **kwargs)
+        run_async(self._get_results, input_fn, on_done, on_error, on_always, **kwargs)
 
-    def delete(self, input_fn: Optional[InputFnType] = None,
-              output_fn: Callable[['Request'], None] = None, **kwargs) -> None:
+    @deprecated_alias(buffer='input_fn', callback='on_done', output_fn='on_done')
+    def delete(self, input_fn: InputFnType = None,
+              on_done: CallbackFnType = None,
+              on_error: CallbackFnType = None,
+              on_always: CallbackFnType = None,
+              **kwargs) -> None:
+        """
+
+        :param input_fn: the input function that generates the content
+        :param on_done: the function to be called when the :class:`Request` object is resolved.
+        :param on_error: the function to be called when the :class:`Request` object is rejected.
+        :param on_always: the function to be called when the :class:`Request` object is  is either resolved or rejected.
+        :param kwargs:
+        :return:
+        """
         self.mode = RequestType.DELETE
-        run_async(self._get_results, input_fn, output_fn, **kwargs)
-
-    async def _get_results(self, input_fn: Callable,
-                           on_done: Callable,
-                           on_error: Callable = None,
-                           on_always: Callable = None, **kwargs):
-        try:
-            self.input_fn = input_fn
-            req_iter, tname = self.get_requests(**kwargs)
-            async with grpc.aio.insecure_channel(f'{self.args.host}:{self.args.port_expose}',
-                                                 options=[('grpc.max_send_message_length', -1),
-                                                          ('grpc.max_receive_message_length', -1)]) as channel:
-                stub = jina_pb2_grpc.JinaRPCStub(channel)
-                self.logger.success(f'connected to the gateway at {self.args.host}:{self.args.port_expose}!')
-                with ProgressBar(task_name=tname) as p_bar, TimeContext(tname):
-                    async for response in stub.Call(req_iter):
-                        callback_exec(response=response,
-                                      on_error=on_error,
-                                      on_done=on_done,
-                                      on_always=on_always,
-                                      continue_on_error=self.args.continue_on_error,
-                                      logger=self.logger)
-                        p_bar.update(self.args.batch_size)
-        except KeyboardInterrupt:
-            self.logger.warning('user cancel the process')
-        except grpc.aio._call.AioRpcError as rpc_ex:
-            # Since this object is guaranteed to be a grpc.Call, might as well include that in its name.
-            my_code = rpc_ex.code()
-            my_details = rpc_ex.details()
-            msg = f'gRPC error: {my_code} {my_details}'
-            if my_code == grpc.StatusCode.UNAVAILABLE:
-                self.logger.error(
-                    f'{msg}\nthe ongoing request is terminated as the server is not available or closed already')
-                raise rpc_ex
-            elif my_code == grpc.StatusCode.INTERNAL:
-                self.logger.error(f'{msg}\ninternal error on the server side')
-                raise rpc_ex
-            elif my_code == grpc.StatusCode.UNKNOWN and 'asyncio.exceptions.TimeoutError' in my_details:
-                raise BadClientInput(f'{msg}\n'
-                                     'often the case is that you define/send a bad input iterator to jina, '
-                                     'please double check your input iterator') from rpc_ex
-            else:
-                raise BadClient(msg) from rpc_ex
-=======
-        run_async(self._get_results, input_fn, on_done, on_error, on_always, **kwargs)
->>>>>>> 79d1785f
+        run_async(self._get_results, input_fn, on_done, on_error, on_always, **kwargs)