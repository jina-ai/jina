--- conflicted
+++ resolved
@@ -20,134 +20,26 @@
 from tests.k8s.kind_wrapper import KindClusterWrapper
 
 
-<<<<<<< HEAD
-async def run_test(flow, k8s_cluster: KindClusterWrapper,namespace, endpoint, n_docs=10, request_size=100):
+async def run_test(
+    flow,
+    k8s_cluster: KindClusterWrapper,
+    namespace,
+    endpoint,
+    n_docs=10,
+    request_size=100,
+):
     from jina.clients import Client
 
     # TODO: This is probably bad practice but it's how the function used to work.
     # Port forwards should be to services not pods
-    gateway_pod_name = k8s_cluster.get_pod_name(namespace=namespace, label_selector='app=gateway')
-    
+    gateway_pod_name = k8s_cluster.get_pod_name(
+        namespace=namespace, label_selector='app=gateway'
+    )
+
     # start port forwarding
-    with k8s_cluster.port_forward(gateway_pod_name, namespace=namespace, svc_port=flow.port, host_port=flow.port):
-=======
-
-async def create_all_flow_deployments_and_wait_ready(
-        flow_dump_path,
-        namespace,
-        api_client,
-        app_client,
-        core_client,
-        deployment_replicas_expected,
-        logger,
-):
-    from kubernetes import utils
-
-    namespace = namespace.lower()
-    namespace_object = {
-        'apiVersion': 'v1',
-        'kind': 'Namespace',
-        'metadata': {'name': f'{namespace}'},
-    }
-    try:
-        logger.info(f'create Namespace {namespace}')
-        utils.create_from_dict(api_client, namespace_object)
-    except:
-        pass
-
-    while True:
-        ns_items = core_client.list_namespace().items
-        if any(item.metadata.name == namespace for item in ns_items):
-            logger.info(f'created Namespace {namespace}')
-            break
-        logger.info(f'waiting for Namespace {namespace}')
-        await asyncio.sleep(1.0)
-
-    deployment_set = set(os.listdir(flow_dump_path))
-    for deployment_name in deployment_set:
-        file_set = set(os.listdir(os.path.join(flow_dump_path, deployment_name)))
-        for file in file_set:
-            try:
-                utils.create_from_yaml(
-                    api_client,
-                    yaml_file=os.path.join(flow_dump_path, deployment_name, file),
-                    namespace=namespace,
-                )
-            except Exception as e:
-                # some objects are not successfully created since they exist from previous files
-                logger.info(
-                    f'Did not create resource from {file} for pod {deployment_name} due to {e} '
-                )
-                pass
-
-    # wait for all the pods to be up
-    expected_deployments = sum(deployment_replicas_expected.values())
-    while True:
-        namespaced_pods = core_client.list_namespaced_pod(namespace)
-        if (
-                namespaced_pods.items is not None
-                and len(namespaced_pods.items) == expected_deployments
-        ):
-            break
-        logger.info(
-            f'Waiting for all {expected_deployments} Deployments to be created, only got {len(namespaced_pods.items) if namespaced_pods.items is not None else None}'
-        )
-        await asyncio.sleep(1.0)
-
-    # wait for all the pods to be up
-    resp = app_client.list_namespaced_deployment(namespace=namespace)
-    resp2 = app_client.list_namespaced_stateful_set(namespace=namespace)
-    deployment_names = set([item.metadata.name for item in resp.items])
-    sset_names = set([item.metadata.name for item in resp2.items])
-    all_execs_names = deployment_names.union(sset_names)
-    assert all_execs_names == set(deployment_replicas_expected.keys())
-    while len(all_execs_names) > 0:
-        deployments_ready = []
-        for deployment_name in all_execs_names:
-            if deployment_name in deployment_names:
-                api_response = app_client.read_namespaced_deployment(
-                    name=deployment_name, namespace=namespace
-                )
-            elif deployment_name in sset_names:
-                api_response = app_client.read_namespaced_stateful_set(
-                    name=deployment_name, namespace=namespace
-                )
-            expected_num_replicas = deployment_replicas_expected[deployment_name]
-            if (
-                    api_response.status.ready_replicas is not None
-                    and api_response.status.ready_replicas == expected_num_replicas
-            ):
-                logger.info(f'Deployment {deployment_name} is now ready')
-                deployments_ready.append(deployment_name)
-            else:
-                logger.info(
-                    f'Deployment {deployment_name} is not ready yet: ready_replicas is {api_response.status.ready_replicas} not equal to {expected_num_replicas}'
-                )
-
-        for deployment_name in deployments_ready:
-            all_execs_names.remove(deployment_name)
-        logger.info(f'Waiting for {all_execs_names} to be ready')
-        await asyncio.sleep(1.0)
-
-
-async def run_test(flow, core_client, namespace, endpoint, n_docs=10, request_size=100):
-    # start port forwarding
-    from jina.clients import Client
-
-    gateway_pod_name = (
-        core_client.list_namespaced_pod(
-            namespace=namespace, label_selector='app=gateway'
-        )
-            .items[0]
-            .metadata.name
-    )
-    config_path = os.environ['KUBECONFIG']
-    import portforward
-
-    with portforward.forward(
-            namespace, gateway_pod_name, flow.port, flow.port, config_path
+    with k8s_cluster.port_forward(
+        gateway_pod_name, namespace=namespace, svc_port=flow.port, host_port=flow.port
     ):
->>>>>>> beecc786
         client_kwargs = dict(
             host='localhost',
             port=flow.port,
@@ -157,29 +49,19 @@
 
         client = Client(**client_kwargs)
         client.show_progress = True
-<<<<<<< HEAD
         try:
             responses = []
             async for resp in client.post(
-=======
-        responses = []
-        async for resp in client.post(
->>>>>>> beecc786
                 endpoint,
                 inputs=[Document() for _ in range(n_docs)],
                 request_size=request_size,
                 return_responses=True,
-<<<<<<< HEAD
             ):
                 responses.append(resp)
         except Exception as e:
             # TODO: Remove this debug line or make it optional
             # breakpoint()
             raise e
-=======
-        ):
-            responses.append(resp)
->>>>>>> beecc786
 
     return responses
 
@@ -197,26 +79,23 @@
     return flow
 
 
-@pytest.fixture()
-def jina_k3_env():
-    import os
-    os.environ['JINA_K3'] = '1'
-    yield
-    del os.environ['JINA_K3']
-
-
 @pytest.fixture
-<<<<<<< HEAD
 def k8s_flow_configmap():
-=======
-def k8s_flow_configmap(docker_images, jina_k3_env):
->>>>>>> beecc786
     flow = Flow(name='k8s-flow-configmap', port=9090, protocol='http').add(
         name='test_executor',
         uses=f'docker://test-executor:test-pip',
         env={'k1': 'v1', 'k2': 'v2'},
     )
     return flow
+
+
+@pytest.fixture()
+def jina_k3_env():
+    import os
+
+    os.environ['JINA_K3'] = '1'
+    yield
+    del os.environ['JINA_K3']
 
 
 @pytest.fixture
@@ -237,21 +116,21 @@
             port=9090,
             protocol='http',
         )
-            .add(
+        .add(
             name='segmenter',
             uses='docker://test-executor:test-pip',
         )
-            .add(
+        .add(
             name='textencoder',
             uses='docker://test-executor:test-pip',
             needs='segmenter',
         )
-            .add(
+        .add(
             name='imageencoder',
             uses='docker://test-executor:test-pip',
             needs='segmenter',
         )
-            .add(
+        .add(
             name='merger',
             uses=f'docker://executor-merger:test-pip',
             needs=['imageencoder', 'textencoder'],
@@ -261,11 +140,12 @@
     return flow
 
 
-#@pytest.mark.skip(reason='no matches for kind "ServiceMonitor" in version "monitoring.coreos.com/v1"')
-@pytest.mark.asyncio
-@pytest.mark.timeout(3600)
-<<<<<<< HEAD
-async def test_flow_with_monitoring(tmpdir, k8s_cluster: KindClusterWrapper, port_generator):
+# @pytest.mark.skip(reason='no matches for kind "ServiceMonitor" in version "monitoring.coreos.com/v1"')
+@pytest.mark.asyncio
+@pytest.mark.timeout(3600)
+async def test_flow_with_monitoring(
+    tmpdir, k8s_cluster: KindClusterWrapper, port_generator
+):
     dump_path = os.path.join(str(tmpdir), 'test-flow-with-monitoring')
     namespace = f'test-flow-monitoring'.lower()
 
@@ -275,95 +155,34 @@
     )
 
     flow.to_kubernetes_yaml(dump_path, k8s_namespace=namespace)
-    
-    k8s_cluster.deploy_from_dir(dump_path, namespace=namespace)
-
-    gateway_pod_name = k8s_cluster.get_pod_name(namespace=namespace, label_selector='app=gateway')
-    executor_pod_name = k8s_cluster.get_pod_name(namespace=namespace, label_selector='app=segmenter')
-=======
-@pytest.mark.parametrize(
-    'docker_images',
-    [['test-executor', 'executor-merger', 'jinaai/jina']],
-    indirect=True,
-)
-async def test_flow_with_monitoring(logger, tmpdir, docker_images, port_generator):
-    try:
-        dump_path = os.path.join(str(tmpdir), 'test-flow-with-monitoring')
-        namespace = f'test-flow-monitoring'.lower()
-
-        flow = Flow(name='test-flow-monitoring', monitoring=True).add(
-            name='segmenter',
-            uses=f'docker://{docker_images[0]}',
-        )
-
-        flow.to_kubernetes_yaml(dump_path, k8s_namespace=namespace)
-
-        from kubernetes import client
-
-        api_client = client.ApiClient()
-        core_client = client.CoreV1Api(api_client=api_client)
-        app_client = client.AppsV1Api(api_client=api_client)
-        await create_all_flow_deployments_and_wait_ready(
-            dump_path,
-            namespace=namespace,
-            api_client=api_client,
-            app_client=app_client,
-            core_client=core_client,
-            deployment_replicas_expected={
-                'gateway': 1,
-                'segmenter': 1,
-            },
-            logger=logger,
-        )
-        import portforward
-
-        config_path = os.environ['KUBECONFIG']
-        gateway_pod_name = (
-            core_client.list_namespaced_pod(
-                namespace=namespace, label_selector='app=gateway'
-            )
-                .items[0]
-                .metadata.name
-        )
->>>>>>> beecc786
-
-        executor_pod_name = (
-            core_client.list_namespaced_pod(
-                namespace=namespace, label_selector='app=segmenter'
-            )
-                .items[0]
-                .metadata.name
-        )
-
-<<<<<<< HEAD
+
+    k8s_cluster.deploy_from_dir(dump_path, namespace=namespace)
+
+    gateway_pod_name = k8s_cluster.get_pod_name(
+        namespace=namespace, label_selector='app=gateway'
+    )
+    executor_pod_name = k8s_cluster.get_pod_name(
+        namespace=namespace, label_selector='app=segmenter'
+    )
+
+    port_monitoring = GrpcConnectionPool.K8S_PORT_MONITORING
+    port = port_generator()
+
     for pod_name in [gateway_pod_name, executor_pod_name]:
-        with k8s_cluster.port_forward(pod_name, namespace=namespace, host_port=port, svc_port=port_monitoring):
+        with k8s_cluster.port_forward(
+            pod_name, namespace=namespace, host_port=port, svc_port=port_monitoring
+        ):
             resp = req.get(f'http://localhost:{port}/')
             assert resp.status_code == 200
 
     k8s_cluster.delete_namespace(namespace)
-=======
-        port_monitoring = GrpcConnectionPool.K8S_PORT_MONITORING
-        port = port_generator()
-
-        for pod_name in [gateway_pod_name, executor_pod_name]:
-            with portforward.forward(
-                    namespace, pod_name, port, port_monitoring, config_path
-            ):
-                resp = req.get(f'http://localhost:{port}/')
-                assert resp.status_code == 200
-
-        core_client.delete_namespace(namespace)
-    except Exception as exc:
-        logger.error(f' Exception raised {exc}')
-        raise exc
->>>>>>> beecc786
-
-
-@pytest.mark.asyncio
-@pytest.mark.timeout(3600)
-<<<<<<< HEAD
-async def test_flow_with_needs(k8s_flow_with_needs, tmpdir, k8s_cluster: KindClusterWrapper):
+
+
+@pytest.mark.asyncio
+@pytest.mark.timeout(3600)
+async def test_flow_with_needs(
+    k8s_flow_with_needs, tmpdir, k8s_cluster: KindClusterWrapper
+):
     NAMESPACE = 'test-flow-with-needs'
     dump_path = os.path.join(str(tmpdir), 'test-flow-with-needs')
     k8s_flow_with_needs.to_kubernetes_yaml(dump_path, k8s_namespace=NAMESPACE)
@@ -386,66 +205,14 @@
     for doc in docs:
         assert set(doc.tags['traversed-executors']) == expected_traversed_executors
     k8s_cluster.delete_namespace(NAMESPACE)
-=======
-@pytest.mark.parametrize(
-    'docker_images',
-    [['test-executor', 'executor-merger', 'jinaai/jina']],
-    indirect=True,
-)
-async def test_flow_with_needs(logger, k8s_flow_with_needs, tmpdir):
-    try:
-        dump_path = os.path.join(str(tmpdir), 'test-flow-with-needs')
-        namespace = f'test-flow-with-needs'.lower()
-        k8s_flow_with_needs.to_kubernetes_yaml(dump_path, k8s_namespace=namespace)
-
-        from kubernetes import client
-
-        api_client = client.ApiClient()
-        core_client = client.CoreV1Api(api_client=api_client)
-        app_client = client.AppsV1Api(api_client=api_client)
-        await create_all_flow_deployments_and_wait_ready(
-            dump_path,
-            namespace=namespace,
-            api_client=api_client,
-            app_client=app_client,
-            core_client=core_client,
-            deployment_replicas_expected={
-                'gateway': 1,
-                'segmenter': 1,
-                'textencoder': 1,
-                'imageencoder': 1,
-                'merger': 1,
-            },
-            logger=logger,
-        )
-        resp = await run_test(
-            flow=k8s_flow_with_needs,
-            namespace=namespace,
-            core_client=core_client,
-            endpoint='/debug',
-        )
-        expected_traversed_executors = {
-            'segmenter',
-            'imageencoder',
-            'textencoder',
-        }
-
-        docs = resp[0].docs
-        assert len(docs) == 10
-        for doc in docs:
-            assert set(doc.tags['traversed-executors']) == expected_traversed_executors
-        core_client.delete_namespace(namespace)
-    except Exception as exc:
-        logger.error(f' Exception raised {exc}')
-        raise exc
->>>>>>> beecc786
 
 
 @pytest.mark.timeout(3600)
 @pytest.mark.asyncio
 @pytest.mark.parametrize('polling', ['ANY', 'ALL'])
-<<<<<<< HEAD
-async def test_flow_with_sharding(k8s_flow_with_sharding, polling, tmpdir, k8s_cluster: KindClusterWrapper):
+async def test_flow_with_sharding(
+    k8s_flow_with_sharding, polling, tmpdir, k8s_cluster: KindClusterWrapper
+):
     dump_path = os.path.join(str(tmpdir), 'test-flow-with-sharding')
     namespace = f'test-flow-with-sharding-{polling}'.lower()
     k8s_flow_with_sharding.to_kubernetes_yaml(dump_path, k8s_namespace=namespace)
@@ -479,70 +246,13 @@
             assert 0 in set(doc.tags['shard_id']) or 1 in set(doc.tags['shard_id'])
             assert doc.tags['parallel'] == [2]
             assert doc.tags['shards'] == [2]
-=======
-async def test_flow_with_sharding(k8s_flow_with_sharding, polling, tmpdir, logger):
-    try:
-        dump_path = os.path.join(str(tmpdir), 'test-flow-with-sharding')
-        namespace = f'test-flow-with-sharding-{polling}'.lower()
-        k8s_flow_with_sharding.to_kubernetes_yaml(dump_path, k8s_namespace=namespace)
-
-        from kubernetes import client
-
-        api_client = client.ApiClient()
-        core_client = client.CoreV1Api(api_client=api_client)
-        app_client = client.AppsV1Api(api_client=api_client)
-        await create_all_flow_deployments_and_wait_ready(
-            dump_path,
-            namespace=namespace,
-            api_client=api_client,
-            app_client=app_client,
-            core_client=core_client,
-            deployment_replicas_expected={
-                'gateway': 1,
-                'test-executor-head': 1,
-                'test-executor-0': 2,
-                'test-executor-1': 2,
-            },
-            logger=logger,
-        )
-        resp = await run_test(
-            flow=k8s_flow_with_sharding,
-            namespace=namespace,
-            core_client=core_client,
-            endpoint='/debug',
-        )
-
-        core_client.delete_namespace(namespace)
-        docs = resp[0].docs
-        assert len(docs) == 10
-        for doc in docs:
-            if polling == 'ALL':
-                assert set(doc.tags['traversed-executors']) == {
-                    'test_executor-0',
-                    'test_executor-1',
-                }
-                assert set(doc.tags['shard_id']) == {0, 1}
-                assert doc.tags['parallel'] == [2, 2]
-                assert doc.tags['shards'] == [2, 2]
-            else:
-                assert len(set(doc.tags['traversed-executors'])) == 1
-                assert set(doc.tags['traversed-executors']) == {'test_executor-0'} or set(
-                    doc.tags['traversed-executors']
-                ) == {'test_executor-1'}
-                assert len(set(doc.tags['shard_id'])) == 1
-                assert 0 in set(doc.tags['shard_id']) or 1 in set(doc.tags['shard_id'])
-                assert doc.tags['parallel'] == [2]
-                assert doc.tags['shards'] == [2]
-    except Exception as exc:
-        logger.error(f' Exception raised {exc}')
-        raise exc
->>>>>>> beecc786
-
-
-@pytest.mark.timeout(3600)
-@pytest.mark.asyncio
-<<<<<<< HEAD
-async def test_flow_with_configmap(k8s_flow_configmap, tmpdir, k8s_cluster: KindClusterWrapper):
+
+
+@pytest.mark.timeout(3600)
+@pytest.mark.asyncio
+async def test_flow_with_configmap(
+    k8s_flow_configmap, tmpdir, k8s_cluster: KindClusterWrapper
+):
     dump_path = os.path.join(str(tmpdir), 'test-flow-with-configmap')
     namespace = f'test-flow-with-configmap'.lower()
     k8s_flow_configmap.to_kubernetes_yaml(dump_path, k8s_namespace=namespace)
@@ -563,58 +273,11 @@
         assert doc.tags['k2'] == 'v2'
         assert doc.tags['env'] == {'k1': 'v1', 'k2': 'v2'}
     k8s_cluster.delete_namespace(namespace)
-=======
-@pytest.mark.parametrize(
-    'docker_images', [['test-executor', 'jinaai/jina']], indirect=True
-)
-async def test_flow_with_configmap(k8s_flow_configmap, docker_images, tmpdir, logger):
-    try:
-        dump_path = os.path.join(str(tmpdir), 'test-flow-with-configmap')
-        namespace = f'test-flow-with-configmap'.lower()
-        k8s_flow_configmap.to_kubernetes_yaml(dump_path, k8s_namespace=namespace)
-
-        from kubernetes import client
-
-        api_client = client.ApiClient()
-        core_client = client.CoreV1Api(api_client=api_client)
-        app_client = client.AppsV1Api(api_client=api_client)
-        await create_all_flow_deployments_and_wait_ready(
-            dump_path,
-            namespace=namespace,
-            api_client=api_client,
-            app_client=app_client,
-            core_client=core_client,
-            deployment_replicas_expected={
-                'gateway': 1,
-                'test-executor': 1,
-            },
-            logger=logger,
-        )
-        resp = await run_test(
-            flow=k8s_flow_configmap,
-            namespace=namespace,
-            core_client=core_client,
-            endpoint='/env',
-        )
-
-        docs = resp[0].docs
-        assert len(docs) == 10
-        for doc in docs:
-            assert doc.tags['JINA_LOG_LEVEL'] == 'INFO'
-            assert doc.tags['k1'] == 'v1'
-            assert doc.tags['k2'] == 'v2'
-            assert doc.tags['env'] == {'k1': 'v1', 'k2': 'v2'}
-        core_client.delete_namespace(namespace)
-    except Exception as exc:
-        logger.error(f' Exception raised {exc}')
-        raise exc
->>>>>>> beecc786
 
 
 @pytest.mark.timeout(3600)
 @pytest.mark.asyncio
 @pytest.mark.skip('Need to config gpu host.')
-<<<<<<< HEAD
 async def test_flow_with_gpu(k8s_flow_gpu, tmpdir, k8s_cluster: KindClusterWrapper):
     dump_path = os.path.join(str(tmpdir), 'test-flow-with-gpu')
     namespace = f'test-flow-with-gpu'
@@ -633,53 +296,10 @@
     for doc in docs:
         assert doc.tags['resources']['limits'] == {'nvidia.com/gpu:': 1}
     k8s_cluster.delete_namespace(namespace)
-=======
-@pytest.mark.parametrize(
-    'docker_images', [['test-executor', 'jinaai/jina']], indirect=True
-)
-async def test_flow_with_gpu(k8s_flow_gpu, docker_images, tmpdir, logger):
-    try:
-        dump_path = os.path.join(str(tmpdir), 'test-flow-with-gpu')
-        namespace = f'test-flow-with-gpu'
-        k8s_flow_gpu.to_kubernetes_yaml(dump_path, k8s_namespace=namespace)
-
-        from kubernetes import client
-
-        api_client = client.ApiClient()
-        core_client = client.CoreV1Api(api_client=api_client)
-        app_client = client.AppsV1Api(api_client=api_client)
-        await create_all_flow_deployments_and_wait_ready(
-            dump_path,
-            namespace=namespace,
-            api_client=api_client,
-            app_client=app_client,
-            core_client=core_client,
-            deployment_replicas_expected={
-                'gateway': 1,
-                'test-executor': 1,
-            },
-            logger=logger,
-        )
-        resp = await run_test(
-            flow=k8s_flow_gpu,
-            namespace=namespace,
-            core_client=core_client,
-            endpoint='/cuda',
-        )
-        docs = resp[0].docs
-        assert len(docs) == 10
-        for doc in docs:
-            assert doc.tags['resources']['limits'] == {'nvidia.com/gpu:': 1}
-        core_client.delete_namespace(namespace)
-    except Exception as exc:
-        logger.error(f' Exception raised {exc}')
-        raise exc
->>>>>>> beecc786
-
-
-@pytest.mark.asyncio
-@pytest.mark.timeout(3600)
-<<<<<<< HEAD
+
+
+@pytest.mark.asyncio
+@pytest.mark.timeout(3600)
 async def test_flow_with_workspace(tmpdir, k8s_cluster: KindClusterWrapper):
     flow = Flow(name='k8s_flow-with_workspace', port=9090, protocol='http').add(
         name='test_executor',
@@ -704,162 +324,39 @@
     for doc in docs:
         assert doc.tags['workspace'] == '/shared/TestExecutor/0'
     k8s_cluster.delete_namespace(namespace)
-=======
-@pytest.mark.parametrize(
-    'docker_images',
-    [['test-executor', 'jinaai/jina']],
-    indirect=True,
-)
-async def test_flow_with_workspace(logger, docker_images, tmpdir):
-    try:
-        flow = Flow(name='k8s_flow-with_workspace', port=9090, protocol='http').add(
-            name='test_executor',
-            uses=f'docker://{docker_images[0]}',
-            workspace='/shared',
-        )
-
-        dump_path = os.path.join(str(tmpdir), 'test-flow-with-workspace')
-        namespace = f'test-flow-with-workspace'.lower()
-        flow.to_kubernetes_yaml(dump_path, k8s_namespace=namespace)
-
-        from kubernetes import client
-
-        api_client = client.ApiClient()
-        core_client = client.CoreV1Api(api_client=api_client)
-        app_client = client.AppsV1Api(api_client=api_client)
-        await create_all_flow_deployments_and_wait_ready(
-            dump_path,
-            namespace=namespace,
-            api_client=api_client,
-            app_client=app_client,
-            core_client=core_client,
-            deployment_replicas_expected={
-                'gateway': 1,
-                'test-executor': 1,
-            },
-            logger=logger,
-        )
-        resp = await run_test(
-            flow=flow,
-            namespace=namespace,
-            core_client=core_client,
-            endpoint='/workspace',
-        )
-        docs = resp[0].docs
-        assert len(docs) == 10
-        for doc in docs:
-            assert doc.tags['workspace'] == '/shared/TestExecutor/0'
-        core_client.delete_namespace(namespace)
-    except Exception as exc:
-        logger.error(f' Exception raised {exc}')
-        raise exc
->>>>>>> beecc786
-
-
-@pytest.mark.asyncio
-@pytest.mark.timeout(3600)
-async def test_flow_with_external_native_deployment(tmpdir, k8s_cluster: KindClusterWrapper):
+
+
+@pytest.mark.asyncio
+@pytest.mark.timeout(3600)
+async def test_flow_with_external_native_deployment(
+    tmpdir, k8s_cluster: KindClusterWrapper
+):
     class DocReplaceExecutor(Executor):
         @requests
         def add(self, **kwargs):
             return DocumentArray(
                 [Document(text='executor was here') for _ in range(100)]
             )
-    try:
-        args = set_deployment_parser().parse_args(['--uses', 'DocReplaceExecutor'])
-        with Deployment(args) as external_deployment:
-            ports = [args.port for args in external_deployment.pod_args['pods'][0]]
-            flow = Flow(name='k8s_flow-with_external_deployment', port=9090).add(
-                name='external_executor',
-                external=True,
-                host=f'172.17.0.1',
-                port=ports[0],
-            )
-
-            namespace = 'test-flow-with-external-deployment'
-            dump_path = os.path.join(str(tmpdir), namespace)
-            flow.to_kubernetes_yaml(dump_path, k8s_namespace=namespace)
-
-            from kubernetes import client
-
-            api_client = client.ApiClient()
-            core_client = client.CoreV1Api(api_client=api_client)
-            app_client = client.AppsV1Api(api_client=api_client)
-            await create_all_flow_deployments_and_wait_ready(
-                dump_path,
-                namespace=namespace,
-                api_client=api_client,
-                app_client=app_client,
-                core_client=core_client,
-                deployment_replicas_expected={
-                    'gateway': 1,
-                },
-                logger=logger,
-            )
-            resp = await run_test(
-                flow=flow,
-                namespace=namespace,
-                core_client=core_client,
-                endpoint='/',
-            )
-        docs = resp[0].docs
-        assert len(docs) == 100
-        for doc in docs:
-            assert doc.text == 'executor was here'
-        core_client.delete_namespace(namespace)
-    except Exception as exc:
-        logger.error(f' Exception raised {exc}')
-        raise exc
-
-
-@pytest.mark.asyncio
-@pytest.mark.timeout(3600)
-@pytest.mark.parametrize(
-    'docker_images',
-    [['test-executor', 'jinaai/jina']],
-    indirect=True,
-)
-async def test_flow_with_external_k8s_deployment(logger, docker_images, tmpdir):
-    try:
-        namespace = 'test-flow-with-external-k8s-deployment'
-        from kubernetes import client
-
-        api_client = client.ApiClient()
-        core_client = client.CoreV1Api(api_client=api_client)
-        app_client = client.AppsV1Api(api_client=api_client)
-
-        await _create_external_deployment(api_client, app_client, docker_images, tmpdir)
-
+
+    args = set_deployment_parser().parse_args(['--uses', 'DocReplaceExecutor'])
+    with Deployment(args) as external_deployment:
+        ports = [args.port for args in external_deployment.pod_args['pods'][0]]
         flow = Flow(name='k8s_flow-with_external_deployment', port=9090).add(
             name='external_executor',
             external=True,
-            host='external-deployment.external-deployment-ns.svc',
-            port=GrpcConnectionPool.K8S_PORT,
-        )
-
+            host=f'172.17.0.1',
+            port=ports[0],
+        )
+
+        namespace = 'test-flow-with-external-deployment'
         dump_path = os.path.join(str(tmpdir), namespace)
         flow.to_kubernetes_yaml(dump_path, k8s_namespace=namespace)
 
-<<<<<<< HEAD
         k8s_cluster.deploy_from_dir(dump_path, namespace=namespace)
-=======
-        await create_all_flow_deployments_and_wait_ready(
-            dump_path,
-            namespace=namespace,
-            api_client=api_client,
-            app_client=app_client,
-            core_client=core_client,
-            deployment_replicas_expected={
-                'gateway': 1,
-            },
-            logger=logger,
-        )
->>>>>>> beecc786
 
         resp = await run_test(
             flow=flow,
             namespace=namespace,
-<<<<<<< HEAD
             k8s_cluster=k8s_cluster,
             endpoint='/',
         )
@@ -872,7 +369,9 @@
 
 @pytest.mark.asyncio
 @pytest.mark.timeout(3600)
-async def test_flow_with_external_k8s_deployment(tmpdir, k8s_cluster: KindClusterWrapper):
+async def test_flow_with_external_k8s_deployment(
+    tmpdir, k8s_cluster: KindClusterWrapper
+):
     namespace = 'test-flow-with-external-k8s-deployment'
     from kubernetes import client
 
@@ -880,11 +379,11 @@
     core_client = client.CoreV1Api(api_client=api_client)
     app_client = client.AppsV1Api(api_client=api_client)
 
-    await _create_external_deployment(api_client, app_client, 'test-executor:test-pip', tmpdir)
-
-    flow = Flow(
-        name='k8s_flow-with_external_deployment', port=9090
-    ).add(
+    await _create_external_deployment(
+        api_client, app_client, 'test-executor:test-pip', tmpdir
+    )
+
+    flow = Flow(name='k8s_flow-with_external_deployment', port=9090).add(
         name='external_executor',
         external=True,
         host='external-deployment.external-deployment-ns.svc',
@@ -905,55 +404,34 @@
     docs = resp[0].docs
     for doc in docs:
         assert 'workspace' in doc.tags
-=======
-            core_client=core_client,
-            endpoint='/workspace',
-        )
-        docs = resp[0].docs
-        for doc in docs:
-            assert 'workspace' in doc.tags
-    except Exception as exc:
-        logger.error(f' Exception raised {exc}')
-        raise exc
->>>>>>> beecc786
 
 
 @pytest.mark.asyncio
 @pytest.mark.timeout(3600)
 @pytest.mark.parametrize('grpc_metadata', [{}, {"key1": "value1"}])
-<<<<<<< HEAD
-async def test_flow_with_metadata_k8s_deployment(k8s_cluster: KindClusterWrapper, grpc_metadata, tmpdir):
+async def test_flow_with_metadata_k8s_deployment(
+    k8s_cluster: KindClusterWrapper, grpc_metadata, tmpdir
+):
     namespace = 'test-flow-with-metadata-k8s-deployment'
     from kubernetes import client
-=======
-async def test_flow_with_metadata_k8s_deployment(logger, grpc_metadata, tmpdir):
-    try:
-        docker_images = ['test-executor', 'jinaai/jina']
-
-        namespace = 'test-flow-with-metadata-k8s-deployment'
-        from kubernetes import client
->>>>>>> beecc786
-
-        api_client = client.ApiClient()
-        core_client = client.CoreV1Api(api_client=api_client)
-        app_client = client.AppsV1Api(api_client=api_client)
-
-<<<<<<< HEAD
+
+    api_client = client.ApiClient()
+    core_client = client.CoreV1Api(api_client=api_client)
+    app_client = client.AppsV1Api(api_client=api_client)
+
     # TODO: This should not be necessary and tangles the above test with this one
-    await _create_external_deployment(api_client, app_client, 'test-executor:test-pip', tmpdir)
-=======
-        await _create_external_deployment(api_client, app_client, docker_images, tmpdir)
->>>>>>> beecc786
-
-        flow = Flow(name='k8s_flow-with_metadata_deployment', port=9090).add(
-            name='external_executor',
-            external=True,
-            host='external-deployment.external-deployment-ns.svc',
-            port=GrpcConnectionPool.K8S_PORT,
-            grpc_metadata=grpc_metadata,
-        )
-
-<<<<<<< HEAD
+    await _create_external_deployment(
+        api_client, app_client, 'test-executor:test-pip', tmpdir
+    )
+
+    flow = Flow(name='k8s_flow-with_metadata_deployment', port=9090).add(
+        name='external_executor',
+        external=True,
+        host='external-deployment.external-deployment-ns.svc',
+        port=GrpcConnectionPool.K8S_PORT,
+        grpc_metadata=grpc_metadata,
+    )
+
     dump_path = os.path.join(str(tmpdir), namespace)
     flow.to_kubernetes_yaml(dump_path, k8s_namespace=namespace)
 
@@ -971,91 +449,6 @@
 
 
 async def _create_external_deployment(api_client, app_client, image_name, tmpdir):
-=======
-        dump_path = os.path.join(str(tmpdir), namespace)
-        flow.to_kubernetes_yaml(dump_path, k8s_namespace=namespace)
-
-        await create_all_flow_deployments_and_wait_ready(
-            dump_path,
-            namespace=namespace,
-            api_client=api_client,
-            app_client=app_client,
-            core_client=core_client,
-            deployment_replicas_expected={
-                'gateway': 1,
-            },
-            logger=logger,
-        )
-
-        resp = await run_test(
-            flow=flow,
-            namespace=namespace,
-            core_client=core_client,
-            endpoint='/workspace',
-        )
-        docs = resp[0].docs
-        for doc in docs:
-            assert 'workspace' in doc.tags
-    except Exception as exc:
-        logger.error(f' Exception raised {exc}')
-        raise exc
-
-
-@pytest.mark.asyncio
-@pytest.mark.timeout(3600)
-@pytest.mark.parametrize('grpc_metadata', [{}, {"key1": "value1"}])
-async def test_flow_with_metadata_k8s_deployment(logger, grpc_metadata, tmpdir):
-    try:
-        docker_images = ['test-executor', 'jinaai/jina']
-
-        namespace = 'test-flow-with-metadata-k8s-deployment'
-        from kubernetes import client
-
-        api_client = client.ApiClient()
-        core_client = client.CoreV1Api(api_client=api_client)
-        app_client = client.AppsV1Api(api_client=api_client)
-
-        await _create_external_deployment(api_client, app_client, docker_images, tmpdir)
-
-        flow = Flow(name='k8s_flow-with_metadata_deployment', port=9090).add(
-            name='external_executor',
-            external=True,
-            host='external-deployment.external-deployment-ns.svc',
-            port=GrpcConnectionPool.K8S_PORT,
-            grpc_metadata=grpc_metadata,
-        )
-
-        dump_path = os.path.join(str(tmpdir), namespace)
-        flow.to_kubernetes_yaml(dump_path, k8s_namespace=namespace)
-
-        await create_all_flow_deployments_and_wait_ready(
-            dump_path,
-            namespace=namespace,
-            api_client=api_client,
-            app_client=app_client,
-            core_client=core_client,
-            deployment_replicas_expected={
-                'gateway': 1,
-            },
-            logger=logger,
-        )
-
-        resp = await run_test(
-            flow=flow,
-            namespace=namespace,
-            core_client=core_client,
-            endpoint='/workspace',
-        )
-        docs = resp[0].docs
-        for doc in docs:
-            assert 'workspace' in doc.tags
-    except Exception as exc:
-        logger.error(f' Exception raised {exc}')
-        raise exc
-
-
-async def _create_external_deployment(api_client, app_client, docker_images, tmpdir):
->>>>>>> beecc786
     namespace = 'external-deployment-ns'
     args = set_deployment_parser().parse_args(
         ['--uses', f'docker://{image_name}', '--name', 'external-deployment']
@@ -1100,7 +493,6 @@
 
 @pytest.mark.asyncio
 @pytest.mark.timeout(3600)
-<<<<<<< HEAD
 async def test_flow_with_failing_executor(tmpdir, k8s_cluster: KindClusterWrapper):
     flow = Flow(name='failing_flow-with_workspace', port=9090, protocol='http').add(
         name='failing_executor',
@@ -1119,83 +511,33 @@
     core_client = client.CoreV1Api(api_client=api_client)
     app_client = client.AppsV1Api(api_client=api_client)
     k8s_cluster.deploy_from_dir(dump_path, namespace=namespace)
-=======
-@pytest.mark.parametrize(
-    'docker_images',
-    [['failing-executor', 'jinaai/jina']],
-    indirect=True,
-)
-async def test_flow_with_failing_executor(logger, docker_images, tmpdir):
+
     try:
-        flow = Flow(name='failing_flow-with_workspace', port=9090, protocol='http').add(
-            name='failing_executor',
-            uses=f'docker://{docker_images[0]}',
-            workspace='/shared',
-            exit_on_exceptions=["Exception", "RuntimeError"],
-        )
-
-        dump_path = os.path.join(str(tmpdir), 'failing-flow-with-workspace')
-        namespace = f'failing-flow-with-workspace'.lower()
-        flow.to_kubernetes_yaml(dump_path, k8s_namespace=namespace)
->>>>>>> beecc786
-
-        from kubernetes import client
-
-        api_client = client.ApiClient()
-        core_client = client.CoreV1Api(api_client=api_client)
-        app_client = client.AppsV1Api(api_client=api_client)
-        await create_all_flow_deployments_and_wait_ready(
-            dump_path,
+        await run_test(
+            flow=flow,
             namespace=namespace,
-<<<<<<< HEAD
             k8s_cluster=k8s_cluster,
             endpoint='/',
-=======
-            api_client=api_client,
-            app_client=app_client,
-            core_client=core_client,
-            deployment_replicas_expected={
-                'gateway': 1,
-                'failing-executor': 1,
-            },
-            logger=logger,
->>>>>>> beecc786
-        )
-
-        try:
-            await run_test(
-                flow=flow,
-                namespace=namespace,
-                core_client=core_client,
-                endpoint='/',
-            )
-        except:
-            pass
-
-        await asyncio.sleep(0.5)
-
-        pods = core_client.list_namespaced_pod(namespace=namespace).items
-        pod_restarts = [item.status.container_statuses[0].restart_count for item in pods]
-        assert any([count for count in pod_restarts if count > 0])
-
-        await asyncio.sleep(2)
-        pods = core_client.list_namespaced_pod(namespace=namespace).items
-        pod_phases = [item.status.phase for item in pods]
-        assert all([phase == 'Running' for phase in pod_phases])
-
-<<<<<<< HEAD
-    k8s_cluster.delete_namespace(namespace)
-=======
-        core_client.delete_namespace(namespace)
-    except Exception as exc:
-        logger.error(f' Exception raised {exc}')
-        raise exc
->>>>>>> beecc786
-
-
-@pytest.mark.asyncio
-@pytest.mark.timeout(3600)
-<<<<<<< HEAD
+        )
+    except:
+        pass
+
+    await asyncio.sleep(0.5)
+
+    pods = core_client.list_namespaced_pod(namespace=namespace).items
+    pod_restarts = [item.status.container_statuses[0].restart_count for item in pods]
+    assert any([count for count in pod_restarts if count > 0])
+
+    await asyncio.sleep(2)
+    pods = core_client.list_namespaced_pod(namespace=namespace).items
+    pod_phases = [item.status.phase for item in pods]
+    assert all([phase == 'Running' for phase in pod_phases])
+
+    k8s_cluster.delete_namespace(namespace)
+
+
+@pytest.mark.asyncio
+@pytest.mark.timeout(3600)
 async def test_flow_with_custom_gateway(tmpdir, k8s_cluster: KindClusterWrapper):
     flow = (
         Flow(
@@ -1210,111 +552,42 @@
         .add(
             name='test_executor',
             uses='docker://test-executor:test-pip',
-=======
-@pytest.mark.parametrize(
-    'docker_images',
-    [['custom-gateway', 'test-executor']],
-    indirect=True,
-)
-async def test_flow_with_custom_gateway(logger, docker_images, tmpdir):
-    try:
-        flow = (
-            Flow(
-                name='flow_with_custom_gateway',
-            )
-                .config_gateway(
-                port=9090,
-                protocol='http',
-                uses=f'docker://{docker_images[0]}',
-                uses_with={'arg1': 'overridden-hello'},
-            )
-                .add(
-                name='test_executor',
-                uses=f'docker://{docker_images[1]}',
-            )
->>>>>>> beecc786
-        )
-
-<<<<<<< HEAD
+        )
+    )
+
     dump_path = os.path.join(str(tmpdir), 'k8s-flow-custom-gateway.yml')
     namespace = 'flow-custom-gateway'.lower()
     flow.to_kubernetes_yaml(dump_path, k8s_namespace=namespace)
 
     k8s_cluster.deploy_from_dir(dump_path, namespace=namespace)
 
-    gateway_pod_name = k8s_cluster.get_pod_name(namespace=namespace, label_selector='app=gateway')
-
-    with k8s_cluster.port_forward(gateway_pod_name, namespace=namespace, svc_port=flow.port, host_port=flow.port):
+    gateway_pod_name = k8s_cluster.get_pod_name(
+        namespace=namespace, label_selector='app=gateway'
+    )
+
+    with k8s_cluster.port_forward(
+        gateway_pod_name, namespace=namespace, svc_port=flow.port, host_port=flow.port
+    ):
 
         _validate_dummy_custom_gateway_response(
             flow.port,
             {'arg1': 'overridden-hello', 'arg2': 'world', 'arg3': 'default-arg3'},
-=======
-        dump_path = os.path.join(str(tmpdir), 'k8s-flow-custom-gateway.yml')
-        namespace = 'flow-custom-gateway'.lower()
-        flow.to_kubernetes_yaml(dump_path, k8s_namespace=namespace)
-
-        from kubernetes import client
-
-        api_client = client.ApiClient()
-        core_client = client.CoreV1Api(api_client=api_client)
-        app_client = client.AppsV1Api(api_client=api_client)
-        await create_all_flow_deployments_and_wait_ready(
-            dump_path,
-            namespace=namespace,
-            api_client=api_client,
-            app_client=app_client,
-            core_client=core_client,
-            deployment_replicas_expected={
-                'gateway': 1,
-                'test-executor': 1,
-            },
-            logger=logger,
-        )
-
-        gateway_pod_name = (
-            core_client.list_namespaced_pod(
-                namespace=namespace, label_selector='app=gateway'
-            )
-                .items[0]
-                .metadata.name
->>>>>>> beecc786
-        )
-        config_path = os.environ['KUBECONFIG']
-        import portforward
-
-        with portforward.forward(
-                namespace, gateway_pod_name, flow.port, flow.port, config_path
-        ):
-            _validate_dummy_custom_gateway_response(
-                flow.port,
-                {'arg1': 'overridden-hello', 'arg2': 'world', 'arg3': 'default-arg3'},
-            )
-            import requests
-
-            resp = requests.get(f'http://127.0.0.1:{flow.port}/stream?text=hello').json()
-            assert resp['text'] == 'hello'
-            tags = resp['tags']
-            assert tags['traversed-executors'] == ['test_executor']
-            assert tags['shards'] == 1
-            assert tags['shard_id'] == 0
-
-<<<<<<< HEAD
-    k8s_cluster.delete_namespace(namespace)
-=======
-        core_client.delete_namespace(namespace)
-    except Exception as exc:
-        logger.error(f' Exception raised {exc}')
-        raise exc
->>>>>>> beecc786
-
-
-@pytest.mark.asyncio
-@pytest.mark.timeout(3600)
-async def test_flow_multiple_protocols_gateway(
-<<<<<<< HEAD
-    tmpdir, k8s_cluster: KindClusterWrapper
-):
+        )
+        import requests
+
+        resp = requests.get(f'http://127.0.0.1:{flow.port}/stream?text=hello').json()
+        assert resp['text'] == 'hello'
+        tags = resp['tags']
+        assert tags['traversed-executors'] == ['test_executor']
+        assert tags['shards'] == 1
+        assert tags['shard_id'] == 0
+
+    k8s_cluster.delete_namespace(namespace)
+
+
+@pytest.mark.asyncio
+@pytest.mark.timeout(3600)
+async def test_flow_multiple_protocols_gateway(tmpdir, k8s_cluster: KindClusterWrapper):
     http_port = random_port()
     grpc_port = random_port()
     flow = Flow().config_gateway(
@@ -1329,90 +602,47 @@
 
     k8s_cluster.deploy_from_dir(dump_path, namespace=namespace)
 
-    gateway_pod_name = k8s_cluster.get_pod_name(namespace=namespace, label_selector='app=gateway')
-=======
-        logger, docker_images, tmpdir, k8s_cluster
-):
-    try:
-        http_port = random_port()
-        grpc_port = random_port()
-        flow = Flow().config_gateway(
-            uses=f'docker://{docker_images[0]}',
-            port=[http_port, grpc_port],
-            protocol=['http', 'grpc'],
-        )
-
-        dump_path = os.path.join(str(tmpdir), 'k8s-flow-multiprotocol-gateway')
-        namespace = 'flow-multiprotocol-gateway'
-        flow.to_kubernetes_yaml(dump_path, k8s_namespace=namespace)
-
-        from kubernetes import client
-
-        api_client = client.ApiClient()
-        core_client = client.CoreV1Api(api_client=api_client)
-        app_client = client.AppsV1Api(api_client=api_client)
-        await create_all_flow_deployments_and_wait_ready(
-            dump_path,
-            namespace=namespace,
-            api_client=api_client,
-            app_client=app_client,
-            core_client=core_client,
-            deployment_replicas_expected={
-                'gateway': 1,
-            },
-            logger=logger,
-        )
->>>>>>> beecc786
-
-        gateway_pod_name = (
-            core_client.list_namespaced_pod(
-                namespace=namespace, label_selector='app=gateway'
-            )
-                .items[0]
-                .metadata.name
-        )
-
-        # test portforwarding the gateway pod and service using http
-        forward_args = [
-            [gateway_pod_name, http_port, http_port, namespace],
-            ['service/gateway', http_port, http_port, namespace],
-        ]
-        for forward in forward_args:
-            with shell_portforward(k8s_cluster._cluster.kubectl_path, *forward):
-                import requests
-
-                resp = requests.get(f'http://localhost:{http_port}').json()
-                assert resp['protocol'] == 'http'
-
-        # test portforwarding the gateway pod and service using grpc
-        forward_args = [
-            [gateway_pod_name, grpc_port, grpc_port, namespace],
-            ['service/gateway-1-grpc', grpc_port, grpc_port, namespace],
-        ]
-        for forward in forward_args:
-            with shell_portforward(k8s_cluster._cluster.kubectl_path, *forward):
-                grpc_client = Client(protocol='grpc', port=grpc_port, asyncio=True)
-                async for _ in grpc_client.post('/', inputs=DocumentArray.empty(5)):
-                    pass
-                assert AsyncNewLoopRuntime.is_ready(f'localhost:{grpc_port}')
-    except Exception as exc:
-        logger.error(f' Exception raised {exc}')
-        raise exc
-
-
-@pytest.mark.skip(reason='This test does not work. If you take the old test and slow down the namespace deletion, it will fail the assert. Ask Joan about this')
+    gateway_pod_name = k8s_cluster.get_pod_name(
+        namespace=namespace, label_selector='app=gateway'
+    )
+
+    # test portforwarding the gateway pod and service using http
+    forward_args = [
+        [gateway_pod_name, http_port, http_port, namespace],
+        ['service/gateway', http_port, http_port, namespace],
+    ]
+    for forward in forward_args:
+        with shell_portforward(k8s_cluster._cluster.kubectl_path, *forward):
+            import requests
+
+            resp = requests.get(f'http://localhost:{http_port}').json()
+            assert resp['protocol'] == 'http'
+
+    # test portforwarding the gateway pod and service using grpc
+    forward_args = [
+        [gateway_pod_name, grpc_port, grpc_port, namespace],
+        ['service/gateway-1-grpc', grpc_port, grpc_port, namespace],
+    ]
+    for forward in forward_args:
+        with shell_portforward(k8s_cluster._cluster.kubectl_path, *forward):
+            grpc_client = Client(protocol='grpc', port=grpc_port, asyncio=True)
+            async for _ in grpc_client.post('/', inputs=DocumentArray.empty(5)):
+                pass
+            assert AsyncNewLoopRuntime.is_ready(f'localhost:{grpc_port}')
+
+
+@pytest.mark.skip(
+    reason='This test does not work. If you take the old test and slow down the namespace deletion, it will fail the assert. Ask Joan about this'
+)
 @pytest.mark.timeout(3600)
 @pytest.mark.asyncio
 @pytest.mark.parametrize('workspace_path', ['workspace_path'])
 async def test_flow_with_stateful_executor(
-<<<<<<< HEAD
     tmpdir, k8s_cluster: KindClusterWrapper, workspace_path
 ):
     dump_path = os.path.join(str(tmpdir), 'test-flow-with-volumes')
     namespace = f'test-flow-with-volumes'.lower()
-    flow = Flow(
-        name='test-flow-with-volumes', port=9090, protocol='http',
-    ).add(
+    flow = Flow(name='test-flow-with-volumes', port=9090, protocol='http').add(
         name='statefulexecutor',
         uses=f'docker://test-stateful-executor:test-pip',
         workspace=f'{str(tmpdir)}/workspace_path',
@@ -1439,69 +669,6 @@
         k8s_cluster=k8s_cluster,
         endpoint='/len',
     )
-=======
-        docker_images, tmpdir, logger, workspace_path
-):
-    try:
-        dump_path = os.path.join(str(tmpdir), 'test-flow-with-volumes')
-        namespace = f'test-flow-with-volumes'.lower()
-        flow = Flow(name='test-flow-with-volumes', port=9090, protocol='http', ).add(
-            name='statefulexecutor',
-            uses=f'docker://{docker_images[0]}',
-            workspace=f'{str(tmpdir)}/workspace_path',
-            volumes=str(tmpdir),
-        )
-        flow.to_kubernetes_yaml(dump_path, k8s_namespace=namespace)
-
-        from kubernetes import client
-
-        api_client = client.ApiClient()
-        core_client = client.CoreV1Api(api_client=api_client)
-        app_client = client.AppsV1Api(api_client=api_client)
-        await create_all_flow_deployments_and_wait_ready(
-            dump_path,
-            namespace=namespace,
-            api_client=api_client,
-            app_client=app_client,
-            core_client=core_client,
-            deployment_replicas_expected={
-                'gateway': 1,
-                'statefulexecutor': 1,
-            },
-            logger=logger,
-        )
-        _ = await run_test(
-            flow=flow,
-            namespace=namespace,
-            core_client=core_client,
-            endpoint='/index',
-        )
-
-        core_client.delete_namespace(namespace)
-
-        await create_all_flow_deployments_and_wait_ready(
-            dump_path,
-            namespace=namespace,
-            api_client=api_client,
-            app_client=app_client,
-            core_client=core_client,
-            deployment_replicas_expected={
-                'gateway': 1,
-                'statefulexecutor': 1,
-            },
-            logger=logger,
-        )
-
-        resp = await run_test(
-            flow=flow,
-            namespace=namespace,
-            core_client=core_client,
-            endpoint='/len',
-        )
->>>>>>> beecc786
-
-        assert len(resp) == 1
-        assert resp[0].parameters == {'__results__': {'statefulexecutor': {'length': 10.0}}}
-    except Exception as exc:
-        logger.error(f' Exception raised {exc}')
-        raise exc+
+    assert len(resp) == 1
+    assert resp[0].parameters == {'__results__': {'statefulexecutor': {'length': 10.0}}}