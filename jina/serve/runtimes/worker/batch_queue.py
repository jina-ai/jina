--- conflicted
+++ resolved
@@ -127,23 +127,12 @@
                 )
 
                 # Output validation
-<<<<<<< HEAD
-=======
-                if not docarray_v2:
-                    if isinstance(return_docs, DocumentArray):
-                        if not len(return_docs) == input_len_before_call:
-                            raise ValueError(
-                                f'Dynamic Batching requires input size to equal output size. Expected output size {input_len_before_call}, but got {len(return_docs)}'
-                            )
-                else:
-                    if isinstance(return_docs, DocList):
-                        if not len(return_docs) == input_len_before_call:
-                            raise ValueError(
-                                f'Dynamic Batching requires input size to equal output size. Expected output size {input_len_before_call}, but got {len(return_docs)}'
-                            )
-
->>>>>>> 72f94073
                 if (docarray_v2 and isinstance(return_docs, DocList)) or (not docarray_v2 and isinstance(return_docs, DocumentArray)):
+                    if not len(return_docs) == input_len_before_call:
+                        raise ValueError(
+                            f'Dynamic Batching requires input size to equal output size. Expected output size {input_len_before_call}, but got {len(self._big_doc)}'
+                        )
+                elif return_docs is None:
                     if not len(self._big_doc) == input_len_before_call:
                         raise ValueError(
                             f'Dynamic Batching requires input size to equal output size. Expected output size {input_len_before_call}, but got {len(self._big_doc)}'
