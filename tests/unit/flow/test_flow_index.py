import os
import time

import pytest

from jina.flow import Flow
from jina.proto import jina_pb2
from jina.types.document.uid import UniqueId
from tests import random_docs, rm_files

cur_dir = os.path.dirname(os.path.abspath(__file__))


def random_queries(num_docs, chunks_per_doc=5):
    for j in range(num_docs):
        d = jina_pb2.DocumentProto()
        d.id = UniqueId(j)
        for k in range(chunks_per_doc):
            dd = d.chunks.add()
            dd.id = UniqueId(num_docs + j * chunks_per_doc + k)
        yield d


@pytest.mark.skipif('GITHUB_WORKFLOW' in os.environ, reason='skip the network test on github workflow')
<<<<<<< HEAD
@pytest.mark.parametrize('rest_api', [False, True])
def test_shards_insufficient_data(rest_api):
=======
def test_shards_insufficient_data(mocker):
>>>>>>> db7a36a4
    """THIS IS SUPER IMPORTANT FOR TESTING SHARDS

    IF THIS FAILED, DONT IGNORE IT, DEBUG IT
    """
    index_docs = 3
    parallel = 4

    mock = mocker.Mock()
    def validate(req):
        mock()
        assert len(req.docs) == 1
        assert len(req.docs[0].matches) == index_docs

        for d in req.docs[0].matches:
            assert hasattr(d, 'weight')
            assert d.weight
            assert d.meta_info == b'hello world'

    f = Flow(rest_api=rest_api).add(name='doc_pb',
                                    uses=os.path.join(cur_dir, '../yaml/test-docpb.yml'),
                                    parallel=parallel,
                                    separated_workspace=True)
    with f:
        f.index(input_fn=random_docs(index_docs))

    time.sleep(2)
    with f:
        pass
    time.sleep(2)
    f = Flow(rest_api=rest_api).add(name='doc_pb',
                                    uses=os.path.join(cur_dir, '../yaml/test-docpb.yml'),
                                    parallel=parallel,
                                    separated_workspace=True, polling='all', uses_after='_merge_chunks')
    with f:
        f.search(input_fn=random_queries(1, index_docs),
                 callback_on='body',
                 on_done=validate
                 )
    time.sleep(2)
    rm_files(['test-docshard-tmp'])
    mock.assert_called_once()<|MERGE_RESOLUTION|>--- conflicted
+++ resolved
@@ -22,12 +22,8 @@
 
 
 @pytest.mark.skipif('GITHUB_WORKFLOW' in os.environ, reason='skip the network test on github workflow')
-<<<<<<< HEAD
 @pytest.mark.parametrize('rest_api', [False, True])
-def test_shards_insufficient_data(rest_api):
-=======
-def test_shards_insufficient_data(mocker):
->>>>>>> db7a36a4
+def test_shards_insufficient_data(mocker, rest_api):
     """THIS IS SUPER IMPORTANT FOR TESTING SHARDS
 
     IF THIS FAILED, DONT IGNORE IT, DEBUG IT
