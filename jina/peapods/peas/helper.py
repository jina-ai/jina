import multiprocessing
import threading
from copy import deepcopy
from functools import partial
from typing import Union, TYPE_CHECKING

from ... import __default_host__
from ...enums import GatewayProtocolType, RuntimeBackendType
from ...hubble.helper import is_valid_huburi
from ...hubble.hubio import HubIO

if TYPE_CHECKING:
    from argparse import Namespace


def _get_event(obj) -> Union[multiprocessing.Event, threading.Event]:
    if isinstance(obj, threading.Thread):
        return threading.Event()
    elif isinstance(obj, multiprocessing.Process) or isinstance(
        obj, multiprocessing.context.ForkProcess
    ):
        return multiprocessing.Event()
    elif isinstance(obj, multiprocessing.context.SpawnProcess):
        return multiprocessing.get_context('spawn').Event()
    else:
        raise TypeError(
            f'{obj} is not an instance of "threading.Thread" nor "multiprocessing.Process"'
        )


class ConditionalEvent:
    """
    :class:`ConditionalEvent` provides a common interface to an event (multiprocessing or threading event)
    that gets triggered when any of the events provided in input is triggered (OR logic)

    :param backend_runtime: The runtime type to decide which type of Event to instantiate
    :param events_list: The list of events that compose this composable event
    """

    def __init__(self, backend_runtime: RuntimeBackendType, events_list):
        super().__init__()
        self.event = None
        if backend_runtime == RuntimeBackendType.THREAD:
            self.event = threading.Event()
        else:
            self.event = multiprocessing.synchronize.Event(
                ctx=multiprocessing.get_context()
            )
        self.event_list = events_list
        for e in events_list:
            self._setup(e, self._state_changed)

        self._state_changed()

    def _state_changed(self):
        bools = [e.is_set() for e in self.event_list]
        if any(bools):
            self.event.set()
        else:
            self.event.clear()

    def _custom_set(self, e):
        e._set()
        e._state_changed()

    def _custom_clear(self, e):
        e._clear()
        e._state_changed()

    def _setup(self, e, changed_callback):
        e._set = e.set
        e._clear = e.clear
        e._state_changed = changed_callback
        e.set = partial(self._custom_set, e)
        e.clear = partial(self._custom_clear, e)


def update_runtime_cls(args, copy=False) -> 'Namespace':
    """Get runtime_cls as a string from args

    :param args: pea/pod namespace args
    :param copy: True if args shouldn't be modified in-place
    :return: runtime class as a string
    """
    _args = deepcopy(args) if copy else args
    gateway_runtime_dict = {
        GatewayProtocolType.GRPC: 'GRPCGatewayRuntime',
        GatewayProtocolType.WEBSOCKET: 'WebSocketGatewayRuntime',
        GatewayProtocolType.HTTP: 'HTTPGatewayRuntime',
    }
    if (
        _args.runtime_cls not in gateway_runtime_dict.values()
        and _args.host != __default_host__
        and not _args.disable_remote
    ):
        _args.runtime_cls = 'JinadRuntime'
        # NOTE: remote pea would also create a remote workspace which might take alot of time.
        # setting it to -1 so that wait_start_success doesn't fail
        _args.timeout_ready = -1
<<<<<<< HEAD
    if _args.runtime_cls == 'WorkerRuntime' and _args.uses.startswith('docker://'):
        _args.runtime_cls = 'ContainerRuntime'
    if _args.runtime_cls == 'WorkerRuntime' and is_valid_huburi(_args.uses):
=======
    if _args.runtime_cls == 'ZEDRuntime' and is_valid_huburi(_args.uses):
>>>>>>> acffe7f5
        _hub_args = deepcopy(_args)
        _hub_args.uri = _args.uses
        _hub_args.no_usage = True
        _args.uses = HubIO(_hub_args).pull()

    if hasattr(_args, 'protocol'):
        _args.runtime_cls = gateway_runtime_dict[_args.protocol]

    return _args<|MERGE_RESOLUTION|>--- conflicted
+++ resolved
@@ -97,13 +97,7 @@
         # NOTE: remote pea would also create a remote workspace which might take alot of time.
         # setting it to -1 so that wait_start_success doesn't fail
         _args.timeout_ready = -1
-<<<<<<< HEAD
-    if _args.runtime_cls == 'WorkerRuntime' and _args.uses.startswith('docker://'):
-        _args.runtime_cls = 'ContainerRuntime'
     if _args.runtime_cls == 'WorkerRuntime' and is_valid_huburi(_args.uses):
-=======
-    if _args.runtime_cls == 'ZEDRuntime' and is_valid_huburi(_args.uses):
->>>>>>> acffe7f5
         _hub_args = deepcopy(_args)
         _hub_args.uri = _args.uses
         _hub_args.no_usage = True
