import logging
import os
from typing import Optional

from jina import __default_host__
from jina.importer import ImportExtensions
from jina.serve.gateway import BaseGateway
from jina.serve.runtimes.gateway.websocket.app import get_fastapi_app


class WebSocketGateway(BaseGateway):
    """WebSocket Gateway implementation"""

    def __init__(
        self,
<<<<<<< HEAD
        port: Optional[int] = None,
        host: str = __default_host__,
=======
>>>>>>> 0c406807
        ssl_keyfile: Optional[str] = None,
        ssl_certfile: Optional[str] = None,
        uvicorn_kwargs: Optional[dict] = None,
        proxy: Optional[bool] = None,
        **kwargs
    ):
        """Initialize the gateway
<<<<<<< HEAD
        :param port: The port of the Gateway, which the client should connect to.
        :param host: The host of the Gateway, to which the server will bind to.
=======
>>>>>>> 0c406807
        :param ssl_keyfile: the path to the key file
        :param ssl_certfile: the path to the certificate file
        :param uvicorn_kwargs: Dictionary of kwargs arguments that will be passed to Uvicorn server when starting the server
        :param proxy: If set, respect the http_proxy and https_proxy environment variables, otherwise, it will unset
            these proxy variables before start. gRPC seems to prefer no proxy
        :param kwargs: keyword args
        """
        super().__init__(**kwargs)
<<<<<<< HEAD
        self.port = port
        self.host = host
=======
        self._set_single_port_protocol()
>>>>>>> 0c406807
        self.ssl_keyfile = ssl_keyfile
        self.ssl_certfile = ssl_certfile
        self.uvicorn_kwargs = uvicorn_kwargs

        if not proxy and os.name != 'nt':
            os.unsetenv('http_proxy')
            os.unsetenv('https_proxy')

    async def setup_server(self):
        """
        Setup WebSocket Server
        """
        from jina.helper import extend_rest_interface

        self.app = extend_rest_interface(
            get_fastapi_app(
                streamer=self.streamer,
                logger=self.logger,
                tracing=self.tracing,
                tracer_provider=self.tracer_provider,
            )
        )

        with ImportExtensions(required=True):
            from uvicorn import Config, Server

        class UviServer(Server):
            """The uvicorn server."""

            async def setup(self, sockets=None):
                """
                Setup uvicorn server.

                :param sockets: sockets of server.
                """
                config = self.config
                if not config.loaded:
                    config.load()
                self.lifespan = config.lifespan_class(config)
                await self.startup(sockets=sockets)
                if self.should_exit:
                    return

            async def serve(self, **kwargs):
                """
                Start the server.

                :param kwargs: keyword arguments
                """
                await self.main_loop()

        if 'CICD_JINA_DISABLE_HEALTHCHECK_LOGS' in os.environ:

            class _EndpointFilter(logging.Filter):
                def filter(self, record: logging.LogRecord) -> bool:
                    # NOTE: space is important after `GET /`, else all logs will be disabled.
                    return record.getMessage().find("GET / ") == -1

            # Filter out healthcheck endpoint `GET /`
            logging.getLogger("uvicorn.access").addFilter(_EndpointFilter())

        uvicorn_kwargs = self.uvicorn_kwargs or {}

        if self.ssl_keyfile and 'ssl_keyfile' not in uvicorn_kwargs.keys():
            uvicorn_kwargs['ssl_keyfile'] = self.ssl_keyfile

        if self.ssl_certfile and 'ssl_certfile' not in uvicorn_kwargs.keys():
            uvicorn_kwargs['ssl_certfile'] = self.ssl_certfile

        self.server = UviServer(
            config=Config(
                app=self.app,
                host=self.host,
                port=self.port,
                ws_max_size=1024 * 1024 * 1024,
                log_level=os.getenv('JINA_LOG_LEVEL', 'error').lower(),
                **uvicorn_kwargs,
            )
        )

        await self.server.setup()

    async def shutdown(self):
        """Free other resources allocated with the server, e.g, gateway object, ..."""
        self.server.should_exit = True
        await self.server.shutdown()

    async def run_server(self):
        """Run WebSocket server forever"""
        await self.server.serve()<|MERGE_RESOLUTION|>--- conflicted
+++ resolved
@@ -13,11 +13,6 @@
 
     def __init__(
         self,
-<<<<<<< HEAD
-        port: Optional[int] = None,
-        host: str = __default_host__,
-=======
->>>>>>> 0c406807
         ssl_keyfile: Optional[str] = None,
         ssl_certfile: Optional[str] = None,
         uvicorn_kwargs: Optional[dict] = None,
@@ -25,11 +20,6 @@
         **kwargs
     ):
         """Initialize the gateway
-<<<<<<< HEAD
-        :param port: The port of the Gateway, which the client should connect to.
-        :param host: The host of the Gateway, to which the server will bind to.
-=======
->>>>>>> 0c406807
         :param ssl_keyfile: the path to the key file
         :param ssl_certfile: the path to the certificate file
         :param uvicorn_kwargs: Dictionary of kwargs arguments that will be passed to Uvicorn server when starting the server
@@ -38,12 +28,8 @@
         :param kwargs: keyword args
         """
         super().__init__(**kwargs)
-<<<<<<< HEAD
-        self.port = port
-        self.host = host
-=======
         self._set_single_port_protocol()
->>>>>>> 0c406807
+        self.host = self.runtime_args.host
         self.ssl_keyfile = ssl_keyfile
         self.ssl_certfile = ssl_certfile
         self.uvicorn_kwargs = uvicorn_kwargs
