--- conflicted
+++ resolved
@@ -59,23 +59,17 @@
         self._key_length = 0
 
     def add(self, keys: Iterator[str], values: Iterator[bytes], *args, **kwargs):
+        """Add the serialized documents to the index via document ids.
+
+        :param keys: a list of ``id``, i.e. ``doc.id`` in protobuf
+        :param values: serialized documents
+        """
         if not keys:
             return
 
         max_key_len = max([len(k) for k in keys])
         self.key_length = max_key_len
 
-<<<<<<< HEAD
-    def add(self, keys: Iterator[int], values: Iterator[bytes], *args, **kwargs):
-        """Add the serialized documents to the index via document ids.
-
-        :param keys: document ids
-        :param values: serialized documents
-        """
-        if len(list(keys)) != len(list(values)):
-            raise ValueError(f'Len of keys {len(keys)} did not match len of values {len(values)}')
-=======
->>>>>>> 39116ee8
         for key, value in zip(keys, values):
             l = len(value)  #: the length
             p = int(self._start / self._page_size) * self._page_size  #: offset of the page
@@ -91,35 +85,26 @@
             self._size += 1
         self.write_handler.flush()
 
-<<<<<<< HEAD
-    def query(self, key: int) -> Optional[bytes]:
+    def query(self, key: str) -> Optional[bytes]:
         """Find the serialized document to the index via document id.
 
         :param key: document id
         :return: serialized documents
         """
-=======
-    def query(self, key: str) -> Optional[bytes]:
->>>>>>> 39116ee8
         pos_info = self.query_handler.header.get(key, None)
         if pos_info is not None:
             p, r, l = pos_info
             with mmap.mmap(self.query_handler.body, offset=p, length=l) as m:
                 return m[r:]
 
-<<<<<<< HEAD
-    def update(self, keys: Iterator[int], values: Iterator[bytes], *args, **kwargs):
+    def update(self, keys: Iterator[str], values: Iterator[bytes], *args, **kwargs):
         """Update the serialized documents on the index via document ids.
 
-        :param keys: document ids
+        :param keys: a list of ``id``, i.e. ``doc.id`` in protobuf
         :param values: serialized documents
         """
-        keys, values = self._filter_nonexistent_keys_values(keys, values, self.query_handler.header.keys(), self.save_abspath)
-=======
-    def update(self, keys: Iterator[str], values: Iterator[bytes], *args, **kwargs):
         keys, values = self._filter_nonexistent_keys_values(keys, values, self.query_handler.header.keys(),
                                                             self.save_abspath)
->>>>>>> 39116ee8
         self._delete(keys)
         self.add(keys, values)
         return
@@ -139,15 +124,11 @@
                 del self.query_handler.header[key]
             self._size -= 1
 
-<<<<<<< HEAD
-    def delete(self, keys: Iterator[int], *args, **kwargs):
+    def delete(self, keys: Iterator[str], *args, **kwargs):
         """Delete the serialized documents from the index via document ids.
 
-        :param keys: document ids
+        :param keys: a list of ``id``, i.e. ``doc.id`` in protobuf
         """
-=======
-    def delete(self, keys: Iterator[str], *args, **kwargs):
->>>>>>> 39116ee8
         keys = self._filter_nonexistent_keys(keys, self.query_handler.header.keys(), self.save_abspath)
         self._delete(keys)
 
