--- conflicted
+++ resolved
@@ -356,11 +356,7 @@
   # just for blocking the merge until all parallel core-test are successful
   success-all-steps:
     runs-on: ubuntu-latest
-<<<<<<< HEAD
-    needs: [core-test, hub-test, k8s-test, docker-compose-test, docker-image-test, benchmark-pre-release, update-schema, update-doc, update-docker]
-=======
-    needs: [core-test, hub-test, k8s-test, docker-image-test, benchmark-pre-release, update-schema, update-docker]
->>>>>>> e9d9b2c1
+    needs: [core-test, hub-test, k8s-test, docker-compose-test, docker-image-test, benchmark-pre-release, update-schema, update-docker]
     if: always()
     steps:
       - uses: technote-space/workflow-conclusion-action@v2
