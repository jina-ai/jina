--- conflicted
+++ resolved
@@ -145,11 +145,7 @@
     total_docs = 0
     while result_queue.qsize():
         total_docs += len(result_queue.get())
-<<<<<<< HEAD
-    assert total_docs == len(docs) * request_count * shards
-=======
     assert total_docs == len(docs) * request_count
->>>>>>> 93b7417b
 
 
 # TODO: this should be repeatable, but its not due to head/gateway not being containerized
@@ -188,11 +184,7 @@
     total_docs = 0
     while result_queue.qsize():
         total_docs += len(result_queue.get())
-<<<<<<< HEAD
-    assert total_docs == len(docs) * 40 * 3
-=======
     assert total_docs == len(docs) * 40
->>>>>>> 93b7417b
 
 
 def test_workspace(config, tmpdir, docs):
