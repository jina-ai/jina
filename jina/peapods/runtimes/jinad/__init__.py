import argparse
import asyncio
import time
from typing import Optional

from .client import PeaDaemonClient, WorkspaceDaemonClient
from ....enums import RemoteWorkspaceState
from ..zmq.asyncio import AsyncZMQRuntime
from ...zmq import send_ctrl_message
from .client import PeaDaemonClient, WorkspaceDaemonClient
from ....excepts import DaemonConnectivityError
from ....helper import cached_property, colored


class JinadRuntime(AsyncZMQRuntime):
    """Runtime procedure for Jinad."""

<<<<<<< HEAD
    def __init__(
        self, args: 'argparse.Namespace', ctrl_addr: str, timeout_ctrl: int, **kwargs
    ):
=======
    def __init__(self, args: 'argparse.Namespace', ctrl_addr: str, **kwargs):
>>>>>>> dc5ab2b9
        super().__init__(args, ctrl_addr, **kwargs)
        # Need the `proper` control address to send `activate` and `deactivate` signals, from the pea in the `main`
        # process.
        self.timeout_ctrl = timeout_ctrl
        self.host = args.host
        self.port_expose = args.port_expose
        # NOTE: args.timeout_ready is always set to -1 for JinadRuntime so that wait_for_success doesn't fail in Pea,
        # so it can't be used for Client timeout.
        self.workspace_api = WorkspaceDaemonClient(
            host=self.host,
            port=self.port_expose,
            logger=self.logger,
        )
        self.pea_api = PeaDaemonClient(
            host=self.host,
            port=self.port_expose,
            logger=self.logger,
        )
        # Uploads Pea context to remote & Creates remote Pea using :class:`PeaDaemonClient`
        if self._remote_id:
            self.logger.success(
                f'created a remote {self.pea_api.kind}: {colored(self._remote_id, "cyan")}'
            )

    async def _wait_for_cancel(self):
        """Do NOT override this method when inheriting from :class:`GatewayPea`"""
        while True:
            if self.is_cancel.is_set():
                await self.async_cancel()
                send_ctrl_message(self.ctrl_addr, 'TERMINATE', self.timeout_ctrl)
                return
            else:
                await asyncio.sleep(0.1)

    async def async_run_forever(self):
        """
        Streams log messages using websocket from remote server
        """
        self.is_ready_event.set()
        self._logging_task = asyncio.create_task(
            self._sleep_forever()
            if self.args.quiet_remote_logs
            else self.pea_api.logstream(self._remote_id)
        )

    async def async_cancel(self):
        """
        Cancels the logging task
        """
        self._logging_task.cancel()

    def teardown(self):
        """
        Terminates the remote Workspace/Pod/Pea using :class:`JinadAPI`
        """
        self.pea_api.delete(id=self._remote_id)
        # TODO: don't fail if workspace deletion fails. all peas would make this call. can be optimized
        self.workspace_api.delete(id=self.args.workspace_id)
        super().teardown()

    def create_workspace(self):
        """Create a workspace on remote (includes file upload & docker build)

        :raises DaemonConnectivityError: if remote daemon is not reachable
        :raises RuntimeError: if workspace creation fails
        """
        if not self.workspace_api.alive:
            self.logger.error(
                f'fail to connect to the daemon at {self.host}:{self.port_expose}, please check:\n'
                f'- is there a typo in {self.host}?\n'
                f'- on {self.host}, are you running `docker run --network host jinaai/jina:latest-daemon`?\n'
                f'- on {self.host}, have you set the security policy to public for all required ports?\n'
                f'- on local, are you behind VPN or proxy?'
            )
            raise DaemonConnectivityError

        sleep = 2
        retries = 100
        for retry in range(retries):
            workspace_status = self.workspace_api.get(id=self.args.workspace_id)
            if not workspace_status:
                raise DaemonConnectivityError
            state = workspace_status.get('state', None)
            if not state:
                self.logger.info(
                    f'creating workspace {colored(self.args.workspace_id, "cyan")} on remote. This might take some time.'
                )
                self.workspace_api.post(
                    dependencies=self.args.upload_files,
                    workspace_id=self.args.workspace_id,
                )
            elif state in [
                RemoteWorkspaceState.PENDING,
                RemoteWorkspaceState.CREATING,
                RemoteWorkspaceState.UPDATING,
            ]:
                if retry % 10 == 0:
                    self.logger.info(
                        f'workspace {self.args.workspace_id} is getting created on remote. waiting..'
                    )
                time.sleep(sleep)
            elif state == RemoteWorkspaceState.ACTIVE:
                self.logger.success(
                    f'successfully created a remote workspace: {colored(self.args.workspace_id, "cyan")}'
                )
                break
            else:
                raise RuntimeError(f'remote workspace creation failed')

    @cached_property
    def _remote_id(self) -> Optional[str]:
        """Creates a workspace & a pea on remote

        :return: id of rempte pea
        """
        self.create_workspace()
        pea_id = self.pea_api.post(self.args)
        if not pea_id:
            raise RuntimeError('remote pea creation failed')
        return pea_id

    async def _sleep_forever(self):
        """Sleep forever, no prince will come."""
        await asyncio.sleep(1e10)<|MERGE_RESOLUTION|>--- conflicted
+++ resolved
@@ -15,13 +15,9 @@
 class JinadRuntime(AsyncZMQRuntime):
     """Runtime procedure for Jinad."""
 
-<<<<<<< HEAD
     def __init__(
         self, args: 'argparse.Namespace', ctrl_addr: str, timeout_ctrl: int, **kwargs
     ):
-=======
-    def __init__(self, args: 'argparse.Namespace', ctrl_addr: str, **kwargs):
->>>>>>> dc5ab2b9
         super().__init__(args, ctrl_addr, **kwargs)
         # Need the `proper` control address to send `activate` and `deactivate` signals, from the pea in the `main`
         # process.
