--- conflicted
+++ resolved
@@ -558,9 +558,6 @@
             doc.embedding = np.array(_output)  # assign the encoding results to ``embedding``
 ```
 
-<<<<<<< HEAD
-### MindSpore
-=======
 ### Tensorflow
 
 ```python
@@ -600,7 +597,7 @@
         return resized_tensors
 ```
 
->>>>>>> c4a93181
+# MindSpore
 
 The code snippet below takes ``docs`` as input and perform matrix multiplication with ``self.encoding_matrix``.
 It leverages Mindspore ``Tensor`` conversion and operation.
