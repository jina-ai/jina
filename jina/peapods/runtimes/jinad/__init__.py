--- conflicted
+++ resolved
@@ -1,17 +1,11 @@
 import os
 import copy
 import asyncio
-<<<<<<< HEAD
-import time
+import argparse
 from typing import Optional, Union
 
-from .client import PeaDaemonClient, WorkspaceDaemonClient
-from ....enums import RemoteWorkspaceState, SocketType
-from ..zmq.asyncio import AsyncZMQRuntime
-=======
-import argparse
-
->>>>>>> f59930d5
+from ....enums import SocketType
+
 from ...zmq import send_ctrl_message
 from ....jaml.helper import complete_path
 from ....importer import ImportExtensions
@@ -35,19 +29,15 @@
     def __init__(
         self,
         args: 'argparse.Namespace',
-        cancel_event: Union['multiprocessing.Event', 'threading.Event'],
         **kwargs,
     ):
-        super().__init__(args, cancel_event=cancel_event, **kwargs)
+        super().__init__(args, **kwargs)
         # Need the `proper` control address to send `activate` and `deactivate` signals, from the pea in the `main`
         # process.
-<<<<<<< HEAD
         self.ctrl_addr = self.get_control_address(args.host, args.port_ctrl)
         self.timeout_ctrl = args.timeout_ctrl
         self.host = args.host
         self.port_expose = args.port_expose
-=======
-        self.timeout_ctrl = timeout_ctrl
 
     async def async_setup(self):
         """Create Workspace, Pea on remote JinaD server"""
@@ -56,12 +46,10 @@
             import rich
             import aiohttp
             from daemon.clients import AsyncJinaDClient
-            from daemon.models import DaemonID
 
             assert rich
             assert aiohttp
 
->>>>>>> f59930d5
         # NOTE: args.timeout_ready is always set to -1 for JinadRuntime so that wait_for_success doesn't fail in Pea,
         # so it can't be used for Client timeout.
         self.client = AsyncJinaDClient(
@@ -97,16 +85,10 @@
         send_ctrl_message(self.ctrl_addr, 'TERMINATE', self.timeout_ctrl)
 
     async def async_run_forever(self):
-<<<<<<< HEAD
         """
         Streams log messages using websocket from remote server
         """
-        self._logging_task = asyncio.create_task(
-=======
-        """Streams log messages using websocket from remote server"""
-        self.is_ready_event.set()
         self.logstream = asyncio.create_task(
->>>>>>> f59930d5
             self._sleep_forever()
             if self.args.quiet_remote_logs
             else self.client.logs(id=self.pea_id)
@@ -148,10 +130,29 @@
                     pass
             return field
 
-<<<<<<< HEAD
-    async def _sleep_forever(self):
-        """Sleep forever, no prince will come."""
-        await asyncio.sleep(1e10)
+        for f in ('uses', 'uses_after', 'uses_before', 'py_modules'):
+            attr = getattr(_args, f, None)
+            if not attr:
+                continue
+            setattr(_args, f, [basename(m) for m in attr]) if isinstance(
+                attr, list
+            ) else setattr(_args, f, basename(attr))
+
+        _args.log_config = ''  # do not use local log_config
+        _args.upload_files = []  # reset upload files
+        _args.noblock_on_start = False  # wait until start success
+
+        changes = []
+        for k, v in vars(_args).items():
+            if v != getattr(args, k):
+                changes.append(f'{k:>30s}: {str(getattr(args, k)):30s} -> {str(v):30s}')
+        if changes:
+            changes = [
+                'note the following arguments have been masked or altered for remote purpose:'
+            ] + changes
+            self.logger.debug('\n'.join(changes))
+
+        return _args
 
     # Static methods used by the Pea to communicate with the `Runtime` in the separate process
 
@@ -247,29 +248,4 @@
         """
         from ...zmq import Zmqlet
 
-        return Zmqlet.get_ctrl_address(host, port, False)[0]
-=======
-        for f in ('uses', 'uses_after', 'uses_before', 'py_modules'):
-            attr = getattr(_args, f, None)
-            if not attr:
-                continue
-            setattr(_args, f, [basename(m) for m in attr]) if isinstance(
-                attr, list
-            ) else setattr(_args, f, basename(attr))
-
-        _args.log_config = ''  # do not use local log_config
-        _args.upload_files = []  # reset upload files
-        _args.noblock_on_start = False  # wait until start success
-
-        changes = []
-        for k, v in vars(_args).items():
-            if v != getattr(args, k):
-                changes.append(f'{k:>30s}: {str(getattr(args, k)):30s} -> {str(v):30s}')
-        if changes:
-            changes = [
-                'note the following arguments have been masked or altered for remote purpose:'
-            ] + changes
-            self.logger.debug('\n'.join(changes))
-
-        return _args
->>>>>>> f59930d5
+        return Zmqlet.get_ctrl_address(host, port, False)[0]