--- conflicted
+++ resolved
@@ -1222,7 +1222,6 @@
             # set the kwargs inherit from `Flow(kwargs1=..., kwargs2=)`
             for key, value in op_flow._common_kwargs.items():
 
-<<<<<<< HEAD
                 # do not inherit from all the argument from the flow and respect EXECUTOR_ARGS_BLACKLIST
                 if key not in kwargs and key not in EXECUTOR_ARGS_BLACKLIST:
                     kwargs[key] = value
@@ -1232,17 +1231,10 @@
                 dict(
                     name=deployment_name,
                     deployment_role=deployment_role,
+                    log_config=kwargs.get('log_config')
+                    if 'log_config' in kwargs
+                    else self.args.log_config,
                 )
-=======
-        # update kwargs of this Deployment
-        kwargs.update(
-            dict(
-                name=deployment_name,
-                deployment_role=deployment_role,
-                log_config=kwargs.get('log_config')
-                if 'log_config' in kwargs
-                else self.args.log_config,
->>>>>>> aad4b61a
             )
             parser = set_deployment_parser()
             if deployment_role == DeploymentRoleType.GATEWAY:
