--- conflicted
+++ resolved
@@ -153,10 +153,7 @@
                     entity_id = 0
                 return self._get_connection_list(pod, type, entity_id)
             else:
-<<<<<<< HEAD
-=======
                 self._logger.debug(f'Unknown pod {pod}, no replicas available')
->>>>>>> 93b7417b
                 return None
 
         def get_replicas_all_shards(self, pod: str) -> List[ReplicaList]:
@@ -195,12 +192,9 @@
                     # This can happen as a race condition when removing connections while accessing it
                     # In this case we dont care for the concrete entity, so retry with the first one
                     return self._get_connection_list(pod, type, 0)
-<<<<<<< HEAD
-=======
                 self._logger.debug(
                     f'Did not find a connection for pod {pod}, type {type} and entity_id {entity_id}. There are {len(self._pods[pod][type]) if pod in self._pods else 0} available connections for this pod and type. '
                 )
->>>>>>> 93b7417b
                 return None
 
         def _add_pod(self, pod: str):
