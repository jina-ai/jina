--- conflicted
+++ resolved
@@ -320,14 +320,6 @@
         now = time.time_ns()
         while timeout_ns is None or time.time_ns() - now < timeout_ns:
 
-<<<<<<< HEAD
-            if self.ready_or_shutdown.event.is_set() and (
-                self.is_shutdown.is_set()
-                or not self.args.stateful
-                or (
-                    await AsyncNewLoopRuntime.async_is_ready(
-                        self.runtime_ctrl_address, timeout=_timeout
-=======
             if (
                 self.ready_or_shutdown.event.is_set()
                 and (  # submit the health check to the pod, if it is
@@ -337,7 +329,6 @@
                         await AsyncNewLoopRuntime.async_is_ready(
                             self.runtime_ctrl_address, timeout=_timeout
                         )
->>>>>>> 8e12896e
                     )
                 )
             ):
