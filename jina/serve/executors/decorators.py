"""Decorators and wrappers designed for wrapping :class:`BaseExecutor` functions. """
import functools
import inspect
import os
from pathlib import Path
from typing import TYPE_CHECKING, Callable, Dict, List, Optional, Sequence, Union

from jina.constants import __cache_path__
from jina.helper import iscoroutinefunction
from jina.importer import ImportExtensions

<<<<<<< HEAD
if TYPE_CHECKING: # pragma: no cover
    from jina import DocumentArray
=======
if TYPE_CHECKING:  # pragma: no cover
    from docarray import DocumentArray
>>>>>>> 3a66c8b4


@functools.lru_cache()
def _get_locks_root() -> Path:
    locks_root = Path(os.path.join(__cache_path__, 'locks'))

    if not locks_root.exists():
        locks_root.mkdir(parents=True, exist_ok=True)

    return locks_root


def avoid_concurrent_lock_cls(cls):
    """Wraps a function to lock a filelock for concurrent access with the name of the class to which it applies, to avoid deadlocks
    :param cls: the class to which is applied, only when the class corresponds to the instance type, this filelock will apply
    :return: the wrapped function
    """

    def avoid_concurrent_lock_wrapper(func: Callable) -> Callable:
        """Wrap the function around a File Lock to make sure that the function is run by a single replica in the same machine
        :param func: the function to decorate
        :return: the wrapped function
        """

        @functools.wraps(func)
        def arg_wrapper(self, *args, **kwargs):
            if func.__name__ != '__init__':
                raise TypeError(
                    'this decorator should only be used on __init__ method of an executor'
                )

            if self.__class__ == cls:
                with ImportExtensions(
                    required=False,
                    help_text=f'FileLock is needed to guarantee non-concurrent initialization of replicas in the '
                    f'same machine.',
                ):
                    import filelock

                    locks_root = _get_locks_root()

                    lock_file = locks_root.joinpath(f'{self.__class__.__name__}.lock')

                    file_lock = filelock.FileLock(lock_file, timeout=-1)

                with file_lock:
                    f = func(self, *args, **kwargs)
                return f
            else:
                return func(self, *args, **kwargs)

        return arg_wrapper

    return avoid_concurrent_lock_wrapper


def _init_requests_by_class(cls):
    """
    To allow inheritance and still have coherent usage of `requests`. Makes sure that a child class inherits requests from parents

    :param cls: The class.
    """
    if not hasattr(cls, 'requests_by_class'):
        cls.requests_by_class = {}

    if cls.__name__ not in cls.requests_by_class:
        cls.requests_by_class[cls.__name__] = {}

        def _inherit_from_parent_class_inner(cls_):
            for parent_class in cls_.__bases__:
                parent_dict = cls.requests_by_class.get(parent_class.__name__, {})
                for k, v in parent_dict.items():
                    if k not in cls.requests_by_class[cls.__name__]:
                        cls.requests_by_class[cls.__name__][k] = v
                _inherit_from_parent_class_inner(parent_class)

        # assume that `requests` is called when importing class, so parent classes will be processed before
        # inherit all the requests from parents
        _inherit_from_parent_class_inner(cls)


def requests(
    func: Optional[
        Callable[
            [
                'DocumentArray',
                Dict,
                'DocumentArray',
                List['DocumentArray'],
                List['DocumentArray'],
            ],
            Optional[Union['DocumentArray', Dict]],
        ]
    ] = None,
    *,
    on: Optional[Union[str, Sequence[str]]] = None,
):
    """
    `@requests` defines the endpoints of an Executor. It has a keyword `on=` to define the endpoint.

    A class method decorated with plain `@requests` (without `on=`) is the default handler for all endpoints.
    That means, it is the fallback handler for endpoints that are not found.

    EXAMPLE USAGE

    .. code-block:: python

        from jina import Executor, requests, Flow
        from docarray import Document


        # define Executor with custom `@requests` endpoints
        class MyExecutor(Executor):
            @requests(on='/index')
            def index(self, docs, **kwargs):
                print(docs)  # index docs here

            @requests(on=['/search', '/query'])
            def search(self, docs, **kwargs):
                print(docs)  # perform search here

            @requests  # default/fallback endpoint
            def foo(self, docs, **kwargs):
                print(docs)  # process docs here


        f = Flow().add(uses=MyExecutor)  # add your Executor to a Flow
        with f:
            f.post(
                on='/index', inputs=Document(text='I am here!')
            )  # send doc to `index` method
            f.post(
                on='/search', inputs=Document(text='Who is there?')
            )  # send doc to `search` method
            f.post(
                on='/query', inputs=Document(text='Who is there?')
            )  # send doc to `search` method
            f.post(on='/bar', inputs=Document(text='Who is there?'))  # send doc to `foo` method

    :param func: the method to decorate
    :param on: the endpoint string, by convention starts with `/`
    :return: decorated function
    """
    from jina.constants import __args_executor_func__, __default_endpoint__

    class FunctionMapper:
        def __init__(self, fn):
            self._batching_decorator = None
            fn = self._unwrap_batching_decorator(fn)
            arg_spec = inspect.getfullargspec(fn)
            if not arg_spec.varkw and not __args_executor_func__.issubset(
                arg_spec.args
            ):
                raise TypeError(
                    f'{fn} accepts only {arg_spec.args} which is fewer than expected, '
                    f'please add `**kwargs` to the function signature.'
                )

            if iscoroutinefunction(fn):

                @functools.wraps(fn)
                async def arg_wrapper(
                    executor_instance, *args, **kwargs
                ):  # we need to get the summary from the executor, so we need to access the self
                    return await fn(executor_instance, *args, **kwargs)

                self.fn = arg_wrapper
            else:

                @functools.wraps(fn)
                def arg_wrapper(
                    executor_instance, *args, **kwargs
                ):  # we need to get the summary from the executor, so we need to access the self
                    return fn(executor_instance, *args, **kwargs)

                self.fn = arg_wrapper

        def _unwrap_batching_decorator(self, fn):
            if type(fn).__name__ == 'DynamicBatchingDecorator':
                self._batching_decorator = fn
                return fn.fn
            else:
                return fn

        def _inject_owner_attrs(self, owner, name):
            if not hasattr(owner, 'requests'):
                owner.requests = {}
            if isinstance(on, (list, tuple)):
                for o in on:
                    owner.requests_by_class[owner.__name__][o] = self.fn
            else:
                owner.requests_by_class[owner.__name__][
                    on or __default_endpoint__
                ] = self.fn

            setattr(owner, name, self.fn)

        def __set_name__(self, owner, name):
            _init_requests_by_class(owner)
            if self._batching_decorator:
                self._batching_decorator._inject_owner_attrs(owner, name)
            self.fn.class_name = owner.__name__
            self._inject_owner_attrs(owner, name)

        def __call__(self, *args, **kwargs):
            # this is needed to make this decorator work in combination with `@requests`
            return self.fn(*args, **kwargs)

    if func:
        return FunctionMapper(func)
    else:
        return FunctionMapper


def dynamic_batching(
    func: Callable[
        [
            'DocumentArray',
            Dict,
            'DocumentArray',
            List['DocumentArray'],
            List['DocumentArray'],
        ],
        Optional[Union['DocumentArray', Dict]],
    ] = None,
    *,
    preferred_batch_size: Optional[int] = None,
    timeout: Optional[float] = 10_000,
):
    """
    `@dynamic_batching` defines the dynamic batching behavior of an Executor.
    Dynamic batching works by collecting Documents from multiple requests in a queue, and passing them to the Executor
    in batches of specified size.
    This can improve throughput and resource utilization at the cost of increased latency.
    TODO(johannes) add docstring example

    :param func: the method to decorate
    :param preferred_batch_size: target number of Documents in a batch. The batcher will collect requests until `preferred_batch_size` is reached,
        or until `timeout` is reached. Therefore, the actual batch size can be smaller or larger than `preferred_batch_size`.
    :param timeout: maximum time in milliseconds to wait for a request to be assigned to a batch.
        If the oldest request in the queue reaches a waiting time of `timeout`, the batch will be passed to the Executor,
        even if it contains fewer than `preferred_batch_size` Documents.
        Default is 10_000ms (10 seconds).
    :return: decorated function
    """

    class DynamicBatchingDecorator:
        def __init__(self, fn):
            self._requests_decorator = None
            fn = self._unwrap_requests_decorator(fn)
            if iscoroutinefunction(fn):

                @functools.wraps(fn)
                async def arg_wrapper(
                    executor_instance, *args, **kwargs
                ):  # we need to get the summary from the executor, so we need to access the self
                    return await fn(executor_instance, *args, **kwargs)

                self.fn = arg_wrapper
            else:

                @functools.wraps(fn)
                def arg_wrapper(
                    executor_instance, *args, **kwargs
                ):  # we need to get the summary from the executor, so we need to access the self
                    return fn(executor_instance, *args, **kwargs)

                self.fn = arg_wrapper

        def _unwrap_requests_decorator(self, fn):
            if type(fn).__name__ == 'FunctionMapper':
                self._requests_decorator = fn
                return fn.fn
            else:
                return fn

        def _inject_owner_attrs(self, owner, name):
            if not hasattr(owner, 'dynamic_batching'):
                owner.dynamic_batching = {}

            fn_name = self.fn.__name__
            if not owner.dynamic_batching.get(fn_name):
                owner.dynamic_batching[fn_name] = {}

            owner.dynamic_batching[fn_name][
                'preferred_batch_size'
            ] = preferred_batch_size
            owner.dynamic_batching[fn_name]['timeout'] = timeout
            setattr(owner, name, self.fn)

        def __set_name__(self, owner, name):
            _init_requests_by_class(owner)
            if self._requests_decorator:
                self._requests_decorator._inject_owner_attrs(owner, name)
            self.fn.class_name = owner.__name__
            self._inject_owner_attrs(owner, name)

        def __call__(self, *args, **kwargs):
            # this is needed to make this decorator work in combination with `@requests`
            return self.fn(*args, **kwargs)

    if func:
        return DynamicBatchingDecorator(func)
    else:
        return DynamicBatchingDecorator


def monitor(
    *,
    name: Optional[str] = None,
    documentation: Optional[str] = None,
):
    """
    Decorator and context manager that allows monitoring of an Executor.

    You can access these metrics by enabling
    monitoring on your Executor. It will track the time spent calling the function and the number of times it has been
    called. Under the hood it will create a prometheus Summary : https://prometheus.io/docs/practices/histograms/.

    EXAMPLE USAGE

        As decorator

        .. code-block:: python

            from jina import Executor, monitor


            class MyExecutor(Executor):
                @requests  # `@requests` are monitored automatically
                def foo(self, docs, *args, **kwargs):
                    ...
                    self.my_method()
                    ...

                # custom metric for `my_method`
                @monitor(name='metric_name', documentation='useful information goes here')
                def my_method(self):
                    ...

        As context manager

        .. code-block:: python

            from jina import Executor, requests


            class MyExecutor(Executor):
                @requests  # `@requests` are monitored automatically
                def foo(self, docs, *args, **kwargs):
                    ...
                    # custom metric for code block
                    with self.monitor('metric_name', 'useful information goes here'):
                        docs = process(docs)

        To enable the defined :meth:`monitor` blocks, enable monitoring on the Flow level

        .. code-block:: python

            from jina import Flow

            f = Flow(monitoring=True, port_monitoring=9090).add(
                uses=MyExecutor, port_monitoring=9091
            )
            with f:
                ...

    :warning: Don't use this decorator in combination with the @request decorator. @request's are already monitored.

    :param name: the name of the metrics, by default it is based on the name of the method it decorates
    :param documentation:  the description of the metrics, by default it is based on the name of the method it decorates

    :return: decorator which takes as an input a single callable
    """

    def _decorator(func: Callable):
        name_ = name if name else f'{func.__name__}_seconds'
        documentation_ = (
            documentation
            if documentation
            else f'Time spent calling method {func.__name__}'
        )

        @functools.wraps(func)
        def _f(self, *args, **kwargs):
            with self.monitor(name_, documentation_):
                return func(self, *args, **kwargs)

        return _f

    return _decorator<|MERGE_RESOLUTION|>--- conflicted
+++ resolved
@@ -9,13 +9,8 @@
 from jina.helper import iscoroutinefunction
 from jina.importer import ImportExtensions
 
-<<<<<<< HEAD
-if TYPE_CHECKING: # pragma: no cover
-    from jina import DocumentArray
-=======
 if TYPE_CHECKING:  # pragma: no cover
     from docarray import DocumentArray
->>>>>>> 3a66c8b4
 
 
 @functools.lru_cache()
