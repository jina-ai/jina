import argparse
import asyncio
import urllib
from http import HTTPStatus
from typing import TYPE_CHECKING, Optional, Union

from jina import __default_host__
from jina.enums import GatewayProtocolType
from jina.excepts import PortAlreadyUsed
from jina.helper import is_port_free
from jina.parsers.helper import _set_gateway_uses
from jina.serve.gateway import BaseGateway
from jina.serve.runtimes.asyncio import AsyncNewLoopRuntime

if TYPE_CHECKING:  # pragma: no cover
    import multiprocessing
    import threading

# Keep these imports even if not used, since YAML parser needs to find them in imported modules
from jina.serve.runtimes.gateway.grpc import GRPCGateway
from jina.serve.runtimes.gateway.http import HTTPGateway
from jina.serve.runtimes.gateway.websocket import WebSocketGateway


class GatewayRuntime(AsyncNewLoopRuntime):
    """
    The Gateway Runtime that starts a gateway pod.
    The GatewayRuntime is associated with a Gateway class that inherits :class:`~BaseGateway`.
    While the Gateway class takes care of server and application logic and serving gRPC/HTTP/Websocket API,
    The GatewayRuntime is responsible of instantiating the right Gateway class, injecting right parameters to it and
    running/terminating the Gateway object.
    """

    def __init__(
        self,
        args: argparse.Namespace,
        cancel_event: Optional[
            Union['asyncio.Event', 'multiprocessing.Event', 'threading.Event']
        ] = None,
        **kwargs,
    ):
        # this order is intentional: The timeout is needed in _create_topology_graph(), called by super
        self.timeout_send = args.timeout_send
        if self.timeout_send:
            self.timeout_send /= 1e3  # convert ms to seconds
        _set_gateway_uses(args)
        super().__init__(args, cancel_event, **kwargs)

    async def async_setup(self):
        """
        The async method setup the runtime.

        Setup the uvicorn server.
        """
        if not (is_port_free(self.args.host, self.args.port)):
            raise PortAlreadyUsed(f'port:{self.args.port}')

        uses_with = self.args.uses_with or {}
        self.gateway = BaseGateway.load_config(
            self.args.uses,
            uses_with=dict(
                name=self.name,
                grpc_server_options=self.args.grpc_server_options,
                title=self.args.title,
                description=self.args.description,
                no_debug_endpoints=self.args.no_debug_endpoints,
                no_crud_endpoints=self.args.no_crud_endpoints,
                expose_endpoints=self.args.expose_endpoints,
                expose_graphql_endpoint=self.args.expose_graphql_endpoint,
                cors=self.args.cors,
                ssl_keyfile=self.args.ssl_keyfile,
                ssl_certfile=self.args.ssl_certfile,
                uvicorn_kwargs=self.args.uvicorn_kwargs,
                proxy=self.args.proxy,
                **uses_with,
            ),
            uses_metas={},
            runtime_args={  # these are not parsed to the yaml config file but are pass directly during init
                'name': self.args.name,
                'port': self.args.port,
                'protocol': self.args.protocol,
<<<<<<< HEAD
                'tracing': self.tracing,
                'tracer_provider': self.tracer_provider,
                'grpc_tracing_server_interceptors': self.aio_tracing_server_interceptors(),
                'graph_description': self.args.graph_description,
                'graph_conditions': self.args.graph_conditions,
                'deployments_addresses': self.args.deployments_addresses,
                'deployments_metadata': self.args.deployments_metadata,
                'deployments_no_reduce': self.args.deployments_no_reduce,
                'timeout_send': self.timeout_send,
                'retries': self.args.retries,
                'compression': self.args.compression,
                'runtime_name': self.args.name,
                'prefetch': self.args.prefetch,
                'metrics_registry': self.metrics_registry,
                'meter': self.meter,
                'aio_tracing_client_interceptors': self.aio_tracing_client_interceptors(),
                'tracing_client_interceptor': self.tracing_client_interceptor(),
=======
                'host': self.args.host,
>>>>>>> cc41105b
            },
            py_modules=self.args.py_modules,
            extra_search_paths=self.args.extra_search_paths,
        )

        await self.gateway.setup_server()

    async def _wait_for_cancel(self):
        """Do NOT override this method when inheriting from :class:`GatewayPod`"""
        # handle terminate signals
        while not self.is_cancel.is_set() and not getattr(
            self.gateway, '_should_exit', False
        ):
            await asyncio.sleep(0.1)

        await self.async_cancel()

    async def async_teardown(self):
        """Shutdown the server."""
        await self.gateway.streamer.close()
        await self.gateway.shutdown()
        await self.async_cancel()

    async def async_cancel(self):
        """Stop the server."""
        await self.gateway.streamer.close()
        await self.gateway.shutdown()

    async def async_run_forever(self):
        """Running method of the server."""
        await self.gateway.run_server()
        self.is_cancel.set()

    @staticmethod
    def is_ready(ctrl_address: str, protocol: Optional[str] = 'grpc', **kwargs) -> bool:
        """
        Check if status is ready.

        :param ctrl_address: the address where the control request needs to be sent
        :param protocol: protocol of the gateway runtime
        :param kwargs: extra keyword arguments

        :return: True if status is ready else False.
        """

        if (
            protocol is None
            or protocol == GatewayProtocolType.GRPC
            or protocol == 'grpc'
        ):
            res = AsyncNewLoopRuntime.is_ready(ctrl_address)
        else:
            try:
                conn = urllib.request.urlopen(url=f'http://{ctrl_address}')
                res = conn.code == HTTPStatus.OK
            except:
                res = False
        return res

    @classmethod
    def wait_for_ready_or_shutdown(
        cls,
        timeout: Optional[float],
        ready_or_shutdown_event: Union['multiprocessing.Event', 'threading.Event'],
        ctrl_address: str,
        protocol: Optional[str] = 'grpc',
        **kwargs,
    ):
        """
        Check if the runtime has successfully started

        :param timeout: The time to wait before readiness or failure is determined
        :param ctrl_address: the address where the control message needs to be sent
        :param ready_or_shutdown_event: the multiprocessing event to detect if the process failed or is ready
        :param protocol: protocol of the gateway runtime
        :param kwargs: extra keyword arguments

        :return: True if is ready or it needs to be shutdown
        """
        return super().wait_for_ready_or_shutdown(
            timeout=timeout,
            ready_or_shutdown_event=ready_or_shutdown_event,
            ctrl_address=ctrl_address,
            protocol=protocol,
        )<|MERGE_RESOLUTION|>--- conflicted
+++ resolved
@@ -79,7 +79,7 @@
                 'name': self.args.name,
                 'port': self.args.port,
                 'protocol': self.args.protocol,
-<<<<<<< HEAD
+                'host': self.args.host,
                 'tracing': self.tracing,
                 'tracer_provider': self.tracer_provider,
                 'grpc_tracing_server_interceptors': self.aio_tracing_server_interceptors(),
@@ -97,9 +97,6 @@
                 'meter': self.meter,
                 'aio_tracing_client_interceptors': self.aio_tracing_client_interceptors(),
                 'tracing_client_interceptor': self.tracing_client_interceptor(),
-=======
-                'host': self.args.host,
->>>>>>> cc41105b
             },
             py_modules=self.args.py_modules,
             extra_search_paths=self.args.extra_search_paths,
