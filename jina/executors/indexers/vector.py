__copyright__ = "Copyright (c) 2020 Jina AI Limited. All rights reserved."
__license__ = "Apache-2.0"

import gzip
import os
from functools import lru_cache
from os import path
from typing import Optional, List, Union, Tuple, Dict

import numpy as np

from . import BaseVectorIndexer
from ..decorators import batching
from ...helper import cached_property


class BaseNumpyIndexer(BaseVectorIndexer):
    """:class:`BaseNumpyIndexer` stores and loads vector in a compresses binary file

    .. note::
        :attr:`compress_level` balances between time and space. By default, :classL`NumpyIndexer` has
        :attr:`compress_level` = 0.

        Setting :attr:`compress_level`>0 gives a smaller file size on the disk in the index time. However, in the query
        time it loads all data into memory at once. Not ideal for large scale application.

        Setting :attr:`compress_level`=0 enables :func:`np.memmap`, which loads data in an on-demanding way and
        gives smaller memory footprint in the query time. However, it often gives larger file size on the disk.


    """

    def __init__(self,
                 compress_level: int = 1,
                 ref_indexer: 'BaseNumpyIndexer' = None,
                 *args, **kwargs):
        """
        :param compress_level: The compresslevel argument is an integer from 0 to 9 controlling the
                        level of compression; 1 is fastest and produces the least compression,
                        and 9 is slowest and produces the most compression. 0 is no compression
                        at all. The default is 9.
        :param ref_indexer: Bootstrap the current indexer from a ``ref_indexer``. This enables user to switch
                            the query algorithm at the query time.

        """
        super().__init__(*args, **kwargs)
        self.num_dim = None
        self.dtype = None
        self.compress_level = compress_level
        self.key_bytes = b''
        self.key_dtype = None
        self._ref_index_abspath = None

        if ref_indexer:
            # copy the header info of the binary file
            self.num_dim = ref_indexer.num_dim
            self.dtype = ref_indexer.dtype
            self.compress_level = ref_indexer.compress_level
            self.key_bytes = ref_indexer.key_bytes
            self.key_dtype = ref_indexer.key_dtype
            self._size = ref_indexer._size
            # point to the ref_indexer.index_filename
            # so that later in `post_init()` it will load from the referred index_filename
            self._ref_index_abspath = ref_indexer.index_abspath

    @property
    def index_abspath(self) -> str:
        """Get the file path of the index storage

        Use index_abspath

        """
        return getattr(self, '_ref_index_abspath', None) or self.get_file_from_workspace(self.index_filename)

    def get_add_handler(self):
        """Open a binary gzip file for adding new vectors

        :return: a gzip file stream
        """
        if self.compress_level > 0:
            return gzip.open(self.index_abspath, 'ab', compresslevel=self.compress_level)
        else:
            return open(self.index_abspath, 'ab')

    def get_create_handler(self):
        """Create a new gzip file for adding new vectors

        :return: a gzip file stream
        """
        if self.compress_level > 0:
            return gzip.open(self.index_abspath, 'wb', compresslevel=self.compress_level)
        else:
            return open(self.index_abspath, 'wb')

    def _validate_key_vector_shapes(self, keys, vectors):
        if len(vectors.shape) != 2:
            raise ValueError(f'vectors shape {vectors.shape} is not valid, expecting "vectors" to have rank of 2')

        if not getattr(self, 'num_dim', None):
            self.num_dim = vectors.shape[1]
            self.dtype = vectors.dtype.name
        elif self.num_dim != vectors.shape[1]:
            raise ValueError(
                f'vectors shape {vectors.shape} does not match with indexers\'s dim: {self.num_dim}')
        elif self.dtype != vectors.dtype.name:
            raise TypeError(
                f'vectors\' dtype {vectors.dtype.name} does not match with indexers\'s dtype: {self.dtype}')
        elif keys.shape[0] != vectors.shape[0]:
            raise ValueError(f'number of key {keys.shape[0]} not equal to number of vectors {vectors.shape[0]}')
        elif self.key_dtype != keys.dtype.name:
            raise TypeError(
                f'keys\' dtype {keys.dtype.name} does not match with indexers keys\'s dtype: {self.key_dtype}')

    def add(self, keys: 'np.ndarray', vectors: 'np.ndarray', *args, **kwargs) -> None:
        self._validate_key_vector_shapes(keys, vectors)
        self.write_handler.write(vectors.tobytes())
        self.key_bytes += keys.tobytes()
        self.key_dtype = keys.dtype.name
        self._size += keys.shape[0]

    def get_query_handler(self) -> Optional['np.ndarray']:
        """Open a gzip file and load it as a numpy ndarray

        :return: a numpy ndarray of vectors
        """
        vecs = self.raw_ndarray
        if vecs is not None:
            return self.build_advanced_index(vecs)

    def build_advanced_index(self, vecs: 'np.ndarray') -> None:
        """
        Build advanced index structure based on in-memory numpy ndarray, e.g. graph, tree, etc.

        :param vecs: the raw numpy ndarray
        :return:
        """
        raise NotImplementedError

    def _load_gzip(self, abspath: str) -> Optional['np.ndarray']:
        try:
            self.logger.info(f'loading index from {abspath}...')
            with gzip.open(abspath, 'rb') as fp:
                return np.frombuffer(fp.read(), dtype=self.dtype).reshape([-1, self.num_dim])
        except EOFError:
            self.logger.error(
                f'{abspath} is broken/incomplete, perhaps forgot to ".close()" in the last usage?')

    @cached_property
    def raw_ndarray(self) -> Optional['np.ndarray']:
        if not (path.exists(self.index_abspath) or self.num_dim or self.dtype):
            return

        if self.compress_level > 0:
            return self._load_gzip(self.index_abspath)
        elif self.size is not None and os.stat(self.index_abspath).st_size:
            self.logger.success(f'memmap is enabled for {self.index_abspath}')
            return np.memmap(self.index_abspath, dtype=self.dtype, mode='r', shape=(self.size, self.num_dim))

    def query_by_id(self, ids: Union[List[int], 'np.ndarray'], *args, **kwargs) -> 'np.ndarray':
        int_ids = [self.ext2int_id[j] for j in ids]
        return self.raw_ndarray[int_ids]

    @cached_property
    def int2ext_id(self) -> Optional['np.ndarray']:
        """Convert internal ids (0,1,2,3,4,...) to external ids (random index) """
        if self.key_bytes and self.key_dtype:
            r = np.frombuffer(self.key_bytes, dtype=self.key_dtype)
            if r.shape[0] == self.size == self.raw_ndarray.shape[0]:
                return r
            else:
                self.logger.error(
                    f'the size of the keys and vectors are inconsistent '
                    f'({r.shape[0]}, {self._size}, {self.raw_ndarray.shape[0]}), '
                    f'did you write to this index twice? or did you forget to save indexer?')

    @cached_property
    def ext2int_id(self) -> Optional[Dict]:
        """Convert external ids (random index) to internal ids (0,1,2,3,4,...) """
        if self.int2ext_id is not None:
            return {k: idx for idx, k in enumerate(self.int2ext_id)}


@lru_cache(maxsize=3)
def _get_ones(x, y):
    return np.ones((x, y))

<<<<<<< HEAD
def _ext_arrs(A: 'np.ndarray', B: 'np.ndarray') -> Tuple['np.ndarray', 'np.ndarray']:
=======

def _ext_A(A):
>>>>>>> 8e479f4e
    nA, dim = A.shape
    A_ext = _get_ones(nA, dim * 3)
    A_ext[:, dim:2 * dim] = A
    A_ext[:, 2 * dim:] = A ** 2
    return A_ext


def _ext_B(B):
    nB, dim = B.shape
    B_ext = _get_ones(dim * 3, nB)
    B_ext[:dim] = (B ** 2).T
    B_ext[dim:2 * dim] = -2.0 * B.T
    del B
    return B_ext


<<<<<<< HEAD
def _euclidean(A: 'np.ndarray', B: 'np.ndarray') -> 'np.ndarray':
    A_ext, B_ext = _ext_arrs(A, B)
=======
def _euclidean(A_ext, B_ext):
>>>>>>> 8e479f4e
    sqdist = A_ext.dot(B_ext).clip(min=0)
    return np.sqrt(sqdist)


<<<<<<< HEAD
def _cosine(A: 'np.ndarray', B: 'np.ndarray') -> 'np.ndarray':
    A_ext, B_ext = _ext_arrs(A / np.linalg.norm(A, ord=2, axis=1, keepdims=True),
                             B / np.linalg.norm(B, ord=2, axis=1, keepdims=True))
    return A_ext.dot(B_ext).clip(min=0) / 2
=======
def _norm(A):
    return A / np.linalg.norm(A, ord=2, axis=1, keepdims=True)


def _cosine(A_norm_ext, B_norm_ext):
    return A_norm_ext.dot(B_norm_ext).clip(min=0) / 2
>>>>>>> 8e479f4e


class NumpyIndexer(BaseNumpyIndexer):
    """An exhaustive vector indexers implemented with numpy and scipy. """

    batch_size = 512

    def __init__(self, metric: str = 'euclidean',
                 backend: str = 'numpy',
                 compress_level: int = 0,
                 *args, **kwargs):
        """
        :param metric: The distance metric to use. `braycurtis`, `canberra`, `chebyshev`, `cityblock`, `correlation`,
                        `cosine`, `dice`, `euclidean`, `hamming`, `jaccard`, `jensenshannon`, `kulsinski`,
                        `mahalanobis`,
                        `matching`, `minkowski`, `rogerstanimoto`, `russellrao`, `seuclidean`, `sokalmichener`,
                        `sokalsneath`, `sqeuclidean`, `wminkowski`, `yule`.
        :param backend: `numpy` or `scipy`, `numpy` only supports `euclidean` and `cosine` distance

        .. note::
            Metrics other than `cosine` and `euclidean` requires ``scipy`` installed.

        """
        super().__init__(*args, compress_level=compress_level, **kwargs)
        self.metric = metric
        self.backend = backend

    def query(self, keys: 'np.ndarray', top_k: int, *args, **kwargs) -> Tuple['np.ndarray', 'np.ndarray']:
        """ Find the top-k vectors with smallest ``metric`` and return their ids.

        :return: a tuple of two ndarray.
            The first is ids in shape B x K (`dtype=int`), the second is metric in shape B x K (`dtype=float`)

        .. warning::
            This operation is memory-consuming.

            Distance (the smaller the better) is returned, not the score.

        """
        if self.metric not in {'cosine', 'euclidean'} or self.backend == 'scipy':
            dist = self._cdist(keys, self.query_handler)
        elif self.metric == 'euclidean':
            _keys = _ext_A(keys)
            dist = self._euclidean(_keys, self.query_handler)
        elif self.metric == 'cosine':
            _keys = _ext_A(_norm(keys))
            dist = self._cosine(_keys, self.query_handler)
        else:
            raise NotImplementedError(f'{self.metric} is not implemented')

        idx = dist.argsort(axis=1)[:, :top_k]
        dist = np.take_along_axis(dist, idx, axis=1)
        return self.int2ext_id[idx], dist

<<<<<<< HEAD
    def build_advanced_index(self, vecs: 'np.ndarray') -> 'np.ndarray':
        return vecs
=======
    def build_advanced_index(self, vecs: 'np.ndarray'):
        return vecs

    @batching(merge_over_axis=1, slice_on=2)
    def _euclidean(self, cached_A, raw_B):
        data = _ext_B(raw_B)
        return _euclidean(cached_A, data)

    @batching(merge_over_axis=1, slice_on=2)
    def _cosine(self, cached_A, raw_B):
        data = _ext_B(_norm(raw_B))
        return _cosine(cached_A, data)

    @batching(merge_over_axis=1, slice_on=2)
    def _cdist(self, *args, **kwargs):
        try:
            from scipy.spatial.distance import cdist
            return cdist(*args, **kwargs, metric=self.metric)
        except ModuleNotFoundError:
            raise ModuleNotFoundError(f'your metric {self.metric} requires scipy, but scipy is not found')
>>>>>>> 8e479f4e
<|MERGE_RESOLUTION|>--- conflicted
+++ resolved
@@ -2,33 +2,17 @@
 __license__ = "Apache-2.0"
 
 import gzip
-import os
-from functools import lru_cache
 from os import path
-from typing import Optional, List, Union, Tuple, Dict
+from typing import Optional, List, Union, Tuple
 
 import numpy as np
 
 from . import BaseVectorIndexer
-from ..decorators import batching
 from ...helper import cached_property
 
 
 class BaseNumpyIndexer(BaseVectorIndexer):
-    """:class:`BaseNumpyIndexer` stores and loads vector in a compresses binary file
-
-    .. note::
-        :attr:`compress_level` balances between time and space. By default, :classL`NumpyIndexer` has
-        :attr:`compress_level` = 0.
-
-        Setting :attr:`compress_level`>0 gives a smaller file size on the disk in the index time. However, in the query
-        time it loads all data into memory at once. Not ideal for large scale application.
-
-        Setting :attr:`compress_level`=0 enables :func:`np.memmap`, which loads data in an on-demanding way and
-        gives smaller memory footprint in the query time. However, it often gives larger file size on the disk.
-
-
-    """
+    """:class:`BaseNumpyIndexer` stores and loads vector in a compresses binary file """
 
     def __init__(self,
                  compress_level: int = 1,
@@ -63,6 +47,12 @@
             # so that later in `post_init()` it will load from the referred index_filename
             self._ref_index_abspath = ref_indexer.index_abspath
 
+    def post_init(self):
+        """int2ext_key and ext2int_key should not be serialized, thus they must be put into :func:`post_init`. """
+        super().post_init()
+        self.int2ext_key = None
+        self.ext2int_key = None
+
     @property
     def index_abspath(self) -> str:
         """Get the file path of the index storage
@@ -77,20 +67,14 @@
 
         :return: a gzip file stream
         """
-        if self.compress_level > 0:
-            return gzip.open(self.index_abspath, 'ab', compresslevel=self.compress_level)
-        else:
-            return open(self.index_abspath, 'ab')
-
-    def get_create_handler(self):
+        return gzip.open(self.index_abspath, 'ab', compresslevel=self.compress_level)
+
+    def get_create_handler(self) -> 'gzip.GzipFile':
         """Create a new gzip file for adding new vectors
 
         :return: a gzip file stream
         """
-        if self.compress_level > 0:
-            return gzip.open(self.index_abspath, 'wb', compresslevel=self.compress_level)
-        else:
-            return open(self.index_abspath, 'wb')
+        return gzip.open(self.index_abspath, 'wb', compresslevel=self.compress_level)
 
     def _validate_key_vector_shapes(self, keys, vectors):
         if len(vectors.shape) != 2:
@@ -126,6 +110,8 @@
         vecs = self.raw_ndarray
         if vecs is not None:
             return self.build_advanced_index(vecs)
+        else:
+            return None
 
     def build_advanced_index(self, vecs: 'np.ndarray') -> None:
         """
@@ -137,108 +123,78 @@
         raise NotImplementedError
 
     def _load_gzip(self, abspath: str) -> Optional['np.ndarray']:
+        self.logger.info(f'loading index from {abspath}...')
+        if not path.exists(abspath):
+            self.logger.warning('numpy data not found: {}'.format(abspath))
+            return None
+        result = None
         try:
-            self.logger.info(f'loading index from {abspath}...')
-            with gzip.open(abspath, 'rb') as fp:
-                return np.frombuffer(fp.read(), dtype=self.dtype).reshape([-1, self.num_dim])
+            if self.num_dim and self.dtype:
+                with gzip.open(abspath, 'rb') as fp:
+                    result = np.frombuffer(fp.read(), dtype=self.dtype).reshape([-1, self.num_dim])
         except EOFError:
             self.logger.error(
                 f'{abspath} is broken/incomplete, perhaps forgot to ".close()" in the last usage?')
+        return result
 
     @cached_property
     def raw_ndarray(self) -> Optional['np.ndarray']:
-        if not (path.exists(self.index_abspath) or self.num_dim or self.dtype):
-            return
-
-        if self.compress_level > 0:
-            return self._load_gzip(self.index_abspath)
-        elif self.size is not None and os.stat(self.index_abspath).st_size:
-            self.logger.success(f'memmap is enabled for {self.index_abspath}')
-            return np.memmap(self.index_abspath, dtype=self.dtype, mode='r', shape=(self.size, self.num_dim))
+        vecs = self._load_gzip(self.index_abspath)
+        if vecs is None:
+            return None
+
+        if self.key_bytes and self.key_dtype:
+            self.int2ext_key = np.frombuffer(self.key_bytes, dtype=self.key_dtype)
+
+        if self.int2ext_key is not None and vecs is not None and vecs.ndim == 2:
+            if self.int2ext_key.shape[0] != vecs.shape[0]:
+                self.logger.error(
+                    f'the size of the keys and vectors are inconsistent ({self.int2ext_key.shape[0]} != {vecs.shape[0]}), '
+                    f'did you write to this index twice? or did you forget to save indexer?')
+                return None
+            if vecs.shape[0] == 0:
+                self.logger.warning(f'an empty index is loaded')
+
+            self.ext2int_key = {k: idx for idx, k in enumerate(self.int2ext_key)}
+            return vecs
+        else:
+            return None
 
     def query_by_id(self, ids: Union[List[int], 'np.ndarray'], *args, **kwargs) -> 'np.ndarray':
-        int_ids = [self.ext2int_id[j] for j in ids]
+        int_ids = np.array([self.ext2int_key[j] for j in ids])
         return self.raw_ndarray[int_ids]
 
-    @cached_property
-    def int2ext_id(self) -> Optional['np.ndarray']:
-        """Convert internal ids (0,1,2,3,4,...) to external ids (random index) """
-        if self.key_bytes and self.key_dtype:
-            r = np.frombuffer(self.key_bytes, dtype=self.key_dtype)
-            if r.shape[0] == self.size == self.raw_ndarray.shape[0]:
-                return r
-            else:
-                self.logger.error(
-                    f'the size of the keys and vectors are inconsistent '
-                    f'({r.shape[0]}, {self._size}, {self.raw_ndarray.shape[0]}), '
-                    f'did you write to this index twice? or did you forget to save indexer?')
-
-    @cached_property
-    def ext2int_id(self) -> Optional[Dict]:
-        """Convert external ids (random index) to internal ids (0,1,2,3,4,...) """
-        if self.int2ext_id is not None:
-            return {k: idx for idx, k in enumerate(self.int2ext_id)}
-
-
-@lru_cache(maxsize=3)
-def _get_ones(x, y):
-    return np.ones((x, y))
-
-<<<<<<< HEAD
+
 def _ext_arrs(A: 'np.ndarray', B: 'np.ndarray') -> Tuple['np.ndarray', 'np.ndarray']:
-=======
-
-def _ext_A(A):
->>>>>>> 8e479f4e
     nA, dim = A.shape
-    A_ext = _get_ones(nA, dim * 3)
+    A_ext = np.ones((nA, dim * 3))
     A_ext[:, dim:2 * dim] = A
     A_ext[:, 2 * dim:] = A ** 2
-    return A_ext
-
-
-def _ext_B(B):
-    nB, dim = B.shape
-    B_ext = _get_ones(dim * 3, nB)
+
+    nB = B.shape[0]
+    B_ext = np.ones((dim * 3, nB))
     B_ext[:dim] = (B ** 2).T
     B_ext[dim:2 * dim] = -2.0 * B.T
-    del B
-    return B_ext
-
-
-<<<<<<< HEAD
+    return A_ext, B_ext
+
+
 def _euclidean(A: 'np.ndarray', B: 'np.ndarray') -> 'np.ndarray':
     A_ext, B_ext = _ext_arrs(A, B)
-=======
-def _euclidean(A_ext, B_ext):
->>>>>>> 8e479f4e
     sqdist = A_ext.dot(B_ext).clip(min=0)
     return np.sqrt(sqdist)
 
 
-<<<<<<< HEAD
 def _cosine(A: 'np.ndarray', B: 'np.ndarray') -> 'np.ndarray':
     A_ext, B_ext = _ext_arrs(A / np.linalg.norm(A, ord=2, axis=1, keepdims=True),
                              B / np.linalg.norm(B, ord=2, axis=1, keepdims=True))
     return A_ext.dot(B_ext).clip(min=0) / 2
-=======
-def _norm(A):
-    return A / np.linalg.norm(A, ord=2, axis=1, keepdims=True)
-
-
-def _cosine(A_norm_ext, B_norm_ext):
-    return A_norm_ext.dot(B_norm_ext).clip(min=0) / 2
->>>>>>> 8e479f4e
 
 
 class NumpyIndexer(BaseNumpyIndexer):
     """An exhaustive vector indexers implemented with numpy and scipy. """
 
-    batch_size = 512
-
     def __init__(self, metric: str = 'euclidean',
                  backend: str = 'numpy',
-                 compress_level: int = 0,
                  *args, **kwargs):
         """
         :param metric: The distance metric to use. `braycurtis`, `canberra`, `chebyshev`, `cityblock`, `correlation`,
@@ -252,11 +208,11 @@
             Metrics other than `cosine` and `euclidean` requires ``scipy`` installed.
 
         """
-        super().__init__(*args, compress_level=compress_level, **kwargs)
+        super().__init__(*args, **kwargs)
         self.metric = metric
         self.backend = backend
 
-    def query(self, keys: 'np.ndarray', top_k: int, *args, **kwargs) -> Tuple['np.ndarray', 'np.ndarray']:
+    def query(self, keys: np.ndarray, top_k: int, *args, **kwargs) -> Tuple['np.ndarray', 'np.ndarray']:
         """ Find the top-k vectors with smallest ``metric`` and return their ids.
 
         :return: a tuple of two ndarray.
@@ -269,42 +225,20 @@
 
         """
         if self.metric not in {'cosine', 'euclidean'} or self.backend == 'scipy':
-            dist = self._cdist(keys, self.query_handler)
+            try:
+                from scipy.spatial.distance import cdist
+                dist = cdist(keys, self.query_handler, metric=self.metric)
+            except ModuleNotFoundError:
+                self.logger.error(f'your metric {self.metric} requires scipy, but scipy is not found')
         elif self.metric == 'euclidean':
-            _keys = _ext_A(keys)
-            dist = self._euclidean(_keys, self.query_handler)
+            dist = _euclidean(keys, self.query_handler)
         elif self.metric == 'cosine':
-            _keys = _ext_A(_norm(keys))
-            dist = self._cosine(_keys, self.query_handler)
-        else:
-            raise NotImplementedError(f'{self.metric} is not implemented')
-
+            dist = _cosine(keys, self.query_handler)
+
+        # idx = np.argpartition(dist, kth=top_k, axis=1)[:, :top_k] # To be changed when Doc2DocRanker is available
         idx = dist.argsort(axis=1)[:, :top_k]
         dist = np.take_along_axis(dist, idx, axis=1)
-        return self.int2ext_id[idx], dist
-
-<<<<<<< HEAD
+        return self.int2ext_key[idx], dist
+
     def build_advanced_index(self, vecs: 'np.ndarray') -> 'np.ndarray':
-        return vecs
-=======
-    def build_advanced_index(self, vecs: 'np.ndarray'):
-        return vecs
-
-    @batching(merge_over_axis=1, slice_on=2)
-    def _euclidean(self, cached_A, raw_B):
-        data = _ext_B(raw_B)
-        return _euclidean(cached_A, data)
-
-    @batching(merge_over_axis=1, slice_on=2)
-    def _cosine(self, cached_A, raw_B):
-        data = _ext_B(_norm(raw_B))
-        return _cosine(cached_A, data)
-
-    @batching(merge_over_axis=1, slice_on=2)
-    def _cdist(self, *args, **kwargs):
-        try:
-            from scipy.spatial.distance import cdist
-            return cdist(*args, **kwargs, metric=self.metric)
-        except ModuleNotFoundError:
-            raise ModuleNotFoundError(f'your metric {self.metric} requires scipy, but scipy is not found')
->>>>>>> 8e479f4e
+        return vecs