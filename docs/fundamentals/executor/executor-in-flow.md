--- conflicted
+++ resolved
@@ -73,12 +73,6 @@
 
 ````{tab} via YAML
 
-<<<<<<< HEAD
-(workspace)=
-### Workspace
-Each `Executor` has a special *workspace* that is reserved for that specific Executor instance.
-The `.workspace` property contains the path to this workspace.
-=======
 ```yaml
   jtype: MyExecutor
   uses_with:
@@ -95,7 +89,6 @@
     /random: MyExecutor_other_method
   workspace: some_custom_path
 ```
->>>>>>> 76ad7779
 
 YAML-specific options:
 
