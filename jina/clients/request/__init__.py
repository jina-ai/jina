"""Module for Jina Requests."""

from typing import Iterator, Union, Tuple, AsyncIterable, Iterable, Optional, Dict

from .helper import _new_data_request_from_batch
from ... import Request
from ...enums import DataInputType
from ...helper import batch_iterator
from ...logging import default_logger
from ...types.document import DocumentSourceType, DocumentContentType, Document
<<<<<<< HEAD
=======
from ...types.arrays.querylang import AcceptQueryLangType
>>>>>>> 7512f13a

SingletonDataType = Union[
    DocumentContentType,
    DocumentSourceType,
    Document,
    Tuple[DocumentContentType, DocumentContentType],
    Tuple[DocumentSourceType, DocumentSourceType],
]

GeneratorSourceType = Union[
    Document, Iterable[SingletonDataType], AsyncIterable[SingletonDataType]
]


def request_generator(
        exec_endpoint: str,
        data: GeneratorSourceType,
        request_size: int = 0,
        mime_type: Optional[str] = None,
        data_type: DataInputType = DataInputType.AUTO,
        target_peapod: Optional[str] = None,
        parameters: Optional[Dict] = None,
        **kwargs,  # do not remove this, add on purpose to suppress unknown kwargs
) -> Iterator['Request']:
    """Generate a request iterator.

    :param data: the data to use in the request
    :param request_size: the request size for the client
    :param mime_type: mime type
    :param data_type: if ``data`` is an iterator over self-contained document, i.e. :class:`DocumentSourceType`;
            or an iterator over possible Document content (set to text, blob and buffer).
    :param kwargs: additional arguments
    :yield: request
    """

    _kwargs = dict(mime_type=mime_type, weight=1.0, extra_kwargs=kwargs)

    try:
        if not isinstance(data, Iterable):
            data = [data]
        for batch in batch_iterator(data, request_size):
            yield _new_data_request_from_batch(
                _kwargs=kwargs,
                batch=batch,
                data_type=data_type,
                endpoint=exec_endpoint,
                target=target_peapod,
                parameters=parameters,
            )

    except Exception as ex:
        # must be handled here, as grpc channel wont handle Python exception
        default_logger.critical(f'inputs is not valid! {ex!r}', exc_info=True)<|MERGE_RESOLUTION|>--- conflicted
+++ resolved
@@ -8,10 +8,6 @@
 from ...helper import batch_iterator
 from ...logging import default_logger
 from ...types.document import DocumentSourceType, DocumentContentType, Document
-<<<<<<< HEAD
-=======
-from ...types.arrays.querylang import AcceptQueryLangType
->>>>>>> 7512f13a
 
 SingletonDataType = Union[
     DocumentContentType,
@@ -27,14 +23,14 @@
 
 
 def request_generator(
-        exec_endpoint: str,
-        data: GeneratorSourceType,
-        request_size: int = 0,
-        mime_type: Optional[str] = None,
-        data_type: DataInputType = DataInputType.AUTO,
-        target_peapod: Optional[str] = None,
-        parameters: Optional[Dict] = None,
-        **kwargs,  # do not remove this, add on purpose to suppress unknown kwargs
+    exec_endpoint: str,
+    data: GeneratorSourceType,
+    request_size: int = 0,
+    mime_type: Optional[str] = None,
+    data_type: DataInputType = DataInputType.AUTO,
+    target_peapod: Optional[str] = None,
+    parameters: Optional[Dict] = None,
+    **kwargs,  # do not remove this, add on purpose to suppress unknown kwargs
 ) -> Iterator['Request']:
     """Generate a request iterator.
 
