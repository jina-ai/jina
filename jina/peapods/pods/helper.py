--- conflicted
+++ resolved
@@ -9,7 +9,7 @@
 from ... import helper
 
 
-def _set_replica_args(
+def _set_peas_args(
     args: Namespace, head_args: Optional[Namespace] = None, tail_args: Namespace = None
 ) -> List[Namespace]:
     result = []
@@ -21,17 +21,6 @@
         ]
     )
 
-<<<<<<< HEAD
-    for idx in range(args.replicas):
-        _args = copy.deepcopy(args)
-
-        if args.replicas > 1:
-            _args.replica_id = idx + 1  #: if it is parallel, then replica_id is 1-indexed
-            _args.pea_role = PeaRoleType.REPLICA
-            _args.identity = random_identity()
-            if _args.peas_hosts:
-                _args.host = _args.peas_hosts.get(str(_args.replica_id), args.host)
-=======
     for idx, pea_host in zip(range(args.parallel), cycle(_host_list)):
         _args = copy.deepcopy(args)
 
@@ -41,16 +30,11 @@
             _args.identity = random_identity()
             if _args.peas_hosts:
                 _args.host = pea_host
->>>>>>> 62281281
             if _args.name:
-                _args.name += f'/replica_{_args.replica_id}'
+                _args.name += f'/{_args.pea_id}'
             else:
-                _args.name = f'replica_{_args.replica_id}'
+                _args.name = f'{_args.pea_id}'
         else:
-<<<<<<< HEAD
-            _args.replica_id = 0
-=======
->>>>>>> 62281281
             _args.pea_role = PeaRoleType.SINGLETON
 
         if head_args:
@@ -59,8 +43,16 @@
             _args.port_out = tail_args.port_in
         _args.port_ctrl = helper.random_port()
         _args.socket_out = SocketType.PUSH_CONNECT
-        if args.polling.is_push:  # means any -> TODO always set to is _push LOAD_BALANCE
-            _args.socket_in = SocketType.DEALER_CONNECT
+        if args.polling.is_push:
+            if args.scheduling == SchedulerType.ROUND_ROBIN:
+                _args.socket_in = SocketType.PULL_CONNECT
+            elif args.scheduling == SchedulerType.LOAD_BALANCE:
+                _args.socket_in = SocketType.DEALER_CONNECT
+            else:
+                raise ValueError(
+                    f'{args.scheduling} is not supported as a SchedulerType!'
+                )
+
         else:
             _args.socket_in = SocketType.SUB_CONNECT
         if head_args:
@@ -109,9 +101,9 @@
     if as_router:
         _head_args.pea_role = PeaRoleType.HEAD
         if args.name:
-            _head_args.name = f'{args.name}/pod_head'
+            _head_args.name = f'{args.name}/head'
         else:
-            _head_args.name = f'pod_head'
+            _head_args.name = f'head'
 
     # in any case, if header is present, it represent this Pod to consume `num_part`
     # the following peas inside the pod will have num_part=1
@@ -137,9 +129,9 @@
     if as_router:
         _tail_args.uses = args.uses_after or '_pass'
         if args.name:
-            _tail_args.name = f'{args.name}/pod_tail'
+            _tail_args.name = f'{args.name}/tail'
         else:
-            _tail_args.name = f'pod_tail'
+            _tail_args.name = f'tail'
         _tail_args.pea_role = PeaRoleType.TAIL
         _tail_args.num_part = 1 if args.polling.is_push else args.parallel
 
