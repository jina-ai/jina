--- conflicted
+++ resolved
@@ -323,15 +323,9 @@
         """
 
         # skip executor if endpoints mismatch
-<<<<<<< HEAD
         exec_endpoint: str = requests[0].header.exec_endpoint
         if (exec_endpoint not in self._executor.requests
                 and __default_endpoint__ not in self._executor.requests
-=======
-        if (
-            requests[0].header.exec_endpoint not in self._executor.requests
-            and __default_endpoint__ not in self._executor.requests
->>>>>>> 0604ca55
         ):
             self.logger.debug(
                 f'skip executor: mismatch request, exec_endpoint: {exec_endpoint}, requests: {self._executor.requests}'
