--- conflicted
+++ resolved
@@ -1,11 +1,6 @@
 import argparse
 from typing import TYPE_CHECKING, Any, AsyncIterator, Dict, List, Optional, Union
 
-<<<<<<< HEAD
-=======
-from docarray import DocumentArray
-
->>>>>>> a697bdd9
 from jina.clients.request import request_generator
 from jina.enums import DataInputType, WebsocketSubProtocols
 from jina.excepts import InternalNetworkError
