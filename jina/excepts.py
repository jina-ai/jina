"""This modules defines all kinds of exceptions raised in Jina."""


class NoExplicitMessage(Exception):
    """Waiting until all partial messages are received."""


class ChainedPodException(Exception):
    """Chained exception from the last Pod."""


class MismatchedVersion(SystemError):
    """When the jina version info of the incoming message does not match the local Jina version."""


class ExecutorFailToLoad(SystemError):
    """When the executor can not be loaded in pea/pod."""


class RuntimeFailToStart(SystemError):
    """When pea/pod is failed to started."""


class MemoryOverHighWatermark(Exception):
    """When the memory usage is over the defined high water mark."""


class NoAvailablePortError(Exception):
    """When no available random port could be found"""


class RuntimeTerminated(KeyboardInterrupt):
    """The event loop of BasePea ends."""


class UnknownControlCommand(RuntimeError):
    """The control command received can not be recognized."""


class FlowTopologyError(Exception):
    """Flow exception when the topology is ambiguous."""


class FlowMissingPodError(Exception):
    """Flow exception when a pod can not be found in the flow."""


class FlowBuildLevelError(Exception):
    """Flow exception when required build level is higher than the current build level."""


class BadConfigSource(FileNotFoundError):
    """The yaml config file is bad, not loadable or not exist."""


class BadClient(Exception):
    """A wrongly defined client, can not communicate with jina server correctly."""


class BadClientCallback(BadClient):
    """Error in the callback function on the client side."""


class BadClientInput(BadClient):
    """Error in the request generator function on the client side."""


class ModelCheckpointNotExist(FileNotFoundError):
    """Exception to raise for executors depending on pretrained model files when they do not exist."""


class PretrainedModelFileDoesNotExist(ModelCheckpointNotExist):
    """Depreciated, used in the hub executors.

    TODO: to be removed after hub executors uses ModelCheckpointNotExist
    """


<<<<<<< HEAD
class HubDownloadError(Exception):
    """Exception to raise when :command:`jina hub pull` fails to download package."""


class CompressionRateTooLow(Exception):
    """Compression rate is too low, no need to compression."""


class DryRunException(Exception):
    """Dryrun is not successful on the given flow."""


class BadDocID(Exception):
    """Exception when user give a non-hex string as the doc id."""
=======
class HubBuilderError(Exception):
    """Base exception to raise when :command:`jina hub build` fails."""
>>>>>>> c947e2f5


class BadDocType(TypeError):
    """Exception when can not construct a document from the given data."""


class BadRequestType(TypeError):
    """Exception when can not construct a request object from given data."""


class BadNamedScoreType(TypeError):
    """Exception when can not construct a named score from the given data."""


class BadImageNameError(Exception):
    """Exception when an image name can not be found either local & remote"""


class BadFlowYAMLVersion(Exception):
    """Exception when Flow YAML config specifies a wrong version number."""


class DaemonConnectivityError(Exception):
    """Exception to raise when jina daemon is not connectable."""


class NotSupportedError(Exception):
    """Exeception when user accidentally using a retired argument."""


class ValidationError(Exception):
    """Raised when a certain validation cannot be completed."""


class SocketTypeError(Exception):
    """Raised when such socket type is not supported or does not exist."""


class RoutingTableCyclicError(Exception):
    """Raised when the routing graph has cycles."""<|MERGE_RESOLUTION|>--- conflicted
+++ resolved
@@ -76,7 +76,6 @@
     """
 
 
-<<<<<<< HEAD
 class HubDownloadError(Exception):
     """Exception to raise when :command:`jina hub pull` fails to download package."""
 
@@ -91,10 +90,6 @@
 
 class BadDocID(Exception):
     """Exception when user give a non-hex string as the doc id."""
-=======
-class HubBuilderError(Exception):
-    """Base exception to raise when :command:`jina hub build` fails."""
->>>>>>> c947e2f5
 
 
 class BadDocType(TypeError):
