"""A module for the websockets-based Client for Jina."""
import asyncio
from contextlib import AsyncExitStack
from typing import TYPE_CHECKING, Dict, Optional

from starlette import status

from jina.clients.base import BaseClient
from jina.clients.base.helper import WebsocketClientlet
from jina.clients.helper import callback_exec
from jina.helper import get_or_reuse_loop
from jina.importer import ImportExtensions
from jina.logging.profile import ProgressBar
from jina.proto import jina_pb2
from jina.serve.stream import RequestStreamer

if TYPE_CHECKING:
    from jina.clients.base import CallbackFnType, InputType
    from jina.types.request import Request


class WebSocketBaseClient(BaseClient):
    """A Websocket Client."""

    async def _dry_run(self, **kwargs) -> bool:
        """Sends a dry run to the Flow to validate if the Flow is ready to receive requests

        :param kwargs: kwargs coming from the public interface. Includes arguments to be passed to the `WebsocketClientlet`
        :return: boolean indicating the readiness of the Flow
        """
        async with AsyncExitStack() as stack:
            try:
                proto = 'wss' if self.args.tls else 'ws'
                url = f'{proto}://{self.args.host}:{self.args.port}/dry_run'
                iolet = await stack.enter_async_context(
                    WebsocketClientlet(url=url, logger=self.logger, **kwargs)
                )

                async def _receive():
                    try:
                        async for response in iolet.recv_dry_run():
                            return response
                    except Exception as exc:
                        self.logger.error(
                            f'Error while fetching response from Websocket server {exc!r}'
                        )
                        raise

                async def _send():
                    return await iolet.send_dry_run()

                receive_task = asyncio.create_task(_receive())

                if receive_task.done():
                    raise RuntimeError(
                        'receive task not running, can not send messages'
                    )
                try:
                    send_task = asyncio.create_task(_send())
                    _, response_result = await asyncio.gather(send_task, receive_task)
                    if response_result.proto.code == jina_pb2.StatusProto.SUCCESS:
                        return True
                finally:
                    if iolet.close_code == status.WS_1011_INTERNAL_ERROR:
                        raise ConnectionError(iolet.close_message)
                    await receive_task

            except Exception as e:
                self.logger.error(
                    f'Error while getting response from websocket server {e!r}'
                )
            return False

    async def _get_results(
        self,
        inputs: 'InputType',
        on_done: 'CallbackFnType',
        on_error: Optional['CallbackFnType'] = None,
        on_always: Optional['CallbackFnType'] = None,
        **kwargs,
    ):
        """
        :param inputs: the callable
        :param on_done: the callback for on_done
        :param on_error: the callback for on_error
        :param on_always: the callback for on_always
        :param kwargs: kwargs coming from the public interface. Includes arguments to be passed to the `WebsocketClientlet`
        :yields: generator over results
        """
        with ImportExtensions(required=True):
            import aiohttp

        self.inputs = inputs
        request_iterator = self._get_requests(**kwargs)

        async with AsyncExitStack() as stack:
<<<<<<< HEAD
            cm1 = ProgressBar(
                total_length=self._inputs_length, disable=not (self.show_progress)
            )
            p_bar = stack.enter_context(cm1)

            proto = 'wss' if self.args.tls else 'ws'
            url = f'{proto}://{self.args.host}:{self.args.port}/'
            iolet = await stack.enter_async_context(
                WebsocketClientlet(url=url, logger=self.logger)
            )

            request_buffer: Dict[
                str, asyncio.Future
            ] = dict()  # maps request_ids to futures (tasks)

            def _result_handler(result):
                return result

            async def _receive():
                def _response_handler(response):
                    if response.header.request_id in request_buffer:
                        future = request_buffer.pop(response.header.request_id)
                        future.set_result(response)
                    else:
                        self.logger.warning(
                            f'discarding unexpected response with request id {response.header.request_id}'
                        )
=======
            try:
                cm1 = ProgressBar(
                    total_length=self._inputs_length, disable=not (self.show_progress)
                )
                p_bar = stack.enter_context(cm1)

                proto = 'wss' if self.args.tls else 'ws'
                url = f'{proto}://{self.args.host}:{self.args.port}/'
                iolet = await stack.enter_async_context(
                    WebsocketClientlet(url=url, logger=self.logger, **kwargs)
                )

                request_buffer: Dict[
                    str, asyncio.Future
                ] = dict()  # maps request_ids to futures (tasks)

                def _result_handler(result):
                    return result

                async def _receive():
                    def _response_handler(response):
                        if response.header.request_id in request_buffer:
                            future = request_buffer.pop(response.header.request_id)
                            future.set_result(response)
                        else:
                            self.logger.warning(
                                f'discarding unexpected response with request id {response.header.request_id}'
                            )

                    """Await messages from WebsocketGateway and process them in the request buffer"""
                    try:
                        async for response in iolet.recv_message():
                            _response_handler(response)
                    finally:
                        if request_buffer:
                            self.logger.warning(
                                f'{self.__class__.__name__} closed, cancelling all outstanding requests'
                            )
                            for future in request_buffer.values():
                                future.cancel()
                            request_buffer.clear()

                def _handle_end_of_iter():
                    """Send End of iteration signal to the Gateway"""
                    asyncio.create_task(iolet.send_eoi())

                def _request_handler(request: 'Request') -> 'asyncio.Future':
                    """
                    For each request in the iterator, we send the `Message` using `iolet.send_message()`.
                    For websocket requests from client, for each request in the iterator, we send the request in `bytes`
                    using using `iolet.send_message()`.
                    Then add {<request-id>: <an-empty-future>} to the request buffer.
                    This empty future is used to track the `result` of this request during `receive`.
                    :param request: current request in the iterator
                    :return: asyncio Future for sending message
                    """
                    future = get_or_reuse_loop().create_future()
                    request_buffer[request.header.request_id] = future
                    asyncio.create_task(iolet.send_message(request))
                    return future

                streamer = RequestStreamer(
                    args=self.args,
                    request_handler=_request_handler,
                    result_handler=_result_handler,
                    end_of_iter_handler=_handle_end_of_iter,
                )

                receive_task = asyncio.create_task(_receive())
>>>>>>> f968cbe5

                """Await messages from WebsocketGateway and process them in the request buffer"""
                try:
                    async for response in iolet.recv_message():
                        _response_handler(response)
                finally:
                    if request_buffer:
                        self.logger.warning(
                            f'{self.__class__.__name__} closed, cancelling all outstanding requests'
                        )
                        for future in request_buffer.values():
                            future.cancel()
                        request_buffer.clear()

            def _handle_end_of_iter():
                """Send End of iteration signal to the Gateway"""
                asyncio.create_task(iolet.send_eoi())

            def _request_handler(request: 'Request') -> 'asyncio.Future':
                """
                For each request in the iterator, we send the `Message` using `iolet.send_message()`.
                For websocket requests from client, for each request in the iterator, we send the request in `bytes`
                using using `iolet.send_message()`.
                Then add {<request-id>: <an-empty-future>} to the request buffer.
                This empty future is used to track the `result` of this request during `receive`.
                :param request: current request in the iterator
                :return: asyncio Future for sending message
                """
                future = get_or_reuse_loop().create_future()
                request_buffer[request.header.request_id] = future
                asyncio.create_task(iolet.send_message(request))
                return future

            streamer = RequestStreamer(
                args=self.args,
                request_handler=_request_handler,
                result_handler=_result_handler,
                end_of_iter_handler=_handle_end_of_iter,
            )

            receive_task = asyncio.create_task(_receive())

            if receive_task.done():
                raise RuntimeError('receive task not running, can not send messages')
            try:
                async for response in streamer.stream(request_iterator):
                    callback_exec(
                        response=response,
                        on_error=on_error,
                        on_done=on_done,
                        on_always=on_always,
                        continue_on_error=self.continue_on_error,
                        logger=self.logger,
                    )
                    if self.show_progress:
                        p_bar.update()
                    yield response
            finally:
                if iolet.close_code == status.WS_1011_INTERNAL_ERROR:
                    raise ConnectionError(iolet.close_message)
                await receive_task<|MERGE_RESOLUTION|>--- conflicted
+++ resolved
@@ -94,7 +94,6 @@
         request_iterator = self._get_requests(**kwargs)
 
         async with AsyncExitStack() as stack:
-<<<<<<< HEAD
             cm1 = ProgressBar(
                 total_length=self._inputs_length, disable=not (self.show_progress)
             )
@@ -103,7 +102,7 @@
             proto = 'wss' if self.args.tls else 'ws'
             url = f'{proto}://{self.args.host}:{self.args.port}/'
             iolet = await stack.enter_async_context(
-                WebsocketClientlet(url=url, logger=self.logger)
+                WebsocketClientlet(url=url, logger=self.logger **kwargs)
             )
 
             request_buffer: Dict[
@@ -122,77 +121,6 @@
                         self.logger.warning(
                             f'discarding unexpected response with request id {response.header.request_id}'
                         )
-=======
-            try:
-                cm1 = ProgressBar(
-                    total_length=self._inputs_length, disable=not (self.show_progress)
-                )
-                p_bar = stack.enter_context(cm1)
-
-                proto = 'wss' if self.args.tls else 'ws'
-                url = f'{proto}://{self.args.host}:{self.args.port}/'
-                iolet = await stack.enter_async_context(
-                    WebsocketClientlet(url=url, logger=self.logger, **kwargs)
-                )
-
-                request_buffer: Dict[
-                    str, asyncio.Future
-                ] = dict()  # maps request_ids to futures (tasks)
-
-                def _result_handler(result):
-                    return result
-
-                async def _receive():
-                    def _response_handler(response):
-                        if response.header.request_id in request_buffer:
-                            future = request_buffer.pop(response.header.request_id)
-                            future.set_result(response)
-                        else:
-                            self.logger.warning(
-                                f'discarding unexpected response with request id {response.header.request_id}'
-                            )
-
-                    """Await messages from WebsocketGateway and process them in the request buffer"""
-                    try:
-                        async for response in iolet.recv_message():
-                            _response_handler(response)
-                    finally:
-                        if request_buffer:
-                            self.logger.warning(
-                                f'{self.__class__.__name__} closed, cancelling all outstanding requests'
-                            )
-                            for future in request_buffer.values():
-                                future.cancel()
-                            request_buffer.clear()
-
-                def _handle_end_of_iter():
-                    """Send End of iteration signal to the Gateway"""
-                    asyncio.create_task(iolet.send_eoi())
-
-                def _request_handler(request: 'Request') -> 'asyncio.Future':
-                    """
-                    For each request in the iterator, we send the `Message` using `iolet.send_message()`.
-                    For websocket requests from client, for each request in the iterator, we send the request in `bytes`
-                    using using `iolet.send_message()`.
-                    Then add {<request-id>: <an-empty-future>} to the request buffer.
-                    This empty future is used to track the `result` of this request during `receive`.
-                    :param request: current request in the iterator
-                    :return: asyncio Future for sending message
-                    """
-                    future = get_or_reuse_loop().create_future()
-                    request_buffer[request.header.request_id] = future
-                    asyncio.create_task(iolet.send_message(request))
-                    return future
-
-                streamer = RequestStreamer(
-                    args=self.args,
-                    request_handler=_request_handler,
-                    result_handler=_result_handler,
-                    end_of_iter_handler=_handle_end_of_iter,
-                )
-
-                receive_task = asyncio.create_task(_receive())
->>>>>>> f968cbe5
 
                 """Await messages from WebsocketGateway and process them in the request buffer"""
                 try:
