import functools
from timeit import default_timer
from typing import TYPE_CHECKING, Dict, Optional, Sequence

<<<<<<< HEAD
if TYPE_CHECKING: # pragma: no cover
=======
if TYPE_CHECKING:  # pragma: no cover
>>>>>>> 3a66c8b4
    from grpc.aio._interceptor import ClientInterceptor, ServerInterceptor
    from opentelemetry.instrumentation.grpc._client import (
        OpenTelemetryClientInterceptor,
    )
    from opentelemetry.metrics import Histogram
    from prometheus_client import Summary

ENV_RESOURCE_ATTRIBUTES = [
    'K8S_NAMESPACE_NAME',
    'K8S_DEPLOYMENT_NAME',
    'K8S_STATEFULSET_NAME',
    'K8S_CLUSTER_NAME',
    'K8S_NODE_NAME',
    'K8S_POD_NAME',
]


def _get_resource_attributes(service_name: str):
    import os

    from opentelemetry.semconv.resource import ResourceAttributes

    attributes = {ResourceAttributes.SERVICE_NAME: service_name}
    for attribute in ENV_RESOURCE_ATTRIBUTES:
        if attribute in os.environ:
            attributes[ResourceAttributes.__dict__[attribute]] = os.environ[attribute]
    return attributes


class InstrumentationMixin:
    '''Instrumentation mixin for OpenTelemetery Tracing and Metrics handling'''

    def _setup_instrumentation(
        self,
        name: str,
        tracing: Optional[bool] = False,
        traces_exporter_host: Optional[str] = '0.0.0.0',
        traces_exporter_port: Optional[int] = 6831,
        metrics: Optional[bool] = False,
        metrics_exporter_host: Optional[str] = '0.0.0.0',
        metrics_exporter_port: Optional[int] = 6831,
    ) -> None:

        self.tracing = tracing
        self.metrics = metrics

        if tracing:
            from opentelemetry.exporter.otlp.proto.grpc.trace_exporter import (
                OTLPSpanExporter,
            )
            from opentelemetry.sdk.resources import Resource
            from opentelemetry.sdk.trace import TracerProvider
            from opentelemetry.sdk.trace.export import BatchSpanProcessor

            resource = Resource(attributes=_get_resource_attributes(name))
            provider = TracerProvider(resource=resource)
            processor = BatchSpanProcessor(
                OTLPSpanExporter(
                    endpoint=f'{traces_exporter_host}:{traces_exporter_port}',
                )
            )
            provider.add_span_processor(processor)
            self.tracer_provider = provider
            self.tracer = provider.get_tracer(name)
        else:
            self.tracer_provider = None
            self.tracer = None

        if metrics:
            from opentelemetry.exporter.otlp.proto.grpc.metric_exporter import (
                OTLPMetricExporter,
            )
            from opentelemetry.sdk.metrics import MeterProvider
            from opentelemetry.sdk.metrics.export import PeriodicExportingMetricReader
            from opentelemetry.sdk.resources import Resource

            resource = Resource(attributes=_get_resource_attributes(name))

            metric_reader = PeriodicExportingMetricReader(
                OTLPMetricExporter(
                    endpoint=f'{metrics_exporter_host}:{metrics_exporter_port}',
                )
            )
            meter_provider = MeterProvider(
                metric_readers=[metric_reader], resource=resource
            )
            self.meter_provider = meter_provider
            self.meter = self.meter_provider.get_meter(name)
        else:
            self.meter_provider = None
            self.meter = None

    def aio_tracing_server_interceptors(
        self,
    ) -> Optional[Sequence['ServerInterceptor']]:
        '''Create a gRPC aio server interceptor.
        :returns: A service-side aio interceptor object.
        '''
        if self.tracing:
            from opentelemetry.instrumentation.grpc._aio_server import (
                OpenTelemetryAioServerInterceptor,
            )

            return [OpenTelemetryAioServerInterceptor(self.tracer)]
        else:
            return None

    def aio_tracing_client_interceptors(
        self,
    ) -> Optional[Sequence['ClientInterceptor']]:
        '''Create a gRPC client aio channel interceptor.
        :returns: An invocation-side list of aio interceptor objects.
        '''

        if self.tracing:
            from opentelemetry.instrumentation.grpc._aio_client import (
                StreamStreamAioClientInterceptor,
                StreamUnaryAioClientInterceptor,
                UnaryStreamAioClientInterceptor,
                UnaryUnaryAioClientInterceptor,
            )

            return [
                UnaryUnaryAioClientInterceptor(self.tracer),
                UnaryStreamAioClientInterceptor(self.tracer),
                StreamUnaryAioClientInterceptor(self.tracer),
                StreamStreamAioClientInterceptor(self.tracer),
            ]
        else:
            return None

    def tracing_client_interceptor(self) -> Optional['OpenTelemetryClientInterceptor']:
        '''
        :returns: a gRPC client interceptor with the global tracing provider.
        '''
        if self.tracing:
            from opentelemetry.instrumentation.grpc import (
                client_interceptor as grpc_client_interceptor,
            )

            return grpc_client_interceptor(self.tracer_provider)
        else:
            return None


class MetricsTimer:
    '''Helper dataclass that accepts optional Summary or Histogram recorders which are used to record the time take to execute
    the decorated or context managed function
    '''

    def __init__(
        self,
        summary_metric: Optional['Summary'],
        histogram: Optional['Histogram'],
        histogram_metric_labels: Optional[Dict[str, str]] = None,
    ) -> None:
        if histogram_metric_labels is None:
            histogram_metric_labels = {}
        self._summary_metric = summary_metric
        self._histogram = histogram
        self._histogram_metric_labels = histogram_metric_labels

    def _new_timer(self):
        return self.__class__(
            self._summary_metric, self._histogram, self._histogram_metric_labels
        )

    def __enter__(self):
        self._start = default_timer()
        return self

    def __exit__(self, *exc):
        duration = max(default_timer() - self._start, 0)
        if self._summary_metric:
            self._summary_metric.observe(duration)
        if self._histogram:
            self._histogram.record(duration, attributes=self._histogram_metric_labels)

    def __call__(self, f):
        '''function that gets called when this class is used as a decortor
        :param f: function that is decorated
        :return: wrapped function
        '''

        @functools.wraps(f)
        def wrapped(*args, **kwargs):
            # Obtaining new instance of timer every time
            # ensures thread safety and reentrancy.
            with self._new_timer():
                return f(*args, **kwargs)

        return wrapped<|MERGE_RESOLUTION|>--- conflicted
+++ resolved
@@ -2,11 +2,7 @@
 from timeit import default_timer
 from typing import TYPE_CHECKING, Dict, Optional, Sequence
 
-<<<<<<< HEAD
-if TYPE_CHECKING: # pragma: no cover
-=======
 if TYPE_CHECKING:  # pragma: no cover
->>>>>>> 3a66c8b4
     from grpc.aio._interceptor import ClientInterceptor, ServerInterceptor
     from opentelemetry.instrumentation.grpc._client import (
         OpenTelemetryClientInterceptor,
