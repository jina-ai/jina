import os

import pytest
import yaml

<<<<<<< HEAD
from jina import Gateway
=======
from jina import Deployment, Gateway
>>>>>>> 01802542
from jina.constants import __default_executor__, __default_host__
from jina.helper import expand_dict, expand_env_var
from jina.jaml import JAML
from jina.serve.executors import BaseExecutor

cur_dir = os.path.dirname(os.path.abspath(__file__))


@pytest.fixture(scope='function')
def test_workspace(tmpdir):
    os.environ['JINA_TEST_JOINT'] = str(tmpdir)
    workspace_path = os.environ['JINA_TEST_JOINT']
    yield workspace_path
    del os.environ['JINA_TEST_JOINT']


def test_yaml_expand():
    with open(os.path.join(cur_dir, 'yaml/test-expand.yml')) as fp:
        a = JAML.load(fp)
    b = expand_dict(a)
    assert b['quote_dict'] == {}
    assert b['quote_string'].startswith('{')
    assert b['quote_string'].endswith('}')
    assert b['nest']['quote_dict'] == {}
    assert b['nest']['quote_string'].startswith('{')
    assert b['nest']['quote_string'].endswith('}')
    assert b['exist_env'] != '$PATH'
    assert b['non_exist_env'] == '$JINA_WHATEVER_ENV'


def test_yaml_expand2():
    with open(os.path.join(cur_dir, 'yaml/test-expand2.yml')) as fp:
        a = JAML.load(fp)
    os.environ['ENV1'] = 'a'
    b = expand_dict(a)
    assert b['components'][0]['metas']['bad_var'] == 'real-compound'
    assert b['components'][1]['metas']['bad_var'] == 2
    assert b['components'][1]['metas']['float_var'] == 0.232
    assert b['components'][1]['metas']['mixed'] == '0.232-2-real-compound'
    assert b['components'][1]['metas']['mixed_env'] == '0.232-a'
    assert b['components'][1]['metas']['name_shortcut'] == 'test_numpy'


def test_yaml_expand3():
    with open(os.path.join(cur_dir, 'yaml/test-expand3.yml')) as fp:
        a = JAML.load(fp)

    b = expand_dict(a)
    assert b['max_snapshot'] == 0


def test_yaml_expand4():
    os.environ['ENV1'] = 'a'
    os.environ['ENV2'] = '{"1": "2"}'

    with open(os.path.join(cur_dir, 'yaml/test-expand4.yml')) as fp:
        b = JAML.load(
            fp,
            substitute=True,
            context={'context_var': 3.14, 'context_var2': 'hello-world'},
        )

    assert b['components'][0]['metas']['bad_var'] == 'real-compound'
    assert b['components'][1]['metas']['bad_var'] == 2
    assert b['components'][1]['metas']['float_var'] == 0.232
    assert b['components'][1]['metas']['mixed'] == '0.232-2-real-compound'
    assert b['components'][1]['metas']['name_shortcut'] == 'test_numpy'
    assert b['components'][1]['metas']['mixed_env'] == '0.232-a'
    assert b['components'][1]['metas']['random_id'] == 3.14
    assert b['components'][1]['metas']['config_str'] == 'hello-world'
    assert b['components'][1]['metas']['bracket_env'] == '{"1": "2"}'
    assert b['components'][1]['metas']['bracket_env'] == '{"1": "2"}'
    assert b['components'][1]['metas']['context_dot'] == 3.14


def test_attr_dict():
    class AttrDict:
        pass

    a = AttrDict()
    a.__dict__['sda'] = 1
    assert a.sda == 1
    a.__dict__['components'] = list()
    assert isinstance(a.components, list)


def test_class_yaml():
    class DummyClass:
        pass

    JAML.register(DummyClass)

    a = JAML.load('!DummyClass {}')
    assert type(a) == DummyClass


def test_load_external_fail():
    with pytest.raises(yaml.constructor.ConstructorError):
        BaseExecutor.load_config('yaml/dummy_ext_exec.yml')


def test_load_external_success():
    with BaseExecutor.load_config('yaml/dummy_ext_exec_success.yml') as e:
        assert e.__class__.__name__ == 'DummyExternalIndexer'


def test_expand_env():
    assert expand_env_var('$PATH-${AA}') != '$PATH-${AA}'


def test_encoder_name_env_replace():
    os.environ['BE_TEST_NAME'] = 'hello123'
    with BaseExecutor.load_config('yaml/test-encoder-env.yml') as be:
        assert be.metas.name == 'hello123'


def test_encoder_name_dict_replace():
    d = {'BE_TEST_NAME': 'hello123'}
    with BaseExecutor.load_config('yaml/test-encoder-env.yml', context=d) as be:
        assert be.metas.name == 'hello123'
        assert be.metas.workspace == 'hello123'


def test_encoder_inject_config_via_kwargs():
    with BaseExecutor.load_config(
        'yaml/test-encoder-env.yml', metas={'shard_id': 345}
    ) as be:
        assert be.metas.shard_id == 345


def test_load_from_dict():
    # !BaseEncoder
    # metas:
    #   name: ${{BE_TEST_NAME}}
    #   batch_size: ${{BATCH_SIZE}}
    #   pod_id: ${{pod_id}}
    #   workspace: ${{this.name}}-${{this.batch_size}}

    d1 = {
        'jtype': __default_executor__,
        'metas': {
            'name': '${{ BE_TEST_NAME }}',
            'workspace': '${{this.name}}',
        },
    }

    # !CompoundExecutor
    # components:
    #   - !BinaryPbIndexer
    #     with:
    #       index_filename: tmp1
    #     metas:
    #       name: test1
    #   - !BinaryPbIndexer
    #     with:
    #       index_filename: tmp2
    #     metas:
    #       name: test2
    # metas:
    #   name: compound1
    d = {'BE_TEST_NAME': 'hello123'}
    b1 = BaseExecutor.load_config(d1, context=d)
    assert isinstance(b1, BaseExecutor)

    assert b1.metas.name == 'hello123'


@pytest.mark.parametrize(
    'yaml_file,gateway_name',
    [
        ('test-custom-gateway.yml', 'DummyGateway'),
        ('test-fastapi-gateway.yml', 'DummyFastAPIGateway'),
    ],
)
def test_load_gateway_external_success(yaml_file, gateway_name):
    with Gateway.load_config(
        f'yaml/{yaml_file}', runtime_args={'port': [12345]}
    ) as gateway:
        assert gateway.__class__.__name__ == gateway_name
        assert gateway.arg1 == 'hello'
        assert gateway.arg2 == 'world'
        assert gateway.arg3 == 'default-arg3'
        assert gateway.runtime_args.timeout_send == 10
        assert gateway.runtime_args.retries == 10
        assert gateway.runtime_args.compression == 'Deflate'
        assert gateway.runtime_args.prefetch is True


@pytest.mark.parametrize(
    'yaml_file,gateway_name',
    [
        ('test-custom-gateway.yml', 'DummyGateway'),
        ('test-fastapi-gateway.yml', 'DummyFastAPIGateway'),
    ],
)
def test_load_gateway_override_with(yaml_file, gateway_name):
    with Gateway.load_config(
        f'yaml/{yaml_file}',
        uses_with={'arg1': 'arg1', 'arg2': 'arg2', 'arg3': 'arg3'},
        runtime_args={'port': [12345]},
    ) as gateway:
        assert gateway.__class__.__name__ == gateway_name
        assert gateway.arg1 == 'arg1'
        assert gateway.arg2 == 'arg2'
        assert gateway.arg3 == 'arg3'


@pytest.mark.parametrize(
    'yaml_file,expected_replicas,expected_shards,expected_uses',
    [
        ('test-deployment.yml', 2, 3, 'DummyExternalIndexer'),
        ('test-deployment-exec-config.yml', 3, 2, 'dummy_ext_exec_success.yml'),
    ],
)
def test_load_deployment(yaml_file, expected_replicas, expected_shards, expected_uses):
    with Deployment.load_config(f'yaml/{yaml_file}') as dep:
        assert dep.args.replicas == expected_replicas
        assert dep.args.shards == expected_shards
        assert dep.args.uses == expected_uses<|MERGE_RESOLUTION|>--- conflicted
+++ resolved
@@ -3,11 +3,8 @@
 import pytest
 import yaml
 
-<<<<<<< HEAD
-from jina import Gateway
-=======
+
 from jina import Deployment, Gateway
->>>>>>> 01802542
 from jina.constants import __default_executor__, __default_host__
 from jina.helper import expand_dict, expand_env_var
 from jina.jaml import JAML
