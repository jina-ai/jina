__copyright__ = "Copyright (c) 2020 Jina AI Limited. All rights reserved."
__license__ = "Apache-2.0"

import glob
import json
import urllib.parse
import urllib.request
import webbrowser
from typing import Dict, Any

from docker import DockerClient

from jina import __version__ as jina_version
from .checker import *
from .helper import credentials_file
from .hubapi import _list, _register_to_mongodb, _list_local
from ..clients.python import ProgressBar
from ..enums import BuildTestLevel
from ..excepts import DockerLoginFailed, HubBuilderError, HubBuilderBuildError, HubBuilderTestError, ImageAlreadyExists
from ..executors import BaseExecutor
from ..flow import Flow
from ..helper import colored, get_readable_size, get_now_timestamp, get_full_version, random_name, expand_dict, \
    countdown
from ..importer import ImportExtensions
from ..logging import JinaLogger
from ..logging.profile import TimeContext
from ..parser import set_pod_parser
from ..peapods import Pod

if False:
    import argparse

_allowed = {'name', 'description', 'author', 'url',
            'documentation', 'version', 'vendor', 'license', 'avatar',
            'jina_version', 'platform', 'update', 'keywords'}

_label_prefix = 'ai.jina.hub.'


class HubIO:
    """ :class:`HubIO` provides the way to interact with Jina Hub registry.
    You can use it with CLI to package a directory into a Jina Hub image and publish it to the world.

    Examples:
        - :command:`jina hub build my_pod/` build the image
        - :command:`jina hub build my_pod/ --push` build the image and push to the public registry
        - :command:`jina hub pull jinahub/pod.dummy_mwu_encoder:0.0.6` to download the image
    """

    def __init__(self, args: 'argparse.Namespace'):
        self.logger = JinaLogger(self.__class__.__name__, **vars(args))
        self.args = args
        self._load_docker_client()

    def _load_docker_client(self):
        with ImportExtensions(required=False,
                              help_text='missing "docker" dependency, available CLIs limited to "jina hub [list, new]"'
                                        'to enable full CLI, please do pip install "jina[docker]"'):
            import docker
            from docker import APIClient

            self._client: DockerClient = docker.from_env()

            # low-level client
            self._raw_client = APIClient(base_url='unix://var/run/docker.sock')

    def new(self) -> None:
        """Create a new executor using cookiecutter template """
        with ImportExtensions(required=True):
            from cookiecutter.main import cookiecutter
            import click  # part of cookiecutter

        cookiecutter_template = self.args.template
        if self.args.type == 'app':
            cookiecutter_template = 'https://github.com/jina-ai/cookiecutter-jina.git'
        elif self.args.type == 'pod':
            cookiecutter_template = 'https://github.com/jina-ai/cookiecutter-jina-hub.git'

        try:
            cookiecutter(cookiecutter_template, overwrite_if_exists=self.args.overwrite,
                         output_dir=self.args.output_dir)
        except click.exceptions.Abort:
            self.logger.info('nothing is created, bye!')

    def login(self) -> None:
        """Login using Github Device flow to allow push access to Jina Hub Registry"""
        import requests

        with resource_stream('jina', '/'.join(('resources', 'hubapi.yml'))) as fp:
            hubapi_yml = yaml.load(fp)

        client_id = hubapi_yml['github']['client_id']
        scope = hubapi_yml['github']['scope']
        device_code_url = hubapi_yml['github']['device_code_url']
        access_token_url = hubapi_yml['github']['access_token_url']
        grant_type = hubapi_yml['github']['grant_type']
        login_max_retry = hubapi_yml['github']['login_max_retry']

        headers = {'Accept': 'application/json'}
        code_request_body = {
            'client_id': client_id,
            'scope': scope
        }
        try:
            self.logger.info('Jina Hub login will use Github Device to generate one time token')
            response = requests.post(url=device_code_url,
                                     headers=headers,
                                     data=code_request_body)
            if response.status_code != requests.codes.ok:
                self.logger.error('cannot reach github server. please make sure you\'re connected to internet')

            code_response = response.json()
            device_code = code_response['device_code']
            user_code = code_response['user_code']
            verification_uri = code_response['verification_uri']

            try:
                webbrowser.open(verification_uri, new=2)
            except:
                pass  # intentional pass, browser support isn't cross-platform
            finally:
                self.logger.info(f'You should see a "Device Activation" page open in your browser. '
                                 f'If not, please go to {colored(verification_uri, "cyan", attrs=["underline"])}')
                self.logger.info('Please follow the steps:\n'
                                 f'1. Enter the following code to that page: {colored(user_code, "cyan", attrs=["bold"])}\n'
                                 '2. Click "Continue"\n'
                                 '3. Come back to this terminal\n')

            access_request_body = {
                'client_id': client_id,
                'device_code': device_code,
                'grant_type': grant_type
            }

            for _ in range(login_max_retry):
                access_token_response = requests.post(url=access_token_url,
                                                      headers=headers,
                                                      data=access_request_body).json()
                if access_token_response.get('error', None) == 'authorization_pending':
                    self.logger.warning('still waiting for authorization')
                    countdown(10, reason=colored('re-fetch access token', 'cyan', attrs=['bold', 'reverse']))
                elif 'access_token' in access_token_response:
                    token = {
                        'access_token': access_token_response['access_token']
                    }
                    with open(credentials_file(), 'w') as cf:
                        yaml.dump(token, cf)
                    self.logger.success(f'successfully logged in!')
                    break
            else:
                self.logger.error(f'max retries {login_max_retry} reached')

        except KeyError as exp:
            self.logger.error(f'can not read the key in response: {exp}')

    def list(self) -> Dict[str, Any]:
        """ List all hub images given a filter specified by CLI """
        if self.args.local_only:
            return _list_local(self.logger)
        else:
            return _list(logger=self.logger,
                         image_name=self.args.name,
                         image_kind=self.args.kind,
                         image_type=self.args.type,
                         image_keywords=self.args.keywords)

    def push(self, name: str = None, readme_path: str = None, build_result: Dict = None) -> None:
        """ A wrapper of docker push 
        - Checks for the tempfile, returns without push if it cannot find
        - Pushes to docker hub, returns withput writing to db if it fails
        - Writes to the db
        """
        name = name or self.args.name
        try:
            # check if image exists
            # fail if it does
            if self.args.no_overwrite and self._image_version_exists(
                    build_result['manifest_info']['name'],
                    build_result['manifest_info']['version'],
                    jina_version
            ):
                raise ImageAlreadyExists(f'Image with name {name} already exists. Will NOT overwrite.')
            else:
                self.logger.debug(f'Image with name {name} does not exist. Pushing now...')
            self._push_docker_hub(name, readme_path)

            if not build_result:
                file_path = get_summary_path(name)
                if os.path.isfile(file_path):
                    with open(file_path) as f:
                        build_result = json.load(f)
                else:
                    self.logger.error(f'can not find the build summary file.'
                                      f'please use "jina hub build" to build the image first '
                                      f'before pushing.')

            if build_result:
                if build_result.get('is_build_success', False):
                    _register_to_mongodb(logger=self.logger, summary=build_result)
                if build_result.get('details', None) and build_result.get('build_history', None):
                    self._write_slack_message(build_result, build_result['details'], build_result['build_history'])
        except Exception as e:
            self.logger.error(f'Error when trying to push image {name}: {repr(e)}')
            if isinstance(e, ImageAlreadyExists):
                raise e

    def _push_docker_hub(self, name: str = None, readme_path: str = None) -> None:
        """ Helper push function """
        check_registry(self.args.registry, name, self.args.repository)
        self._check_docker_image(name)
        self._docker_login()
        with ProgressBar(task_name=f'pushing {name}', batch_unit='') as t:
            for line in self._client.images.push(name, stream=True, decode=True):
                t.update(1)
                if 'error' in line and 'authentication required' in line['error']:
                    raise DockerLoginFailed('user not logged in to docker.')
                self.logger.debug(line)
        self.logger.success(f'🎉 {name} is now published!')

        if False and readme_path:
            # unfortunately Docker Hub Personal Access Tokens cannot be used as they are not supported by the API
            _volumes = {os.path.dirname(os.path.abspath(readme_path)): {'bind': '/workspace'}}
            _env = {
                'DOCKERHUB_USERNAME': self.args.username,
                'DOCKERHUB_PASSWORD': self.args.password,
                'DOCKERHUB_REPOSITORY': self.args.repository,
                'README_FILEPATH': '/workspace/README.md',
            }

            self._client.containers.run('peterevans/dockerhub-description:2.1',
                                        auto_remove=True,
                                        volumes=_volumes,
                                        environment=_env)

        share_link = f'https://api.jina.ai/hub/?jh={urllib.parse.quote_plus(name)}'

        try:
            webbrowser.open(share_link, new=2)
        except:
            # pass intentionally, dont want to bother users on opening browser failure
            pass
        finally:
            self.logger.info(
                f'Check out the usage {colored(share_link, "cyan", attrs=["underline"])} and share it with others!')

    def pull(self) -> None:
        """A wrapper of docker pull """
        check_registry(self.args.registry, self.args.name, self.args.repository)
        try:
            self._docker_login()
            with TimeContext(f'pulling {self.args.name}', self.logger):
                image = self._client.images.pull(self.args.name)
            if isinstance(image, list):
                image = image[0]
            image_tag = image.tags[0] if image.tags else ''
            self.logger.success(
                f'🎉 pulled {image_tag} ({image.short_id}) uncompressed size: {get_readable_size(image.attrs["Size"])}')
        except Exception as ex:
            self.logger.error(f'can not pull image {self.args.name} from {self.args.registry} due to {repr(ex)}')

    def _check_docker_image(self, name: str) -> None:
        # check local image
        image = self._client.images.get(name)
        for r in _allowed:
            if f'{_label_prefix}{r}' not in image.labels.keys():
                self.logger.warning(f'{r} is missing in your docker image labels, you may want to check it')
        try:
            image.labels['ai.jina.hub.jina_version'] = jina_version
            if name != safe_url_name(
                    f'{self.args.repository}/' + '{type}.{kind}.{name}:{version}-{jina_version}'.format(
                        **{k.replace(_label_prefix, ''): v for k, v in image.labels.items()})):
                raise ValueError(f'image {name} does not match with label info in the image')
        except KeyError:
            self.logger.error('missing key in the label of the image')
            raise

        self.logger.info(f'✅ {name} is a valid Jina Hub image, ready to publish')

    def _docker_login(self) -> None:
        """A wrapper of docker login """
        from docker.errors import APIError
        if self.args.username and self.args.password:
            try:
                self._client.login(username=self.args.username, password=self.args.password,
                                   registry=self.args.registry)
                self.logger.debug(f'successfully logged in to docker hub')
            except APIError:
                raise DockerLoginFailed(f'invalid credentials passed. docker login failed')

    def build(self) -> Dict:
        """A wrapper of docker build """
        if self.args.dry_run:
            result = self.dry_run()
        else:
            is_build_success, is_push_success = True, False
            _logs = []
            _except_strs = []
            _excepts = []

            with TimeContext(f'building {colored(self.args.path, "green")}', self.logger) as tc:
                try:
                    self._check_completeness()

                    streamer = self._raw_client.build(
                        decode=True,
                        path=self.args.path,
                        tag=self.tag,
                        pull=self.args.pull,
                        dockerfile=self.dockerfile_path_revised,
                        rm=True
                    )

                    for chunk in streamer:
                        if 'stream' in chunk:
                            for line in chunk['stream'].splitlines():
                                if is_error_message(line):
                                    self.logger.critical(line)
                                    _except_strs.append(line)
                                elif 'warning' in line.lower():
                                    self.logger.warning(line)
                                else:
                                    self.logger.info(line)
                                _logs.append(line)
                except Exception as ex:
                    # if pytest fails it should end up here as well
                    is_build_success = False
                    ex = HubBuilderBuildError(ex)
                    _except_strs.append(repr(ex))
                    _excepts.append(ex)

            if is_build_success:
                # compile it again, but this time don't show the log
                image, log = self._client.images.build(path=self.args.path,
                                                       tag=self.tag,
                                                       pull=self.args.pull,
                                                       dockerfile=self.dockerfile_path_revised,
                                                       rm=True)

                # success

                _details = {
                    'inspect': self._raw_client.inspect_image(image.tags[0]),
                    'tag': image.tags[0],
                    'hash': image.short_id,
                    'size': get_readable_size(image.attrs['Size']),
                }

                self.logger.success(
                    '🎉 built {tag} ({hash}) uncompressed size: {size}'.format_map(_details))

            else:
                self.logger.error(f'can not build the image, please double check the log')
                _details = {}

            if is_build_success:
                if self.args.test_uses:
                    p_names = []
                    try:
                        is_build_success = False
                        p_names, failed_test_levels = HubIO._test_build(image, self.args.test_level,
                                                                        self.config_yaml_path, self.args.daemon)
                        if any(test_level in failed_test_levels for test_level in [BuildTestLevel.POD_DOCKER, BuildTestLevel.FLOW]):
                            is_build_success = False
                            self.logger.error(f'build unsuccessful, failed at {str(failed_test_levels)} level')
                        else:
                            is_build_success = True
                            self.logger.warning(
                                f'Build successful. Tests failed at : {str(failed_test_levels)} levels. This could be do to the fact that executor has non-installed external dependencies')
                    except Exception as ex:
                        self.logger.error(f'something wrong while testing the build: {repr(ex)}')
                        ex = HubBuilderTestError(ex)
                        _except_strs.append(repr(ex))
                        _excepts.append(ex)
                    finally:
                        if self.args.daemon:
                            try:
                                for p in p_names:
                                    self._raw_client.stop(p)
                            except:
                                pass  # suppress on purpose
                        self._raw_client.prune_containers()

                _version = self.manifest['version'] if 'version' in self.manifest else '0.0.1'
                info, env_info = get_full_version()
                _host_info = {
                    'jina': info,
                    'jina_envs': env_info,
                    'docker': self._raw_client.info(),
                    'build_args': vars(self.args)
                }

            _build_history = {
                'time': get_now_timestamp(),
                'host_info': _host_info if is_build_success and self.args.host_info else '',
                'duration': tc.readable_duration,
                'logs': _logs,
                'exception': _except_strs
            }

            if self.args.prune_images:
                self.logger.info('deleting unused images')
                self._raw_client.prune_images()

            result = {
                'name': getattr(self, 'canonical_name', ''),
                'version': self.manifest['version'] if is_build_success and 'version' in self.manifest else '0.0.1',
                'path': self.args.path,
                'manifest_info': self.manifest if is_build_success else '',
                'details': _details,
                'is_build_success': is_build_success,
                'build_history': _build_history
            }

            # only successful build (NOT dry run) writes the summary to disk
            if result['is_build_success']:
                self._write_summary_to_file(summary=result)
                if self.args.push:
                    self.push(image.tags[0], self.readme_path, result)

        if not result['is_build_success'] and self.args.raise_error:
            # remove the very verbose build log when throw error
            result['build_history'].pop('logs')
            raise HubBuilderError(_excepts)

        return result

    @staticmethod
    def _test_build(image, test_level, config_yaml_path, daemon_arg):
        p_names = []
        failed_levels = []

        # test uses at executor level
        if test_level >= BuildTestLevel.EXECUTOR:
            try:
                with BaseExecutor.load_config(config_yaml_path):
                    pass
            except:
                failed_levels.append(BuildTestLevel.EXECUTOR)

        # test uses at Pod level (no docker)
        if test_level >= BuildTestLevel.POD_NONDOCKER:
            try:
                with Pod(set_pod_parser().parse_args(['--uses', config_yaml_path])):
                    pass
            except:
                failed_levels.append(BuildTestLevel.POD_NONDOCKER)

        # test uses at Pod level (with docker)
        if test_level >= BuildTestLevel.POD_DOCKER:
            p_name = random_name()
            try:
                with Pod(set_pod_parser().parse_args(['--uses', image.tags[0], '--name', p_name] +
                                                     ['--daemon'] if daemon_arg else [])):
                    pass
                p_names.append(p_name)
            except:
                failed_levels.append(BuildTestLevel.POD_DOCKER)

        # test uses at Flow level
        if test_level >= BuildTestLevel.FLOW:
            p_name = random_name()
            try:
                with Flow().add(name=random_name(), uses=image.tags[0], daemon=daemon_arg):
                    pass
                p_names.append(p_name)
            except:
                failed_levels.append(BuildTestLevel.FLOW)

        return p_names, failed_levels

    def dry_run(self) -> Dict:
        try:
            s = self._check_completeness()
            s['is_build_success'] = True
        except Exception as ex:
            s = {'is_build_success': False,
                 'exception': str(ex)}
        return s

    def _write_summary_to_file(self, summary: Dict) -> None:
        file_path = get_summary_path(f'{summary["name"]}:{summary["version"]}')
        with open(file_path, 'w+') as f:
            json.dump(summary, f)
        self.logger.debug(f'stored the summary from build to {file_path}')

    def _check_completeness(self) -> Dict:
        self.dockerfile_path = get_exist_path(self.args.path, 'Dockerfile')
        self.manifest_path = get_exist_path(self.args.path, 'manifest.yml')
        self.config_yaml_path = get_exist_path(self.args.path, 'config.yml')
        self.readme_path = get_exist_path(self.args.path, 'README.md')
        self.requirements_path = get_exist_path(self.args.path, 'requirements.txt')

        yaml_glob = set(glob.glob(os.path.join(self.args.path, '*.yml')))
        yaml_glob.difference_update({self.manifest_path, self.config_yaml_path})

        if not self.config_yaml_path:
            self.config_yaml_path = yaml_glob.pop()

        py_glob = glob.glob(os.path.join(self.args.path, '*.py'))

        test_glob = glob.glob(os.path.join(self.args.path, 'tests/test_*.py'))

        completeness = {
            'Dockerfile': self.dockerfile_path,
            'manifest.yml': self.manifest_path,
            'config.yml': self.config_yaml_path,
            'README.md': self.readme_path,
            'requirements.txt': self.requirements_path,
            '*.yml': yaml_glob,
            '*.py': py_glob,
            'tests': test_glob
        }

        self.logger.info(
            f'completeness check\n' +
            '\n'.join(f'{colored("✓", "green") if v else colored("✗", "red"):>4} {k:<20} {v}' for k, v in
                      completeness.items()) + '\n')

        if completeness['Dockerfile'] and completeness['manifest.yml']:
            pass
        else:
            self.logger.critical('Dockerfile or manifest.yml is not given, can not build')
            raise FileNotFoundError('Dockerfile or manifest.yml is not given, can not build')

        self.manifest = self._read_manifest(self.manifest_path)
        self.manifest['jina_version'] = jina_version
<<<<<<< HEAD
        self.tag = safe_url_name(
            f'{self.args.repository}/' + '{type}.{kind}.{name}:{version}-{jina_version}'.format(**self.manifest))
        self.canonical_name = safe_url_name(f'{self.args.repository}/' + '{type}.{kind}.{name}'.format(**self.manifest))
=======
        self.dockerfile_path_revised = self._get_revised_dockerfile(self.dockerfile_path, self.manifest)
        tag_name = safe_url_name(
            f'{self.args.repository}/' + f'{self.manifest["type"]}.{self.manifest["kind"]}.{self.manifest["name"]}:{self.manifest["version"]}-{jina_version}')
        self.tag = tag_name
        self.canonical_name = tag_name
>>>>>>> 11f7222e
        return completeness

    def _read_manifest(self, path: str, validate: bool = True) -> Dict:
        with resource_stream('jina', '/'.join(('resources', 'hub-builder', 'manifest.yml'))) as fp:
            tmp = yaml.load(fp)  # do not expand variables at here, i.e. DO NOT USE expand_dict(yaml.load(fp))

        with open(path) as fp:
            tmp.update(yaml.load(fp))

        if validate:
            self._validate_manifest(tmp)

        return tmp

    def _validate_manifest(self, manifest: Dict) -> None:
        required = {'name', 'type', 'version'}

        # check the required field in manifest
        for r in required:
            if r not in manifest:
                raise ValueError(f'{r} is missing in the manifest.yaml, it is required')

        # check if all fields are there
        for r in _allowed:
            if r not in manifest:
                self.logger.warning(f'{r} is missing in your manifest.yml, you may want to check it')

        # check name
        check_name(manifest['name'])
        # check_image_type
        check_image_type(manifest['type'])
        # check version number
        check_version(manifest['version'])
        # check version number
        check_license(manifest['license'])
        # check platform
        if not isinstance(manifest['platform'], list):
            manifest['platform'] = list(manifest['platform'])
        check_platform(manifest['platform'])

        # replace all chars in value to safe chars
        for k, v in manifest.items():
            if v and isinstance(v, str):
                manifest[k] = remove_control_characters(v)

        # show manifest key-values
        for k, v in manifest.items():
            self.logger.debug(f'{k}: {v}')

    def _get_revised_dockerfile(self, dockerfile_path: str, manifest: Dict) -> str:
        # modify dockerfile
        revised_dockerfile = []
        with open(dockerfile_path) as fp:
            for l in fp:
                revised_dockerfile.append(l)
                if l.startswith('FROM'):
                    revised_dockerfile.append('LABEL ')
                    revised_dockerfile.append(
                        ' \\      \n'.join(f'{_label_prefix}{k}="{v}"' for k, v in manifest.items()))

        f = tempfile.NamedTemporaryFile('w', delete=False).name
        with open(f, 'w', encoding='utf8') as fp:
            fp.writelines(revised_dockerfile)

        for k in revised_dockerfile:
            self.logger.debug(k)
        return f

    def _write_slack_message(self, *args):
        def _expand_fn(v):
            if isinstance(v, str):
                for d in args:
                    try:
                        v = v.format(**d)
                    except KeyError:
                        pass
            return v

        if 'JINAHUB_SLACK_WEBHOOK' in os.environ:
            with resource_stream('jina', '/'.join(('resources', 'hub-builder-success', 'slack-jinahub.json'))) as fp:
                tmp = expand_dict(json.load(fp), _expand_fn, resolve_cycle_ref=False)
                req = urllib.request.Request(os.environ['JINAHUB_SLACK_WEBHOOK'])
                req.add_header('Content-Type', 'application/json; charset=utf-8')
                jdb = json.dumps(tmp).encode('utf-8')  # needs to be bytes
                req.add_header('Content-Length', str(len(jdb)))
                with urllib.request.urlopen(req, jdb) as f:
                    res = f.read()
                    self.logger.info(f'push to Slack: {res}')

    # alias of "new" in cli
    create = new
    init = new

    def _image_version_exists(self, name, module_version, req_jina_version):
        manifests = _list(self.logger, name)
        # check if matching module version and jina version exists
        if manifests:
            matching = [
                m for m in manifests
                if m['version'] == module_version
                   and 'jina_version' in m.keys()
                   and m['jina_version'] == req_jina_version
            ]
            return len(matching) > 0
        return False<|MERGE_RESOLUTION|>--- conflicted
+++ resolved
@@ -524,17 +524,11 @@
 
         self.manifest = self._read_manifest(self.manifest_path)
         self.manifest['jina_version'] = jina_version
-<<<<<<< HEAD
-        self.tag = safe_url_name(
-            f'{self.args.repository}/' + '{type}.{kind}.{name}:{version}-{jina_version}'.format(**self.manifest))
-        self.canonical_name = safe_url_name(f'{self.args.repository}/' + '{type}.{kind}.{name}'.format(**self.manifest))
-=======
         self.dockerfile_path_revised = self._get_revised_dockerfile(self.dockerfile_path, self.manifest)
         tag_name = safe_url_name(
             f'{self.args.repository}/' + f'{self.manifest["type"]}.{self.manifest["kind"]}.{self.manifest["name"]}:{self.manifest["version"]}-{jina_version}')
         self.tag = tag_name
         self.canonical_name = tag_name
->>>>>>> 11f7222e
         return completeness
 
     def _read_manifest(self, path: str, validate: bool = True) -> Dict:
