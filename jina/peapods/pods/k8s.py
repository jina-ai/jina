--- conflicted
+++ resolved
@@ -126,17 +126,11 @@
 
         :return: self
         """
-<<<<<<< HEAD
-        kubernetes_tools.create('namespace', {'name': self.args.k8s_namespace})
-=======
         kubernetes_tools.create(
             'namespace',
             {'name': self.args.k8s_namespace},
             custom_resource_dir=getattr(self.args, 'k8s_custom_resource_dir', None),
         )
-
-        version = self._get_base_executor_version()
->>>>>>> 58367d5b
         if self.name == 'gateway':
             self._deploy_gateway()
         else:
