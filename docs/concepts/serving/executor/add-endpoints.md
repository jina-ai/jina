(exec-endpoint)=
# Add Endpoints

Methods decorated with `@requests` are mapped to network endpoints while serving.

(executor-requests)=
## Decorator

Executor methods decorated with {class}`~jina.requests` are bound to specific network requests, and respond to network queries.

Both `def` or `async def` methods can be decorated with {class}`~jina.requests`.

You can import the `@requests` decorator via:

```python
from jina import requests
```

{class}`~jina.requests` takes an optional `on=` parameter, which binds the decorated method to the specified route:

```python
from jina import Executor, requests
import asyncio


class RequestExecutor(Executor):
    @requests(
        on=['/index', '/search']
    )  # foo is bound to `/index` and `/search` endpoints
    def foo(self, **kwargs):
        print(f'Calling foo')

    @requests(on='/other')  # bar is bound to `/other` endpoint
    async def bar(self, **kwargs):
        await asyncio.sleep(1.0)
        print(f'Calling bar')
```

Run the example:
```python
from jina import Deployment

dep = Deployment(uses=RequestExecutor)
with dep:
    dep.post(on='/index', inputs=[])
    dep.post(on='/other', inputs=[])
    dep.post(on='/search', inputs=[])
```

```shell
─────────────────────── 🎉 Deployment is ready to serve! ───────────────────────
╭────────────── 🔗 Endpoint ───────────────╮
│  ⛓     Protocol                    GRPC │
│  🏠       Local           0.0.0.0:59525  │
│  🔒     Private      192.168.1.13:59525  │
│  🌍      Public   197.244.143.223:59525  │
╰──────────────────────────────────────────╯
Calling foo
Calling bar
Calling foo
```

### Default binding

A class method decorated with plain `@requests` (without `on=`) is the default handler for all endpoints.
This means it is the fallback handler for endpoints that are not found. `f.post(on='/blah', ...)` invokes `MyExecutor.foo`.

```python
from jina import Executor, requests
import asyncio


class MyExecutor(Executor):
    @requests
    def foo(self, **kwargs):
        print(kwargs)

    @requests(on='/index')
    async def bar(self, **kwargs):
        await asyncio.sleep(1.0)
        print(f'Calling bar')
```


### No binding

If a class has no `@requests` decorator, the request simply passes through without any processing.

## Document type binding

When using `docarray>=0.30`, each endpoint bound by the request endpoints can have different input and output Document types. One can specify these types by adding 
type annotations to the decorated methods or by using the `request_schema` and `response_schema` argument. The design is inspired by [FastAPI](https://fastapi.tiangolo.com/). 

These schemas have to be parametrized `DocList` with valid `Documents` inheriting from `BaseDoc`. The only exception is when {ref}`streaming endpoints <streaming-endpoints>` are used, in that case
the `BaseDocs` are the parameters.

When no type annotation or argument is provided, Jina assumes that [LegacyDocument](https://docs.docarray.org/API_reference/documents/documents/#docarray.documents.legacy.LegacyDocument) is the type used.
This is intended to ease the transition from using Jina with `docarray<0.30.0` to using with the newer versions.

```python
from jina import Executor, requests
from docarray import DocList, BaseDoc
from docarray.typing import AnyTensor
from typing import Optional

import asyncio

class BarInputDoc(BaseDoc):
    text: str = ''


class BarOutputDoc(BaseDoc):
    text: str = ''
    embedding: Optional[AnyTensor] = None

class MyExecutor(Executor):
    @requests
    def foo(self, **kwargs):
        print(kwargs)

    @requests(on='/index')
    async def bar(self, docs: DocList[BarInputDoc], **kwargs) -> DocList[BarOutputDoc]:
        print(f'Calling bar')
        await asyncio.sleep(1.0)
        ret = DocList[BarOutputDoc]()
        for doc in docs:
            ret.append(BarOutputDoc(text=doc.text, embedding = embed(doc.text))
        return ret
```

Note that the type hint is actually more that just a hint -- the Executor uses it to infer the actual
schema of the endpoint.

You can also explicitly define the schema of the endpoint by using the `request_schema` and
`response_schema` parameters of the `requests` decorator:

```python
class MyExecutor(Executor):
    @requests
    def foo(self, **kwargs):
        print(kwargs)

    @requests(on='/index', request_schema=DocList[BarInputDoc], response_schema=DocList[BarOutputDoc]) 
    async def bar(self, docs, **kwargs):
        print(f'Calling bar')
        await asyncio.sleep(1.0)
        ret = DocList[BarOutputDoc]()
        for doc in docs:
            ret.append(BarOutputDoc(text=doc.text, embedding = embed(doc.text))
        return ret
```

If there is no `request_schema` and `response_schema`, the type hint is used to infer the schema. If both exist, `request_schema`
and `response_schema` will be used.

(endpoint-arguments)=
## Arguments
All Executor methods decorated by `@requests` need to follow the signature below to be usable as a microservice to be orchestrated either using {class}`~jina.Flow` or {class}`~jina.Deployment`.

The `async` definition is optional.

The endpoint signature looks like the following:

```python
from typing import Dict, Union, Optional, TypeVar
from jina import Executor, requests
from docarray import DocList, BaseDoc

T_input = TypeVar('T_input', bound='BaseDoc')
T_output = TypeVar('T_output', bound='BaseDoc')

class MyExecutor(Executor):
    @requests
    async def foo(
        self,
        docs: DocList[T_input],
        parameters: Dict,
        tracing_context: Optional['Context'],
        **kwargs
    ) -> Union[DocList[T_output], Dict, None]:
        pass
```

Let's take a look at these arguments:

- `docs`: A DocList that is part of the request. Since an Executor wraps functionality related to `DocList`, it's usually the main data format inside Executor methods. Note that these `docs` can be also change in place, just like any other `list`-like object in a Python function.
- `parameters`: A Dict object that passes extra parameters to Executor functions.
- `tracing_context`: Context needed if you want to add {ref}`custom traces <instrumenting-executor>` in your Executor.

````{admonition} Flow-specific arguments
:class: hint
If you use an Executor in a Flow and want to merge incoming DocLists from multiple Executors, you may also be interested in {ref}`some additional arguments <merge-upstream-documentarrays>`.
````

````{admonition} Hint
:class: hint
If you don't need certain arguments, you can suppress them into `**kwargs`. For example:

```{code-block} python
---
emphasize-lines: 7, 11, 16
---
from jina import Executor, requests


class MyExecutor(Executor):

    @requests
    def foo_using_docs_arg(self, docs, **kwargs):
        print(docs)

    @requests
    def foo_using_docs_parameters_arg(self, docs, parameters, **kwargs):
        print(docs)
        print(parameters)

    @requests
    def foo_using_no_arg(self, **kwargs):
        # the args are suppressed into kwargs
        print(kwargs)
```
````

## Returns

Every Executor method can `return` in three ways: 

- You can directly return a `DocList` object.
- If you return `None` or don't have a `return` in your method, then the original `docs` object (potentially mutated by your function) is returned.
- If you return a `dict` object, it will be considered as a result and returned on `parameters['__results__']` to the client.

```python
from jina import requests, Executor, Deployment


class MyExec(Executor):
    @requests(on='/status')
    def status(self, **kwargs):
        return {'internal_parameter': 20}


with Deployment(uses=MyExec) as dep:
    print(dep.post(on='/status', return_responses=True)[0].to_dict()["parameters"])
```

```json
{"__results__": {"my_executor/rep-0": {"internal_parameter": 20.0}}}
```

(streaming-endpoints)=
## Streaming endpoints
Executors can stream Documents individually rather than as a whole DocList. 
This is useful when you want to return Documents one by one and you want the client to immediately process Documents as 
they arrive. This can be helpful for Generative AI use cases, where a Large Language Model is used to generate text 
token by token and the client displays tokens as they arrive.
Streaming endpoints receive one Document as input and yields one Document at a time.
```{admonition} Note
:class: note

Streaming endpoints are only supported for the HTTP and gRPC protocols and for Deployment.
```

A streaming endpoint has the following signature:

```python
from jina import Executor, requests, Deployment
from docarray import BaseDoc

# first define schemas
class MyDocument(BaseDoc):
    text: str

# then define the Executor
class MyExecutor(Executor):

    @requests(on='/hello')
    async def task(self, doc: MyDocument, **kwargs):
        print()
        # for doc in docs:
        #     doc.text = 'hello world'
        for i in range(100):
            yield MyDocument(text=f'hello world {i}')
            
with Deployment(
    uses=MyExecutor,
    port=12345,
    protocol='http', # or 'grpc'
    cors=True,
    include_gateway=False,
) as dep:
    dep.block()
```

From the client side, any SSE client can be used to receive the Documents, one at a time.
Jina offers a standard python client for using the streaming endpoint:

```python
<<<<<<< HEAD
from jina import Client, Document
client = Client(port=12345, protocol='http', cors=True, asyncio=True) # or protocol='grpc'
=======
from jina import Client
client = Client(port=12345, protocol='http', cors=True, asyncio=True)
>>>>>>> 83557ab4
async for doc in client.stream_doc(
    on='/hello', inputs=MyDocument(text='hello world'), return_type=DocList[MyDocument]
):
    print(doc.text)
```
```text
hello world 0
hello world 1
hello world 2
```

<<<<<<< HEAD
You can also implement streaming endpoints in newer versions of DocArray. Refer to {ref}`this section <streaming-endpoits-docarray-v2>` to learn more.
You can also refer to the following Javascript code to connect with the streaming endpoint from your browser, if the protocol is `http`:
=======
You can also refer to the following Javascript code to connect with the streaming endpoint from your browser:
>>>>>>> 83557ab4

```html
<!DOCTYPE html>
<html lang="en">
<body>
<h2>SSE Client</h2>
<script>
    const evtSource = new EventSource("http://localhost:8080/hello?id=1&exec_endpoint=/hello");
    evtSource.addEventListener("update", function(event) {
        // Logic to handle status updates
        console.log(event)
    });
    evtSource.addEventListener("end", function(event) {
        console.log('Handling end....')
        evtSource.close();
    });
</script></body></html>
```
## Exception handling

Exceptions inside `@requests`-decorated functions can simply be raised.

```python
from jina import Executor, requests


class MyExecutor(Executor):
    @requests
    def foo(self, **kwargs):
        raise NotImplementedError('No time for it')
```

````{dropdown} Example usage and output

```python
from jina import Deployment

dep = Deployment(uses=MyExecutor)


def print_why(resp):
    print(resp.status.description)


with dep:
    dep.post('', on_error=print_why)
```

```shell
[...]
executor0/rep-0@28271[E]:NotImplementedError('no time for it')
 add "--quiet-error" to suppress the exception details
[...]
  File "/home/joan/jina/jina/jina/serve/executors/decorators.py", line 115, in arg_wrapper
    return fn(*args, **kwargs)
  File "/home/joan/jina/jina/toy.py", line 8, in foo
    raise NotImplementedError('no time for it')
NotImplementedError: no time for it
NotImplementedError('no time for it')
```

````<|MERGE_RESOLUTION|>--- conflicted
+++ resolved
@@ -295,13 +295,8 @@
 Jina offers a standard python client for using the streaming endpoint:
 
 ```python
-<<<<<<< HEAD
-from jina import Client, Document
+from jina import Client
 client = Client(port=12345, protocol='http', cors=True, asyncio=True) # or protocol='grpc'
-=======
-from jina import Client
-client = Client(port=12345, protocol='http', cors=True, asyncio=True)
->>>>>>> 83557ab4
 async for doc in client.stream_doc(
     on='/hello', inputs=MyDocument(text='hello world'), return_type=DocList[MyDocument]
 ):
@@ -313,12 +308,7 @@
 hello world 2
 ```
 
-<<<<<<< HEAD
-You can also implement streaming endpoints in newer versions of DocArray. Refer to {ref}`this section <streaming-endpoits-docarray-v2>` to learn more.
-You can also refer to the following Javascript code to connect with the streaming endpoint from your browser, if the protocol is `http`:
-=======
 You can also refer to the following Javascript code to connect with the streaming endpoint from your browser:
->>>>>>> 83557ab4
 
 ```html
 <!DOCTYPE html>
