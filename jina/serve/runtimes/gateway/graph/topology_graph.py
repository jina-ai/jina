import asyncio
import copy
import re
from collections import defaultdict
from datetime import datetime
from typing import Dict, List, Optional, Tuple

import grpc.aio

from jina.constants import __default_endpoint__
from jina.excepts import InternalNetworkError
from jina.logging.logger import JinaLogger
from jina.serve.networking import GrpcConnectionPool
from jina.serve.runtimes.helper import _parse_specific_params
from jina.serve.runtimes.worker.request_handling import WorkerRequestHandler
from jina.types.request.data import DataRequest


class TopologyGraph:
    """
    :class TopologyGraph is a class that describes a computational graph of nodes, where each node represents
        a Deployment that needs to be sent requests in the order respecting the path traversal.

    :param graph_description: A dictionary describing the topology of the Deployments. 2 special nodes are expected, the name `start-gateway` and `end-gateway` to
        determine the nodes that receive the very first request and the ones whose response needs to be sent back to the client. All the nodes with no outgoing nodes
        will be considered to be floating, and they will be "flagged" so that the user can ignore their tasks and not await them.

    :param conditions: A dictionary describing which Executors have special conditions to be fullfilled by the `Documents` to be sent to them.
    :param reduce: Reduce requests arriving from multiple needed predecessors, True by default
    """

    class _ReqReplyNode:
        def __init__(
            self,
            name: str,
            number_of_parts: int = 1,
            floating: bool = False,
            filter_condition: dict = None,
            metadata: Optional[Dict] = None,
            reduce: bool = True,
            timeout_send: Optional[float] = None,
            retries: Optional[int] = -1,
            logger: Optional[JinaLogger] = None,
        ):
            self.name = name
            self.outgoing_nodes = []
            self.number_of_parts = number_of_parts
            self.floating = floating
            self.parts_to_send = []
            self.start_time = None
            self.end_time = None
            self.status = None
            self._filter_condition = filter_condition
            self._metadata = metadata
            self._reduce = reduce
            self._timeout_send = timeout_send
            self._retries = retries
            self.result_in_params_returned = None
            self.logger = logger or JinaLogger(self.__class__.__name__)

        @property
        def leaf(self):
            return len(self.outgoing_nodes) == 0

        def _update_requests_with_filter_condition(self, need_copy):
            for i in range(len(self.parts_to_send)):
                req = (
                    self.parts_to_send[i]
                    if not need_copy
                    else copy.deepcopy(self.parts_to_send[i])
                )
                filtered_docs = req.docs.find(self._filter_condition)
                req.data.docs = filtered_docs
                self.parts_to_send[i] = req

        def _update_request_by_params(
            self, deployment_name: str, request_input_parameters: Dict
        ):
            specific_parameters = _parse_specific_params(
                request_input_parameters, deployment_name
            )
            for i in range(len(self.parts_to_send)):
                self.parts_to_send[i].parameters = specific_parameters

        def _handle_internalnetworkerror(self, err):
            err_code = err.code()
            if err_code == grpc.StatusCode.UNAVAILABLE:
                err._details = (
                    err.details()
                    + f' |Gateway: Communication error with deployment {self.name} at address(es) {err.dest_addr}. '
                    f'Head or worker(s) may be down.'
                )
                raise err
            elif err_code == grpc.StatusCode.DEADLINE_EXCEEDED:
                err._details = (
                    err.details()
                    + f'|Gateway: Connection with deployment {self.name} at address(es) {err.dest_addr} could be established, but timed out.'
                    f' You can increase the allowed time by setting `timeout_send` in your Flow YAML `with` block or Flow `__init__()` method.'
                )
                raise err
            else:
                raise

        def get_endpoints(self, connection_pool: GrpcConnectionPool) -> asyncio.Task:
            return connection_pool.send_discover_endpoint(
                self.name, retries=self._retries
            )

        async def _wait_previous_and_send(
            self,
            request: Optional[DataRequest],
            previous_task: Optional[asyncio.Task],
            connection_pool: GrpcConnectionPool,
            endpoint: Optional[str],
            executor_endpoint_mapping: Optional[Dict] = None,
            target_executor_pattern: Optional[str] = None,
            request_input_parameters: Dict = {},
            copy_request_at_send: bool = False,
        ):
            # Check my condition and send request with the condition
            metadata = {}
            if previous_task is not None:
                result = await previous_task
                request, metadata = result[0], result[1]
            if metadata and 'is-error' in metadata:
                return request, metadata
            elif request is not None:
                request.parameters = _parse_specific_params(
                    request.parameters, self.name
                )
                req_to_send = (
                    copy.deepcopy(request) if copy_request_at_send else request
                )
                self.parts_to_send.append(req_to_send)
                # this is a specific needs
                if len(self.parts_to_send) == self.number_of_parts:
                    self.start_time = datetime.utcnow()
                    self._update_request_by_params(self.name, request_input_parameters)
                    if self._filter_condition is not None:
                        self._update_requests_with_filter_condition(
                            need_copy=not copy_request_at_send
                        )
                    if self._reduce and len(self.parts_to_send) > 1:
                        self.parts_to_send = [
                            WorkerRequestHandler.reduce_requests(self.parts_to_send)
                        ]

                    # avoid sending to executor which does not bind to this endpoint
                    if endpoint is not None and executor_endpoint_mapping is not None:
                        if (
                            self.name in executor_endpoint_mapping
                            and endpoint not in executor_endpoint_mapping[self.name]
                            and __default_endpoint__
                            not in executor_endpoint_mapping[self.name]
                        ):
                            return request, metadata

                    if target_executor_pattern is not None and not re.match(
                        target_executor_pattern, self.name
                    ):
                        return request, metadata
                    # otherwise, send to executor and get response
                    try:
                        result = await connection_pool.send_requests_once(
                            requests=self.parts_to_send,
                            deployment=self.name,
                            metadata=self._metadata,
                            head=True,
                            endpoint=endpoint,
                            timeout=self._timeout_send,
                            retries=self._retries,
                        )
                        if issubclass(type(result), BaseException):
                            raise result
                        else:
                            resp, metadata = result

                        if WorkerRequestHandler._KEY_RESULT in resp.parameters:
                            # Accumulate results from each Node and then add them to the original
                            self.result_in_params_returned = resp.parameters[
<<<<<<< HEAD
                                DataRequestHandler._KEY_RESULT
=======
                                WorkerRequestHandler._KEY_RESULT
>>>>>>> 3a66c8b4
                            ]
                        request.parameters = request_input_parameters
                        resp.parameters = request_input_parameters
                        self.parts_to_send.clear()
                    except InternalNetworkError as err:
                        self._handle_internalnetworkerror(err)
                    except Exception as err:
                        self.logger.error(
                            f'Exception sending requests to {self.name}: {err}'
                        )
                        raise err

                    self.end_time = datetime.utcnow()
                    if metadata and 'is-error' in metadata:
                        self.status = resp.header.status
                    return resp, metadata

            return None, {}

        def get_leaf_tasks(
            self,
            connection_pool: GrpcConnectionPool,
            request_to_send: Optional[DataRequest],
            previous_task: Optional[asyncio.Task],
            endpoint: Optional[str] = None,
            executor_endpoint_mapping: Optional[Dict] = None,
            target_executor_pattern: Optional[str] = None,
            request_input_parameters: Dict = {},
            request_input_has_specific_params: bool = False,
            copy_request_at_send: bool = False,
        ) -> List[Tuple[bool, asyncio.Task]]:
            """
            Gets all the tasks corresponding from all the subgraphs born from this node

            :param connection_pool: The connection_pool need to actually send the requests
            :param request_to_send: Optional request to be sent when the node is an origin of a graph
            :param previous_task: Optional task coming from the predecessor of the Node
            :param endpoint: Optional string defining the endpoint of this request
            :param executor_endpoint_mapping: Optional map that maps the name of a Deployment with the endpoints that it binds to so that they can be skipped if needed
            :param target_executor_pattern: Optional regex pattern for the target executor to decide whether or not the Executor should receive the request
            :param request_input_parameters: The parameters coming from the Request as they arrive to the gateway
            :param request_input_has_specific_params: Parameter added for optimization. If this is False, there is no need to copy at all the request
            :param copy_request_at_send: Copy the request before actually calling the `ConnectionPool` sending

            .. note:
                deployment1 -> outgoing_nodes: deployment2
                deployment2 -> outgoing_nodes: deployment4
                deployment3 -> outgoing_nodes: deployment4
                deployment4 -> outgoing_nodes: deployment6
                deployment5 -> outgoing_nodes: deployment6
                deployment6 -> outgoing_nodes: []

                |-> deployment1 -> deployment2 -->
                |                   | -> deployment4 --->
                |-> deployment3 ---------->             | -> deployment6
                |-> deployment5 ------------------------>

                Let's imagine a graph from this. Node corresponding to Deployment6 will receive 2 calls from deployment4 and deployment5.
                The task returned by `deployment6` will backpropagated to the caller of deployment1.get_leaf_tasks, deployment3.get_leaf_tasks and deployment5.get_leaf_tasks.

                When the caller of these methods await them, they will fire the logic of sending requests and responses from and to every deployment

            :return: Return a list of tuples, where tasks corresponding to the leafs of all the subgraphs born from this node are in each tuple.
                These tasks will be based on awaiting for the task from previous_node and sending a request to the corresponding node. The other member of the pair
                is a flag indicating if the task is to be awaited by the gateway or not.
            """
            wait_previous_and_send_task = asyncio.create_task(
                self._wait_previous_and_send(
                    request=request_to_send,
                    previous_task=previous_task,
                    connection_pool=connection_pool,
                    endpoint=endpoint,
                    executor_endpoint_mapping=executor_endpoint_mapping,
                    target_executor_pattern=target_executor_pattern,
                    request_input_parameters=request_input_parameters,
                    copy_request_at_send=copy_request_at_send,
                )
            )
            if self.leaf:  # I am like a leaf
                return [
                    (not self.floating, wait_previous_and_send_task)
                ]  # I am the last in the chain
            hanging_tasks_tuples = []
            num_outgoing_nodes = len(self.outgoing_nodes)
            for outgoing_node in self.outgoing_nodes:
                t = outgoing_node.get_leaf_tasks(
                    connection_pool=connection_pool,
                    request_to_send=None,
                    previous_task=wait_previous_and_send_task,
                    endpoint=endpoint,
                    executor_endpoint_mapping=executor_endpoint_mapping,
                    target_executor_pattern=target_executor_pattern,
                    request_input_parameters=request_input_parameters,
                    request_input_has_specific_params=request_input_has_specific_params,
                    copy_request_at_send=num_outgoing_nodes > 1
                    and request_input_has_specific_params,
                )
                # We are interested in the last one, that will be the task that awaits all the previous
                hanging_tasks_tuples.extend(t)

            return hanging_tasks_tuples

        def add_route(self, request: 'DataRequest'):
            """
             Add routes to the DataRequest based on the state of request processing

             :param request: the request to add the routes to
            :return: modified request with added routes
            """

            def _find_route(request):
                for r in request.routes:
                    if r.executor == self.name:
                        return r
                return None

            r = _find_route(request)
            if r is None and self.start_time:
                r = request.routes.add()
                r.executor = self.name
                r.start_time.FromDatetime(self.start_time)
                if self.end_time:
                    r.end_time.FromDatetime(self.end_time)
                if self.status:
                    r.status.CopyFrom(self.status)
            for outgoing_node in self.outgoing_nodes:
                request = outgoing_node.add_route(request=request)
            return request

    class _EndGatewayNode(_ReqReplyNode):

        """
        Dummy node to be added before the gateway. This is to solve a problem we had when implementing `floating Executors`.
        If we do not add this at the end, this structure does not work:

            GATEWAY -> EXEC1 -> FLOATING
                    -> GATEWAY
        """

        def get_endpoints(self, *args, **kwargs) -> asyncio.Task:
            async def task_wrapper():
                from jina.serve.networking import default_endpoints_proto

                return default_endpoints_proto, None

            return asyncio.create_task(task_wrapper())

        def get_leaf_tasks(
            self, previous_task: Optional[asyncio.Task], *args, **kwargs
        ) -> List[Tuple[bool, asyncio.Task]]:
            return [(True, previous_task)]

    def __init__(
        self,
        graph_representation: Dict,
        graph_conditions: Dict = {},
        deployments_metadata: Dict = {},
<<<<<<< HEAD
        deployments_disable_reduce: List[str] = [],
=======
        deployments_no_reduce: List[str] = [],
>>>>>>> 3a66c8b4
        timeout_send: Optional[float] = 1.0,
        retries: Optional[int] = -1,
        logger: Optional[JinaLogger] = None,
        *args,
        **kwargs,
    ):
        self.logger = logger or JinaLogger(self.__class__.__name__)
        num_parts_per_node = defaultdict(int)
        if 'start-gateway' in graph_representation:
            origin_node_names = graph_representation['start-gateway']
        else:
            origin_node_names = set()
        floating_deployment_set = set()
        node_set = set()
        for node_name, outgoing_node_names in graph_representation.items():
            if node_name not in {'start-gateway', 'end-gateway'}:
                node_set.add(node_name)
            if len(outgoing_node_names) == 0:
                floating_deployment_set.add(node_name)
            for out_node_name in outgoing_node_names:
                if out_node_name not in {'start-gateway', 'end-gateway'}:
                    node_set.add(out_node_name)
                    num_parts_per_node[out_node_name] += 1

        nodes = {}
        for node_name in node_set:
            condition = graph_conditions.get(node_name, None)
            metadata = deployments_metadata.get(node_name, None)
            nodes[node_name] = self._ReqReplyNode(
                name=node_name,
                number_of_parts=num_parts_per_node[node_name]
                if num_parts_per_node[node_name] > 0
                else 1,
                floating=node_name in floating_deployment_set,
                filter_condition=condition,
                metadata=metadata,
<<<<<<< HEAD
                reduce=node_name not in deployments_disable_reduce,
=======
                reduce=node_name not in deployments_no_reduce,
>>>>>>> 3a66c8b4
                timeout_send=timeout_send,
                retries=retries,
                logger=self.logger,
            )

        for node_name, outgoing_node_names in graph_representation.items():
            if node_name not in ['start-gateway', 'end-gateway']:
                for out_node_name in outgoing_node_names:
                    if out_node_name not in ['start-gateway', 'end-gateway']:
                        nodes[node_name].outgoing_nodes.append(nodes[out_node_name])
                    if out_node_name == 'end-gateway':
                        nodes[node_name].outgoing_nodes.append(
                            self._EndGatewayNode(name='__end_gateway__', floating=False)
                        )

        self._origin_nodes = [nodes[node_name] for node_name in origin_node_names]
        self.has_filter_conditions = bool(graph_conditions)

    def add_routes(self, request: 'DataRequest'):
        """
        Add routes to the DataRequest based on the state of request processing

        :param request: the request to add the routes to
        :return: modified request with added routes
        """
        for node in self._origin_nodes:
            request = node.add_route(request=request)
        return request

    @property
    def origin_nodes(self):
        """
        The list of origin nodes, the one that depend only on the gateway, so all the subgraphs will be born from them and they will
        send to their deployments the request as received by the client.

        :return: A list of nodes
        """
        return self._origin_nodes

    @property
    def all_nodes(self):
        """
        The set of all the nodes inside this Graph

        :return: A list of nodes
        """

        def _get_all_nodes(node, accum, accum_names):
            if node.name not in accum_names:
                accum.append(node)
                accum_names.append(node.name)
            for n in node.outgoing_nodes:
                _get_all_nodes(n, accum, accum_names)
            return accum, accum_names

        nodes = []
        node_names = []
        for origin_node in self.origin_nodes:
            subtree_nodes, subtree_node_names = _get_all_nodes(origin_node, [], [])
            for st_node, st_node_name in zip(subtree_nodes, subtree_node_names):
                if st_node_name not in node_names:
                    nodes.append(st_node)
                    node_names.append(st_node_name)
        return nodes

    def collect_all_results(self):
        """Collect all the results from every node into a single dictionary so that gateway can collect them

        :return: A dictionary of the results
        """
        res = {}
        for node in self.all_nodes:
            if node.result_in_params_returned:
                res.update(node.result_in_params_returned)
        return res<|MERGE_RESOLUTION|>--- conflicted
+++ resolved
@@ -178,11 +178,7 @@
                         if WorkerRequestHandler._KEY_RESULT in resp.parameters:
                             # Accumulate results from each Node and then add them to the original
                             self.result_in_params_returned = resp.parameters[
-<<<<<<< HEAD
-                                DataRequestHandler._KEY_RESULT
-=======
                                 WorkerRequestHandler._KEY_RESULT
->>>>>>> 3a66c8b4
                             ]
                         request.parameters = request_input_parameters
                         resp.parameters = request_input_parameters
@@ -340,11 +336,7 @@
         graph_representation: Dict,
         graph_conditions: Dict = {},
         deployments_metadata: Dict = {},
-<<<<<<< HEAD
         deployments_disable_reduce: List[str] = [],
-=======
-        deployments_no_reduce: List[str] = [],
->>>>>>> 3a66c8b4
         timeout_send: Optional[float] = 1.0,
         retries: Optional[int] = -1,
         logger: Optional[JinaLogger] = None,
@@ -381,11 +373,7 @@
                 floating=node_name in floating_deployment_set,
                 filter_condition=condition,
                 metadata=metadata,
-<<<<<<< HEAD
                 reduce=node_name not in deployments_disable_reduce,
-=======
-                reduce=node_name not in deployments_no_reduce,
->>>>>>> 3a66c8b4
                 timeout_send=timeout_send,
                 retries=retries,
                 logger=self.logger,
