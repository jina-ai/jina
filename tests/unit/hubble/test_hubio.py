--- conflicted
+++ resolved
@@ -324,10 +324,7 @@
 
     with pytest.raises(Exception) as info:
         result = HubIO(args).push()
-<<<<<<< HEAD
-=======
-        
->>>>>>> 6d218fbf
+
     assert requirements_file_need_build_env_error.format(
         env_variables_str=','.join(requirements_file_env_variables)
     ) in str(info.value)
