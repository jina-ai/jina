"""A module for the websockets-based Client for Jina."""
import asyncio
from contextlib import AsyncExitStack
from typing import TYPE_CHECKING, Dict, Optional, Tuple

from starlette import status

from jina.clients.base import BaseClient
from jina.clients.base.helper import WebsocketClientlet
from jina.clients.helper import callback_exec
from jina.helper import get_or_reuse_loop
from jina.importer import ImportExtensions
from jina.logging.profile import ProgressBar
from jina.proto import jina_pb2
from jina.serve.stream import RequestStreamer

if TYPE_CHECKING:
    from jina.clients.base import CallbackFnType, InputType
    from jina.types.request import Request


class WebSocketBaseClient(BaseClient):
    """A Websocket Client."""

    async def _is_flow_ready(self, **kwargs) -> bool:
        """Sends a dry run to the Flow to validate if the Flow is ready to receive requests

        :param kwargs: kwargs coming from the public interface. Includes arguments to be passed to the `WebsocketClientlet`
        :return: boolean indicating the readiness of the Flow
        """
        async with AsyncExitStack() as stack:
            try:
                proto = 'wss' if self.args.tls else 'ws'
                url = f'{proto}://{self.args.host}:{self.args.port}/dry_run'
                iolet = await stack.enter_async_context(
                    WebsocketClientlet(
                        url=url,
                        logger=self.logger,
                        tracer_provider=self.tracer_provider,
                        **kwargs,
                    )
                )

                async def _receive():
                    try:
                        async for response in iolet.recv_dry_run():
                            return response
                    except Exception as exc:
                        self.logger.error(
                            f'Error while fetching response from Websocket server {exc!r}'
                        )
                        raise

                async def _send():
                    return await iolet.send_dry_run()

                receive_task = asyncio.create_task(_receive())

                if receive_task.done():
                    raise RuntimeError(
                        'receive task not running, can not send messages'
                    )
                try:
                    send_task = asyncio.create_task(_send())
                    _, response_result = await asyncio.gather(send_task, receive_task)
                    if response_result.proto.code == jina_pb2.StatusProto.SUCCESS:
                        return True
                finally:
                    if iolet.close_code == status.WS_1011_INTERNAL_ERROR:
                        raise ConnectionError(iolet.close_message)
                    await receive_task

            except Exception as e:
                self.logger.error(
                    f'Error while getting response from websocket server {e!r}'
                )
            return False

    async def _get_results(
            self,
            inputs: 'InputType',
            on_done: 'CallbackFnType',
            on_error: Optional['CallbackFnType'] = None,
            on_always: Optional['CallbackFnType'] = None,
            max_attempts: int = 1,
            initial_backoff: float = 0.5,
            max_backoff: float = 0.1,
            backoff_multiplier: float = 1.5,
            **kwargs,
    ):
        """
        :param inputs: the callable
        :param on_done: the callback for on_done
        :param on_error: the callback for on_error
        :param on_always: the callback for on_always
        :param max_attempts: Number of sending attempts, including the original request.
        :param initial_backoff: The first retry will happen with a delay of random(0, initial_backoff)
        :param max_backoff: The maximum accepted backoff after the exponential incremental delay
        :param backoff_multiplier: The n-th attempt will occur at random(0, min(initialBackoff*backoffMultiplier**(n-1), maxBackoff))
        :param kwargs: kwargs coming from the public interface. Includes arguments to be passed to the `WebsocketClientlet`
        :yields: generator over results
        """
        with ImportExtensions(required=True):
            import aiohttp

        self.inputs = inputs
        request_iterator = self._get_requests(**kwargs)

        async with AsyncExitStack() as stack:
            cm1 = ProgressBar(
                total_length=self._inputs_length, disable=not (self.show_progress)
            )
            p_bar = stack.enter_context(cm1)

            proto = 'wss' if self.args.tls else 'ws'
            url = f'{proto}://{self.args.host}:{self.args.port}/'
            iolet = await stack.enter_async_context(
<<<<<<< HEAD
                WebsocketClientlet(
                    url=url,
                    logger=self.logger,
                    tracer_provider=self.tracer_provider,
                    max_attempts=max_attempts,
                    initial_backoff=initial_backoff,
                    max_backoff=max_backoff,
                    backoff_multiplier=backoff_multiplier,
                    **kwargs,
                )
=======
                WebsocketClientlet(url=url, logger=self.logger, max_attempts=max_attempts,
                                   initial_backoff=initial_backoff,
                                   max_backoff=max_backoff, backoff_multiplier=backoff_multiplier, **kwargs)
>>>>>>> 573f6076
            )

            request_buffer: Dict[
                str, asyncio.Future
            ] = dict()  # maps request_ids to futures (tasks)

            def _result_handler(result):
                return result

            async def _receive():
                def _response_handler(response):
                    if response.header.request_id in request_buffer:
                        future = request_buffer.pop(response.header.request_id)
                        future.set_result(response)
                    else:
                        self.logger.warning(
                            f'discarding unexpected response with request id {response.header.request_id}'
                        )

                """Await messages from WebsocketGateway and process them in the request buffer"""
                try:
                    async for response in iolet.recv_message():
                        _response_handler(response)
                finally:
                    if request_buffer:
                        self.logger.warning(
                            f'{self.__class__.__name__} closed, cancelling all outstanding requests'
                        )
                        for future in request_buffer.values():
                            future.cancel()
                        request_buffer.clear()

            def _handle_end_of_iter():
                """Send End of iteration signal to the Gateway"""
                asyncio.create_task(iolet.send_eoi())

            def _request_handler(
                    request: 'Request',
            ) -> 'Tuple[asyncio.Future, Optional[asyncio.Future]]':
                """
                For each request in the iterator, we send the `Message` using `iolet.send_message()`.
                For websocket requests from client, for each request in the iterator, we send the request in `bytes`
                using using `iolet.send_message()`.
                Then add {<request-id>: <an-empty-future>} to the request buffer.
                This empty future is used to track the `result` of this request during `receive`.
                :param request: current request in the iterator
                :return: asyncio Future for sending message
                """
                future = get_or_reuse_loop().create_future()
                request_buffer[request.header.request_id] = future
                asyncio.create_task(iolet.send_message(request))
                return future, None

            streamer = RequestStreamer(
                request_handler=_request_handler,
                result_handler=_result_handler,
                end_of_iter_handler=_handle_end_of_iter,
                prefetch=getattr(self.args, 'prefetch', 0),
                logger=self.logger,
                **vars(self.args),
            )

            receive_task = asyncio.create_task(_receive())

            exception_raised = None

            if receive_task.done():
                raise RuntimeError('receive task not running, can not send messages')
            try:
                async for response in streamer.stream(request_iterator):
                    callback_exec(
                        response=response,
                        on_error=on_error,
                        on_done=on_done,
                        on_always=on_always,
                        continue_on_error=self.continue_on_error,
                        logger=self.logger,
                    )
                    if self.show_progress:
                        p_bar.update()
                    yield response
            except Exception as ex:
                exception_raised = ex
                try:
                    receive_task.cancel()
                except:
                    raise ex
            finally:
                if iolet.close_code == status.WS_1011_INTERNAL_ERROR:
                    raise ConnectionError(iolet.close_message)
                try:
                    await receive_task
                except asyncio.CancelledError:
                    if exception_raised is not None:
                        raise exception_raised
                    else:
                        raise<|MERGE_RESOLUTION|>--- conflicted
+++ resolved
@@ -77,16 +77,16 @@
             return False
 
     async def _get_results(
-            self,
-            inputs: 'InputType',
-            on_done: 'CallbackFnType',
-            on_error: Optional['CallbackFnType'] = None,
-            on_always: Optional['CallbackFnType'] = None,
-            max_attempts: int = 1,
-            initial_backoff: float = 0.5,
-            max_backoff: float = 0.1,
-            backoff_multiplier: float = 1.5,
-            **kwargs,
+        self,
+        inputs: 'InputType',
+        on_done: 'CallbackFnType',
+        on_error: Optional['CallbackFnType'] = None,
+        on_always: Optional['CallbackFnType'] = None,
+        max_attempts: int = 1,
+        initial_backoff: float = 0.5,
+        max_backoff: float = 0.1,
+        backoff_multiplier: float = 1.5,
+        **kwargs,
     ):
         """
         :param inputs: the callable
@@ -115,7 +115,6 @@
             proto = 'wss' if self.args.tls else 'ws'
             url = f'{proto}://{self.args.host}:{self.args.port}/'
             iolet = await stack.enter_async_context(
-<<<<<<< HEAD
                 WebsocketClientlet(
                     url=url,
                     logger=self.logger,
@@ -126,11 +125,6 @@
                     backoff_multiplier=backoff_multiplier,
                     **kwargs,
                 )
-=======
-                WebsocketClientlet(url=url, logger=self.logger, max_attempts=max_attempts,
-                                   initial_backoff=initial_backoff,
-                                   max_backoff=max_backoff, backoff_multiplier=backoff_multiplier, **kwargs)
->>>>>>> 573f6076
             )
 
             request_buffer: Dict[
@@ -168,7 +162,7 @@
                 asyncio.create_task(iolet.send_eoi())
 
             def _request_handler(
-                    request: 'Request',
+                request: 'Request',
             ) -> 'Tuple[asyncio.Future, Optional[asyncio.Future]]':
                 """
                 For each request in the iterator, we send the `Message` using `iolet.send_message()`.
