--- conflicted
+++ resolved
@@ -87,22 +87,12 @@
         .add(
             name='d0',
             uses='docker://jinaai/jina:test-pip',
-<<<<<<< HEAD
-            entrypoint='jina pea',
-=======
-            uses_internal=_logforward,
-            entrypoint='jina executor',
->>>>>>> 36131a9b
+            entrypoint='jina executor',
         )
         .add(
             name='d1',
             uses='docker://jinaai/jina:test-pip',
-<<<<<<< HEAD
-            entrypoint='jina pea',
-=======
-            uses_internal=_logforward,
-            entrypoint='jina executor',
->>>>>>> 36131a9b
+            entrypoint='jina executor',
         )
         .add(
             name='d2',
@@ -123,12 +113,7 @@
         .add(
             name='d4',
             uses='docker://jinaai/jina:test-pip',
-<<<<<<< HEAD
-            entrypoint='jina pea',
-=======
-            uses_internal=_logforward,
-            entrypoint='jina executor',
->>>>>>> 36131a9b
+            entrypoint='jina executor',
         )
         .add(name='d5', uses=_logforward)
         .add(
@@ -150,24 +135,14 @@
         .add(
             name='d7',
             uses='docker://jinaai/jina:test-pip',
-<<<<<<< HEAD
-            entrypoint='jina pea',
-=======
-            entrypoint='jina executor',
-            uses_internal=_logforward,
->>>>>>> 36131a9b
+            entrypoint='jina executor',
             parallel=3,
         )
         .add(name='d8', parallel=3)
         .add(
             name='d9',
             uses='docker://jinaai/jina:test-pip',
-<<<<<<< HEAD
-            entrypoint='jina pea',
-=======
-            entrypoint='jina executor',
-            uses_internal=_logforward,
->>>>>>> 36131a9b
+            entrypoint='jina executor',
             needs='d7',
         )
         .join(['d9', 'd8'])
@@ -184,12 +159,7 @@
         .add(
             name='d11',
             uses='docker://jinaai/jina:test-pip',
-<<<<<<< HEAD
-            entrypoint='jina pea',
-=======
-            entrypoint='jina executor',
-            uses_internal=_logforward,
->>>>>>> 36131a9b
+            entrypoint='jina executor',
             parallel=3,
         )
         .add(name='d12')
@@ -219,12 +189,7 @@
         .add(
             name='d10',
             uses='docker://jinaai/jina:test-pip',
-<<<<<<< HEAD
-            entrypoint='jina pea',
-=======
-            entrypoint='jina executor',
-            uses_internal=_logforward,
->>>>>>> 36131a9b
+            entrypoint='jina executor',
             parallel=3,
         )
         .add(name='d11')
@@ -239,12 +204,7 @@
         .add(
             name='d12',
             uses='docker://jinaai/jina:test-pip',
-<<<<<<< HEAD
-            entrypoint='jina pea',
-=======
-            entrypoint='jina executor',
-            uses_internal=_logforward,
->>>>>>> 36131a9b
+            entrypoint='jina executor',
         )
         .add(name='d13')
     )
