--- conflicted
+++ resolved
@@ -14,11 +14,7 @@
 from jina.proto import jina_pb2
 from jina.serve.stream import RequestStreamer
 
-<<<<<<< HEAD
-if TYPE_CHECKING: # pragma: no cover
-=======
 if TYPE_CHECKING:  # pragma: no cover
->>>>>>> 3a66c8b4
     from jina.clients.base import CallbackFnType, InputType
     from jina.types.request import Request
 
