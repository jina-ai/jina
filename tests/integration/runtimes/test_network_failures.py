--- conflicted
+++ resolved
@@ -49,15 +49,10 @@
     return p
 
 
-<<<<<<< HEAD
+
 def _create_head(port, polling, retries=-1):
     p = multiprocessing.Process(
         target=_create_head_runtime, args=(port, 'head', polling, None, None, retries)
-=======
-def _create_head(port, connection_list_dict, polling):
-    p = multiprocessing.Process(
-        target=_create_head_runtime, args=(port, connection_list_dict, 'head', polling)
->>>>>>> 60fdfc13
     )
     p.start()
     time.sleep(0.1)
