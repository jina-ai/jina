--- conflicted
+++ resolved
@@ -7,11 +7,7 @@
       JINA_LOG_LEVEL: DEBUG
     container_name: test_remote_flow_dump_reload
     ports:
-<<<<<<< HEAD
-      - "8003:8003"
-=======
       - "8003:8000"
->>>>>>> 9a4a64ce
       - "45678:45678"
     expose:
       - 10000-60000
