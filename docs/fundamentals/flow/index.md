--- conflicted
+++ resolved
@@ -21,12 +21,8 @@
 | `.post()`                          | Sends requests to the Flow API.                                                                                                     |
 | `.block()`                         | Blocks execution until the program is terminated. This is useful to keep the Flow alive so it can be used from other places (clients, etc). |
 | `.to_docker_compose_yaml()`        | Generates a Docker-Compose file listing all its Executors as Services.                                                                       |
-<<<<<<< HEAD
-| `.to_k8s_yaml(<output_directory>)` | Generates the Kubernetes configuration files in `<output_directory>`. Based on your local Jina version, Jina Hub may rebuild the Docker image during the YAML generation process. If you do not wish to rebuild the image, set the environment variable `JINA_HUB_NO_IMAGE_REBUILD`. |
+| `.to_kubernetes_yaml(<output_directory>)` | Generates the Kubernetes configuration files in `<output_directory>`. Based on your local Jina version, Jina Hub may rebuild the Docker image during the YAML generation process. If you do not wish to rebuild the image, set the environment variable `JINA_HUB_NO_IMAGE_REBUILD`. |
 | `.dry_run()`                       | Calls the dry run endpoint of the Flow to check if the Flow is ready to process requests. Returns a boolean indicating the readiness |
-=======
-| `.to_kubernetes_yaml(<output_directory>)` | Generates the Kubernetes configuration files in `<output_directory>`. Based on your local Jina version, Jina Hub may rebuild the Docker image during the YAML generation process. If you do not wish to rebuild the image, set the environment variable `JINA_HUB_NO_IMAGE_REBUILD`. |
->>>>>>> 4254a908
 
 ## Why should you use a Flow?
 
