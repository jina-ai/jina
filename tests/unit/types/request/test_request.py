import pytest
from google.protobuf.json_format import MessageToDict, MessageToJson

from jina.excepts import BadRequestType
from jina.helper import random_identity
from jina.proto import jina_pb2
from jina.types.arrays.document import DocumentArray
from jina.types.request import Request
<<<<<<< HEAD
=======
from jina.types.arrays.document import DocumentArray
from jina.types.arrays.querylang import QueryLangArray
>>>>>>> 7512f13a


@pytest.fixture(scope='function')
def req():
    r = jina_pb2.RequestProto()
    r.request_id = random_identity()
    r.data.docs.add()
    return r


def test_init(req):
    assert Request(request=None)
    assert Request(request=req, copy=True)
    assert Request(request=req, copy=False)
    assert Request(request=MessageToDict(req))
    assert Request(request=MessageToJson(req))


def test_init_fail():
    with pytest.raises(BadRequestType):
        Request(request=5)


def test_docs(req):
    request = Request(request=req, copy=False)
    request.request_type = 'data'
    docs = request.docs
    assert request.is_used
    assert isinstance(docs, DocumentArray)
<<<<<<< HEAD
    assert len(docs) == 1
=======
    if req_type == 'index':
        assert len(docs) == 1
    else:
        assert len(docs) == 0
>>>>>>> 7512f13a


def test_groundtruth(req):
    request = Request(request=req, copy=False)
    request.request_type = 'data'
    groundtruths = request.groundtruths
    assert request.is_used
    assert isinstance(groundtruths, DocumentArray)
    assert len(groundtruths) == 0


def test_request_type_set_get(req):
    request = Request(request=req, copy=False)
    request.request_type = 'data'
    assert request.request_type == 'DataRequestProto'


def test_request_type_set_get_fail(req):
    request = Request(request=req, copy=False)
    with pytest.raises(ValueError):
        request.request_type = 'random'


<<<<<<< HEAD
=======
def test_queryset(req):
    request = Request(request=req, copy=False)
    queryset = request.queryset
    assert request.is_used
    assert isinstance(queryset, QueryLangArray)

>>>>>>> 7512f13a

def test_command(req):
    request = Request(request=req, copy=False)
    request.request_type = 'control'
    cmd = request.command
    assert request.is_used
    assert cmd
    assert isinstance(cmd, str)


def test_as_pb_object(req):
    request = Request(request=req)
    request.proto
    assert request.is_used
    request = Request(request=None)
    assert request.proto
    assert request.is_used


def test_as_json_str(req):
    request = Request(request=req)
    assert isinstance(request.json(), str)
    request = Request(request=None)
    assert isinstance(request.json(), str)


def test_access_header(req):
    request = Request(request=req)
    assert not request.is_used
    request.header
    assert request.is_used<|MERGE_RESOLUTION|>--- conflicted
+++ resolved
@@ -6,11 +6,6 @@
 from jina.proto import jina_pb2
 from jina.types.arrays.document import DocumentArray
 from jina.types.request import Request
-<<<<<<< HEAD
-=======
-from jina.types.arrays.document import DocumentArray
-from jina.types.arrays.querylang import QueryLangArray
->>>>>>> 7512f13a
 
 
 @pytest.fixture(scope='function')
@@ -40,14 +35,7 @@
     docs = request.docs
     assert request.is_used
     assert isinstance(docs, DocumentArray)
-<<<<<<< HEAD
     assert len(docs) == 1
-=======
-    if req_type == 'index':
-        assert len(docs) == 1
-    else:
-        assert len(docs) == 0
->>>>>>> 7512f13a
 
 
 def test_groundtruth(req):
@@ -70,16 +58,6 @@
     with pytest.raises(ValueError):
         request.request_type = 'random'
 
-
-<<<<<<< HEAD
-=======
-def test_queryset(req):
-    request = Request(request=req, copy=False)
-    queryset = request.queryset
-    assert request.is_used
-    assert isinstance(queryset, QueryLangArray)
-
->>>>>>> 7512f13a
 
 def test_command(req):
     request = Request(request=req, copy=False)
