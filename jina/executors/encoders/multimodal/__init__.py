__copyright__ = "Copyright (c) 2020 Jina AI Limited. All rights reserved."
__license__ = "Apache-2.0"


import numpy as np
from typing import Dict
from jina.executors.decorators import batching, as_ndarray
from ... import BaseExecutor


class BaseMultiModalEncoder(BaseExecutor):
    """
    :class:`BaseMultiModalEncoder` encodes data from multiple inputs (``text``, ``buffer``, ``blob`` or other ``embeddings``)
    into a single ``embedding``
    """

    def __init__(self,
                 field_by_modality: Dict[str, str] = {},
                 position_by_modality: Dict[str, str] = {},
                 *args,
                 **kwargs):
        """
        :param field_by_modality: the map of fields that should be extracted by modality
        :return:
        """
        super().__init__(*args, **kwargs)
        self.field_by_modality = field_by_modality
        self.position_by_modality = position_by_modality

<<<<<<< HEAD
    # @batching
    #@as_ndarray
    def encode(self, *data: 'np.ndarray', **kwargs) -> 'np.ndarray':
        """
        :param: data: M arguments of shape `B x (D)` numpy ``ndarray``, `B` is the size of the batch, `M` is the number of modalities
=======
    @batching
    @as_ndarray
    def encode(self, data: 'np.ndarray', *args, **kwargs) -> 'np.ndarray':
        """
        :param data: a `B x ([M] x D)` numpy ``ndarray``, `B` is the size of the batch, `M` is the number of modalities
>>>>>>> f0405cc4
        :return: a `B x D` numpy ``ndarray``
        """
        raise NotImplementedError<|MERGE_RESOLUTION|>--- conflicted
+++ resolved
@@ -27,19 +27,11 @@
         self.field_by_modality = field_by_modality
         self.position_by_modality = position_by_modality
 
-<<<<<<< HEAD
     # @batching
-    #@as_ndarray
+    # @as_ndarray
     def encode(self, *data: 'np.ndarray', **kwargs) -> 'np.ndarray':
         """
         :param: data: M arguments of shape `B x (D)` numpy ``ndarray``, `B` is the size of the batch, `M` is the number of modalities
-=======
-    @batching
-    @as_ndarray
-    def encode(self, data: 'np.ndarray', *args, **kwargs) -> 'np.ndarray':
-        """
-        :param data: a `B x ([M] x D)` numpy ``ndarray``, `B` is the size of the batch, `M` is the number of modalities
->>>>>>> f0405cc4
         :return: a `B x D` numpy ``ndarray``
         """
         raise NotImplementedError