--- conflicted
+++ resolved
@@ -1259,11 +1259,7 @@
                         )
                         # if there are no shards/replicas, we dont need to distribute ports randomly
                         # we should rather use the pre assigned one
-<<<<<<< HEAD
-                        _args.port = pod_port
-=======
                         _args.port = [random_port()]
->>>>>>> e5674a41
                     elif shards > 1:
                         port_monitoring_index = (
                             replica_id + replicas * shard_id + 1
@@ -1276,15 +1272,9 @@
                                 port_monitoring_index
                             ]  # we skip the head port here
                         )
-<<<<<<< HEAD
-                        _args.port = pod_port
-                    else:
-                        _args.port = pod_port
-=======
                         _args.port = [random_port()]
                     else:
                         _args.port = [random_port()]
->>>>>>> e5674a41
                         _args.port_monitoring = random_port()
 
                 else:
