import time
import warnings
from functools import partialmethod
from typing import TYPE_CHECKING, AsyncGenerator, Dict, List, Optional, Union

from jina.helper import deprecate_by, get_or_reuse_loop, run_async
from jina.importer import ImportExtensions

<<<<<<< HEAD
if TYPE_CHECKING: # pragma: no cover
=======
if TYPE_CHECKING:  # pragma: no cover
>>>>>>> 3a66c8b4
    from docarray import DocumentArray

    from jina.clients.base import CallbackFnType, InputType
    from jina.types.request.data import Response


def _include_results_field_in_param(parameters: Optional['Dict']) -> 'Dict':
    key_result = '__results__'

    if parameters:

        if key_result in parameters:
            if not isinstance(parameters[key_result], dict):
                warnings.warn(
                    f'It looks like you passed a dictionary with the key `{key_result}` to `parameters`.'
                    'This key is reserved, so the associated value will be deleted.'
                )
                parameters.update({key_result: dict()})
    else:
        parameters = {key_result: dict()}

    return parameters


class MutateMixin:
    """The GraphQL Mutation Mixin for Client and Flow"""

    def mutate(
        self,
        mutation: str,
        variables: Optional[dict] = None,
        timeout: Optional[float] = None,
        headers: Optional[dict] = None,
    ):
        """Perform a GraphQL mutation

        :param mutation: the GraphQL mutation as a single string.
        :param variables: variables to be substituted in the mutation. Not needed if no variables are present in the mutation string.
        :param timeout: HTTP request timeout
        :param headers: HTTP headers
        :return: dict containing the optional keys ``data`` and ``errors``, for response data and errors.
        """
        with ImportExtensions(required=True):
            from sgqlc.endpoint.http import HTTPEndpoint as SgqlcHTTPEndpoint

            proto = 'https' if self.args.tls else 'http'
            graphql_url = f'{proto}://{self.args.host}:{self.args.port}/graphql'
            endpoint = SgqlcHTTPEndpoint(graphql_url)
            res = endpoint(
                mutation, variables=variables, timeout=timeout, extra_headers=headers
            )
            if 'errors' in res and res['errors']:
                msg = 'GraphQL mutation returned the following errors: '
                for err in res['errors']:
                    msg += err['message'] + '. '
                raise ConnectionError(msg)
            return res


class AsyncMutateMixin(MutateMixin):
    """The async GraphQL Mutation Mixin for Client and Flow"""

    async def mutate(
        self,
        mutation: str,
        variables: Optional[dict] = None,
        timeout: Optional[float] = None,
        headers: Optional[dict] = None,
    ):
        """Perform a GraphQL mutation, asynchronously

        :param mutation: the GraphQL mutation as a single string.
        :param variables: variables to be substituted in the mutation. Not needed if no variables are present in the mutation string.
        :param timeout: HTTP request timeout
        :param headers: HTTP headers
        :return: dict containing the optional keys ``data`` and ``errors``, for response data and errors.
        """
        return await get_or_reuse_loop().run_in_executor(
            None, super().mutate, mutation, variables, timeout, headers
        )


class HealthCheckMixin:
    """The Health check Mixin for Client and Flow to expose `dry_run` API"""

    def is_flow_ready(self, **kwargs) -> bool:
        """Check if the Flow is ready to receive requests

        :param kwargs: potential kwargs received passed from the public interface
        :return: boolean indicating the health/readiness of the Flow
        """
        return run_async(self.client._is_flow_ready, **kwargs)

    dry_run = deprecate_by(is_flow_ready)


class AsyncHealthCheckMixin:
    """The Health check Mixin for Client and Flow to expose `dry_run` API"""

    async def is_flow_ready(self, **kwargs) -> bool:
        """Check if the Flow is ready to receive requests

        :param kwargs: potential kwargs received passed from the public interface
        :return: boolean indicating the health/readiness of the Flow
        """
        return await self.client._is_flow_ready(**kwargs)

    dry_run = deprecate_by(is_flow_ready)


def _render_response_table(r, st, ed, show_table: bool = True):
    from rich import print

    elapsed = (ed - st) * 1000
    route = r.routes
    gateway_time = (
        route[0].end_time.ToMilliseconds() - route[0].start_time.ToMilliseconds()
    )
    exec_time = {}

    if len(route) > 1:
        for r in route[1:]:
            exec_time[r.executor] = (
                r.end_time.ToMilliseconds() - r.start_time.ToMilliseconds()
            )
    network_time = elapsed - gateway_time
    server_network = gateway_time - sum(exec_time.values())
    from rich.table import Table

    def make_table(_title, _time, _percent):
        table = Table(show_header=False, box=None)
        table.add_row(
            _title, f'[b]{_time:.0f}[/b]ms', f'[dim]{_percent * 100:.0f}%[/dim]'
        )
        return table

    from rich.tree import Tree

    t = Tree(make_table('Roundtrip', elapsed, 1))
    t.add(make_table('Client-server network', network_time, network_time / elapsed))
    t2 = t.add(make_table('Server', gateway_time, gateway_time / elapsed))
    t2.add(
        make_table(
            'Gateway-executors network', server_network, server_network / gateway_time
        )
    )
    for _name, _time in exec_time.items():
        t2.add(make_table(_name, _time, _time / gateway_time))

    if show_table:
        print(t)
    return {
        'Roundtrip': elapsed,
        'Client-server network': network_time,
        'Server': gateway_time,
        'Gateway-executors network': server_network,
        **exec_time,
    }


class ProfileMixin:
    """The Profile Mixin for Client and Flow to expose `profile` API"""

    def profiling(self, show_table: bool = True) -> Dict[str, float]:
        """Profiling a single query's roundtrip including network and computation latency. Results is summarized in a Dict.

        :param show_table: whether to show the table or not.
        :return: the latency report in a dict.
        """
        from docarray import Document

        st = time.perf_counter()
        r = self.client.post(on='/', inputs=Document(), return_responses=True)
        ed = time.perf_counter()
        return _render_response_table(r[0], st, ed, show_table=show_table)


class AsyncProfileMixin:
    """The Profile Mixin for Client and Flow to expose `profile` API"""

    async def profiling(self, show_table: bool = True) -> Dict[str, float]:
        """Profiling a single query's roundtrip including network and computation latency. Results is summarized in a Dict.

        :param show_table: whether to show the table or not.
        :return: the latency report in a dict.
        """
        from docarray import Document

        st = time.perf_counter()
        async for r in self.client.post(on='/', inputs=Document(), return_responses=True):
            ed = time.perf_counter()
            return _render_response_table(r, st, ed, show_table=show_table)


class PostMixin:
    """The Post Mixin class for Client and Flow"""

    def post(
        self,
        on: str,
        inputs: Optional['InputType'] = None,
        on_done: Optional['CallbackFnType'] = None,
        on_error: Optional['CallbackFnType'] = None,
        on_always: Optional['CallbackFnType'] = None,
        parameters: Optional[Dict] = None,
        target_executor: Optional[str] = None,
        request_size: int = 100,
        show_progress: bool = False,
        continue_on_error: bool = False,
        return_responses: bool = False,
        max_attempts: int = 1,
        initial_backoff: float = 0.5,
        max_backoff: float = 0.1,
        backoff_multiplier: float = 1.5,
        results_in_order: bool = False,
        stream: bool = True,
        **kwargs,
    ) -> Optional[Union['DocumentArray', List['Response']]]:
        """Post a general data request to the Flow.

        :param inputs: input data which can be an Iterable, a function which returns an Iterable, or a single Document.
        :param on: the endpoint which is invoked. All the functions in the executors decorated by `@requests(on=...)` with the same endpoint are invoked.
        :param on_done: the function to be called when the :class:`Request` object is resolved.
        :param on_error: the function to be called when the :class:`Request` object is rejected.
        :param on_always: the function to be called when the :class:`Request` object is either resolved or rejected.
        :param parameters: the kwargs that will be sent to the executor
        :param target_executor: a regex string. Only matching Executors will process the request.
        :param request_size: the number of Documents per request. <=0 means all inputs in one request.
        :param show_progress: if set, client will show a progress bar on receiving every request.
        :param continue_on_error: if set, a Request that causes an error will be logged only without blocking the further requests.
        :param return_responses: if set to True, the result will come as Response and not as a `DocumentArray`
        :param max_attempts: Number of sending attempts, including the original request.
        :param initial_backoff: The first retry will happen with a delay of random(0, initial_backoff)
        :param max_backoff: The maximum accepted backoff after the exponential incremental delay
        :param backoff_multiplier: The n-th attempt will occur at random(0, min(initialBackoff*backoffMultiplier**(n-1), maxBackoff))
        :param results_in_order: return the results in the same order as the inputs
        :param stream: Applicable only to grpc client. If True, the requests are sent to the target using the gRPC streaming interface otherwise the gRPC unary interface will be used. The value is True by default.
        :param kwargs: additional parameters
        :return: None or DocumentArray containing all response Documents

        .. warning::
            ``target_executor`` uses ``re.match`` for checking if the pattern is matched. ``target_executor=='foo'`` will match both deployments with the name ``foo`` and ``foo_what_ever_suffix``.
        """

        c = self.client
        c.show_progress = show_progress
        c.continue_on_error = continue_on_error

        parameters = _include_results_field_in_param(parameters)

        from docarray import DocumentArray

        return_results = (on_always is None) and (on_done is None)

        async def _get_results(*args, **kwargs):
            result = [] if return_responses else DocumentArray()
            async for resp in c._get_results(*args, **kwargs):
                if return_results:
                    if return_responses:
                        result.append(resp)
                    else:
                        result.extend(resp.data.docs)
            if return_results:
                return result

        return run_async(
            _get_results,
            inputs=inputs,
            on_done=on_done,
            on_error=on_error,
            on_always=on_always,
            exec_endpoint=on,
            target_executor=target_executor,
            parameters=parameters,
            request_size=request_size,
            max_attempts=max_attempts,
            initial_backoff=initial_backoff,
            max_backoff=max_backoff,
            backoff_multiplier=backoff_multiplier,
            results_in_order=results_in_order,
            stream=stream,
            **kwargs,
        )

    # ONLY CRUD, for other request please use `.post`
    index = partialmethod(post, '/index')
    search = partialmethod(post, '/search')
    update = partialmethod(post, '/update')
    delete = partialmethod(post, '/delete')


class AsyncPostMixin:
    """The Async Post Mixin class for AsyncClient and AsyncFlow"""

    async def post(
        self,
        on: str,
        inputs: Optional['InputType'] = None,
        on_done: Optional['CallbackFnType'] = None,
        on_error: Optional['CallbackFnType'] = None,
        on_always: Optional['CallbackFnType'] = None,
        parameters: Optional[Dict] = None,
        target_executor: Optional[str] = None,
        request_size: int = 100,
        show_progress: bool = False,
        continue_on_error: bool = False,
        return_responses: bool = False,
        max_attempts: int = 1,
        initial_backoff: float = 0.5,
        max_backoff: float = 0.1,
        backoff_multiplier: float = 1.5,
        results_in_order: bool = False,
        stream: bool = True,
        **kwargs,
    ) -> AsyncGenerator[None, Union['DocumentArray', 'Response']]:
        """Async Post a general data request to the Flow.

        :param inputs: input data which can be an Iterable, a function which returns an Iterable, or a single Document.
        :param on: the endpoint which is invoked. All the functions in the executors decorated by `@requests(on=...)` with the same endpoint are invoked.
        :param on_done: the function to be called when the :class:`Request` object is resolved.
        :param on_error: the function to be called when the :class:`Request` object is rejected.
        :param on_always: the function to be called when the :class:`Request` object is either resolved or rejected.
        :param parameters: the kwargs that will be sent to the executor
        :param target_executor: a regex string. Only matching Executors will process the request.
        :param request_size: the number of Documents per request. <=0 means all inputs in one request.
        :param show_progress: if set, client will show a progress bar on receiving every request.
        :param continue_on_error: if set, a Request that causes an error will be logged only without blocking the further requests.
        :param return_responses: if set to True, the result will come as Response and not as a `DocumentArray`
        :param max_attempts: Number of sending attempts, including the original request.
        :param initial_backoff: The first retry will happen with a delay of random(0, initial_backoff)
        :param max_backoff: The maximum accepted backoff after the exponential incremental delay
        :param backoff_multiplier: The n-th attempt will occur at random(0, min(initialBackoff*backoffMultiplier**(n-1), maxBackoff))
        :param results_in_order: return the results in the same order as the inputs
        :param stream: Applicable only to grpc client. If True, the requests are sent to the target using the gRPC streaming interface otherwise the gRPC unary interface will be used. The value is True by default.
        :param kwargs: additional parameters, can be used to pass metadata or authentication information in the server call
        :yield: Response object

        .. warning::
            ``target_executor`` uses ``re.match`` for checking if the pattern is matched. ``target_executor=='foo'`` will match both deployments with the name ``foo`` and ``foo_what_ever_suffix``.
        """
        c = self.client
        c.show_progress = show_progress
        c.continue_on_error = continue_on_error

        parameters = _include_results_field_in_param(parameters)

        async for result in c._get_results(
            inputs=inputs,
            on_done=on_done,
            on_error=on_error,
            on_always=on_always,
            exec_endpoint=on,
            target_executor=target_executor,
            parameters=parameters,
            request_size=request_size,
            max_attempts=max_attempts,
            initial_backoff=initial_backoff,
            max_backoff=max_backoff,
            backoff_multiplier=backoff_multiplier,
            results_in_order=results_in_order,
            stream=stream,
            **kwargs,
        ):
            if not return_responses:
                yield result.data.docs
            else:
                yield result

    # ONLY CRUD, for other request please use `.post`
    index = partialmethod(post, '/index')
    search = partialmethod(post, '/search')
    update = partialmethod(post, '/update')
    delete = partialmethod(post, '/delete')<|MERGE_RESOLUTION|>--- conflicted
+++ resolved
@@ -6,11 +6,7 @@
 from jina.helper import deprecate_by, get_or_reuse_loop, run_async
 from jina.importer import ImportExtensions
 
-<<<<<<< HEAD
-if TYPE_CHECKING: # pragma: no cover
-=======
 if TYPE_CHECKING:  # pragma: no cover
->>>>>>> 3a66c8b4
     from docarray import DocumentArray
 
     from jina.clients.base import CallbackFnType, InputType
