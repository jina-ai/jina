from typing import TYPE_CHECKING, Dict, List, Optional
import inspect

from jina.excepts import InternalNetworkError
from jina.helper import get_full_version
from jina.importer import ImportExtensions
from jina.logging.logger import JinaLogger
from jina.serve.networking.sse import EventSourceResponse
from jina.types.request.data import DataRequest
from jina._docarray import docarray_v2

if TYPE_CHECKING:  # pragma: no cover
    from opentelemetry import trace

    from jina.serve.runtimes.gateway.streamer import GatewayStreamer


def get_fastapi_app(
        streamer: 'GatewayStreamer',
        title: str,
        description: str,
        expose_graphql_endpoint: bool,
        cors: bool,
        logger: 'JinaLogger',
        tracing: Optional[bool] = None,
        tracer_provider: Optional['trace.TracerProvider'] = None,
        **kwargs
):
    """
    Get the app from FastAPI as the REST interface.

    :param streamer: gateway streamer object
    :param title: The title of this HTTP server. It will be used in automatics docs such as Swagger UI.
    :param description: The description of this HTTP server. It will be used in automatics docs such as Swagger UI.
    :param expose_graphql_endpoint: If set, /graphql endpoint is added to HTTP interface.
    :param cors: If set, a CORS middleware is added to FastAPI frontend to allow cross-origin access.
    :param logger: Jina logger.
    :param tracing: Enables tracing if set to True.
    :param tracer_provider: If tracing is enabled the tracer_provider will be used to instrument the code.
    :param kwargs: Extra kwargs to make it compatible with other methods
    :return: fastapi app
    """
    if expose_graphql_endpoint:
        logger.error(f' GraphQL endpoint is not enabled when using docarray >0.30')
    with ImportExtensions(required=True):
        from fastapi import FastAPI, Response, HTTPException
        from fastapi.middleware.cors import CORSMiddleware
        import pydantic
        from pydantic import Field
    from docarray.base_doc.docarray_response import DocArrayResponse
    from docarray import DocList, BaseDoc

    from jina import __version__

    app = FastAPI(
        title=title or 'My Jina Service',
        description=description
                    or 'This is my awesome service. You can set `title` and `description` in your `Flow` or `Gateway` '
                       'to customize the title and description.',
        version=__version__,
    )

    if tracing:
        from opentelemetry.instrumentation.fastapi import FastAPIInstrumentor

        FastAPIInstrumentor.instrument_app(app, tracer_provider=tracer_provider)

    if cors:
        app.add_middleware(
            CORSMiddleware,
            allow_origins=['*'],
            allow_credentials=True,
            allow_methods=['*'],
            allow_headers=['*'],
        )
        logger.warning('CORS is enabled. This service is accessible from any website!')

    @app.on_event('shutdown')
    async def _shutdown():
        await streamer.close()

    from jina.proto import jina_pb2
    from jina.types.request.status import StatusMessage
    from jina.serve.runtimes.gateway.models import (
        PROTO_TO_PYDANTIC_MODELS, _to_camel_case
    )

    from pydantic.config import BaseConfig, inherit_config
    from pydantic import BaseModel

    class Header(BaseModel):
        request_id: Optional[str] = None
        target_executor: Optional[str] = Field(default=None, example="")

        class Config(BaseConfig):
            alias_generator = _to_camel_case
            allow_population_by_field_name = True

    class InnerConfig(BaseConfig):
        alias_generator = _to_camel_case
        allow_population_by_field_name = True

    @app.get(
        path='/dry_run',
        summary='Get the readiness of Jina Flow service, sends an empty DocumentArray to the complete Flow to '
                'validate connectivity',
        response_model=PROTO_TO_PYDANTIC_MODELS.StatusProto,
    )
    async def _flow_health():
        """
        Get the health of the complete Flow service.
        .. # noqa: DAR201

        """

        docs = DocList[BaseDoc]([])

        try:
            async for _ in streamer.stream_docs(docs, request_size=1):
                status_message = StatusMessage()
                status_message.set_code(jina_pb2.StatusProto.SUCCESS)
                return status_message.to_dict()
        except Exception as ex:
            status_message = StatusMessage()
            status_message.set_exception(ex)
            return status_message.to_dict(use_integers_for_enums=True)

    request_models_map = streamer._endpoints_models_map

    if '/status' not in request_models_map:
        from jina.serve.runtimes.gateway.health_model import JinaInfoModel
        @app.get(
            path='/status',
            summary='Get the status of Jina service',
            response_model=JinaInfoModel,
            tags=['Debug'],
        )
        async def _status():
            """
            Get the status of this Jina service.

            This is equivalent to running `jina -vf` from command line.

            .. # noqa: DAR201
            """
            version, env_info = get_full_version()
            for k, v in version.items():
                version[k] = str(v)
            for k, v in env_info.items():
                env_info[k] = str(v)
            return {'jina': version, 'envs': env_info}

    def _generate_exception_header(error: InternalNetworkError):
        import traceback

        from jina.proto.serializer import DataRequest

        exception_dict = {
            'name': str(error.__class__),
            'stacks': [
                str(x) for x in traceback.extract_tb(error.og_exception.__traceback__)
            ],
            'executor': '',
        }
        status_dict = {
            'code': DataRequest().status.ERROR,
            'description': error.details() if error.details() else '',
            'exception': exception_dict,
        }
        header_dict = {'request_id': error.request_id, 'status': status_dict}
        return header_dict

    def add_post_route(endpoint_path, input_model, output_model, input_doc_list_model=None, output_doc_list_model=None, is_singleton_doc=False):
        app_kwargs = dict(path=f'/{endpoint_path.strip("/")}',
                          methods=['POST'],
                          summary=f'Endpoint {endpoint_path}',
                          response_model=output_model, )
        app_kwargs['response_class'] = DocArrayResponse

        @app.api_route(
            **app_kwargs
        )
        async def post(body: input_model, response: Response):
            if not is_singleton_doc:
                docs = DocList[input_doc_list_model](body.data)
            else:
                docs = DocList[input_doc_list_model]([body.document])
            target_executor = None
            req_id = None
            if body.header is not None:
                target_executor = body.header.target_executor
                req_id = body.header.request_id

            try:
                async for resp in streamer.stream_docs(docs, exec_endpoint=endpoint_path, parameters=body.parameters,
                                                       target_executor=target_executor, request_id=req_id, return_results=True):
                    status = resp.header.status

                    if status.code == jina_pb2.StatusProto.ERROR:
                        raise HTTPException(status_code=499, detail=status.description)
                    else:
                        result_dict = resp.to_dict()
                        return result_dict
            except InternalNetworkError as err:
                import grpc

                if (
                        err.code() == grpc.StatusCode.UNAVAILABLE
                        or err.code() == grpc.StatusCode.NOT_FOUND
                ):
                    response.status_code = status.HTTP_503_SERVICE_UNAVAILABLE
                elif err.code() == grpc.StatusCode.DEADLINE_EXCEEDED:
                    response.status_code = status.HTTP_504_GATEWAY_TIMEOUT
                else:
                    response.status_code = status.HTTP_500_INTERNAL_SERVER_ERROR
                result = body.dict()  # send back the request
                result['header'] = _generate_exception_header(
                    err
                )  # attach exception details to response header
                logger.error(
                    f'Error while getting responses from deployments: {err.details()}'
                )
                return result

    def add_streaming_get_route(
            endpoint_path,
            input_doc_model=None,
    ):
        from fastapi import Request

        @app.api_route(
            path=f'/{endpoint_path.strip("/")}',
            methods=['GET'],
            summary=f'Streaming Endpoint {endpoint_path}',
        )
        async def streaming_get(request: Request):
            query_params = dict(request.query_params)
            async def event_generator():
                async for doc, error in streamer.stream_doc(doc=input_doc_model(**query_params), exec_endpoint=endpoint_path):
                    if error:
                        raise HTTPException(status_code=499, detail=str(error))
                    yield {'event': 'update', 'data': doc.dict()}
                yield {'event': 'end'}
            return EventSourceResponse(event_generator())

    for endpoint, input_output_map in request_models_map.items():
        if endpoint != '_jina_dry_run_':
            input_doc_model = input_output_map['input']
            output_doc_model = input_output_map['output']
            is_generator = input_output_map['is_generator']
            is_singleton_doc = input_output_map['is_singleton_doc']

            _config = inherit_config(InnerConfig, BaseDoc.__config__)

<<<<<<< HEAD
            if is_singleton_doc:
                endpoint_input_model = pydantic.create_model(
                    f'{endpoint.strip("/")}_input_model',
                    document=(input_doc_model, {}),
                    parameters=(Optional[Dict], None),
                    header=(Optional[Header], None),
                    __config__=inherit_config(InnerConfig, input_doc_model.__config__),
                )

                endpoint_output_model = pydantic.create_model(
                    f'{endpoint.strip("/")}_output_model',
                    document=(output_doc_model, {}),
                    parameters=(Optional[Dict], None),
                    __config__=output_doc_model.__config__,
                )
            else:
                endpoint_input_model = pydantic.create_model(
                    f'{endpoint.strip("/")}_input_model',
                    data=(List[input_doc_model], []),
                    parameters=(Optional[Dict], None),
                    header=(Optional[Header], None),
                    __config__=inherit_config(InnerConfig, input_doc_model.__config__),
                )

                endpoint_output_model = pydantic.create_model(
                    f'{endpoint.strip("/")}_output_model',
                    data=(List[output_doc_model], []),
                    parameters=(Optional[Dict], None),
                    __config__=output_doc_model.__config__,
                )
=======
            endpoint_input_model = pydantic.create_model(
                f'{endpoint.strip("/")}_input_model',
                data=(List[input_doc_model], []),
                parameters=(Optional[Dict], None),
                header=(Optional[Header], None),
                __config__=inherit_config(InnerConfig, BaseDoc.__config__),
            )

            endpoint_output_model = pydantic.create_model(
                f'{endpoint.strip("/")}_output_model',
                data=(List[output_doc_model], []),
                parameters=(Optional[Dict], None),
                __config__=inherit_config(InnerConfig, BaseDoc.__config__),
            )
>>>>>>> 8cf77872
            if is_generator:
                add_streaming_get_route(
                    endpoint,
                    input_doc_model=input_doc_model,
                )
            else:
                add_post_route(
                    endpoint,
                    input_model=endpoint_input_model,
                    output_model=endpoint_output_model,
                    input_doc_list_model=input_doc_model,
                    output_doc_list_model=output_doc_model,
                )

    return app<|MERGE_RESOLUTION|>--- conflicted
+++ resolved
@@ -252,21 +252,20 @@
 
             _config = inherit_config(InnerConfig, BaseDoc.__config__)
 
-<<<<<<< HEAD
             if is_singleton_doc:
                 endpoint_input_model = pydantic.create_model(
                     f'{endpoint.strip("/")}_input_model',
                     document=(input_doc_model, {}),
                     parameters=(Optional[Dict], None),
                     header=(Optional[Header], None),
-                    __config__=inherit_config(InnerConfig, input_doc_model.__config__),
+                    __config__=inherit_config(InnerConfig, BaseDoc.__config__),
                 )
 
                 endpoint_output_model = pydantic.create_model(
                     f'{endpoint.strip("/")}_output_model',
                     document=(output_doc_model, {}),
                     parameters=(Optional[Dict], None),
-                    __config__=output_doc_model.__config__,
+                    __config__=inherit_config(InnerConfig, BaseDoc.__config__),
                 )
             else:
                 endpoint_input_model = pydantic.create_model(
@@ -274,31 +273,16 @@
                     data=(List[input_doc_model], []),
                     parameters=(Optional[Dict], None),
                     header=(Optional[Header], None),
-                    __config__=inherit_config(InnerConfig, input_doc_model.__config__),
+                    __config__=inherit_config(InnerConfig, BaseDoc.__config__),
                 )
 
                 endpoint_output_model = pydantic.create_model(
                     f'{endpoint.strip("/")}_output_model',
                     data=(List[output_doc_model], []),
                     parameters=(Optional[Dict], None),
-                    __config__=output_doc_model.__config__,
-                )
-=======
-            endpoint_input_model = pydantic.create_model(
-                f'{endpoint.strip("/")}_input_model',
-                data=(List[input_doc_model], []),
-                parameters=(Optional[Dict], None),
-                header=(Optional[Header], None),
-                __config__=inherit_config(InnerConfig, BaseDoc.__config__),
-            )
-
-            endpoint_output_model = pydantic.create_model(
-                f'{endpoint.strip("/")}_output_model',
-                data=(List[output_doc_model], []),
-                parameters=(Optional[Dict], None),
-                __config__=inherit_config(InnerConfig, BaseDoc.__config__),
-            )
->>>>>>> 8cf77872
+                    __config__=inherit_config(InnerConfig, BaseDoc.__config__),
+                )
+
             if is_generator:
                 add_streaming_get_route(
                     endpoint,
