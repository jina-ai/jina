from collections.abc import MutableSequence
from typing import Union, Iterable, Tuple, Sequence, List


import numpy as np

from ...helper import typename
from ...logging import default_logger

try:
    # when protobuf using Cpp backend
    from google.protobuf.pyext._message import (
        RepeatedCompositeContainer as RepeatedContainer,
    )
except:
    # when protobuf using Python backend
    from google.protobuf.internal.containers import (
        RepeatedCompositeFieldContainer as RepeatedContainer,
    )

from ...proto.jina_pb2 import DocumentProto
from .traversable import TraversableSequence

if False:
    from ..document import Document

__all__ = ['DocumentSet']


class DocumentSet(TraversableSequence, MutableSequence):
    """
    :class:`DocumentSet` is a mutable sequence of :class:`Document`.
    It gives an efficient view of a list of Document. One can iterate over it like
    a generator but ALSO modify it, count it, get item, or union two 'DocumentSet's using the '+' and '+=' operators.

    :param docs_proto: A list of :class:`Document`
    :type docs_proto: Union['RepeatedContainer', Sequence['Document']]
    """

    def __init__(self, docs_proto: Union['RepeatedContainer', Sequence['Document']]):
        super().__init__()
        self._docs_proto = docs_proto
        self._docs_map = {}

    def insert(self, index: int, doc: 'Document') -> None:
        """
        Insert :param:`doc.proto` at :param:`index` into the list of `:class:`DocumentSet` .

        :param index: Position of the insertion.
        :param doc: The doc needs to be inserted.
        """
        self._docs_proto.insert(index, doc.proto)

    def __setitem__(self, key, value: 'Document'):
        if isinstance(key, int):
            self._docs_proto[key].CopyFrom(value)
        elif isinstance(key, str):
            self._docs_map[key].CopyFrom(value)
        else:
            raise IndexError(f'do not support this index {key}')

    def __delitem__(self, index):
        del self._docs_proto[index]

    def __len__(self):
        return len(self._docs_proto)

    def __iter__(self):
        from ..document import Document

        for d in self._docs_proto:
            yield Document(d)

    def __getitem__(self, item):
        from ..document import Document

        if isinstance(item, int):
            return Document(self._docs_proto[item])
        elif isinstance(item, str):
            return Document(self._docs_map[item])
        elif isinstance(item, slice):
            return DocumentSet(self._docs_proto[item])
        else:
            raise IndexError(f'do not support this index {item}')

    def __add__(self, other: 'DocumentSet'):
        v = DocumentSet([])
        for doc in self:
            v.add(doc)
        for doc in other:
            v.add(doc)
        return v

    def __iadd__(self, other: 'DocumentSet'):
        for doc in other:
            self.add(doc)
        return self

    def append(self, doc: 'Document') -> 'Document':
        """
        Append :param:`doc` in :class:`DocumentSet`.

        :param doc: The doc needs to be appended.
        :return: Appended list.
        """
        return self._docs_proto.append(doc.proto)

    def add(self, doc: 'Document') -> 'Document':
        """Shortcut to :meth:`append`, do not override this method.

        :param doc: the document to add to the set
        :return: Appended list.
        """
        return self.append(doc)

    def extend(self, iterable: Iterable['Document']) -> None:
        """Extend an iterable to :class:`DocumentSet`.

        :param iterable: the iterable of Documents to extend this set with
        """
        for doc in iterable:
            self.append(doc)

    def clear(self):
        """Clear the data of :class:`DocumentSet`"""
        del self._docs_proto[:]

    def reverse(self):
        """In-place reverse the sequence."""
        if isinstance(self._docs_proto, RepeatedContainer):
            size = len(self._docs_proto)
            hi_idx = size - 1
            for i in range(int(size / 2)):
                tmp = DocumentProto()
                tmp.CopyFrom(self._docs_proto[hi_idx])
                self._docs_proto[hi_idx].CopyFrom(self._docs_proto[i])
                self._docs_proto[i].CopyFrom(tmp)
                hi_idx -= 1
        elif isinstance(self._docs_proto, list):
            self._docs_proto.reverse()

    def build(self):
        """Build a doc_id to doc mapping so one can later index a Document using doc_id as string key."""
        self._docs_map = {d.id: d for d in self._docs_proto}

    def sort(self, *args, **kwargs):
        """Sort the list of :class:`DocumentSet`.

        :param args: variable set of arguments to pass to the sorting underlying function
        :param kwargs: keyword arguments to pass to the sorting underlying function
        """
        self._docs_proto.sort(*args, **kwargs)

    @property
    def all_embeddings(self) -> Tuple['np.ndarray', 'DocumentSet']:
        """Return all embeddings from every document in this set as a ndarray

        :return: The corresponding documents in a :class:`DocumentSet`,
                and the documents have no embedding in a :class:`DocumentSet`.
        :rtype: A tuple of embedding in :class:`np.ndarray`
        """
        return self._extract_docs('embedding')

    @property
    def all_contents(self) -> Tuple['np.ndarray', 'DocumentSet']:
        """Return all embeddings from every document in this set as a ndarray

        :return: The corresponding documents in a :class:`DocumentSet`,
                and the documents have no contents in a :class:`DocumentSet`.
        :rtype: A tuple of embedding in :class:`np.ndarray`
        """
        return self._extract_docs('content')

    def _extract_docs(self, *fields: str) -> Tuple[Union['np.ndarray', List['np.ndarray']], 'DocumentSet']:
        list_of_contents_output = len(fields) > 1
        contents = [[] for _ in fields if len(fields) > 1]
        docs_pts = []
        bad_docs = []

        for doc in self:
            content = doc.get_attrs_values(*fields)
            content = content if list_of_contents_output else content[0]

            if content is not None:
                if list_of_contents_output:
                    for i, c in enumerate(content):
                        contents[i].append(c)
                else:
                    contents.append(content)
                docs_pts.append(doc)
            else:
                bad_docs.append(doc)

        if list_of_contents_output:
            for i in range(len(contents)):
                contents[i] = np.stack(contents[i])
        else:
            contents = np.stack(contents) if contents else None

        if bad_docs and docs_pts:
            default_logger.warning(
<<<<<<< HEAD
                f'found {len(bad_docs)} docs at granularity {docs_pts[0].granularity} are missing one of the '
                f'following fields: {fields} ')
=======
                f'found {len(bad_docs)} no-{attr} docs at granularity {docs_pts[0].granularity}'
            )
>>>>>>> 640daf4d

        return contents, DocumentSet(docs_pts)

    def __bool__(self):
        """To simulate ```l = []; if l: ...```

        :return: returns true if the length of the set is larger than 0
        """
        return len(self) > 0

    def new(self) -> 'Document':
        """Create a new empty document appended to the end of the set.

        :return: a new Document appended to the set
        """
        from ..document import Document

        return self.append(Document())

    def __str__(self):
        from ..document import Document

        content = ',\n'.join(str(Document(d)) for d in self._docs_proto[:3])
        if len(self._docs_proto) > 3:
            content += f'in total {len(self._docs_proto)} items'
        return content

    def __repr__(self):
        content = ' '.join(
            f'{k}={v}' for k, v in {'length': len(self._docs_proto)}.items()
        )
        content += f' at {id(self)}'
        content = content.strip()
        return f'<{typename(self)} {content}>'<|MERGE_RESOLUTION|>--- conflicted
+++ resolved
@@ -171,7 +171,9 @@
         """
         return self._extract_docs('content')
 
-    def _extract_docs(self, *fields: str) -> Tuple[Union['np.ndarray', List['np.ndarray']], 'DocumentSet']:
+    def _extract_docs(
+        self, *fields: str
+    ) -> Tuple[Union['np.ndarray', List['np.ndarray']], 'DocumentSet']:
         list_of_contents_output = len(fields) > 1
         contents = [[] for _ in fields if len(fields) > 1]
         docs_pts = []
@@ -199,13 +201,9 @@
 
         if bad_docs and docs_pts:
             default_logger.warning(
-<<<<<<< HEAD
                 f'found {len(bad_docs)} docs at granularity {docs_pts[0].granularity} are missing one of the '
-                f'following fields: {fields} ')
-=======
-                f'found {len(bad_docs)} no-{attr} docs at granularity {docs_pts[0].granularity}'
+                f'following fields: {fields} '
             )
->>>>>>> 640daf4d
 
         return contents, DocumentSet(docs_pts)
 
