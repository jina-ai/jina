import asyncio
import ipaddress
import os
from collections import defaultdict
<<<<<<< HEAD
from typing import Dict, List, Optional, Sequence, Set, Tuple, Union
=======
from dataclasses import dataclass
from typing import Dict, List, Optional, Set, Tuple, Union
>>>>>>> e932d6f9
from urllib.parse import urlparse

import grpc
from grpc.aio import AioRpcError
from grpc_health.v1 import health_pb2, health_pb2_grpc
from grpc_reflection.v1alpha.reflection_pb2 import ServerReflectionRequest
from grpc_reflection.v1alpha.reflection_pb2_grpc import ServerReflectionStub
from opentelemetry.instrumentation.grpc.grpcext import intercept_channel

from jina import __default_endpoint__
from jina.enums import PollingType
from jina.excepts import EstablishGrpcConnectionError
from jina.importer import ImportExtensions
from jina.logging.logger import JinaLogger
from jina.proto import jina_pb2, jina_pb2_grpc
<<<<<<< HEAD
from jina.serve.instrumentation import InstrumentationMixin
=======
from jina.serve.helper import _get_summary_time_context_or_null
>>>>>>> e932d6f9
from jina.types.request import Request
from jina.types.request.data import DataRequest

TLS_PROTOCOL_SCHEMES = ['grpcs', 'https', 'wss']

from typing import TYPE_CHECKING

if TYPE_CHECKING:
    from prometheus_client import CollectorRegistry, Summary


DEFAULT_MINIMUM_RETRIES = 3
GRACE_PERIOD_DESTROY_CONNECTION = 0.5

default_endpoints_proto = jina_pb2.EndpointsProto()
default_endpoints_proto.endpoints.extend([__default_endpoint__])


@dataclass
class _NetworkingMetrics:
    """
    dataclass that contain the metrics used in the networking part
    """

    sending_requests_time_metrics: Optional['Summary']
    received_response_bytes: Optional['Summary']
    send_requests_bytes_metrics: Optional['Summary']


class ReplicaList:
    """
    Maintains a list of connections to replicas and uses round robin for selecting a replica
    """

    def __init__(
        self,
        metrics: _NetworkingMetrics,
        logger,
        runtine_name: str,
    ):
        self.runtime_name = runtine_name
        self._connections = []
        self._address_to_connection_idx = {}
        self._address_to_channel = {}
        self._rr_counter = 0  # round robin counter
        self._metrics = metrics
        self._logger = logger
        self._destroyed_event = asyncio.Event()

    async def reset_connection(self, address: str) -> Union[grpc.aio.Channel, None]:
        """
        Removes and then re-adds a connection.
        Result is the same as calling :meth:`remove_connection` and then :meth:`add_connection`, but this allows for
        handling of race condition if multiple callers reset a connection at the same time.

        :param address: Target address of this connection
        :returns: The reset connection or None if there was no connection for the given address
        """
        self._logger.debug(f'resetting connection to {address}')

        if (
            address in self._address_to_connection_idx
            and self._address_to_connection_idx[address] is not None
        ):
            # remove connection:
            # in contrast to remove_connection(), we don't 'shorten' the data structures below, instead just set to None
            # so if someone else accesses them in the meantime, they know that they can just wait
            id_to_reset = self._address_to_connection_idx[address]
            self._address_to_connection_idx[address] = None
            connection_to_reset = self._connections[id_to_reset]
            self._connections[id_to_reset] = None
            channel_to_reset = self._address_to_channel[address]
            self._address_to_channel[address] = None
            self._destroyed_event.clear()
            await self._destroy_connection(channel_to_reset)
            self._destroyed_event.set()
            # re-add connection:
            self._address_to_connection_idx[address] = id_to_reset
            stubs, channel = self._create_connection(address)
            self._address_to_channel[address] = channel
            self._connections[id_to_reset] = stubs

            return connection_to_reset
        return None

    def add_connection(self, address: str):
        """
        Add connection with address to the connection list
        :param address: Target address of this connection
        """
        if address not in self._address_to_connection_idx:
            self._address_to_connection_idx[address] = len(self._connections)
            stubs, channel = self._create_connection(address)
            self._address_to_channel[address] = channel
            self._connections.append(stubs)

    async def remove_connection(self, address: str) -> Union[grpc.aio.Channel, None]:
        """
        Remove connection with address from the connection list

        .. warning::
            This completely removes the connection, including all dictionary keys that point to it.
            Therefore, be careful not to call this method while iterating over all connections.
            If you want to reset (remove and re-add) a connection, use :meth:`jina.serve.networking.ReplicaList.reset_connection`,
            which is safe to use in this scenario.

        :param address: Remove connection for this address
        :returns: The removed connection or None if there was not any for the given address
        """
        if address in self._address_to_connection_idx:
            self._rr_counter = (
                self._rr_counter % (len(self._connections) - 1)
                if (len(self._connections) - 1)
                else 0
            )
            idx_to_delete = self._address_to_connection_idx.pop(address)
            popped_connection = self._connections.pop(idx_to_delete)
            closing_channel = self._address_to_channel[address]
            del self._address_to_channel[address]
            await self._destroy_connection(
                closing_channel, grace=GRACE_PERIOD_DESTROY_CONNECTION
            )
            # update the address/idx mapping
            for address in self._address_to_connection_idx:
                if self._address_to_connection_idx[address] > idx_to_delete:
                    self._address_to_connection_idx[address] -= 1

            return popped_connection

        return None

    def _create_connection(self, address):
        parsed_address = urlparse(address)
        address = parsed_address.netloc if parsed_address.netloc else address
        use_tls = parsed_address.scheme in TLS_PROTOCOL_SCHEMES

        stubs, channel = GrpcConnectionPool.create_async_channel_stub(
<<<<<<< HEAD
            address, tls=use_tls, summary=self.summary, enable_trace=True
=======
            address,
            metrics=self._metrics,
            tls=use_tls,
>>>>>>> e932d6f9
        )
        return stubs, channel

    async def _destroy_connection(self, connection, grace=0.5):
        # we should handle graceful termination better, 0.5 is a rather random number here
        await connection.close(grace)

    async def get_next_connection(self, num_retries=3):
        """
        Returns a connection from the list. Strategy is round robin
        :param num_retries: how many retries should be performed when all connections are currently unavailable
        :returns: A connection from the pool
        """
        return await self._get_next_connection(num_retries=num_retries)

    async def _get_next_connection(self, num_retries=3):
        """
        :param num_retries: how many retries should be performed when all connections are currently unavailable
        :returns: A connection from the pool
        """
        try:
            connection = None
            for i in range(len(self._connections)):
                internal_rr_counter = (self._rr_counter + i) % len(self._connections)
                connection = self._connections[internal_rr_counter]
                # connection is None if it is currently being reset. In that case, try different connection
                if connection is not None:
                    break
            all_connections_unavailable = connection is None and num_retries <= 0
            if all_connections_unavailable:
                if num_retries <= 0:
                    raise EstablishGrpcConnectionError(
                        f'Error while resetting connections {self._connections}. Connections cannot be used.'
                    )
            elif connection is None:
                # give control back to async event loop so connection resetting can be completed; then retry
                self._logger.debug(
                    f' No valid connection found, give chance for potential resetting of connection'
                )
                try:
                    await asyncio.wait_for(
                        self._destroyed_event.wait(),
                        timeout=GRACE_PERIOD_DESTROY_CONNECTION,
                    )
                finally:
                    return await self._get_next_connection(num_retries=num_retries - 1)
        except IndexError:
            # This can happen as a race condition while _removing_ connections
            self._rr_counter = 0
            connection = self._connections[self._rr_counter]
        self._rr_counter = (self._rr_counter + 1) % len(self._connections)
        return connection

    def get_all_connections(self):
        """
        Returns all available connections
        :returns: A complete list of all connections from the pool
        """
        return self._connections

    def has_connection(self, address: str) -> bool:
        """
        Checks if a connection for ip exists in the list
        :param address: The address to check
        :returns: True if a connection for the ip exists in the list
        """
        return address in self._address_to_connection_idx

    def has_connections(self) -> bool:
        """
        Checks if this contains any connection
        :returns: True if any connection is managed, False otherwise
        """
        return len(self._address_to_connection_idx) > 0

    async def close(self):
        """
        Close all connections and clean up internal state
        """
        for address in self._address_to_channel:
            await self._address_to_channel[address].close(0.5)
        self._address_to_channel.clear()
        self._address_to_connection_idx.clear()
        self._connections.clear()
        self._rr_counter = 0


class GrpcConnectionPool:
    """
    Manages a list of grpc connections.

    :param logger: the logger to use
    :param compression: The compression algorithm to be used by this GRPCConnectionPool when sending data to GRPC
    """

    K8S_PORT_USES_AFTER = 8082
    K8S_PORT_USES_BEFORE = 8081
    K8S_PORT = 8080
    K8S_PORT_MONITORING = 9090

    class ConnectionStubs:
        """
        Maintains a list of grpc stubs available for a particular connection
        """

        STUB_MAPPING = {
            'jina.JinaDataRequestRPC': jina_pb2_grpc.JinaDataRequestRPCStub,
            'jina.JinaSingleDataRequestRPC': jina_pb2_grpc.JinaSingleDataRequestRPCStub,
            'jina.JinaDiscoverEndpointsRPC': jina_pb2_grpc.JinaDiscoverEndpointsRPCStub,
            'jina.JinaRPC': jina_pb2_grpc.JinaRPCStub,
            'jina.JinaInfoRPC': jina_pb2_grpc.JinaInfoRPCStub,
        }

        def __init__(
            self,
            address,
            channel,
            metrics: _NetworkingMetrics,
        ):
            self.address = address
            self.channel = channel
            self._metrics = metrics
            self._initialized = False

        # This has to be done lazily, because the target endpoint may not be available
        # when a connection is added
        async def _init_stubs(self):
            available_services = await GrpcConnectionPool.get_available_services(
                self.channel
            )
            stubs = defaultdict(lambda: None)
            for service in available_services:
                stubs[service] = self.STUB_MAPPING[service](self.channel)
            self.data_list_stub = stubs['jina.JinaDataRequestRPC']
            self.single_data_stub = stubs['jina.JinaSingleDataRequestRPC']
            self.stream_stub = stubs['jina.JinaRPC']
            self.endpoints_discovery_stub = stubs['jina.JinaDiscoverEndpointsRPC']
            self._initialized = True

        async def send_discover_endpoint(
            self,
            timeout: Optional[float] = None,
        ) -> Tuple:
            """
            Use the endpoint discovery stub to request for the Endpoints Exposed by an Executor

            :param timeout: defines timeout for sending request

            :returns: Tuple of response and metadata about the response
            """
            if not self._initialized:
                await self._init_stubs()

            call_result = self.endpoints_discovery_stub.endpoint_discovery(
                jina_pb2.google_dot_protobuf_dot_empty__pb2.Empty(),
                timeout=timeout,
            )
            metadata, response = (
                await call_result.trailing_metadata(),
                await call_result,
            )
            return response, metadata

        async def send_requests(
            self,
            requests: List[Request],
            metadata,
            compression,
            timeout: Optional[float] = None,
        ) -> Tuple:
            """
            Send requests and uses the appropriate grpc stub for this
            Stub is chosen based on availability and type of requests

            :param requests: the requests to send
            :param metadata: the metadata to send alongside the requests
            :param compression: defines if compression should be used
            :param timeout: defines timeout for sending request

            :returns: Tuple of response and metadata about the response
            """
            if not self._initialized:
                await self._init_stubs()
            request_type = type(requests[0])
            if request_type == DataRequest and len(requests) == 1:
                if self.single_data_stub:
                    call_result = self.single_data_stub.process_single_data(
                        requests[0],
                        metadata=metadata,
                        compression=compression,
                        timeout=timeout,
                    )
                    if self._metrics.send_requests_bytes_metrics:
                        self._metrics.send_requests_bytes_metrics.observe(
                            requests[0].nbytes
                        )
                    with _get_summary_time_context_or_null(
                        self._metrics.sending_requests_time_metrics
                    ):
                        metadata, response = (
                            await call_result.trailing_metadata(),
                            await call_result,
                        )

                        if self._metrics.received_response_bytes:
                            self._metrics.received_response_bytes.observe(
                                response.nbytes
                            )
                    return response, metadata

                elif self.stream_stub:
                    if self._metrics.send_requests_bytes_metrics:
                        for response in requests:
                            self._metrics.send_requests_bytes_metrics.observe(
                                response.nbytes
                            )

                    with _get_summary_time_context_or_null(
                        self._metrics.sending_requests_time_metrics
                    ):
                        async for response in self.stream_stub.Call(
                            iter(requests), compression=compression, timeout=timeout
                        ):
                            if self._metrics.received_response_bytes:
                                self._metrics.received_response_bytes.observe(
                                    response.nbytes
                                )

                            return response, None
            if request_type == DataRequest and len(requests) > 1:
                if self.data_list_stub:
                    call_result = self.data_list_stub.process_data(
                        requests,
                        metadata=metadata,
                        compression=compression,
                        timeout=timeout,
                    )
                    with _get_summary_time_context_or_null(
                        self._metrics.sending_requests_time_metrics
                    ):
                        metadata, response = (
                            await call_result.trailing_metadata(),
                            await call_result,
                        )
                    return response, metadata
                else:
                    raise ValueError(
                        'Can not send list of DataRequests. gRPC endpoint not available.'
                    )
            else:
                raise ValueError(f'Unsupported request type {type(requests[0])}')

    class _ConnectionPoolMap:
        def __init__(
            self,
            runtime_name: str,
            logger: Optional[JinaLogger],
            metrics: _NetworkingMetrics,
        ):
            self._logger = logger
            # this maps deployments to shards or heads
            self._deployments: Dict[str, Dict[str, Dict[int, ReplicaList]]] = {}
            # dict stores last entity id used for a particular deployment, used for round robin
            self._access_count: Dict[str, int] = {}
            self._metrics = metrics
            self.runtime_name = runtime_name
            if os.name != 'nt':
                os.unsetenv('http_proxy')
                os.unsetenv('https_proxy')

        def add_replica(self, deployment: str, shard_id: int, address: str):
            self._add_connection(deployment, shard_id, address, 'shards')

        def add_head(
            self, deployment: str, address: str, head_id: Optional[int] = 0
        ):  # the head_id is always 0 for now, this will change when scaling the head
            self._add_connection(deployment, head_id, address, 'heads')

        def get_replicas(
            self,
            deployment: str,
            head: bool,
            entity_id: Optional[int] = None,
            increase_access_count: bool = True,
        ) -> ReplicaList:
            # returns all replicas of a given deployment, using a given shard
            if deployment in self._deployments:
                type_ = 'heads' if head else 'shards'
                if entity_id is None and head:
                    entity_id = 0
                return self._get_connection_list(
                    deployment, type_, entity_id, increase_access_count
                )
            else:
                self._logger.debug(
                    f'Unknown deployment {deployment}, no replicas available'
                )
                return None

        def get_replicas_all_shards(self, deployment: str) -> List[ReplicaList]:
            # returns all replicas of a given deployment, for all available shards
            # result is a list of 'shape' (num_shards, num_replicas), containing all replicas for all shards
            replicas = []
            if deployment in self._deployments:
                for shard_id in self._deployments[deployment]['shards']:
                    replicas.append(
                        self._get_connection_list(deployment, 'shards', shard_id)
                    )
            return replicas

        async def close(self):
            # Close all connections to all replicas
            for deployment in self._deployments:
                for entity_type in self._deployments[deployment]:
                    for shard_in in self._deployments[deployment][entity_type]:
                        await self._deployments[deployment][entity_type][
                            shard_in
                        ].close()
            self._deployments.clear()

        def _get_connection_list(
            self,
            deployment: str,
            type_: str,
            entity_id: Optional[int] = None,
            increase_access_count: bool = True,
        ) -> ReplicaList:
            try:
                if entity_id is None and len(self._deployments[deployment][type_]) > 0:
                    # select a random entity
                    if increase_access_count:
                        self._access_count[deployment] += 1
                    return self._deployments[deployment][type_][
                        self._access_count[deployment]
                        % len(self._deployments[deployment][type_])
                    ]
                else:
                    return self._deployments[deployment][type_][entity_id]
            except KeyError:
                if (
                    entity_id is None
                    and deployment in self._deployments
                    and len(self._deployments[deployment][type_])
                ):
                    # This can happen as a race condition when removing connections while accessing it
                    # In this case we don't care for the concrete entity, so retry with the first one
                    return self._get_connection_list(
                        deployment, type_, 0, increase_access_count
                    )
                self._logger.debug(
                    f'did not find a connection for deployment {deployment}, type {type_} and entity_id {entity_id}. There are {len(self._deployments[deployment][type_]) if deployment in self._deployments else 0} available connections for this deployment and type. '
                )
                return None

        def _add_deployment(self, deployment: str):
            if deployment not in self._deployments:
                self._deployments[deployment] = {'shards': {}, 'heads': {}}
                self._access_count[deployment] = 0

        def _add_connection(
            self,
            deployment: str,
            entity_id: int,
            address: str,
            type: str,
        ):
            self._add_deployment(deployment)
            if entity_id not in self._deployments[deployment][type]:
                connection_list = ReplicaList(
                    self._metrics, self._logger, self.runtime_name
                )
                self._deployments[deployment][type][entity_id] = connection_list

            if not self._deployments[deployment][type][entity_id].has_connection(
                address
            ):
                self._logger.debug(
                    f'adding connection for deployment {deployment}/{type}/{entity_id} to {address}'
                )
                self._deployments[deployment][type][entity_id].add_connection(address)
            else:
                self._logger.debug(
                    f'ignoring activation of pod, {address} already known'
                )

        async def remove_head(self, deployment, address, head_id: Optional[int] = 0):
            return await self._remove_connection(deployment, head_id, address, 'heads')

        async def remove_replica(
            self, deployment, address, shard_id: Optional[int] = 0
        ):
            return await self._remove_connection(
                deployment, shard_id, address, 'shards'
            )

        async def _remove_connection(self, deployment, entity_id, address, type):
            if (
                deployment in self._deployments
                and entity_id in self._deployments[deployment][type]
            ):
                self._logger.debug(
                    f'removing connection for deployment {deployment}/{type}/{entity_id} to {address}'
                )
                connection = await self._deployments[deployment][type][
                    entity_id
                ].remove_connection(address)
                if not self._deployments[deployment][type][entity_id].has_connections():
                    del self._deployments[deployment][type][entity_id]
                return connection
            return None

    def __init__(
        self,
        runtime_name,
        logger: Optional[JinaLogger] = None,
        compression: Optional[str] = None,
        metrics_registry: Optional['CollectorRegistry'] = None,
    ):
        self._logger = logger or JinaLogger(self.__class__.__name__)

        self.compression = (
            getattr(grpc.Compression, compression)
            if compression
            else grpc.Compression.NoCompression
        )

        if metrics_registry:
            with ImportExtensions(
                required=True,
                help_text='You need to install the `prometheus_client` to use the montitoring functionality of jina',
            ):
                from prometheus_client import Summary

            sending_requests_time_metrics = Summary(
                'sending_request_seconds',
                'Time spent between sending a request to the Executor/Head and receiving the response',
                registry=metrics_registry,
                namespace='jina',
                labelnames=('runtime_name',),
            ).labels(runtime_name)

            received_response_bytes = Summary(
                'received_response_bytes',
                'Size in bytes of the response returned from the Head/Executor',
                registry=metrics_registry,
                namespace='jina',
                labelnames=('runtime_name',),
            ).labels(runtime_name)

            send_requests_bytes_metrics = Summary(
                'sent_request_bytes',
                'Size in bytes of the request sent to the Head/Executor',
                registry=metrics_registry,
                namespace='jina',
                labelnames=('runtime_name',),
            ).labels(runtime_name)
        else:
            sending_requests_time_metrics = None
            received_response_bytes = None
            send_requests_bytes_metrics = None

        self._metrics = _NetworkingMetrics(
            sending_requests_time_metrics,
            received_response_bytes,
            send_requests_bytes_metrics,
        )

        self._connections = self._ConnectionPoolMap(
            runtime_name, self._logger, self._metrics
        )
        self._deployment_address_map = {}

    def send_request(
        self,
        request: Request,
        deployment: str,
        head: bool = False,
        shard_id: Optional[int] = None,
        polling_type: PollingType = PollingType.ANY,
        endpoint: Optional[str] = None,
        timeout: Optional[float] = None,
        retries: Optional[int] = -1,
    ) -> List[asyncio.Task]:
        """Send a single message to target via one or all of the pooled connections, depending on polling_type. Convenience function wrapper around send_request.
        :param request: a single request to send
        :param deployment: name of the Jina deployment to send the message to
        :param head: If True it is send to the head, otherwise to the worker pods
        :param shard_id: Send to a specific shard of the deployment, ignored for polling ALL
        :param polling_type: defines if the message should be send to any or all pooled connections for the target
        :param endpoint: endpoint to target with the request
        :param timeout: timeout for sending the requests
        :param retries: number of retries per gRPC call. If <0 it defaults to max(3, num_replicas)
        :return: list of asyncio.Task items for each send call
        """
        return self.send_requests(
            requests=[request],
            deployment=deployment,
            head=head,
            shard_id=shard_id,
            polling_type=polling_type,
            endpoint=endpoint,
            timeout=timeout,
            retries=retries,
        )

    def send_requests(
        self,
        requests: List[Request],
        deployment: str,
        head: bool = False,
        shard_id: Optional[int] = None,
        polling_type: PollingType = PollingType.ANY,
        endpoint: Optional[str] = None,
        timeout: Optional[float] = None,
        retries: Optional[int] = -1,
    ) -> List[asyncio.Task]:
        """Send a request to target via one or all of the pooled connections, depending on polling_type

        :param requests: request (DataRequest) to send
        :param deployment: name of the Jina deployment to send the request to
        :param head: If True it is send to the head, otherwise to the worker pods
        :param shard_id: Send to a specific shard of the deployment, ignored for polling ALL
        :param polling_type: defines if the request should be send to any or all pooled connections for the target
        :param endpoint: endpoint to target with the requests
        :param timeout: timeout for sending the requests
        :param retries: number of retries per gRPC call. If <0 it defaults to max(3, num_replicas)
        :return: list of asyncio.Task items for each send call
        """
        results = []
        connections = []
        if polling_type == PollingType.ANY:
            replica_list = self._connections.get_replicas(deployment, head, shard_id)
            if replica_list:
                connections.append(replica_list)
        elif polling_type == PollingType.ALL:
            shard_replica_lists = self._connections.get_replicas_all_shards(deployment)
            for replica_list in shard_replica_lists:
                connections.append(replica_list)
        else:
            raise ValueError(f'Unsupported polling type {polling_type}')

        for replica_list in connections:
            task = self._send_requests(
                requests, replica_list, endpoint, timeout=timeout, retries=retries
            )
            results.append(task)

        return results

    def send_discover_endpoint(
        self,
        deployment: str,
        head: bool = True,
        shard_id: Optional[int] = None,
        timeout: Optional[float] = None,
        retries: Optional[int] = -1,
    ) -> asyncio.Task:
        """Sends a discover Endpoint call to target.

        :param deployment: name of the Jina deployment to send the request to
        :param head: If True it is send to the head, otherwise to the worker pods
        :param shard_id: Send to a specific shard of the deployment, ignored for polling ALL
        :param timeout: timeout for sending the requests
        :param retries: number of retries per gRPC call. If <0 it defaults to max(3, num_replicas)
        :return: asyncio.Task items to send call
        """
        connection_list = self._connections.get_replicas(
            deployment, head, shard_id, True
        )
        if connection_list:
            return self._send_discover_endpoint(
                timeout=timeout, connection_list=connection_list, retries=retries
            )
        else:
            self._logger.debug(
                f'no available connections for deployment {deployment} and shard {shard_id}'
            )
            return None

    def send_request_once(
        self,
        request: Request,
        deployment: str,
        head: bool = False,
        shard_id: Optional[int] = None,
        timeout: Optional[float] = None,
        retries: Optional[int] = -1,
    ) -> asyncio.Task:
        """Send msg to target via only one of the pooled connections
        :param request: request to send
        :param deployment: name of the Jina deployment to send the message to
        :param head: If True it is send to the head, otherwise to the worker pods
        :param shard_id: Send to a specific shard of the deployment, ignored for polling ALL
        :param timeout: timeout for sending the requests
        :param retries: number of retries per gRPC call. If <0 it defaults to max(3, num_replicas)
        :return: asyncio.Task representing the send call
        """
        return self.send_requests_once(
            [request],
            deployment=deployment,
            head=head,
            shard_id=shard_id,
            timeout=timeout,
            retries=retries,
        )

    def send_requests_once(
        self,
        requests: List[Request],
        deployment: str,
        head: bool = False,
        shard_id: Optional[int] = None,
        endpoint: Optional[str] = None,
        timeout: Optional[float] = None,
        retries: Optional[int] = -1,
    ) -> asyncio.Task:
        """Send a request to target via only one of the pooled connections

        :param requests: request to send
        :param deployment: name of the Jina deployment to send the request to
        :param head: If True it is send to the head, otherwise to the worker pods
        :param shard_id: Send to a specific shard of the deployment, ignored for polling ALL
        :param endpoint: endpoint to target with the requests
        :param timeout: timeout for sending the requests
        :param retries: number of retries per gRPC call. If <0 it defaults to max(3, num_replicas)
        :return: asyncio.Task representing the send call
        """
        replicas = self._connections.get_replicas(deployment, head, shard_id)
        if replicas:
            return self._send_requests(
                requests, replicas, endpoint, timeout=timeout, retries=retries
            )
        else:
            self._logger.debug(
                f'no available connections for deployment {deployment} and shard {shard_id}'
            )
            return None

    def add_connection(
        self,
        deployment: str,
        address: str,
        head: bool = False,
        shard_id: Optional[int] = None,
    ):
        """
        Adds a connection for a deployment to this connection pool

        :param deployment: The deployment the connection belongs to, like 'encoder'
        :param head: True if the connection is for a head
        :param address: Address used for the grpc connection, format is <host>:<port>
        :param shard_id: Optional parameter to indicate this connection belongs to a shard, ignored for heads
        """
        if head:
            self._connections.add_head(deployment, address, 0)
        else:
            if shard_id is None:
                shard_id = 0
            self._connections.add_replica(deployment, shard_id, address)
        self._deployment_address_map[deployment] = address

    async def remove_connection(
        self,
        deployment: str,
        address: str,
        head: bool = False,
        shard_id: Optional[int] = None,
    ):
        """
        Removes a connection to a deployment

        :param deployment: The deployment the connection belongs to, like 'encoder'
        :param address: Address used for the grpc connection, format is <host>:<port>
        :param head: True if the connection is for a head
        :param shard_id: Optional parameter to indicate this connection belongs to a shard, ignored for heads
        :return: The removed connection, None if it did not exist
        """
        if head:
            return await self._connections.remove_head(deployment, address)
        else:
            if shard_id is None:
                shard_id = 0
            return await self._connections.remove_replica(deployment, address, shard_id)

    async def close(self):
        """
        Closes the connection pool
        """
        await self._connections.close()

    async def _handle_aiorpcerror(
        self,
        error: AioRpcError,
        retry_i: int = 0,
        request_id: str = '',
        tried_addresses: Set[str] = {
            ''
        },  # same deployment can have multiple addresses (replicas)
        total_num_tries: int = 1,  # number of retries + 1
        current_address: str = '',  # the specific address that was contacted during this attempt
        connection_list: Optional[ReplicaList] = None,
    ):
        # connection failures, cancelled requests, and timed out requests should be retried
        # all other cases should not be retried and will be raised immediately
        # connection failures have the code grpc.StatusCode.UNAVAILABLE
        # cancelled requests have the code grpc.StatusCode.CANCELLED
        # timed out requests have the code grpc.StatusCode.DEADLINE_EXCEEDED
        # requests usually gets cancelled when the server shuts down
        # retries for cancelled requests will hit another replica in K8s
        if (
            error.code() != grpc.StatusCode.UNAVAILABLE
            and error.code() != grpc.StatusCode.CANCELLED
            and error.code() != grpc.StatusCode.DEADLINE_EXCEEDED
        ):
            raise
        elif (
            error.code() == grpc.StatusCode.UNAVAILABLE
            or error.code() == grpc.StatusCode.DEADLINE_EXCEEDED
        ) and retry_i >= total_num_tries - 1:  # retries exhausted. if we land here it already failed once, therefore -1
            self._logger.debug(f'GRPC call failed, retries exhausted')
            from jina.excepts import InternalNetworkError

            # after connection failure the gRPC `channel` gets stuck in a failure state for a few seconds
            # removing and re-adding the connection (stub) is faster & more reliable than just waiting
            if connection_list:
                await connection_list.reset_connection(current_address)

            raise InternalNetworkError(
                og_exception=error,
                request_id=request_id,
                dest_addr=tried_addresses,
                details=error.details(),
            )
        else:
            self._logger.debug(
                f'GRPC call failed with code {error.code()}, retry attempt {retry_i + 1}/{total_num_tries - 1}.'
                f' Trying next replica, if available.'
            )

    def _send_requests(
        self,
        requests: List[Request],
        connections: ReplicaList,
        endpoint: Optional[str] = None,
        timeout: Optional[float] = None,
        retries: Optional[int] = -1,
    ) -> asyncio.Task:
        # this wraps the awaitable object from grpc as a coroutine so it can be used as a task
        # the grpc call function is not a coroutine but some _AioCall
        async def task_wrapper():
            metadata = (('endpoint', endpoint),) if endpoint else None
            tried_addresses = set()
            if retries is None or retries < 0:
                total_num_tries = (
                    max(DEFAULT_MINIMUM_RETRIES, len(connections.get_all_connections()))
                    + 1
                )
            else:
                total_num_tries = 1 + retries  # try once, then do all the retries
            for i in range(total_num_tries):
                current_connection = await connections.get_next_connection(
                    num_retries=total_num_tries
                )
                tried_addresses.add(current_connection.address)
                try:
                    return await current_connection.send_requests(
                        requests=requests,
                        metadata=metadata,
                        compression=self.compression,
                        timeout=timeout,
                    )
                except AioRpcError as e:
                    await self._handle_aiorpcerror(
                        error=e,
                        retry_i=i,
                        request_id=requests[0].request_id,
                        tried_addresses=tried_addresses,
                        total_num_tries=total_num_tries,
                        current_address=current_connection.address,
                        connection_list=connections,
                    )

        return asyncio.create_task(task_wrapper())

    def _send_discover_endpoint(
        self,
        connection_list: ReplicaList,
        timeout: Optional[float] = None,
        retries: Optional[int] = -1,
    ) -> asyncio.Task:
        # this wraps the awaitable object from grpc as a coroutine so it can be used as a task
        # the grpc call function is not a coroutine but some _AioCall
        async def task_wrapper():

            tried_addresses = set()
            if retries is None or retries < 0:
                total_num_tries = (
                    max(
                        DEFAULT_MINIMUM_RETRIES,
                        len(connection_list.get_all_connections()),
                    )
                    + 1
                )
            else:
                total_num_tries = 1 + retries  # try once, then do all the retries
            for i in range(total_num_tries):
                connection = await connection_list.get_next_connection(
                    num_retries=total_num_tries
                )
                tried_addresses.add(connection.address)
                try:
                    return await connection.send_discover_endpoint(
                        timeout=timeout,
                    )
                except AioRpcError as e:
                    await self._handle_aiorpcerror(
                        error=e,
                        retry_i=i,
                        tried_addresses=tried_addresses,
                        current_address=connection.address,
                        connection_list=connection_list,
                        total_num_tries=total_num_tries,
                    )
                except AttributeError:
                    return default_endpoints_proto, None

        return asyncio.create_task(task_wrapper())

    @staticmethod
    def __aio_channel_with_tracing_interceptor(
        address,
        credentials=None,
        options=None,
        interceptors=None,
    ) -> grpc.aio.Channel:
        if credentials:
            return grpc.aio.secure_channel(
                address,
                credentials,
                options=options,
                interceptors=interceptors,
            )
        return grpc.aio.insecure_channel(
            address,
            options=options,
            interceptors=interceptors,
        )

    @staticmethod
    def __channel_with_tracing_interceptor(
        address,
        credentials=None,
        options=None,
        interceptor=None,
    ) -> grpc.Channel:
        if credentials:
            channel = grpc.secure_channel(address, credentials, options=options)
        else:
            channel = grpc.insecure_channel(address, options=options)

        if interceptor:
            return intercept_channel(
                channel,
                interceptor,
            )
        else:
            return channel

    @staticmethod
    def get_grpc_channel(
        address: str,
        options: Optional[list] = None,
        asyncio: bool = False,
        tls: bool = False,
        root_certificates: Optional[str] = None,
        enable_trace: Optional[bool] = True,
    ) -> grpc.Channel:
        """
        Creates a grpc channel to the given address

        :param address: The address to connect to, format is <host>:<port>
        :param options: A list of options to pass to the grpc channel
        :param asyncio: If True, use the asyncio implementation of the grpc channel
        :param tls: If True, use tls encryption for the grpc channel
        :param root_certificates: The path to the root certificates for tls, only used if tls is True
        :param enable_trace: If True the tracing interceptors are added to the channel otherwise the channel will not be provided with any tracing interceptors.

        :return: A grpc channel or an asyncio channel
        """

        if options is None:
            options = GrpcConnectionPool.get_default_grpc_options()

        credentials = None
        if tls:
            credentials = grpc.ssl_channel_credentials(
                root_certificates=root_certificates
            )

        if asyncio:
            interceptors = (
                InstrumentationMixin.aio_tracing_client_interceptors()
                if enable_trace
                else None
            )
            return GrpcConnectionPool.__aio_channel_with_tracing_interceptor(
                address, credentials, options, interceptors
            )

        interceptor = (
            InstrumentationMixin.tracing_client_interceptor() if enable_trace else None
        )
        return GrpcConnectionPool.__channel_with_tracing_interceptor(
            address, credentials, options, interceptor
        )

    @staticmethod
    def send_request_sync(
        request: Request,
        target: str,
        timeout=100.0,
        tls=False,
        root_certificates: Optional[str] = None,
        endpoint: Optional[str] = None,
    ) -> Request:
        """
        Sends a request synchronously to the target via grpc

        :param request: the request to send
        :param target: where to send the request to, like 127.0.0.1:8080
        :param timeout: timeout for the send
        :param tls: if True, use tls encryption for the grpc channel
        :param root_certificates: the path to the root certificates for tls, only used if tls is True
        :param endpoint: endpoint to target with the request

        :returns: the response request
        """

        for i in range(3):
            try:
                with GrpcConnectionPool.get_grpc_channel(
                    target,
                    tls=tls,
                    root_certificates=root_certificates,
                ) as channel:
                    metadata = (('endpoint', endpoint),) if endpoint else None
                    stub = jina_pb2_grpc.JinaSingleDataRequestRPCStub(channel)
                    response, call = stub.process_single_data.with_call(
                        request,
                        timeout=timeout,
                        metadata=metadata,
                    )
                    return response
            except grpc.RpcError as e:
                if e.code() != grpc.StatusCode.UNAVAILABLE or i == 2:
                    raise

    @staticmethod
    def send_health_check_sync(
        target: str,
        timeout=100.0,
        tls=False,
        root_certificates: Optional[str] = None,
    ) -> health_pb2.HealthCheckResponse:
        """
        Sends a request synchronously to the target via grpc

        :param target: where to send the request to, like 127.0.0.1:8080
        :param timeout: timeout for the send
        :param tls: if True, use tls encryption for the grpc channel
        :param root_certificates: the path to the root certificates for tls, only used if tls is True

        :returns: the response health check
        """

        for i in range(3):
            try:
                with GrpcConnectionPool.get_grpc_channel(
                    target,
                    tls=tls,
                    root_certificates=root_certificates,
                    enable_trace=False,
                ) as channel:
                    health_check_req = health_pb2.HealthCheckRequest()
                    health_check_req.service = ''
                    stub = health_pb2_grpc.HealthStub(channel)
                    return stub.Check(health_check_req, timeout=timeout)
            except grpc.RpcError as e:
                if e.code() != grpc.StatusCode.UNAVAILABLE or i == 2:
                    raise

    @staticmethod
    def send_requests_sync(
        requests: List[Request],
        target: str,
        timeout=100.0,
        tls=False,
        root_certificates: Optional[str] = None,
        endpoint: Optional[str] = None,
    ) -> Request:
        """
        Sends a list of requests synchronically to the target via grpc

        :param requests: the requests to send
        :param target: where to send the request to, like 127.0.0.1:8080
        :param timeout: timeout for the send
        :param tls: if True, use tls for the grpc channel
        :param root_certificates: the path to the root certificates for tls, only used if tls is True
        :param endpoint: endpoint to target with the request

        :returns: the response request
        """

        for i in range(3):
            try:
                with GrpcConnectionPool.get_grpc_channel(
                    target,
                    tls=tls,
                    root_certificates=root_certificates,
                ) as channel:
                    metadata = (('endpoint', endpoint),) if endpoint else None
                    stub = jina_pb2_grpc.JinaDataRequestRPCStub(channel)
                    response, call = stub.process_data.with_call(
                        requests,
                        timeout=timeout,
                        metadata=metadata,
                    )
                    return response
            except grpc.RpcError as e:
                if e.code() != grpc.StatusCode.UNAVAILABLE or i == 2:
                    raise

    @staticmethod
    def get_default_grpc_options():
        """
        Returns a list of default options used for creating grpc channels.
        Documentation is here https://github.com/grpc/grpc/blob/master/include/grpc/impl/codegen/grpc_types.h
        :returns: list of tuples defining grpc parameters
        """

        return [
            ('grpc.max_send_message_length', -1),
            ('grpc.max_receive_message_length', -1),
            # for the following see this blog post for the choice of default value https://cs.mcgill.ca/~mxia3/2019/02/23/Using-gRPC-in-Production/
            ('grpc.keepalive_time_ms', 10000),
            # send keepalive ping every 10 second, default is 2 hours.
            ('grpc.keepalive_timeout_ms', 5000),
            # keepalive ping time out after 5 seconds, default is 20 seconds
            ('grpc.keepalive_permit_without_calls', True),
            # allow keepalive pings when there's no gRPC calls
            ('grpc.http2.max_pings_without_data', 0),
            # allow unlimited amount of keepalive pings without data
            ('grpc.http2.min_time_between_pings_ms', 10000),
            # allow grpc pings from client every 10 seconds
            ('grpc.http2.min_ping_interval_without_data_ms', 5000),
            # allow grpc pings from client without data every 5 seconds
        ]

    @staticmethod
    async def send_request_async(
        request: Request,
        target: str,
        timeout: float = 1.0,
        tls: bool = False,
        root_certificates: Optional[str] = None,
    ) -> Request:
        """
        Sends a request asynchronously to the target via grpc

        :param request: the request to send
        :param target: where to send the request to, like 127.0.0.1:8080
        :param timeout: timeout for the send
        :param tls: if True, use tls for the grpc channel
        :param root_certificates: the path to the root certificates for tls, only used if tls is True

        :returns: the response request
        """

        async with GrpcConnectionPool.get_grpc_channel(
            target,
            asyncio=True,
            tls=tls,
            root_certificates=root_certificates,
        ) as channel:
            stub = jina_pb2_grpc.JinaSingleDataRequestRPCStub(channel)
            return await stub.process_single_data(request, timeout=timeout)

    @staticmethod
    def create_async_channel_stub(
        address,
<<<<<<< HEAD
        tls=False,
        root_certificates: Optional[str] = None,
        summary=None,
        enable_trace: Optional[bool] = False,
=======
        metrics: _NetworkingMetrics,
        tls=False,
        root_certificates: Optional[str] = None,
>>>>>>> e932d6f9
    ) -> Tuple[ConnectionStubs, grpc.aio.Channel]:
        """
        Creates an async GRPC Channel. This channel has to be closed eventually!

        :param address: the address to create the connection to, like 127.0.0.0.1:8080
        :param tls: if True, use tls for the grpc channel
        :param root_certificates: the path to the root certificates for tls, only u
<<<<<<< HEAD
        :param summary: Optional Prometheus summary object
        :param enable_trace: If True the tracing interceptors are added to the channel otherwise the channel will not be provided with any tracing interceptors.
        :param

=======
        :param metrics: NetworkingMetrics object that contain optional metrics
>>>>>>> e932d6f9
        :returns: DataRequest stubs and an async grpc channel
        """
        channel = GrpcConnectionPool.get_grpc_channel(
            address,
            asyncio=True,
            tls=tls,
            root_certificates=root_certificates,
            enable_trace=enable_trace,
        )

        return (
            GrpcConnectionPool.ConnectionStubs(address, channel, metrics),
            channel,
        )

    @staticmethod
    async def get_available_services(channel) -> List[str]:
        """
        Lists available services by name, exposed at target address

        :param channel: the channel to use

        :returns: List of services offered
        """
        reflection_stub = ServerReflectionStub(channel)
        response = reflection_stub.ServerReflectionInfo(
            iter([ServerReflectionRequest(list_services="")])
        )
        service_names = []
        async for res in response:
            service_names.append(
                [
                    service.name
                    for service in res.list_services_response.service
                    if service.name
                    not in {
                        'grpc.reflection.v1alpha.ServerReflection',
                        'jina.JinaGatewayDryRunRPC',
                    }
                ]
            )
        return service_names[0]


def in_docker():
    """
    Checks if the current process is running inside Docker
    :return: True if the current process is running inside Docker
    """
    path = '/proc/self/cgroup'
    if os.path.exists('/.dockerenv'):
        return True
    if os.path.isfile(path):
        with open(path) as file:
            return any('docker' in line for line in file)
    return False


def host_is_local(hostname):
    """
    Check if hostname is point to localhost
    :param hostname: host to check
    :return: True if hostname means localhost, False otherwise
    """
    import socket

    fqn = socket.getfqdn(hostname)
    if fqn in ("localhost", "0.0.0.0") or hostname == '0.0.0.0':
        return True

    try:
        return ipaddress.ip_address(hostname).is_loopback
    except ValueError:
        return False<|MERGE_RESOLUTION|>--- conflicted
+++ resolved
@@ -2,12 +2,8 @@
 import ipaddress
 import os
 from collections import defaultdict
-<<<<<<< HEAD
+from dataclasses import dataclass
 from typing import Dict, List, Optional, Sequence, Set, Tuple, Union
-=======
-from dataclasses import dataclass
-from typing import Dict, List, Optional, Set, Tuple, Union
->>>>>>> e932d6f9
 from urllib.parse import urlparse
 
 import grpc
@@ -23,11 +19,8 @@
 from jina.importer import ImportExtensions
 from jina.logging.logger import JinaLogger
 from jina.proto import jina_pb2, jina_pb2_grpc
-<<<<<<< HEAD
+from jina.serve.helper import _get_summary_time_context_or_null
 from jina.serve.instrumentation import InstrumentationMixin
-=======
-from jina.serve.helper import _get_summary_time_context_or_null
->>>>>>> e932d6f9
 from jina.types.request import Request
 from jina.types.request.data import DataRequest
 
@@ -165,13 +158,7 @@
         use_tls = parsed_address.scheme in TLS_PROTOCOL_SCHEMES
 
         stubs, channel = GrpcConnectionPool.create_async_channel_stub(
-<<<<<<< HEAD
-            address, tls=use_tls, summary=self.summary, enable_trace=True
-=======
-            address,
-            metrics=self._metrics,
-            tls=use_tls,
->>>>>>> e932d6f9
+            address, metrics=self._metrics, tls=use_tls, enable_trace=True
         )
         return stubs, channel
 
@@ -1262,16 +1249,10 @@
     @staticmethod
     def create_async_channel_stub(
         address,
-<<<<<<< HEAD
-        tls=False,
-        root_certificates: Optional[str] = None,
-        summary=None,
-        enable_trace: Optional[bool] = False,
-=======
         metrics: _NetworkingMetrics,
         tls=False,
         root_certificates: Optional[str] = None,
->>>>>>> e932d6f9
+        enable_trace: Optional[bool] = False,
     ) -> Tuple[ConnectionStubs, grpc.aio.Channel]:
         """
         Creates an async GRPC Channel. This channel has to be closed eventually!
@@ -1279,14 +1260,8 @@
         :param address: the address to create the connection to, like 127.0.0.0.1:8080
         :param tls: if True, use tls for the grpc channel
         :param root_certificates: the path to the root certificates for tls, only u
-<<<<<<< HEAD
-        :param summary: Optional Prometheus summary object
+        :param metrics: NetworkingMetrics object that contain optional metrics
         :param enable_trace: If True the tracing interceptors are added to the channel otherwise the channel will not be provided with any tracing interceptors.
-        :param
-
-=======
-        :param metrics: NetworkingMetrics object that contain optional metrics
->>>>>>> e932d6f9
         :returns: DataRequest stubs and an async grpc channel
         """
         channel = GrpcConnectionPool.get_grpc_channel(
