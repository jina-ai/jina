--- conflicted
+++ resolved
@@ -103,7 +103,6 @@
         name='pod1',
         replicas=2,
         parallel=2,
-<<<<<<< HEAD
         timeout_ready=5000,
     ) as flow:
         x = threading.Thread(
@@ -113,12 +112,6 @@
                 'pod1',
             ),
         )
-=======
-        timeout_ready=30000,
-    )
-    with flow:
-        x = threading.Thread(target=flow.rolling_update, args=('pod1', None))
->>>>>>> 5a58e498
         for i in range(50):
             flow.search(docs, on_error=error_mock)
             if i == 5:
@@ -143,7 +136,6 @@
         timeout_ready=5000,
     ) as flow:
         for i in range(5):
-<<<<<<< HEAD
             flow.search(docs, on_error=error_mock)
         x = threading.Thread(
             target=update_rolling,
@@ -152,10 +144,6 @@
                 'pod1',
             ),
         )
-=======
-            flow.search(docs)
-        x = threading.Thread(target=flow.rolling_update, args=('pod1', None))
->>>>>>> 5a58e498
         for i in range(40):
             flow.search(docs, on_error=error_mock)
             if i == 5:
