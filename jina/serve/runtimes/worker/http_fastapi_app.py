import inspect
from typing import TYPE_CHECKING, Callable, Dict, List, Optional

from jina import DocumentArray, Document
from jina._docarray import docarray_v2
from jina.importer import ImportExtensions
from jina.serve.networking.sse import EventSourceResponse
from jina.types.request.data import DataRequest

if TYPE_CHECKING:
    from jina.logging.logger import JinaLogger

if docarray_v2:
    from docarray import DocList, BaseDoc


def get_fastapi_app(
        request_models_map: Dict,
        caller: Callable,
        logger: 'JinaLogger',
        cors: bool = False,
        **kwargs,
):
    """
    Get the app from FastAPI as the REST interface.

    :param request_models_map: Map describing the endpoints and its Pydantic models
    :param caller: Callable to be handled by the endpoints of the returned FastAPI app
    :param logger: Logger object
    :param cors: If set, a CORS middleware is added to FastAPI frontend to allow cross-origin access.
    :param kwargs: Extra kwargs to make it compatible with other methods
    :return: fastapi app
    """
    with ImportExtensions(required=True):
        from fastapi import FastAPI, Response, HTTPException
        import pydantic
        from fastapi.middleware.cors import CORSMiddleware
    from pydantic import BaseModel
    from pydantic.config import BaseConfig, inherit_config

    from jina.proto import jina_pb2
    from jina.serve.runtimes.gateway.models import _to_camel_case

    class Header(BaseModel):
        request_id: Optional[str] = None

        class Config(BaseConfig):
            alias_generator = _to_camel_case
            allow_population_by_field_name = True

    class InnerConfig(BaseConfig):
        alias_generator = _to_camel_case
        allow_population_by_field_name = True

    app = FastAPI()

    if cors:
        app.add_middleware(
            CORSMiddleware,
            allow_origins=['*'],
            allow_credentials=True,
            allow_methods=['*'],
            allow_headers=['*'],
        )
        logger.warning('CORS is enabled. This service is accessible from any website!')

    def add_post_route(
            endpoint_path,
            input_model,
            output_model,
            input_doc_list_model=None,
            output_doc_list_model=None,
            is_singleton_doc=False,
    ):
        app_kwargs = dict(
            path=f'/{endpoint_path.strip("/")}',
            methods=['POST'],
            summary=f'Endpoint {endpoint_path}',
            response_model=output_model,
        )
        if docarray_v2:
            from docarray.base_doc.docarray_response import DocArrayResponse

            app_kwargs['response_class'] = DocArrayResponse

        @app.api_route(**app_kwargs)
        async def post(body: input_model, response: Response):

            req = DataRequest()
            if not is_singleton_doc:
                if not docarray_v2:
                    req.data.docs = DocumentArray.from_pydantic_model(body.data)
                else:
                    req.data.docs = DocList[input_doc_list_model](body.data)
            else:
                if not docarray_v2:
                    req.data.docs = DocumentArray([Document.from_pydantic_model(body.document)])
                else:
                    req.data.docs = DocList[input_doc_list_model]([input_doc_list_model(**body.document)])

            if body.header is not None:
                req.header.request_id = body.header.request_id

            req.parameters = body.parameters
            req.header.exec_endpoint = endpoint_path
            resp = await caller(req)
            status = resp.header.status

            if status.code == jina_pb2.StatusProto.ERROR:
                raise HTTPException(status_code=499, detail=status.description)
            else:
                if not docarray_v2:
                    docs_response = resp.docs.to_dict()
                else:
                    docs_response = resp.docs
                ret = output_model(data=docs_response, parameters=resp.parameters)
                return ret

    def add_streaming_get_route(
            endpoint_path,
            input_doc_model=None,
    ):
        from fastapi import Request

        @app.api_route(
            path=f'/{endpoint_path.strip("/")}',
            methods=['GET'],
            summary=f'Streaming Endpoint {endpoint_path}',
        )
        async def streaming_get(request: Request):
            query_params = dict(request.query_params)
            req = DataRequest()
            req.header.exec_endpoint = endpoint_path
            if not docarray_v2:
                from docarray import Document

                req.data.docs = DocumentArray([Document.from_dict(query_params)])
            else:
                req.document_array_cls = DocList[input_doc_model]
                req.data.docs = DocList[input_doc_model]([input_doc_model(**query_params)])
            event_generator = _gen_dict_documents(await caller(req))
            return EventSourceResponse(event_generator)

    for endpoint, input_output_map in request_models_map.items():
        if endpoint != '_jina_dry_run_':
            input_doc_model = input_output_map['input']['model']
            output_doc_model = input_output_map['output']['model']
            is_generator = input_output_map['is_generator']
<<<<<<< HEAD
            is_singleton_doc = input_output_map['is_singleton_doc']

            if docarray_v2:
                _config = inherit_config(InnerConfig, BaseDoc.__config__)
            else:
                _config = input_doc_model.__config__

            if is_singleton_doc:
                endpoint_input_model = pydantic.create_model(
                    f'{endpoint.strip("/")}_input_model',
                    document=(input_doc_model, {}),
                    parameters=(Optional[Dict], None),
                    header=(Optional[Header], None),
                    __config__=inherit_config(InnerConfig, input_doc_model.__config__),
                )

                endpoint_output_model = pydantic.create_model(
                    f'{endpoint.strip("/")}_output_model',
                    document=(output_doc_model, {}),
                    parameters=(Optional[Dict], None),
                    __config__=output_doc_model.__config__,
                )
            else:
                endpoint_input_model = pydantic.create_model(
                    f'{endpoint.strip("/")}_input_model',
                    data=(List[input_doc_model], []),
                    parameters=(Optional[Dict], None),
                    header=(Optional[Header], None),
                    __config__=inherit_config(InnerConfig, input_doc_model.__config__),
                )

                endpoint_output_model = pydantic.create_model(
                    f'{endpoint.strip("/")}_output_model',
                    data=(List[output_doc_model], []),
                    parameters=(Optional[Dict], None),
                    __config__=output_doc_model.__config__,
                )
=======
            _config = None
            if docarray_v2:
                _config = inherit_config(InnerConfig, BaseDoc.__config__)
            else:
                _config = input_doc_model.__config__

            endpoint_input_model = pydantic.create_model(
                f'{endpoint.strip("/")}_input_model',
                data=(List[input_doc_model], []),
                parameters=(Optional[Dict], None),
                header=(Optional[Header], None),
                __config__=_config,
            )

            endpoint_output_model = pydantic.create_model(
                f'{endpoint.strip("/")}_output_model',
                data=(List[output_doc_model], []),
                parameters=(Optional[Dict], None),
                __config__=_config,
            )
>>>>>>> 8cf77872

            if is_generator:
                add_streaming_get_route(
                    endpoint,
                    input_doc_model=input_doc_model,
                )
            else:
                add_post_route(
                    endpoint,
                    input_model=endpoint_input_model,
                    output_model=endpoint_output_model,
                    input_doc_list_model=input_doc_model,
                    output_doc_list_model=output_doc_model,
                    is_singleton_doc=is_singleton_doc
                )

    from jina.serve.runtimes.gateway.health_model import JinaHealthModel

    @app.get(
        path='/',
        summary='Get the health of Jina Executor service',
        response_model=JinaHealthModel,
    )
    async def _executor_health():
        """
        Get the health of this Gateway service.
        .. # noqa: DAR201

        """
        return {}

    return app


async def _gen_dict_documents(gen):
    if inspect.isasyncgen(gen):
        async for document in gen:
            yield _doc_to_event(document)
    else:
        for document in gen:
            yield _doc_to_event(document)
    yield {'event': 'end'}


def _doc_to_event(doc):
    if not docarray_v2:
        return {'event': 'update', 'data': doc.to_dict()}
    else:
        return {'event': 'update', 'data': doc.dict()}<|MERGE_RESOLUTION|>--- conflicted
+++ resolved
@@ -146,7 +146,6 @@
             input_doc_model = input_output_map['input']['model']
             output_doc_model = input_output_map['output']['model']
             is_generator = input_output_map['is_generator']
-<<<<<<< HEAD
             is_singleton_doc = input_output_map['is_singleton_doc']
 
             if docarray_v2:
@@ -160,14 +159,14 @@
                     document=(input_doc_model, {}),
                     parameters=(Optional[Dict], None),
                     header=(Optional[Header], None),
-                    __config__=inherit_config(InnerConfig, input_doc_model.__config__),
+                    __config__=_config,
                 )
 
                 endpoint_output_model = pydantic.create_model(
                     f'{endpoint.strip("/")}_output_model',
                     document=(output_doc_model, {}),
                     parameters=(Optional[Dict], None),
-                    __config__=output_doc_model.__config__,
+                    __config__=_config,
                 )
             else:
                 endpoint_input_model = pydantic.create_model(
@@ -175,37 +174,15 @@
                     data=(List[input_doc_model], []),
                     parameters=(Optional[Dict], None),
                     header=(Optional[Header], None),
-                    __config__=inherit_config(InnerConfig, input_doc_model.__config__),
+                    __config__=_config,
                 )
 
                 endpoint_output_model = pydantic.create_model(
                     f'{endpoint.strip("/")}_output_model',
                     data=(List[output_doc_model], []),
                     parameters=(Optional[Dict], None),
-                    __config__=output_doc_model.__config__,
-                )
-=======
-            _config = None
-            if docarray_v2:
-                _config = inherit_config(InnerConfig, BaseDoc.__config__)
-            else:
-                _config = input_doc_model.__config__
-
-            endpoint_input_model = pydantic.create_model(
-                f'{endpoint.strip("/")}_input_model',
-                data=(List[input_doc_model], []),
-                parameters=(Optional[Dict], None),
-                header=(Optional[Header], None),
-                __config__=_config,
-            )
-
-            endpoint_output_model = pydantic.create_model(
-                f'{endpoint.strip("/")}_output_model',
-                data=(List[output_doc_model], []),
-                parameters=(Optional[Dict], None),
-                __config__=_config,
-            )
->>>>>>> 8cf77872
+                    __config__=_config,
+                )
 
             if is_generator:
                 add_streaming_get_route(
