--- conflicted
+++ resolved
@@ -92,10 +92,9 @@
     def sort(self, *args, **kwargs):
         self._docs_proto.sort(*args, **kwargs)
 
-<<<<<<< HEAD
     def travers(self, traversal_paths: Tuple[str], callback_fn: Callable, *args, **kwargs):
         [d.traverse_apply(traversal_paths, callback_fn, *args, **kwargs) for d in self]
-=======
+
     def traverse_apply(self, traversal_paths: Tuple[str], apply_func: Callable, *args, **kwargs):
         [d.traverse_apply(traversal_paths, apply_func, *args, **kwargs) for d in self]
 
@@ -138,5 +137,4 @@
 
     def __bool__(self):
         """To simulate ```l = []; if l: ...``` """
-        return bool(len(self))
->>>>>>> 58c0573c
+        return bool(len(self))