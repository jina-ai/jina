import argparse
import copy
import multiprocessing
import time
from abc import ABC, abstractmethod
from typing import Optional

from jina.constants import __ready_msg__, __stop_msg__, __windows__
from jina.enums import PodRoleType
from jina.excepts import RuntimeFailToStart, RuntimeRunForeverEarlyError
from jina.helper import typename
from jina.jaml import JAML
from jina.logging.logger import JinaLogger
from jina.orchestrate.pods.helper import ConditionalEvent, _get_event
from jina.parsers.helper import _update_gateway_args
from jina.serve.executors.run import run, run_raft

__all__ = ['BasePod', 'Pod']


class BasePod(ABC):
    """
    :class:`BasePod` is an interface from which all the classes managing the lifetime of a Runtime inside a local process,
    container must inherit.

    It exposes the required APIs so that the `BasePod` can be handled by the `cli` api as a context manager or by a `Deployment`.

    What makes a BasePod a BasePod is that it manages the lifecycle of a Runtime (gateway or not gateway)
    """

    def __init__(self, args: 'argparse.Namespace'):
        self.args = args
        if self.args.pod_role == PodRoleType.GATEWAY:
            _update_gateway_args(self.args, gateway_load_balancer=getattr(self.args, 'gateway_load_balancer', False))
        self.args.parallel = getattr(self.args, 'shards', 1)
        self.name = self.args.name or self.__class__.__name__
        self.logger = JinaLogger(self.name, **vars(self.args))

        self._envs = {'JINA_DEPLOYMENT_NAME': self.name}
        if self.args.quiet:
            self._envs['JINA_LOG_CONFIG'] = 'QUIET'
        if self.args.env:
            self._envs.update(self.args.env)

        # arguments needed to create `runtime` and communicate with it in the `run` in the stack of the new process
        # or thread.f
        test_worker = multiprocessing.Process()
        self.is_ready = _get_event(test_worker)
        self.is_shutdown = _get_event(test_worker)
        self.cancel_event = _get_event(test_worker)
        self.is_started = _get_event(test_worker)
        self.ready_or_shutdown = ConditionalEvent(
            events_list=[self.is_ready, self.is_shutdown],
        )
        self.runtime_ctrl_address = self._get_control_address()
        self._timeout_ctrl = self.args.timeout_ctrl

    def _get_control_address(self):
        return f'{self.args.host}:{self.args.port[0]}'

    def close(self) -> None:
        """Close the Pod

        This method makes sure that the `Process` is properly finished and its resources properly released
        """
        self.logger.debug('waiting for ready or shutdown signal from runtime')
        if not self.is_shutdown.is_set() and self.is_started.is_set():
            try:
                self.logger.debug(f'terminate')
                self._terminate()
                if not self.is_shutdown.wait(
                        timeout=self._timeout_ctrl if not __windows__ else 1.0
                ):
                    if not __windows__:
                        raise Exception(
                            f'Shutdown signal was not received for {self._timeout_ctrl} seconds'
                        )
                    else:
                        self.logger.warning(
                            'Pod was forced to close after 1 second. Graceful closing is not available on Windows.'
                        )
            except Exception as ex:
                self.logger.error(
                    f'{ex!r} during {self.close!r}'
                    + f'\n add "--quiet-error" to suppress the exception details'
                    if not self.args.quiet_error
                    else '',
                    exc_info=not self.args.quiet_error,
                )
        else:
            # here shutdown has been set already, therefore `run` will gracefully finish
            self.logger.debug(
                f'{"shutdown is is already set" if self.is_shutdown.is_set() else "Runtime was never started"}. Runtime will end gracefully on its own'
            )
            self._terminate()
        self.is_shutdown.set()
        self.logger.debug(__stop_msg__)
        self.logger.close()

    def __enter__(self):
        return self.start()

    def __exit__(self, exc_type, exc_val, exc_tb):
        self.close()

    def _wait_for_ready_or_shutdown(self, timeout: Optional[float]):
        """
        Waits for the process to be ready or to know it has failed.

        :param timeout: The time to wait before readiness or failure is determined
            .. # noqa: DAR201
        """
        from jina.serve.runtimes.servers import BaseServer
        return BaseServer.wait_for_ready_or_shutdown(
            timeout=timeout,
            ready_or_shutdown_event=self.ready_or_shutdown.event,
            ctrl_address=self.runtime_ctrl_address,
            timeout_ctrl=self._timeout_ctrl,
            protocol=getattr(self.args, 'protocol', ["grpc"])[0],
            # for now protocol is not yet there part of Executor
        )

    def _fail_start_timeout(self, timeout):
        """
        Closes the Pod and raises a TimeoutError with the corresponding warning messages

        :param timeout: The time to wait before readiness or failure is determined
            .. # noqa: DAR201
        """
        _timeout = timeout or -1
        self.logger.warning(
            f'{self} timeout after waiting for {self.args.timeout_ready}ms, '
            f'if your executor takes time to load, you may increase --timeout-ready'
        )
        self.close()
        raise TimeoutError(
            f'{typename(self)}:{self.name} can not be initialized after {_timeout * 1e3}ms'
        )

    def _check_failed_to_start(self):
        """
        Raises a corresponding exception if failed to start
        """
        if self.is_shutdown.is_set():
            # return too early and the shutdown is set, means something fails!!
            if not self.is_started.is_set():
                raise RuntimeFailToStart
            else:
                raise RuntimeRunForeverEarlyError

    def wait_start_success(self):
        """Block until all pods starts successfully.

        If not success, it will raise an error hoping the outer function to catch it
        """
        _timeout = self.args.timeout_ready
        if _timeout <= 0:
            _timeout = None
        else:
            _timeout /= 1e3
        if self._wait_for_ready_or_shutdown(_timeout):
            self._check_failed_to_start()
            self.logger.debug(__ready_msg__)
        else:
            self._fail_start_timeout(_timeout)

    async def async_wait_start_success(self):
        """
        Wait for the `Pod` to start successfully in a non-blocking manner
        """
        import asyncio
        from jina.serve.runtimes.servers import BaseServer

        _timeout = self.args.timeout_ready
        if _timeout <= 0:
            _timeout = None
        else:
            _timeout /= 1e3

        timeout_ns = 1e9 * _timeout if _timeout else None
        now = time.time_ns()
        while timeout_ns is None or time.time_ns() - now < timeout_ns:
            if (
                    self.ready_or_shutdown.event.is_set()
                    and (  # submit the health check to the pod, if it is
                    self.is_shutdown.is_set()  # a worker and not shutdown
                    or not self.args.pod_role == PodRoleType.WORKER
                    or (
                            await BaseServer.async_is_ready(
                                ctrl_address=self.runtime_ctrl_address,
                                timeout=_timeout,
                                protocol=getattr(self.args, 'protocol', ["grpc"])[0]
                                # Executor does not have protocol yet
                            )
                    )
            )
            ):
                self._check_failed_to_start()
                self.logger.debug(__ready_msg__)
                return
            else:
                await asyncio.sleep(0.1)

        self._fail_start_timeout(_timeout)

    @property
    def role(self) -> 'PodRoleType':
        """Get the role of this pod in a deployment
        .. #noqa: DAR201"""
        return self.args.pod_role

    @abstractmethod
    def start(self):
        """Start the BasePod.
        This method calls :meth:`start` in :class:`multiprocesssing.Process`.
        .. #noqa: DAR201
        """
        ...

    @abstractmethod
    def _terminate(self):
        ...

    @abstractmethod
    def join(self, *args, **kwargs):
        """Joins the BasePod. Wait for the BasePod to properly terminate

        :param args: extra positional arguments
        :param kwargs: extra keyword arguments
        """
        ...


class Pod(BasePod):
    """
    :class:`Pod` is a thread/process- container of :class:`BaseRuntime`. It leverages :class:`multiprocessing.Process` to manage the lifecycle of a :class:`BaseRuntime` object in a robust way.

    A :class:`Pod` must be equipped with a proper :class:`Runtime` class to work.
    """

    def __init__(self, args: 'argparse.Namespace'):
        super().__init__(args)
        self.runtime_cls = self._get_runtime_cls()
        cargs = None
        if self.args.stateful and self.args.pod_role == PodRoleType.WORKER:
            cargs_stateful = copy.deepcopy(args)
            self.raft_worker = multiprocessing.Process(
                target=run_raft,
                kwargs={
                    'args': cargs_stateful,
                    'is_ready': self.is_ready,
                },
                name=self.name,
                daemon=True,
            )
            cargs = copy.deepcopy(cargs_stateful)

            if isinstance(cargs.port, int):
                cargs.port += 1
            elif isinstance(cargs.port, list):
                cargs.port = [port + 1 for port in cargs.port]
        # if stateful, have a raft_worker
        self.worker = multiprocessing.Process(
            target=run,
            kwargs={
                'args': cargs or args,
                'name': self.name,
                'envs': self._envs,
                'is_started': self.is_started,
                'is_shutdown': self.is_shutdown,
                'is_ready': self.is_ready,
                'runtime_cls': self.runtime_cls,
                'jaml_classes': JAML.registered_classes(),
            },
            name=self.name,
            daemon=False,
        )

    def start(self):
        """Start the Pod.
        This method calls :meth:`start` in :class:`multiprocesssing.Process`.
        .. #noqa: DAR201
        """
        self.worker.start()
<<<<<<< HEAD
        if self.args.stateful and self.args.pod_role == PodRoleType.WORKER:
            self.raft_worker.start()
        self.is_forked = multiprocessing.get_start_method().lower() == 'fork'
=======

>>>>>>> 75f0269e
        if not self.args.noblock_on_start:
            self.wait_start_success()
        return self

    def join(self, *args, **kwargs):
        """Joins the Pod.
        This method calls :meth:`join` in :class:`multiprocesssing.Process`.

        :param args: extra positional arguments to pass to join
        :param kwargs: extra keyword arguments to pass to join
        """
        self.logger.debug(f'joining the process')
        self.worker.join(*args, **kwargs)
        self.logger.debug(f'successfully joined the process')

    def _terminate(self):
        """Terminate the Pod.
        This method calls :meth:`terminate` in :class:`multiprocesssing.Process`.
        """
        self.logger.debug(f'terminating the runtime process')
        self.worker.terminate()
        if self.args.stateful and self.args.pod_role == PodRoleType.WORKER:
            self.raft_worker.terminate()
        self.logger.debug(f'runtime process properly terminated')

    def _get_runtime_cls(self):
        from jina.orchestrate.pods.helper import update_runtime_cls

        update_runtime_cls(self.args)
        return self.args.runtime_cls<|MERGE_RESOLUTION|>--- conflicted
+++ resolved
@@ -282,13 +282,8 @@
         .. #noqa: DAR201
         """
         self.worker.start()
-<<<<<<< HEAD
         if self.args.stateful and self.args.pod_role == PodRoleType.WORKER:
             self.raft_worker.start()
-        self.is_forked = multiprocessing.get_start_method().lower() == 'fork'
-=======
-
->>>>>>> 75f0269e
         if not self.args.noblock_on_start:
             self.wait_start_success()
         return self
