--- conflicted
+++ resolved
@@ -92,10 +92,9 @@
     def sort(self, *args, **kwargs):
         self._docs_proto.sort(*args, **kwargs)
 
-<<<<<<< HEAD
     def traverse_apply(self, traversal_paths: Tuple[str], apply_func: Callable, *args, **kwargs):
         [d.traverse_apply(traversal_paths, apply_func, *args, **kwargs) for d in self]
-=======
+
     @property
     def all_embeddings(self) -> Tuple['np.ndarray', 'DocumentSet', 'DocumentSet']:
         """Return all embeddings from every document in this set as a ndarray
@@ -135,5 +134,4 @@
 
     def __bool__(self):
         """To simulate ```l = []; if l: ...``` """
-        return bool(len(self))
->>>>>>> 6a779505
+        return bool(len(self))