from . import Message
from ..request import Request
from ...proto import jina_pb2

_available_commands = dict(
    jina_pb2.RequestProto.ControlRequestProto.DESCRIPTOR.enum_values_by_name
)

__all__ = ['ControlMessage']


class ControlMessage(Message):
    """
    Class of the protobuf message.

    :param command: Command with string content. (e.g. 'IDLE', 'CANCEL', 'TERMINATE', 'STATUS')
    :param pod_name: Name of the current pod, to represent routes only.
    :param identity: The identity of the current pod
    :param args: Additional positional arguments which are just used for the parent initialization
    :param kwargs: Additional keyword arguments which are just used for the parent initialization
    """

    def __init__(
        self, command: str, pod_name: str = '', identity: str = '', *args, **kwargs
    ):
        req = Request(jina_pb2.RequestProto())
        if command in _available_commands:
            req.control.command = getattr(
                jina_pb2.RequestProto.ControlRequestProto, command
            )
        else:
            raise ValueError(
                f'command "{command}" is not supported, must be one of {_available_commands}'
            )
        super().__init__(
            None, req, pod_name=pod_name, identity=identity, *args, **kwargs
        )
        req.request_type = 'control'
        args = kwargs.get('args', None)
        if args:
<<<<<<< HEAD
            req.args = args

        req.header.target_peapod = pod_name
=======
            req.args = args
>>>>>>> 95785003
<|MERGE_RESOLUTION|>--- conflicted
+++ resolved
@@ -38,10 +38,4 @@
         req.request_type = 'control'
         args = kwargs.get('args', None)
         if args:
-<<<<<<< HEAD
-            req.args = args
-
-        req.header.target_peapod = pod_name
-=======
-            req.args = args
->>>>>>> 95785003
+            req.args = args