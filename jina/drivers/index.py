--- conflicted
+++ resolved
@@ -79,8 +79,9 @@
 
 
 class ChunkKVIndexDriver(KVIndexDriver):
+    def __init__(self, level: str = 'chunk', *args, **kwargs):
+        super().__init__(level, *args, **kwargs)
 
-<<<<<<< HEAD
     def __call__(self, *args, **kwargs):
         from google.protobuf.json_format import MessageToJson
         content = {}
@@ -90,8 +91,4 @@
                     continue
                 content[f'c{c.chunk_id}'] = MessageToJson(c)
         if content:
-            self.exec_fn(content)
-=======
-    def __init__(self, level: str = 'chunk', *args, **kwargs):
-        super().__init__(level, *args, **kwargs)
->>>>>>> 3f2e7162
+            self.exec_fn(content)