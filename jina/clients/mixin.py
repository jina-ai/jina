--- conflicted
+++ resolved
@@ -227,11 +227,8 @@
         backoff_multiplier: float = 1.5,
         results_in_order: bool = False,
         stream: bool = True,
-<<<<<<< HEAD
+        prefetch: Optional[int] = None,
         return_type: Type[DocumentArray] = LegacyDocumentArray,
-=======
-        prefetch: Optional[int] = None,
->>>>>>> c4faa4bb
         **kwargs,
     ) -> Optional[Union['DocumentArray', List['Response']]]:
         """Post a general data request to the Flow.
@@ -253,11 +250,8 @@
         :param backoff_multiplier: The n-th attempt will occur at random(0, min(initialBackoff*backoffMultiplier**(n-1), maxBackoff))
         :param results_in_order: return the results in the same order as the inputs
         :param stream: Applicable only to grpc client. If True, the requests are sent to the target using the gRPC streaming interface otherwise the gRPC unary interface will be used. The value is True by default.
-<<<<<<< HEAD
+        :param prefetch: How many Requests are processed from the Client at the same time. If not provided then Gateway prefetch value will be used.
         :param return_type: the DocumentArray type to be returned. By default, it is `LegacyDocumentArray`.
-=======
-        :param prefetch: How many Requests are processed from the Client at the same time. If not provided then Gateway prefetch value will be used.
->>>>>>> c4faa4bb
         :param kwargs: additional parameters
         :return: None or DocumentArray containing all response Documents
 
@@ -334,11 +328,8 @@
         backoff_multiplier: float = 1.5,
         results_in_order: bool = False,
         stream: bool = True,
-<<<<<<< HEAD
+        prefetch: Optional[int] = None,
         return_type: Type[DocumentArray] = DocumentArray,
-=======
-        prefetch: Optional[int] = None,
->>>>>>> c4faa4bb
         **kwargs,
     ) -> AsyncGenerator[None, Union['DocumentArray', 'Response']]:
         """Async Post a general data request to the Flow.
@@ -360,11 +351,8 @@
         :param backoff_multiplier: The n-th attempt will occur at random(0, min(initialBackoff*backoffMultiplier**(n-1), maxBackoff))
         :param results_in_order: return the results in the same order as the inputs
         :param stream: Applicable only to grpc client. If True, the requests are sent to the target using the gRPC streaming interface otherwise the gRPC unary interface will be used. The value is True by default.
-<<<<<<< HEAD
+        :param prefetch: How many Requests are processed from the Client at the same time. If not provided then Gateway prefetch value will be used.
         :param return_type: the DocumentArray type to be returned. By default, it is `LegacyDocumentArray`.
-=======
-        :param prefetch: How many Requests are processed from the Client at the same time. If not provided then Gateway prefetch value will be used.
->>>>>>> c4faa4bb
         :param kwargs: additional parameters, can be used to pass metadata or authentication information in the server call
         :yield: Response object
 
@@ -392,11 +380,8 @@
             backoff_multiplier=backoff_multiplier,
             results_in_order=results_in_order,
             stream=stream,
-<<<<<<< HEAD
+            prefetch=prefetch,
             return_type=return_type,
-=======
-            prefetch=prefetch,
->>>>>>> c4faa4bb
             **kwargs,
         ):
             if not return_responses:
