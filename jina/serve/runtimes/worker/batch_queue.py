import asyncio
import copy
from asyncio import Event, Task
from typing import Callable, Dict, List, Optional, TYPE_CHECKING, Union
from jina._docarray import docarray_v2
import contextlib
if not docarray_v2:
    from docarray import DocumentArray
else:
    from docarray import DocList
from jina.types.request.data import DataRequest

if TYPE_CHECKING:
    from jina._docarray import DocumentArray


class BatchQueue:
    """A batch queue that holds the data request and the callable to batch requests to."""

    def __init__(
<<<<<<< HEAD
            self,
            func: Callable,
            request_docarray_cls,
            response_docarray_cls,
            output_array_type: Optional[str] = None,
            params: Optional[Dict] = None,
            flush_all: bool = False,
            preferred_batch_size: int = 4,
            timeout: int = 10_000,
            custom_metric: Optional[Callable[['DocumentArray'], Union[int, float]]] = None,
            use_custom_metric: bool = False,
=======
        self,
        func: Callable,
        request_docarray_cls,
        response_docarray_cls,
        output_array_type: Optional[str] = None,
        params: Optional[Dict] = None,
        allow_concurrent: bool = False,
        flush_all: bool = False,
        preferred_batch_size: int = 4,
        timeout: int = 10_000,
>>>>>>> 12949a5f
    ) -> None:
        # To keep old user behavior, we use data lock when flush_all is true and no allow_concurrent
        if allow_concurrent and flush_all:
            self._data_lock = contextlib.AsyncExitStack()
        else:
            self._data_lock = asyncio.Lock()
        self.func = func
        if params is None:
            params = dict()
        self._is_closed = False
        self._output_array_type = output_array_type
        self.params = params
        self._request_docarray_cls = request_docarray_cls
        self._response_docarray_cls = response_docarray_cls
        self._flush_all = flush_all
        self._preferred_batch_size: int = preferred_batch_size
        self._custom_metric = None if not use_custom_metric else custom_metric
        self._timeout: int = timeout
        self._reset()
        self._flush_trigger: Event = Event()
        self._timer_started, self._timer_finished = False, False
        self._timer_task: Optional[Task] = None

    def __repr__(self) -> str:
        return f'{self.__class__.__name__}(preferred_batch_size={self._preferred_batch_size}, timeout={self._timeout})'

    def __str__(self) -> str:
        return self.__repr__()

    def _reset(self) -> None:
        """Set all events and reset the batch queue."""
        self._requests: List[DataRequest] = []
        # a list of every request ID
        self._request_idxs: List[int] = []
        self._request_lens: List[int] = []
        self._requests_completed: List[asyncio.Queue] = []
        if not docarray_v2:
            self._big_doc: DocumentArray = DocumentArray.empty()
        else:
            self._big_doc = self._request_docarray_cls()

        self._flush_task: Optional[Task] = None
        self._flush_trigger: Event = Event()

    def _cancel_timer_if_pending(self):
        if (
                self._timer_task
                and not self._timer_task.done()
                and not self._timer_task.cancelled()
        ):
            self._timer_finished = False
            self._timer_task.cancel()

    def _start_timer(self):
        self._cancel_timer_if_pending()
        self._timer_task = asyncio.create_task(self._sleep_then_set())

    async def _sleep_then_set(self):
        """Sleep and then set the event"""
        self._timer_finished = False
        await asyncio.sleep(self._timeout / 1000)
        self._flush_trigger.set()
        self._timer_finished = True

    async def push(self, request: DataRequest, http=False) -> asyncio.Queue:
        """Append request to the the list of requests to be processed.

        This method creates an asyncio Queue for that request and keeps track of it. It returns
        this queue to the caller so that the caller can now when this request has been processed

        :param request: The request to append to the queue.
        :param http: Flag to determine if the request is served via HTTP for some optims

        :return: The queue that will receive when the request is processed.
        """
        docs = request.docs

        if not self._timer_task or self._timer_finished:
            # If there is no timer (first arrival), or the timer is already consumed, any new push should trigger a new Timer, before
            # this push requests the data lock. The order of accessing the data lock guarantees that this request will be put in the `big_doc`
            # before the `flush` task processes it.
            self._start_timer()
        async with self._data_lock:
            if not self._flush_task:
                self._flush_task = asyncio.create_task(self._await_then_flush(http))

            self._big_doc.extend(docs)
            next_req_idx = len(self._requests)
            num_docs = len(docs)
            self._request_idxs.extend([next_req_idx] * num_docs)
            self._request_lens.append(len(docs))
            self._requests.append(request)
            queue = asyncio.Queue()
            self._requests_completed.append(queue)
            if self._custom_metric is None:
                if len(self._big_doc) >= self._preferred_batch_size:
                    self._flush_trigger.set()
            else:
                if self._custom_metric(self._big_doc) >= self._preferred_batch_size:
                    self._flush_trigger.set()

        return queue

    async def _await_then_flush(self, http=False) -> None:
        """Process all requests in the queue once flush_trigger event is set.
        :param http: Flag to determine if the request is served via HTTP for some optims
        """

        def _get_docs_groups_completed_request_indexes(
<<<<<<< HEAD
                non_assigned_docs,
                non_assigned_docs_reqs_idx,
                sum_from_previous_mini_batch_in_first_req_idx,
=======
            non_assigned_docs,
            non_assigned_docs_reqs_idx,
            sum_from_previous_mini_batch_in_first_req_idx,
            requests_lens_in_batch,
>>>>>>> 12949a5f
        ):
            """
            This method groups all the `non_assigned_docs` into groups of docs according to the `req_idx` they belong to.
            They are only distributed when we are sure that the request is full.

            :param non_assigned_docs: The documents that have already been processed but have not been assigned to a request result
            :param non_assigned_docs_reqs_idx: The request IDX that are not yet completed (not all of its docs have been processed)
            :param sum_from_previous_mini_batch_in_first_req_idx: The number of docs from previous iteration that belong to the first non_assigned_req_idx. This is useful to make sure we know when a request is completed.
            :param requests_lens_in_batch: List of lens of documents for each request in the batch.

            :return: list of document groups and a list of request Idx to which each of these groups belong
            """
            distributed_requests = []
            completed_req_idx = []
            num_distributed_docs = 0
            num_docs_in_req_idx = 0
            min_involved_req_idx = non_assigned_docs_reqs_idx[0]
            req_idx = min_involved_req_idx
            for req_idx in non_assigned_docs_reqs_idx:
                sum_from_previous_mini_batch_in_first_req_idx -= (
                    1  # the previous leftovers are being allocated here
                )
                if req_idx > min_involved_req_idx:
                    request_bucket = non_assigned_docs[
                                     num_distributed_docs: num_distributed_docs
                                                           + num_docs_in_req_idx
                                     ]
                    num_distributed_docs += num_docs_in_req_idx
                    completed_req_idx.append(min_involved_req_idx)
                    min_involved_req_idx = req_idx
                    num_docs_in_req_idx = 0
                    distributed_requests.append(request_bucket)
                num_docs_in_req_idx += 1

            if (
<<<<<<< HEAD
                    req_idx not in completed_req_idx
                    and num_docs_in_req_idx + sum_from_previous_mini_batch_in_first_req_idx
                    == self._request_lens[req_idx]
=======
                req_idx not in completed_req_idx
                and num_docs_in_req_idx + sum_from_previous_mini_batch_in_first_req_idx
                == requests_lens_in_batch[req_idx]
>>>>>>> 12949a5f
            ):
                completed_req_idx.append(req_idx)
                request_bucket = non_assigned_docs[
                                 num_distributed_docs: num_distributed_docs + num_docs_in_req_idx
                                 ]
                distributed_requests.append(request_bucket)

            return distributed_requests, completed_req_idx

        async def _assign_results(
<<<<<<< HEAD
                non_assigned_docs,
                non_assigned_docs_reqs_idx,
                sum_from_previous_mini_batch_in_first_req_idx,
=======
            non_assigned_docs,
            non_assigned_docs_reqs_idx,
            sum_from_previous_mini_batch_in_first_req_idx,
            requests_lens_in_batch,
            requests_in_batch,
            requests_completed_in_batch,
>>>>>>> 12949a5f
        ):
            """
            This method aims to assign to the corresponding request objects the resulting documents from the mini batches.
            They are assigned when we are sure that the Request is fully processed.
            It also communicates to the corresponding queue that the request is full so that it can be returned

            :param non_assigned_docs: The documents that have already been processed but have not been assigned to a request result
            :param non_assigned_docs_reqs_idx: The request IDX that are not yet completed (not all of its docs have been processed)
            :param sum_from_previous_mini_batch_in_first_req_idx: The number of docs from previous iteration that belong to the first non_assigned_req_idx. This is useful to make sure we know when a request is completed.
            :param requests_lens_in_batch: List of lens of documents for each request in the batch.
            :param requests_in_batch: List requests in batch
            :param requests_completed_in_batch: List of queues for requests to be completed

            :return: amount of assigned documents so that some documents can come back in the next iteration
            """
            (
                docs_grouped,
                completed_req_idxs,
            ) = _get_docs_groups_completed_request_indexes(
                non_assigned_docs,
                non_assigned_docs_reqs_idx,
                sum_from_previous_mini_batch_in_first_req_idx,
                requests_lens_in_batch
            )
            num_assigned_docs = sum(len(group) for group in docs_grouped)

            for docs_group, request_idx in zip(docs_grouped, completed_req_idxs):
                request = requests_in_batch[request_idx]
                request_completed = requests_completed_in_batch[request_idx]
                if http is False or self._output_array_type is not None:
                    request.direct_docs = None  # batch queue will work in place, therefore result will need to read from data.
                    request.data.set_docs_convert_arrays(
                        docs_group, ndarray_type=self._output_array_type
                    )
                else:
                    request.direct_docs = docs_group
                await request_completed.put(None)

            return num_assigned_docs

        def batch(iterable_1, iterable_2, n: Optional[int] = 1):
            if n is None:
                yield iterable_1, iterable_2
                return
            items = len(iterable_1)
            for ndx in range(0, items, n):
                yield iterable_1[ndx: min(ndx + n, items)], iterable_2[
                                                            ndx: min(ndx + n, items)
                                                            ]

        await self._flush_trigger.wait()
        # writes to shared data between tasks need to be mutually exclusive
        async with self._data_lock:
<<<<<<< HEAD
            # At this moment, we have documents concatenated in self._big_doc corresponding to requests in
            # self._requests with its lengths stored in self._requests_len. For each requests, there is a queue to
            # communicate that the request has been processed properly. At this stage the data_lock is ours and
            # therefore no-one can add requests to this list.
            self._flush_trigger: Event = Event()
            try:
                if not docarray_v2:
                    non_assigned_to_response_docs: DocumentArray = DocumentArray.empty()
                else:
                    non_assigned_to_response_docs = self._response_docarray_cls()

                non_assigned_to_response_request_idxs = []
                sum_from_previous_first_req_idx = 0
                # TODO: Change batch to consider potential custom metric
                for docs_inner_batch, req_idxs in batch(
                        self._big_doc, self._request_idxs, self._preferred_batch_size if not self._flush_all else None
                ):
                    involved_requests_min_indx = req_idxs[0]
                    involved_requests_max_indx = req_idxs[-1]
                    input_len_before_call: int = len(docs_inner_batch)
                    batch_res_docs = None
                    try:
                        batch_res_docs = await self.func(
                            docs=docs_inner_batch,
                            parameters=self.params,
                            docs_matrix=None,  # joining manually with batch queue is not supported right now
                            tracing_context=None,
                        )
                        # Output validation
                        if (docarray_v2 and isinstance(batch_res_docs, DocList)) or (
                                not docarray_v2
                                and isinstance(batch_res_docs, DocumentArray)
                        ):
                            if not len(batch_res_docs) == input_len_before_call:
                                raise ValueError(
                                    f'Dynamic Batching requires input size to equal output size. Expected output size {input_len_before_call}, but got {len(batch_res_docs)}'
                                )
                        elif batch_res_docs is None:
                            if not len(docs_inner_batch) == input_len_before_call:
                                raise ValueError(
                                    f'Dynamic Batching requires input size to equal output size. Expected output size {input_len_before_call}, but got {len(docs_inner_batch)}'
                                )
                        else:
                            array_name = (
                                'DocumentArray' if not docarray_v2 else 'DocList'
=======
            big_doc_in_batch = copy.copy(self._big_doc)
            requests_idxs_in_batch = copy.copy(self._request_idxs)
            requests_lens_in_batch = copy.copy(self._request_lens)
            requests_in_batch = copy.copy(self._requests)
            requests_completed_in_batch = copy.copy(self._requests_completed)

            self._reset()

            # At this moment, we have documents concatenated in big_doc_in_batch corresponding to requests in
            # requests_idxs_in_batch with its lengths stored in requests_lens_in_batch. For each requests, there is a queue to
            # communicate that the request has been processed properly.

            if not docarray_v2:
                non_assigned_to_response_docs: DocumentArray = DocumentArray.empty()
            else:
                non_assigned_to_response_docs = self._response_docarray_cls()

            non_assigned_to_response_request_idxs = []
            sum_from_previous_first_req_idx = 0
            for docs_inner_batch, req_idxs in batch(
                big_doc_in_batch, requests_idxs_in_batch, self._preferred_batch_size if not self._flush_all else None
            ):
                involved_requests_min_indx = req_idxs[0]
                involved_requests_max_indx = req_idxs[-1]
                input_len_before_call: int = len(docs_inner_batch)
                batch_res_docs = None
                try:
                    batch_res_docs = await self.func(
                        docs=docs_inner_batch,
                        parameters=self.params,
                        docs_matrix=None,  # joining manually with batch queue is not supported right now
                        tracing_context=None,
                    )
                    # Output validation
                    if (docarray_v2 and isinstance(batch_res_docs, DocList)) or (
                        not docarray_v2
                        and isinstance(batch_res_docs, DocumentArray)
                    ):
                        if not len(batch_res_docs) == input_len_before_call:
                            raise ValueError(
                                f'Dynamic Batching requires input size to equal output size. Expected output size {input_len_before_call}, but got {len(batch_res_docs)}'
>>>>>>> 12949a5f
                            )
                    elif batch_res_docs is None:
                        if not len(docs_inner_batch) == input_len_before_call:
                            raise ValueError(
                                f'Dynamic Batching requires input size to equal output size. Expected output size {input_len_before_call}, but got {len(docs_inner_batch)}'
                            )
<<<<<<< HEAD
                    except Exception as exc:
                        # All the requests containing docs in this Exception should be raising it
                        for request_full in self._requests_completed[
                                            involved_requests_min_indx: involved_requests_max_indx + 1
                                            ]:
                            await request_full.put(exc)
=======
>>>>>>> 12949a5f
                    else:
                        array_name = (
                            'DocumentArray' if not docarray_v2 else 'DocList'
                        )
<<<<<<< HEAD
                        non_assigned_to_response_request_idxs.extend(req_idxs)
                        num_assigned_docs = await _assign_results(
                            non_assigned_to_response_docs,
                            non_assigned_to_response_request_idxs,
                            sum_from_previous_first_req_idx,
                        )

                        sum_from_previous_first_req_idx = (
                                len(non_assigned_to_response_docs) - num_assigned_docs
                        )
                        non_assigned_to_response_docs = non_assigned_to_response_docs[
                                                        num_assigned_docs:
                                                        ]
                        non_assigned_to_response_request_idxs = (
                            non_assigned_to_response_request_idxs[num_assigned_docs:]
                        )
                if len(non_assigned_to_response_request_idxs) > 0:
                    _ = await _assign_results(
=======
                        raise TypeError(
                            f'The return type must be {array_name} / `None` when using dynamic batching, '
                            f'but getting {batch_res_docs!r}'
                        )
                except Exception as exc:
                    # All the requests containing docs in this Exception should be raising it
                    for request_full in requests_completed_in_batch[
                        involved_requests_min_indx : involved_requests_max_indx + 1
                    ]:
                        await request_full.put(exc)
                else:
                    # We need to attribute the docs to their requests
                    non_assigned_to_response_docs.extend(
                        batch_res_docs or docs_inner_batch
                    )
                    non_assigned_to_response_request_idxs.extend(req_idxs)
                    num_assigned_docs = await _assign_results(
>>>>>>> 12949a5f
                        non_assigned_to_response_docs,
                        non_assigned_to_response_request_idxs,
                        sum_from_previous_first_req_idx,
                        requests_lens_in_batch,
                        requests_in_batch,
                        requests_completed_in_batch,
                    )

                    sum_from_previous_first_req_idx = (
                        len(non_assigned_to_response_docs) - num_assigned_docs
                    )
                    non_assigned_to_response_docs = non_assigned_to_response_docs[
                        num_assigned_docs:
                    ]
                    non_assigned_to_response_request_idxs = (
                        non_assigned_to_response_request_idxs[num_assigned_docs:]
                    )
            if len(non_assigned_to_response_request_idxs) > 0:
                _ = await _assign_results(
                    non_assigned_to_response_docs,
                    non_assigned_to_response_request_idxs,
                    sum_from_previous_first_req_idx,
                    requests_lens_in_batch,
                    requests_in_batch,
                    requests_completed_in_batch,
                )

    async def close(self):
        """Closes the batch queue by flushing pending requests."""
        if not self._is_closed:
            # debug print amount of requests to be processed.
            self._flush_trigger.set()
            if self._flush_task:
                await self._flush_task
            self._cancel_timer_if_pending()
            self._is_closed = True<|MERGE_RESOLUTION|>--- conflicted
+++ resolved
@@ -18,19 +18,6 @@
     """A batch queue that holds the data request and the callable to batch requests to."""
 
     def __init__(
-<<<<<<< HEAD
-            self,
-            func: Callable,
-            request_docarray_cls,
-            response_docarray_cls,
-            output_array_type: Optional[str] = None,
-            params: Optional[Dict] = None,
-            flush_all: bool = False,
-            preferred_batch_size: int = 4,
-            timeout: int = 10_000,
-            custom_metric: Optional[Callable[['DocumentArray'], Union[int, float]]] = None,
-            use_custom_metric: bool = False,
-=======
         self,
         func: Callable,
         request_docarray_cls,
@@ -41,7 +28,8 @@
         flush_all: bool = False,
         preferred_batch_size: int = 4,
         timeout: int = 10_000,
->>>>>>> 12949a5f
+        custom_metric: Optional[Callable[['DocumentArray'], Union[int, float]]] = None,
+        use_custom_metric: bool = False,
     ) -> None:
         # To keep old user behavior, we use data lock when flush_all is true and no allow_concurrent
         if allow_concurrent and flush_all:
@@ -151,16 +139,10 @@
         """
 
         def _get_docs_groups_completed_request_indexes(
-<<<<<<< HEAD
-                non_assigned_docs,
-                non_assigned_docs_reqs_idx,
-                sum_from_previous_mini_batch_in_first_req_idx,
-=======
             non_assigned_docs,
             non_assigned_docs_reqs_idx,
             sum_from_previous_mini_batch_in_first_req_idx,
             requests_lens_in_batch,
->>>>>>> 12949a5f
         ):
             """
             This method groups all the `non_assigned_docs` into groups of docs according to the `req_idx` they belong to.
@@ -196,15 +178,9 @@
                 num_docs_in_req_idx += 1
 
             if (
-<<<<<<< HEAD
-                    req_idx not in completed_req_idx
-                    and num_docs_in_req_idx + sum_from_previous_mini_batch_in_first_req_idx
-                    == self._request_lens[req_idx]
-=======
                 req_idx not in completed_req_idx
                 and num_docs_in_req_idx + sum_from_previous_mini_batch_in_first_req_idx
                 == requests_lens_in_batch[req_idx]
->>>>>>> 12949a5f
             ):
                 completed_req_idx.append(req_idx)
                 request_bucket = non_assigned_docs[
@@ -215,18 +191,12 @@
             return distributed_requests, completed_req_idx
 
         async def _assign_results(
-<<<<<<< HEAD
-                non_assigned_docs,
-                non_assigned_docs_reqs_idx,
-                sum_from_previous_mini_batch_in_first_req_idx,
-=======
             non_assigned_docs,
             non_assigned_docs_reqs_idx,
             sum_from_previous_mini_batch_in_first_req_idx,
             requests_lens_in_batch,
             requests_in_batch,
             requests_completed_in_batch,
->>>>>>> 12949a5f
         ):
             """
             This method aims to assign to the corresponding request objects the resulting documents from the mini batches.
@@ -280,53 +250,6 @@
         await self._flush_trigger.wait()
         # writes to shared data between tasks need to be mutually exclusive
         async with self._data_lock:
-<<<<<<< HEAD
-            # At this moment, we have documents concatenated in self._big_doc corresponding to requests in
-            # self._requests with its lengths stored in self._requests_len. For each requests, there is a queue to
-            # communicate that the request has been processed properly. At this stage the data_lock is ours and
-            # therefore no-one can add requests to this list.
-            self._flush_trigger: Event = Event()
-            try:
-                if not docarray_v2:
-                    non_assigned_to_response_docs: DocumentArray = DocumentArray.empty()
-                else:
-                    non_assigned_to_response_docs = self._response_docarray_cls()
-
-                non_assigned_to_response_request_idxs = []
-                sum_from_previous_first_req_idx = 0
-                # TODO: Change batch to consider potential custom metric
-                for docs_inner_batch, req_idxs in batch(
-                        self._big_doc, self._request_idxs, self._preferred_batch_size if not self._flush_all else None
-                ):
-                    involved_requests_min_indx = req_idxs[0]
-                    involved_requests_max_indx = req_idxs[-1]
-                    input_len_before_call: int = len(docs_inner_batch)
-                    batch_res_docs = None
-                    try:
-                        batch_res_docs = await self.func(
-                            docs=docs_inner_batch,
-                            parameters=self.params,
-                            docs_matrix=None,  # joining manually with batch queue is not supported right now
-                            tracing_context=None,
-                        )
-                        # Output validation
-                        if (docarray_v2 and isinstance(batch_res_docs, DocList)) or (
-                                not docarray_v2
-                                and isinstance(batch_res_docs, DocumentArray)
-                        ):
-                            if not len(batch_res_docs) == input_len_before_call:
-                                raise ValueError(
-                                    f'Dynamic Batching requires input size to equal output size. Expected output size {input_len_before_call}, but got {len(batch_res_docs)}'
-                                )
-                        elif batch_res_docs is None:
-                            if not len(docs_inner_batch) == input_len_before_call:
-                                raise ValueError(
-                                    f'Dynamic Batching requires input size to equal output size. Expected output size {input_len_before_call}, but got {len(docs_inner_batch)}'
-                                )
-                        else:
-                            array_name = (
-                                'DocumentArray' if not docarray_v2 else 'DocList'
-=======
             big_doc_in_batch = copy.copy(self._big_doc)
             requests_idxs_in_batch = copy.copy(self._request_idxs)
             requests_lens_in_batch = copy.copy(self._request_lens)
@@ -368,46 +291,16 @@
                         if not len(batch_res_docs) == input_len_before_call:
                             raise ValueError(
                                 f'Dynamic Batching requires input size to equal output size. Expected output size {input_len_before_call}, but got {len(batch_res_docs)}'
->>>>>>> 12949a5f
                             )
                     elif batch_res_docs is None:
                         if not len(docs_inner_batch) == input_len_before_call:
                             raise ValueError(
                                 f'Dynamic Batching requires input size to equal output size. Expected output size {input_len_before_call}, but got {len(docs_inner_batch)}'
                             )
-<<<<<<< HEAD
-                    except Exception as exc:
-                        # All the requests containing docs in this Exception should be raising it
-                        for request_full in self._requests_completed[
-                                            involved_requests_min_indx: involved_requests_max_indx + 1
-                                            ]:
-                            await request_full.put(exc)
-=======
->>>>>>> 12949a5f
                     else:
                         array_name = (
                             'DocumentArray' if not docarray_v2 else 'DocList'
                         )
-<<<<<<< HEAD
-                        non_assigned_to_response_request_idxs.extend(req_idxs)
-                        num_assigned_docs = await _assign_results(
-                            non_assigned_to_response_docs,
-                            non_assigned_to_response_request_idxs,
-                            sum_from_previous_first_req_idx,
-                        )
-
-                        sum_from_previous_first_req_idx = (
-                                len(non_assigned_to_response_docs) - num_assigned_docs
-                        )
-                        non_assigned_to_response_docs = non_assigned_to_response_docs[
-                                                        num_assigned_docs:
-                                                        ]
-                        non_assigned_to_response_request_idxs = (
-                            non_assigned_to_response_request_idxs[num_assigned_docs:]
-                        )
-                if len(non_assigned_to_response_request_idxs) > 0:
-                    _ = await _assign_results(
-=======
                         raise TypeError(
                             f'The return type must be {array_name} / `None` when using dynamic batching, '
                             f'but getting {batch_res_docs!r}'
@@ -425,7 +318,6 @@
                     )
                     non_assigned_to_response_request_idxs.extend(req_idxs)
                     num_assigned_docs = await _assign_results(
->>>>>>> 12949a5f
                         non_assigned_to_response_docs,
                         non_assigned_to_response_request_idxs,
                         sum_from_previous_first_req_idx,
