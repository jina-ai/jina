--- conflicted
+++ resolved
@@ -138,13 +138,9 @@
             reflection.SERVICE_NAME,
         )
         # Mark all services as healthy.
-<<<<<<< HEAD
-        health_pb2_grpc.add_HealthServicer_to_server(self, self._grpc_server)
-=======
         health_pb2_grpc.add_HealthServicer_to_server(
             self._health_servicer, self._grpc_server
         )
->>>>>>> c2c6213c
 
         reflection.enable_server_reflection(service_names, self._grpc_server)
         bind_addr = f'{self.args.host}:{self.args.port}'
@@ -152,9 +148,6 @@
         self._grpc_server.add_insecure_port(bind_addr)
         await self._grpc_server.start()
         for service in service_names:
-<<<<<<< HEAD
-            await self._health_servicer.set(service, health_pb2.HealthCheckResponse.SERVING)
-=======
             await self._health_servicer.set(
                 service, health_pb2.HealthCheckResponse.SERVING
             )
@@ -188,26 +181,19 @@
                 f'detected changes in: {changed_files}. Refreshing the Executor'
             )
             self._request_handler._refresh_executor(changed_files)
->>>>>>> c2c6213c
 
     async def async_run_forever(self):
         """Block until the GRPC server is terminated"""
         self.logger.debug(f'run grpc server forever')
-<<<<<<< HEAD
-=======
         if self.args.reload:
             self._hot_reload_task = asyncio.create_task(self._hot_reload())
->>>>>>> c2c6213c
         await self._grpc_server.wait_for_termination()
 
     async def async_cancel(self):
         """Stop the GRPC server"""
         self.logger.debug('cancel WorkerRuntime')
-<<<<<<< HEAD
-=======
         if self._hot_reload_task is not None:
             self._hot_reload_task.cancel()
->>>>>>> c2c6213c
         # 0.5 gives the runtime some time to complete outstanding responses
         # this should be handled better, 1.0 is a rather random number
         await self._health_servicer.enter_graceful_shutdown()
@@ -329,7 +315,7 @@
         return info_proto
 
     async def Check(
-            self, request: health_pb2.HealthCheckRequest, context
+        self, request: health_pb2.HealthCheckRequest, context
     ) -> health_pb2.HealthCheckResponse:
         """Calls the underlying HealthServicer.Check method with the same arguments
         :param request: grpc request
@@ -340,7 +326,7 @@
         return await self._health_servicer.Check(request, context)
 
     async def Watch(
-            self, request: health_pb2.HealthCheckRequest, context
+        self, request: health_pb2.HealthCheckRequest, context
     ) -> health_pb2.HealthCheckResponse:
         """Calls the underlying HealthServicer.Watch method with the same arguments
         :param request: grpc request
