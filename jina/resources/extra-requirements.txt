# JINA PACKAGE DEPENDENCIES
#
# Essential: only 5, they are labeled with `core`: docarray, numpy, grpcio, protobuf, pyyaml. They will be installed
#           when you do `pip install jina`. They are essential to run 90% features & functionalities of Jina.
# Extensions: they are labeled with different tags. They will NOT be installed by default. One can install a group of
#           of dependencies labeled `tag` by `pip install "jina[tag]"`
#
# FILE FORMAT
# https://hanxiao.io/2019/11/07/A-Better-Practice-for-Managing-extras-require-Dependencies-in-Python/
# Put your extra requirements here in the following format
#
# package[version]: tag1, tag2, ...
#
#
# REMARKS ON TAGS
# 1. Try to reuse the existing tags if possible.
#    If you intend to create a new tag, keep it alphabetical, short and general
# 2. Package name itself is a tag already, so you don't need to tag it again.
#    For example, 'numpy>=0.4.1: numpy' is redundant
# 3. Tag order doesn't matter; case-sensitive; duplicated tag will be ignored
# 4. Tag `all` is reserved for representing all packages

# AVAILABLE TAGS:
# core < perf < standard < devel: these tags correspond to Docker image tag
# test: required for **setting up test ENVIRONMENT**
# demo: required for the hello world demos

numpy:                      core
protobuf>=3.19.1:           core
grpcio>=1.46.0:             core
grpcio-reflection>=1.46.0:  core
pyyaml>=5.3.1:              core
packaging>=20.0:            core
docarray:                   core
lz4<3.1.2:                  perf, standard,devel
uvloop:                     perf, standard,devel
prometheus_client:          perf, standard,devel
fastapi>=0.76.0:            standard,devel, demo
uvicorn[standard]:          standard,devel, demo
docarray[common]:           standard,devel
docker:                     standard,devel
pathspec:                   standard,devel
cryptography:               standard,devel
filelock:                   standard,devel
requests:                   standard,devel
websockets:                 standard,devel
pydantic:                   standard,devel, demo
python-multipart:           standard,devel
aiofiles:                   standard,devel
aiohttp:                    standard,devel
aiostream:                  standard,devel
torch>=1.1.0:               demo
transformers<=4.2.2:        demo
torchvision>=0.3.0:         demo
scipy>=1.6.1:               test
Pillow:                     test
<<<<<<< HEAD
lz4<3.1.2:                  perf, standard,devel
uvloop:                     perf, standard,devel
numpy:                      core
protobuf>=3.19.1:           core
grpcio>=1.46.0:             core
grpcio-reflection>=1.46.0:  core
grpcio-health-checking>=1.46.0:  core
pyyaml>=5.3.1:              core
docarray>=0.9.10:           core
packaging>=20.0:            core
=======
>>>>>>> 1ec26558
pytest:                     test
pytest-timeout:             test
pytest-mock:                test
pytest-cov:                 test
coverage==6.2:              test
pytest-repeat:              test
pytest-asyncio:             test
pytest-reraise:             test
flaky:                      test
mock:                       test
requests-mock:              test
pytest-custom_exit_code:    test
black==22.3.0:              test
kubernetes>=18.20.0:        test
pytest-kind==21.1.3:        test
pytest-lazy-fixture:        test
psutil:                     test
strawberry-graphql>=0.96.0: cicd, devel
sgqlc:                      cicd, devel
bs4:                        cicd
jsonschema:                 cicd
portforward>=0.2.4:         cicd
tensorflow>=2.0:            cicd<|MERGE_RESOLUTION|>--- conflicted
+++ resolved
@@ -29,6 +29,7 @@
 protobuf>=3.19.1:           core
 grpcio>=1.46.0:             core
 grpcio-reflection>=1.46.0:  core
+grpcio-health-checking>=1.46.0:  core
 pyyaml>=5.3.1:              core
 packaging>=20.0:            core
 docarray:                   core
@@ -54,19 +55,6 @@
 torchvision>=0.3.0:         demo
 scipy>=1.6.1:               test
 Pillow:                     test
-<<<<<<< HEAD
-lz4<3.1.2:                  perf, standard,devel
-uvloop:                     perf, standard,devel
-numpy:                      core
-protobuf>=3.19.1:           core
-grpcio>=1.46.0:             core
-grpcio-reflection>=1.46.0:  core
-grpcio-health-checking>=1.46.0:  core
-pyyaml>=5.3.1:              core
-docarray>=0.9.10:           core
-packaging>=20.0:            core
-=======
->>>>>>> 1ec26558
 pytest:                     test
 pytest-timeout:             test
 pytest-mock:                test
