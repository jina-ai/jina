--- conflicted
+++ resolved
@@ -238,11 +238,6 @@
     HEAD = 1
     TAIL = 2
     PARALLEL = 3
-<<<<<<< HEAD
-    # this is confusing, a PEA is not a REPLICA, it would make more sense to have this as Pod type
-    REPLICA = 4
-=======
->>>>>>> b1a9d60b
 
 
 class PodRoleType(BetterEnum):
