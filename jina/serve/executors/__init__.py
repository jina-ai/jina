import contextlib
import inspect
import multiprocessing
import os
import threading
import warnings
from types import SimpleNamespace
from typing import TYPE_CHECKING, Any, Dict, Optional, Type, Union

from jina import __args_executor_init__, __default_endpoint__
from jina.enums import BetterEnum
from jina.helper import ArgNamespace, T, iscoroutinefunction, typename
from jina.importer import ImportExtensions
from jina.jaml import JAML, JAMLCompatible, env_var_regex, internal_var_regex
from jina.logging.logger import JinaLogger
from jina.serve.executors.decorators import (
    avoid_concurrent_lock_cls,
    requests,
    store_init_kwargs,
    wrap_func,
)

if TYPE_CHECKING:
    from prometheus_client import Summary

<<<<<<< HEAD
    from docarray import DocumentArray

__dry_run_endpoint__ = '_jina_dry_run_'

__all__ = ['BaseExecutor', 'ReducerExecutor', __dry_run_endpoint__]
=======
__all__ = ['BaseExecutor']
>>>>>>> 4254a908


class ExecutorType(type(JAMLCompatible), type):
    """The class of Executor type, which is the metaclass of :class:`BaseExecutor`."""

    def __new__(cls, *args, **kwargs):
        """
        # noqa: DAR101
        # noqa: DAR102

        :return: Executor class
        """
        _cls = super().__new__(cls, *args, **kwargs)
        return cls.register_class(_cls)

    @staticmethod
    def register_class(cls):
        """
        Register a class and wrap update, train, aggregate functions.

        :param cls: The class.
        :return: The class, after being registered.
        """

        reg_cls_set = getattr(cls, '_registered_class', set())

        cls_id = f'{cls.__module__}.{cls.__name__}'
        if cls_id not in reg_cls_set:
            arg_spec = inspect.getfullargspec(cls.__init__)

            if not arg_spec.varkw and not __args_executor_init__.issubset(
                arg_spec.args
            ):
                raise TypeError(
                    f'{cls.__init__} does not follow the full signature of `Executor.__init__`, '
                    f'please add `**kwargs` to your __init__ function'
                )
            wrap_func(cls, ['__init__'], store_init_kwargs)
            wrap_func(cls, ['__init__'], avoid_concurrent_lock_cls(cls))

            reg_cls_set.add(cls_id)
            setattr(cls, '_registered_class', reg_cls_set)
        return cls


class BaseExecutor(JAMLCompatible, metaclass=ExecutorType):
    """
    The base class of the executor, can be used to build encoder, indexer, etc.

    Any executor inherited from :class:`BaseExecutor` always has the **meta** defined in :mod:`jina.executors.metas.defaults`.

    All arguments in the :func:`__init__` can be specified with a ``with`` map in the YAML config. Example:

    .. highlight:: python
    .. code-block:: python

        class MyAwesomeExecutor:
            def __init__(awesomeness=5):
                pass

    is equal to

    .. highlight:: yaml
    .. code-block:: yaml

        jtype: MyAwesomeExecutor
        with:
            awesomeness: 5

    """

    def __init__(
        self,
        metas: Optional[Dict] = None,
        requests: Optional[Dict] = None,
        runtime_args: Optional[Dict] = None,
        **kwargs,
    ):
        """`metas` and `requests` are always auto-filled with values from YAML config.

        :param metas: a dict of metas fields
        :param requests: a dict of endpoint-function mapping
        :param runtime_args: a dict of arguments injected from :class:`Runtime` during runtime
        :param kwargs: additional extra keyword arguments to avoid failing when extra params ara passed that are not expected
        """
        self._add_metas(metas)
        self._add_requests(requests)
        self._add_runtime_args(runtime_args)
        self._init_monitoring()
        self.logger = JinaLogger(self.__class__.__name__)
        if __dry_run_endpoint__ not in self.requests:
            self.requests[__dry_run_endpoint__] = self._dry_run_func
        else:
            self.logger.warning(
                f' Endpoint {__dry_run_endpoint__} is defined by the Executor. Be aware that this endpoint is usually reserved to enable health checks from the Client through the gateway.'
                f' So it is recommended not to expose this endpoint. '
            )

    def _dry_run_func(self, *args, **kwargs):
        pass

    def _add_runtime_args(self, _runtime_args: Optional[Dict]):
        if _runtime_args:
            self.runtime_args = SimpleNamespace(**_runtime_args)
        else:
            self.runtime_args = SimpleNamespace()

    def _init_monitoring(self):
        if (
            hasattr(self.runtime_args, 'metrics_registry')
            and self.runtime_args.metrics_registry
        ):
            with ImportExtensions(
                required=True,
                help_text='You need to install the `prometheus_client` to use the montitoring functionality of jina',
            ):
                from prometheus_client import Summary

            self._summary_method = Summary(
                'process_request_seconds',
                'Time spent when calling the executor request method',
                registry=self.runtime_args.metrics_registry,
                namespace='jina',
                labelnames=('executor', 'executor_endpoint', 'runtime_name'),
            )
            self._metrics_buffer = {'process_request_seconds': self._summary_method}

        else:
            self._summary_method = None
            self._metrics_buffer = None

    def _add_requests(self, _requests: Optional[Dict]):
        if not hasattr(self, 'requests'):
            self.requests = {}

        if _requests:
            func_names = {f.__name__: e for e, f in self.requests.items()}
            for endpoint, func in _requests.items():
                # the following line must be `getattr(self.__class__, func)` NOT `getattr(self, func)`
                # this to ensure we always have `_func` as unbound method
                if func in func_names:
                    del self.requests[func_names[func]]

                _func = getattr(self.__class__, func)
                if callable(_func):
                    # the target function is not decorated with `@requests` yet
                    self.requests[endpoint] = _func
                elif typename(_func) == 'jina.executors.decorators.FunctionMapper':
                    # the target function is already decorated with `@requests`, need unwrap with `.fn`
                    self.requests[endpoint] = _func.fn
                else:
                    raise TypeError(
                        f'expect {typename(self)}.{func} to be a function, but receiving {typename(_func)}'
                    )

    def _add_metas(self, _metas: Optional[Dict]):
        from jina.serve.executors.metas import get_default_metas

        tmp = get_default_metas()

        if _metas:
            tmp.update(_metas)

        unresolved_attr = False
        target = SimpleNamespace()
        # set self values filtered by those non-exist, and non-expandable
        for k, v in tmp.items():
            if k == 'workspace' and not (v is None or v == ''):
                warnings.warn(
                    'Setting `workspace` via `metas.workspace` is deprecated. '
                    'Instead, use `f.add(..., workspace=...)` when defining a a Flow in Python; '
                    'the `workspace` parameter when defining a Flow using YAML; '
                    'or `--workspace` when starting an Executor using the CLI.',
                    category=DeprecationWarning,
                )
            if not hasattr(target, k):
                if isinstance(v, str):
                    if not env_var_regex.findall(v):
                        setattr(target, k, v)
                    else:
                        unresolved_attr = True
                else:
                    setattr(target, k, v)
            elif type(getattr(target, k)) == type(v):
                setattr(target, k, v)

        if unresolved_attr:
            _tmp = vars(self)
            _tmp['metas'] = tmp
            new_metas = JAML.expand_dict(_tmp)['metas']

            for k, v in new_metas.items():
                if not hasattr(target, k):
                    if isinstance(v, str):
                        if not (
                            env_var_regex.findall(v) or internal_var_regex.findall(v)
                        ):
                            setattr(target, k, v)
                        else:
                            raise ValueError(
                                f'{k}={v} is not substitutable or badly referred'
                            )
                    else:
                        setattr(target, k, v)
        # `name` is important as it serves as an identifier of the executor
        # if not given, then set a name by the rule
        if not getattr(target, 'name', None):
            setattr(target, 'name', self.__class__.__name__)

        self.metas = target

    def close(self) -> None:
        """
        Always invoked as executor is destroyed.

        You can write destructor & saving logic here.
        """
        pass

    def __call__(self, req_endpoint: str, **kwargs):
        """
        # noqa: DAR101
        # noqa: DAR102
        # noqa: DAR201
        """
        if req_endpoint in self.requests:
            return self.requests[req_endpoint](
                self, **kwargs
            )  # unbound method, self is required
        elif __default_endpoint__ in self.requests:
            return self.requests[__default_endpoint__](
                self, **kwargs
            )  # unbound method, self is required

    async def __acall__(self, req_endpoint: str, **kwargs):
        """
        # noqa: DAR101
        # noqa: DAR102
        # noqa: DAR201
        """
        if req_endpoint in self.requests:
            return await self.__acall_endpoint__(req_endpoint, **kwargs)
        elif __default_endpoint__ in self.requests:
            return await self.__acall_endpoint__(__default_endpoint__, **kwargs)

    async def __acall_endpoint__(self, req_endpoint, **kwargs):
        func = self.requests[req_endpoint]

        runtime_name = (
            self.runtime_args.name if hasattr(self.runtime_args, 'name') else None
        )

        _summary = (
            self._summary_method.labels(
                self.__class__.__name__, req_endpoint, runtime_name
            ).time()
            if self._summary_method
            else contextlib.nullcontext()
        )

        with _summary:
            if iscoroutinefunction(func):
                return await func(self, **kwargs)
            else:
                return func(self, **kwargs)

    @property
    def workspace(self) -> Optional[str]:
        """
        Get the workspace directory of the Executor.

        :return: returns the workspace of the current shard of this Executor.
        """
        workspace = (
            getattr(self.runtime_args, 'workspace', None)
            or getattr(self.metas, 'workspace')
            or os.environ.get('JINA_DEFAULT_WORKSPACE_BASE')
        )
        if workspace:
            complete_workspace = os.path.join(workspace, self.metas.name)
            shard_id = getattr(
                self.runtime_args,
                'shard_id',
                None,
            )
            if shard_id is not None and shard_id != -1:
                complete_workspace = os.path.join(complete_workspace, str(shard_id))
            if not os.path.exists(complete_workspace):
                os.makedirs(complete_workspace)
            return os.path.abspath(complete_workspace)

    def __enter__(self):
        return self

    def __exit__(self, exc_type, exc_val, exc_tb):
        self.close()

    @classmethod
    def from_hub(
        cls: Type[T],
        uri: str,
        context: Optional[Dict[str, Any]] = None,
        uses_with: Optional[Dict] = None,
        uses_metas: Optional[Dict] = None,
        uses_requests: Optional[Dict] = None,
        **kwargs,
    ) -> T:
        """Construct an Executor from Hub.

        :param uri: a hub Executor scheme starts with `jinahub://`
        :param context: context replacement variables in a dict, the value of the dict is the replacement.
        :param uses_with: dictionary of parameters to overwrite from the default config's with field
        :param uses_metas: dictionary of parameters to overwrite from the default config's metas field
        :param uses_requests: dictionary of parameters to overwrite from the default config's requests field
        :param kwargs: other kwargs accepted by the CLI ``jina hub pull``
        :return: the Hub Executor object.

        .. highlight:: python
        .. code-block:: python

            from jina import Executor
            from docarray import Document, DocumentArray

            executor = Executor.from_hub(
                uri='jinahub://CLIPImageEncoder', install_requirements=True
            )

        """
        from jina.hubble.helper import is_valid_huburi

        _source = None
        if is_valid_huburi(uri):
            from jina.hubble.hubio import HubIO
            from jina.parsers.hubble import set_hub_pull_parser

            _args = ArgNamespace.kwargs2namespace(
                {'no_usage': True, **kwargs},
                set_hub_pull_parser(),
                positional_args=(uri,),
            )
            _source = HubIO(args=_args).pull()

        if not _source or _source.startswith('docker://'):
            raise ValueError(
                f'Can not construct a native Executor from {uri}. Looks like you want to use it as a '
                f'Docker container, you may want to use it in the Flow via `.add(uses={uri})` instead.'
            )
        return cls.load_config(
            _source,
            context=context,
            uses_with=uses_with,
            uses_metas=uses_metas,
            uses_requests=uses_requests,
        )

    @classmethod
    def serve(
        cls,
        uses_with: Optional[Dict] = None,
        uses_metas: Optional[Dict] = None,
        uses_requests: Optional[Dict] = None,
        stop_event: Optional[Union[threading.Event, multiprocessing.Event]] = None,
        **kwargs,
    ):
        """Serve this Executor in a temporary Flow. Useful in testing an Executor in remote settings.

        :param uses_with: dictionary of parameters to overwrite from the default config's with field
        :param uses_metas: dictionary of parameters to overwrite from the default config's metas field
        :param uses_requests: dictionary of parameters to overwrite from the default config's requests field
        :param stop_event: a threading event or a multiprocessing event that once set will resume the control Flow
            to main thread.
        :param kwargs: other kwargs accepted by the Flow, full list can be found `here <https://docs.jina.ai/api/jina.orchestrate.flow.base/>`

        """
        from jina import Flow

        f = Flow(**kwargs).add(
            uses=cls,
            uses_with=uses_with,
            uses_metas=uses_metas,
            uses_requests=uses_requests,
        )
        with f:
            f.block(stop_event)

    class StandaloneExecutorType(BetterEnum):
        """
        Type of standalone Executors
        """

        EXTERNAL = 0  # served by a gateway
        SHARED = 1  # not served by a gateway, served by head/worker

    @staticmethod
    def to_kubernetes_yaml(
        uses: str,
        output_base_path: str,
        k8s_namespace: Optional[str] = None,
        executor_type: Optional[
            StandaloneExecutorType
        ] = StandaloneExecutorType.EXTERNAL,
        uses_with: Optional[Dict] = None,
        uses_metas: Optional[Dict] = None,
        uses_requests: Optional[Dict] = None,
        **kwargs,
    ):
        """
        Converts the Executor into a set of yaml deployments to deploy in Kubernetes.

        If you don't want to rebuild image on Jina Hub,
        you can set `JINA_HUB_NO_IMAGE_REBUILD` environment variable.

        :param uses: the Executor to use. Has to be containerized and accessible from K8s
        :param output_base_path: The base path where to dump all the yaml files
        :param k8s_namespace: The name of the k8s namespace to set for the configurations. If None, the name of the Flow will be used.
        :param executor_type: The type of Executor. Can be external or shared. External Executors include the Gateway. Shared Executors don't. Defaults to External
        :param uses_with: dictionary of parameters to overwrite from the default config's with field
        :param uses_metas: dictionary of parameters to overwrite from the default config's metas field
        :param uses_requests: dictionary of parameters to overwrite from the default config's requests field
        :param kwargs: other kwargs accepted by the Flow, full list can be found `here <https://docs.jina.ai/api/jina.orchestrate.flow.base/>`
        """
        from jina import Flow

        Flow(**kwargs).add(
            uses=uses,
            uses_with=uses_with,
            uses_metas=uses_metas,
            uses_requests=uses_requests,
        ).to_kubernetes_yaml(
            output_base_path=output_base_path,
            k8s_namespace=k8s_namespace,
            include_gateway=executor_type
            == BaseExecutor.StandaloneExecutorType.EXTERNAL,
        )

    to_k8s_yaml = to_kubernetes_yaml

    @staticmethod
    def to_docker_compose_yaml(
        uses: str,
        output_path: Optional[str] = None,
        network_name: Optional[str] = None,
        executor_type: Optional[
            StandaloneExecutorType
        ] = StandaloneExecutorType.EXTERNAL,
        uses_with: Optional[Dict] = None,
        uses_metas: Optional[Dict] = None,
        uses_requests: Optional[Dict] = None,
        **kwargs,
    ):
        """
        Converts the Executor into a yaml file to run with `docker-compose up`
        :param uses: the Executor to use. Has to be containerized
        :param output_path: The output path for the yaml file
        :param network_name: The name of the network that will be used by the deployment name
        :param executor_type: The type of Executor. Can be external or shared. External Executors include the Gateway. Shared Executors don't. Defaults to External
        :param uses_with: dictionary of parameters to overwrite from the default config's with field
        :param uses_metas: dictionary of parameters to overwrite from the default config's metas field
        :param uses_requests: dictionary of parameters to overwrite from the default config's requests field
        :param kwargs: other kwargs accepted by the Flow, full list can be found `here <https://docs.jina.ai/api/jina.orchestrate.flow.base/>`
        """
        from jina import Flow

        f = Flow(**kwargs).add(
            uses=uses,
            uses_with=uses_with,
            uses_metas=uses_metas,
            uses_requests=uses_requests,
        )
        f.to_docker_compose_yaml(
            output_path=output_path,
            network_name=network_name,
            include_gateway=executor_type
            == BaseExecutor.StandaloneExecutorType.EXTERNAL,
        )

    def get_metrics(
        self, name: Optional[str] = None, documentation: Optional[str] = None
    ) -> Optional['Summary']:
        """
        Get a given prometheus metric, if it does not exist yet, it will create it and store it in a buffer.
        :param name: the name of the metrics
        :param documentation:  the description of the metrics

        :return: the given prometheus metrics or None if monitoring is not enable.
        """

        if self._metrics_buffer:
            if name not in self._metrics_buffer:
                from prometheus_client import Summary

                self._metrics_buffer[name] = Summary(
                    name,
                    documentation,
                    registry=self.runtime_args.metrics_registry,
                    namespace='jina',
                    labelnames=('runtime_name',),
                ).labels(self.runtime_args.name)
            return self._metrics_buffer[name]
        else:
            return None<|MERGE_RESOLUTION|>--- conflicted
+++ resolved
@@ -23,15 +23,11 @@
 if TYPE_CHECKING:
     from prometheus_client import Summary
 
-<<<<<<< HEAD
     from docarray import DocumentArray
 
 __dry_run_endpoint__ = '_jina_dry_run_'
 
-__all__ = ['BaseExecutor', 'ReducerExecutor', __dry_run_endpoint__]
-=======
-__all__ = ['BaseExecutor']
->>>>>>> 4254a908
+__all__ = ['BaseExecutor', __dry_run_endpoint__]
 
 
 class ExecutorType(type(JAMLCompatible), type):
