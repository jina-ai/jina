"""Module for async requests generator."""

from typing import AsyncIterator, Optional, Dict

from .helper import _new_data_request_from_batch
from .. import GeneratorSourceType
from ... import Request
from ...enums import DataInputType
from ...importer import ImportExtensions
from ...logging import default_logger
<<<<<<< HEAD
=======
from ...types.arrays.querylang import AcceptQueryLangType
>>>>>>> 7512f13a


async def request_generator(
        exec_endpoint: str,
        data: GeneratorSourceType,
        request_size: int = 0,
        mime_type: Optional[str] = None,
        data_type: DataInputType = DataInputType.AUTO,
        target_peapod: Optional[str] = None,
        parameters: Optional[Dict] = None,
        **kwargs,  # do not remove this, add on purpose to suppress unknown kwargs
) -> AsyncIterator['Request']:
    """An async :function:`request_generator`.

    :param data: the data to use in the request
    :param request_size: the request size for the client
    :param mode: the request mode (index, search etc.)
    :param mime_type: mime type
    :param data_type: if ``data`` is an iterator over self-contained document, i.e. :class:`DocumentSourceType`;
            or an iterator over possible Document content (set to text, blob and buffer).
    :param kwargs: additional key word arguments
    :yield: request
    """

    _kwargs = dict(mime_type=mime_type, weight=1.0, extra_kwargs=kwargs)

    try:
        with ImportExtensions(required=True):
            import aiostream

        async for batch in aiostream.stream.chunks(data, request_size):
            yield _new_data_request_from_batch(
                _kwargs=kwargs,
                batch=batch,
                data_type=data_type,
                endpoint=exec_endpoint,
                target=target_peapod,
                parameters=parameters,
            )
    except Exception as ex:
        # must be handled here, as grpc channel wont handle Python exception
        default_logger.critical(f'inputs is not valid! {ex!r}', exc_info=True)<|MERGE_RESOLUTION|>--- conflicted
+++ resolved
@@ -8,21 +8,17 @@
 from ...enums import DataInputType
 from ...importer import ImportExtensions
 from ...logging import default_logger
-<<<<<<< HEAD
-=======
-from ...types.arrays.querylang import AcceptQueryLangType
->>>>>>> 7512f13a
 
 
 async def request_generator(
-        exec_endpoint: str,
-        data: GeneratorSourceType,
-        request_size: int = 0,
-        mime_type: Optional[str] = None,
-        data_type: DataInputType = DataInputType.AUTO,
-        target_peapod: Optional[str] = None,
-        parameters: Optional[Dict] = None,
-        **kwargs,  # do not remove this, add on purpose to suppress unknown kwargs
+    exec_endpoint: str,
+    data: GeneratorSourceType,
+    request_size: int = 0,
+    mime_type: Optional[str] = None,
+    data_type: DataInputType = DataInputType.AUTO,
+    target_peapod: Optional[str] = None,
+    parameters: Optional[Dict] = None,
+    **kwargs,  # do not remove this, add on purpose to suppress unknown kwargs
 ) -> AsyncIterator['Request']:
     """An async :function:`request_generator`.
 
