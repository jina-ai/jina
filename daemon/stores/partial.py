--- conflicted
+++ resolved
@@ -230,8 +230,6 @@
             self._logger.success(f'Flow is successfully rolling_updated!')
             return self.item
 
-<<<<<<< HEAD
-=======
     async def _rolling_update(
         self,
         pod_name: str,
@@ -245,7 +243,6 @@
         """
         await self.object._pod_nodes[pod_name].rolling_update(uses_with=uses_with)
 
->>>>>>> 9a4a64ce
     async def scale(self, pod_name: str, replicas: int) -> PartialFlowItem:
         """Scale the Pod in current Flow
         :param pod_name: Pod to be scaled
