--- conflicted
+++ resolved
@@ -546,10 +546,6 @@
     )
     d.score = NamedScore(value=42)
 
-<<<<<<< HEAD
-    required_keys = ['id', 'text', 'tags__name', 'tags__feature1', 'score__value', 'tags__c', 'tags__id',
-                     'tags__inexistant', 'inexistant']
-=======
     required_keys = [
         'id',
         'text',
@@ -561,7 +557,6 @@
         'tags__inexistant',
         'inexistant',
     ]
->>>>>>> 640daf4d
     res = d.get_attrs(*required_keys)
 
     assert len(res.keys()) == len(required_keys)
@@ -588,16 +583,31 @@
     d = Document(content=np.array([1, 2, 3]))
     res4 = d.get_attrs(*['blob'])
     np.testing.assert_equal(res4['blob'], np.array([1, 2, 3]))
-<<<<<<< HEAD
 
 
 def test_get_attr_values():
-    d = Document({'id': '123', 'text': 'document', 'feature1': 121, 'name': 'name',
-                  'tags': {'id': 'identity', 'a': 'b', 'c': 'd'}})
+    d = Document(
+        {
+            'id': '123',
+            'text': 'document',
+            'feature1': 121,
+            'name': 'name',
+            'tags': {'id': 'identity', 'a': 'b', 'c': 'd'},
+        }
+    )
     d.score = NamedScore(value=42)
 
-    required_keys = ['id', 'text', 'tags__name', 'tags__feature1', 'score__value', 'tags__c', 'tags__id',
-                     'tags__inexistant', 'inexistant']
+    required_keys = [
+        'id',
+        'text',
+        'tags__name',
+        'tags__feature1',
+        'score__value',
+        'tags__c',
+        'tags__id',
+        'tags__inexistant',
+        'inexistant',
+    ]
     res = d.get_attrs_values(*required_keys)
 
     assert len(res) == len(required_keys)
@@ -626,8 +636,6 @@
     d = Document(content=np.array([1, 2, 3]))
     res4 = d.get_attrs(*['blob'])
     np.testing.assert_equal(res4['blob'], np.array([1, 2, 3]))
-=======
->>>>>>> 640daf4d
 
 
 def test_pb_obj2dict():
