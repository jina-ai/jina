import asyncio
import contextlib
import copy
import functools
import inspect
import multiprocessing
import os
import threading
import warnings
from types import SimpleNamespace
from typing import TYPE_CHECKING, Any, Dict, List, Optional, Type, Union, overload

from jina import __args_executor_init__, __cache_path__, __default_endpoint__
from jina.enums import BetterEnum
from jina.helper import (
    ArgNamespace,
    T,
    get_or_reuse_loop,
    iscoroutinefunction,
    typename,
)
from jina.importer import ImportExtensions
from jina.jaml import JAML, JAMLCompatible, env_var_regex, internal_var_regex
from jina.logging.logger import JinaLogger
from jina.serve.executors.decorators import (
    _init_requests_by_class,
    avoid_concurrent_lock_cls,
)
from jina.serve.executors.metas import get_executor_taboo
from jina.serve.helper import store_init_kwargs, wrap_func
from jina.serve.instrumentation import MetricsTimer

if TYPE_CHECKING:  # pragma: no cover
    from opentelemetry.context.context import Context

__dry_run_endpoint__ = '_jina_dry_run_'

__all__ = ['BaseExecutor', __dry_run_endpoint__]


class ExecutorType(type(JAMLCompatible), type):
    """The class of Executor type, which is the metaclass of :class:`BaseExecutor`."""

    def __new__(cls, *args, **kwargs):
        """
        # noqa: DAR101
        # noqa: DAR102

        :return: Executor class
        """
        _cls = super().__new__(cls, *args, **kwargs)
        # this needs to be here, in the case where Executors inherited do not define new `requests`
        _init_requests_by_class(_cls)
        return cls.register_class(_cls)

    @staticmethod
    def register_class(cls):
        """
        Register a class and wrap update, train, aggregate functions.

        :param cls: The class.
        :return: The class, after being registered.
        """
        reg_cls_set = getattr(cls, '_registered_class', set())

        cls_id = f'{cls.__module__}.{cls.__name__}'
        if cls_id not in reg_cls_set:
            arg_spec = inspect.getfullargspec(cls.__init__)

            if not arg_spec.varkw and not __args_executor_init__.issubset(
                arg_spec.args
            ):
                raise TypeError(
                    f'{cls.__init__} does not follow the full signature of `Executor.__init__`, '
                    f'please add `**kwargs` to your __init__ function'
                )
            taboo = get_executor_taboo()

            wrap_func(cls, ['__init__'], store_init_kwargs, taboo=taboo)
            wrap_func(cls, ['__init__'], avoid_concurrent_lock_cls(cls))

            reg_cls_set.add(cls_id)
            setattr(cls, '_registered_class', reg_cls_set)
        return cls


class BaseExecutor(JAMLCompatible, metaclass=ExecutorType):
    """
    The base class of all Executors, can be used to build encoder, indexer, etc.

    :class:`jina.Executor` as an alias for this class.

    EXAMPLE USAGE

    .. code-block:: python

        from jina import Executor, requests, Flow


        class MyExecutor(Executor):
            @requests
            def foo(self, docs, **kwargs):
                print(docs)  # process docs here


        f = Flow().add(uses=Executor)  # you can add your Executor to a Flow

    Any executor inherited from :class:`BaseExecutor` always has the **meta** defined in :mod:`jina.executors.metas.defaults`.

    All arguments in the :func:`__init__` can be specified with a ``with`` map in the YAML config. Example:

    .. highlight:: python
    .. code-block:: python

        class MyAwesomeExecutor(Executor):
            def __init__(awesomeness=5):
                pass

    is equal to

    .. highlight:: yaml
    .. code-block:: yaml

        jtype: MyAwesomeExecutor
        with:
            awesomeness: 5

    """

    def __init__(
        self,
        metas: Optional[Dict] = None,
        requests: Optional[Dict] = None,
        runtime_args: Optional[Dict] = None,
        workspace: Optional[str] = None,
        **kwargs,
    ):
        """`metas` and `requests` are always auto-filled with values from YAML config.

        :param metas: a dict of metas fields
        :param requests: a dict of endpoint-function mapping
        :param runtime_args: a dict of arguments injected from :class:`Runtime` during runtime
        :param kwargs: additional extra keyword arguments to avoid failing when extra params ara passed that are not expected
        :param workspace: the workspace of the executor. Only used if a workspace is not already provided in `metas` or `runtime_args`
        """
        self._add_metas(metas)
        self._add_requests(requests)
        self._add_runtime_args(runtime_args)
        self._init_instrumentation(runtime_args)
        self._init_monitoring()
        self._init_workspace = workspace
        self.logger = JinaLogger(self.__class__.__name__)
        if __dry_run_endpoint__ not in self.requests:
            self.requests[__dry_run_endpoint__] = self._dry_run_func
        else:
            self.logger.warning(
                f' Endpoint {__dry_run_endpoint__} is defined by the Executor. Be aware that this endpoint is usually reserved to enable health checks from the Client through the gateway.'
                f' So it is recommended not to expose this endpoint. '
            )
        if type(self) == BaseExecutor:
            self.requests[__default_endpoint__] = self._dry_run_func

        try:
            self._lock = (
                asyncio.Lock()
            )  # Lock to run in Executor non async methods in a way that does not block the event loop to do health checks without the fear of having race conditions or multithreading issues.
        except RuntimeError:
            self._lock = contextlib.AsyncExitStack()

    def _dry_run_func(self, *args, **kwargs):
        pass

    def _init_monitoring(self):
        if (
            hasattr(self.runtime_args, 'metrics_registry')
            and self.runtime_args.metrics_registry
        ):
            with ImportExtensions(
                required=True,
                help_text='You need to install the `prometheus_client` to use the montitoring functionality of jina',
            ):
                from prometheus_client import Summary

            self._summary_method = Summary(
                'process_request_seconds',
                'Time spent when calling the executor request method',
                registry=self.runtime_args.metrics_registry,
                namespace='jina',
                labelnames=('executor', 'executor_endpoint', 'runtime_name'),
            )
            self._metrics_buffer = {'process_request_seconds': self._summary_method}

        else:
            self._summary_method = None
            self._metrics_buffer = None

        if self.meter:
            self._process_request_histogram = self.meter.create_histogram(
                name='jina_process_request_seconds',
                description='Time spent when calling the executor request method',
            )
            self._histogram_buffer = {
                'jina_process_request_seconds': self._process_request_histogram
            }
        else:
            self._process_request_histogram = None
            self._histogram_buffer = None

    def _init_instrumentation(self, _runtime_args: Optional[Dict] = None):
        if not _runtime_args:
            _runtime_args = {}

        instrumenting_module_name = _runtime_args.get('name', self.__class__.__name__)

        args_tracer_provider = _runtime_args.get('tracer_provider', None)
        if args_tracer_provider:
            self.tracer_provider = args_tracer_provider
            self.tracer = self.tracer_provider.get_tracer(instrumenting_module_name)
        else:
            self.tracer_provider = None
            self.tracer = None

        args_meter_provider = _runtime_args.get('meter_provider', None)
        if args_meter_provider:
            self.meter_provider = args_meter_provider
            self.meter = self.meter_provider.get_meter(instrumenting_module_name)
        else:
            self.meter_provider = None
            self.meter = None

    @property
    def requests(self):
        """
        Get the request dictionary corresponding to this specific class

        :return: Returns the requests corresponding to the specific Executor instance class
        """
        if hasattr(self, '_requests'):
            return self._requests
        else:
            if not hasattr(self, 'requests_by_class'):
                self.requests_by_class = {}
            if self.__class__.__name__ not in self.requests_by_class:
                self.requests_by_class[self.__class__.__name__] = {}
            # we need to copy so that different instances with different (requests) in input do not disturb one another
            self._requests = copy.copy(self.requests_by_class[self.__class__.__name__])
            return self._requests

    def _add_requests(self, _requests: Optional[Dict]):
        if _requests:
            func_names = {f.__name__: e for e, f in self.requests.items()}
            for endpoint, func in _requests.items():
                # the following line must be `getattr(self.__class__, func)` NOT `getattr(self, func)`
                # this to ensure we always have `_func` as unbound method
                if func in func_names:
                    if func_names[func] in self.requests:
                        del self.requests[func_names[func]]

                _func = getattr(self.__class__, func)
                if callable(_func):
                    # the target function is not decorated with `@requests` yet
                    self.requests[endpoint] = _func
                elif typename(_func) == 'jina.executors.decorators.FunctionMapper':
                    # the target function is already decorated with `@requests`, need unwrap with `.fn`
                    self.requests[endpoint] = _func.fn
                else:
                    raise TypeError(
                        f'expect {typename(self)}.{func} to be a function, but receiving {typename(_func)}'
                    )

    def _add_metas(self, _metas: Optional[Dict]):
        from jina.serve.executors.metas import get_default_metas

        tmp = get_default_metas()

        if _metas:
            tmp.update(_metas)

        unresolved_attr = False
        target = SimpleNamespace()
        # set self values filtered by those non-exist, and non-expandable
        for k, v in tmp.items():
            if k == 'workspace' and not (v is None or v == ''):
                warnings.warn(
                    'Setting `workspace` via `metas.workspace` is deprecated. '
                    'Instead, use `f.add(..., workspace=...)` when defining a a Flow in Python; '
                    'the `workspace` parameter when defining a Flow using YAML; '
                    'or `--workspace` when starting an Executor using the CLI.',
                    category=DeprecationWarning,
                )
            if not hasattr(target, k):
                if isinstance(v, str):
                    if not env_var_regex.findall(v):
                        setattr(target, k, v)
                    else:
                        unresolved_attr = True
                else:
                    setattr(target, k, v)
            elif type(getattr(target, k)) == type(v):
                setattr(target, k, v)

        if unresolved_attr:
            _tmp = vars(self)
            _tmp['metas'] = tmp
            new_metas = JAML.expand_dict(_tmp)['metas']

            for k, v in new_metas.items():
                if not hasattr(target, k):
                    if isinstance(v, str):
                        if not (
                            env_var_regex.findall(v) or internal_var_regex.findall(v)
                        ):
                            setattr(target, k, v)
                        else:
                            raise ValueError(
                                f'{k}={v} is not substitutable or badly referred'
                            )
                    else:
                        setattr(target, k, v)
        # `name` is important as it serves as an identifier of the executor
        # if not given, then set a name by the rule
        if not getattr(target, 'name', None):
            setattr(target, 'name', self.__class__.__name__)

        self.metas = target

    def close(self) -> None:
        """
        Always invoked as executor is destroyed.

        You can write destructor & saving logic here.
        """
        pass

    def __call__(self, req_endpoint: str, **kwargs):
        """
        # noqa: DAR101
        # noqa: DAR102
        # noqa: DAR201
        """
        if req_endpoint in self.requests:
            return self.requests[req_endpoint](
                self, **kwargs
            )  # unbound method, self is required
        elif __default_endpoint__ in self.requests:
            return self.requests[__default_endpoint__](
                self, **kwargs
            )  # unbound method, self is required

    async def __acall__(self, req_endpoint: str, **kwargs):
        """
        # noqa: DAR101
        # noqa: DAR102
        # noqa: DAR201
        """

        if req_endpoint in self.requests:
            return await self.__acall_endpoint__(req_endpoint, **kwargs)
        elif __default_endpoint__ in self.requests:
            return await self.__acall_endpoint__(__default_endpoint__, **kwargs)

    async def __acall_endpoint__(
        self, req_endpoint, tracing_context: Optional['Context'], **kwargs
    ):
        func = self.requests[req_endpoint]

        async def exec_func(
            summary, histogram, histogram_metric_labels, tracing_context
        ):
            with MetricsTimer(summary, histogram, histogram_metric_labels):
                if iscoroutinefunction(func):
                    return await func(self, tracing_context=tracing_context, **kwargs)
                else:
                    async with self._lock:
                        return await get_or_reuse_loop().run_in_executor(
                            None,
                            functools.partial(
                                func, self, tracing_context=tracing_context, **kwargs
                            ),
                        )

        runtime_name = (
            self.runtime_args.name if hasattr(self.runtime_args, 'name') else None
        )

        _summary = (
            self._summary_method.labels(
                self.__class__.__name__, req_endpoint, runtime_name
            )
            if self._summary_method
            else None
        )
        _histogram_metric_labels = {
            'executor': self.__class__.__name__,
            'executor_endpoint': req_endpoint,
            'runtime_name': runtime_name,
        }

        if self.tracer:
            with self.tracer.start_as_current_span(
                req_endpoint, context=tracing_context
            ):
                from opentelemetry.propagate import extract
                from opentelemetry.trace.propagation.tracecontext import (
                    TraceContextTextMapPropagator,
                )

                tracing_carrier_context = {}
                TraceContextTextMapPropagator().inject(tracing_carrier_context)
                return await exec_func(
                    _summary,
                    self._process_request_histogram,
                    _histogram_metric_labels,
                    extract(tracing_carrier_context),
                )
        else:
            return await exec_func(
                _summary,
                self._process_request_histogram,
                _histogram_metric_labels,
                None,
            )

    @property
    def workspace(self) -> Optional[str]:
        """
        Get the workspace directory of the Executor.

        :return: returns the workspace of the current shard of this Executor.
        """
        workspace = (
            getattr(self.runtime_args, 'workspace', None)
            or getattr(self.metas, 'workspace')
            or self._init_workspace
            or __cache_path__
        )
        if workspace:
            complete_workspace = os.path.join(workspace, self.metas.name)
            shard_id = getattr(
                self.runtime_args,
                'shard_id',
                None,
            )
            if shard_id is not None and shard_id != -1:
                complete_workspace = os.path.join(complete_workspace, str(shard_id))
            if not os.path.exists(complete_workspace):
                os.makedirs(complete_workspace)
            return os.path.abspath(complete_workspace)

    def __enter__(self):
        return self

    def __exit__(self, exc_type, exc_val, exc_tb):
        self.close()

    @classmethod
    def from_hub(
        cls: Type[T],
        uri: str,
        context: Optional[Dict[str, Any]] = None,
        uses_with: Optional[Dict] = None,
        uses_metas: Optional[Dict] = None,
        uses_requests: Optional[Dict] = None,
        **kwargs,
    ) -> T:
        """Construct an Executor from Hub.

        :param uri: a hub Executor scheme starts with `jinahub://`
        :param context: context replacement variables in a dict, the value of the dict is the replacement.
        :param uses_with: dictionary of parameters to overwrite from the default config's with field
        :param uses_metas: dictionary of parameters to overwrite from the default config's metas field
        :param uses_requests: dictionary of parameters to overwrite from the default config's requests field
        :param kwargs: other kwargs accepted by the CLI ``jina hub pull``
        :return: the Hub Executor object.

        .. highlight:: python
        .. code-block:: python

            from jina import Executor
            from docarray import Document, DocumentArray

            executor = Executor.from_hub(
                uri='jinahub://CLIPImageEncoder', install_requirements=True
            )

        """
        from hubble.executor.helper import is_valid_huburi

        _source = None
        if is_valid_huburi(uri):
            from hubble.executor.hubio import HubIO
            from hubble.executor.parsers import set_hub_pull_parser

            _args = ArgNamespace.kwargs2namespace(
                {'no_usage': True, **kwargs},
                set_hub_pull_parser(),
                positional_args=(uri,),
            )
            _source = HubIO(args=_args).pull()

        if not _source or _source.startswith('docker://'):
            raise ValueError(
                f'Can not construct a native Executor from {uri}. Looks like you want to use it as a '
                f'Docker container, you may want to use it in the Flow via `.add(uses={uri})` instead.'
            )
        return cls.load_config(
            _source,
            context=context,
            uses_with=uses_with,
            uses_metas=uses_metas,
            uses_requests=uses_requests,
        )

    # overload_inject_start_executor_serve
    @overload
    def serve(
        self,*,
        compression: Optional[str] = None, 
        connection_list: Optional[str] = None, 
        disable_auto_volume: Optional[bool] = False, 
        docker_kwargs: Optional[dict] = None, 
        entrypoint: Optional[str] = None, 
        env: Optional[dict] = None, 
        exit_on_exceptions: Optional[List[str]] = [], 
        external: Optional[bool] = False, 
        floating: Optional[bool] = False, 
        force_update: Optional[bool] = False, 
        gpus: Optional[str] = None, 
        grpc_metadata: Optional[dict] = None, 
        grpc_server_options: Optional[dict] = None, 
        host: Optional[str] = '0.0.0.0', 
        install_requirements: Optional[bool] = False, 
        log_config: Optional[str] = None, 
        metrics: Optional[bool] = False, 
        metrics_exporter_host: Optional[str] = None, 
        metrics_exporter_port: Optional[int] = None, 
        monitoring: Optional[bool] = False, 
        name: Optional[str] = None, 
        native: Optional[bool] = False, 
        no_reduce: Optional[bool] = False, 
        output_array_type: Optional[str] = None, 
        polling: Optional[str] = 'ANY', 
        port_monitoring: Optional[str] = None, 
        py_modules: Optional[List[str]] = None, 
        quiet: Optional[bool] = False, 
        quiet_error: Optional[bool] = False, 
        reload: Optional[bool] = False, 
        replicas: Optional[int] = 1, 
        retries: Optional[int] = -1, 
        runtime_cls: Optional[str] = 'WorkerRuntime', 
        shards: Optional[int] = 1, 
        timeout_ctrl: Optional[int] = 60, 
        timeout_ready: Optional[int] = 600000, 
        timeout_send: Optional[int] = None, 
        tls: Optional[bool] = False, 
        traces_exporter_host: Optional[str] = None, 
        traces_exporter_port: Optional[int] = None, 
        tracing: Optional[bool] = False, 
        uses: Optional[Union[str, Type['BaseExecutor'], dict]] = 'BaseExecutor', 
        uses_after: Optional[Union[str, Type['BaseExecutor'], dict]] = None, 
        uses_after_address: Optional[str] = None, 
        uses_before: Optional[Union[str, Type['BaseExecutor'], dict]] = None, 
        uses_before_address: Optional[str] = None, 
        uses_metas: Optional[dict] = None, 
        uses_requests: Optional[dict] = None, 
        uses_with: Optional[dict] = None, 
        volumes: Optional[List[str]] = None, 
        when: Optional[dict] = None, 
        workspace: Optional[str] = None, 
        **kwargs):
        """Serve this Executor in a temporary Flow. Useful in testing an Executor in remote settings.

        :param compression: The compression mechanism used when sending requests from the Head to the WorkerRuntimes. For more details, check https://grpc.github.io/grpc/python/grpc.html#compression.
        :param connection_list: dictionary JSON with a list of connections to configure
        :param disable_auto_volume: Do not automatically mount a volume for dockerized Executors.
        :param docker_kwargs: Dictionary of kwargs arguments that will be passed to Docker SDK when starting the docker '
          container. 
          
          More details can be found in the Docker SDK docs:  https://docker-py.readthedocs.io/en/stable/
        :param entrypoint: The entrypoint command overrides the ENTRYPOINT in Docker image. when not set then the Docker image ENTRYPOINT takes effective.
        :param env: The map of environment variables that are available inside runtime
        :param exit_on_exceptions: List of exceptions that will cause the Executor to shut down.
        :param external: The Deployment will be considered an external Deployment that has been started independently from the Flow.This Deployment will not be context managed by the Flow.
        :param floating: If set, the current Pod/Deployment can not be further chained, and the next `.add()` will chain after the last Pod/Deployment not this current one.
        :param force_update: If set, always pull the latest Hub Executor bundle even it exists on local
        :param gpus: This argument allows dockerized Jina Executors to discover local gpu devices.
              
              Note, 
              - To access all gpus, use `--gpus all`.
              - To access multiple gpus, e.g. make use of 2 gpus, use `--gpus 2`.
              - To access specified gpus based on device id, use `--gpus device=[YOUR-GPU-DEVICE-ID]`
              - To access specified gpus based on multiple device id, use `--gpus device=[YOUR-GPU-DEVICE-ID1],device=[YOUR-GPU-DEVICE-ID2]`
              - To specify more parameters, use `--gpus device=[YOUR-GPU-DEVICE-ID],runtime=nvidia,capabilities=display
        :param grpc_metadata: The metadata to be passed to the gRPC request.
        :param grpc_server_options: Dictionary of kwargs arguments that will be passed to the grpc server as options when starting the server, example : {'grpc.max_send_message_length': -1}
        :param host: The host address of the runtime, by default it is 0.0.0.0. In the case of an external Executor (`--external` or `external=True`) this can be a list of hosts, separated by commas. Then, every resulting address will be considered as one replica of the Executor.
        :param install_requirements: If set, install `requirements.txt` in the Hub Executor bundle to local
        :param log_config: The YAML config of the logger used in this object.
        :param metrics: If set, the sdk implementation of the OpenTelemetry metrics will be available for default monitoring and custom measurements. Otherwise a no-op implementation will be provided.
        :param metrics_exporter_host: If tracing is enabled, this hostname will be used to configure the metrics exporter agent.
        :param metrics_exporter_port: If tracing is enabled, this port will be used to configure the metrics exporter agent.
        :param monitoring: If set, spawn an http server with a prometheus endpoint to expose metrics
        :param name: The name of this object.
          
              This will be used in the following places:
              - how you refer to this object in Python/YAML/CLI
              - visualization
              - log message header
              - ...
          
              When not given, then the default naming strategy will apply.
        :param native: If set, only native Executors is allowed, and the Executor is always run inside WorkerRuntime.
        :param no_reduce: Disable the built-in reduction mechanism. Set this if the reduction is to be handled by the Executor itself by operating on a `docs_matrix` or `docs_map`
        :param output_array_type: The type of array `tensor` and `embedding` will be serialized to.
          
          Supports the same types as `docarray.to_protobuf(.., ndarray_type=...)`, which can be found 
          `here <https://docarray.jina.ai/fundamentals/document/serialization/#from-to-protobuf>`.
          Defaults to retaining whatever type is returned by the Executor.
        :param polling: The polling strategy of the Deployment and its endpoints (when `shards>1`).
              Can be defined for all endpoints of a Deployment or by endpoint.
              Define per Deployment:
              - ANY: only one (whoever is idle) Pod polls the message
              - ALL: all Pods poll the message (like a broadcast)
              Define per Endpoint:
              JSON dict, {endpoint: PollingType}
              {'/custom': 'ALL', '/search': 'ANY', '*': 'ANY'}
        :param port_monitoring: The port on which the prometheus server is exposed, default is a random port between [49152, 65535]
        :param py_modules: The customized python modules need to be imported before loading the executor
          
          Note that the recommended way is to only import a single module - a simple python file, if your
          executor can be defined in a single file, or an ``__init__.py`` file if you have multiple files,
          which should be structured as a python package. For more details, please see the
          `Executor cookbook <https://docs.jina.ai/fundamentals/executor/executor-files/>`__
        :param quiet: If set, then no log will be emitted from this object.
        :param quiet_error: If set, then exception stack information will not be added to the log
        :param reload: If set, the Executor reloads the modules as they change
        :param replicas: The number of replicas in the deployment
        :param retries: Number of retries per gRPC call. If <0 it defaults to max(3, num_replicas)
        :param runtime_cls: The runtime class to run inside the Pod
        :param shards: The number of shards in the deployment running at the same time. For more details check https://docs.jina.ai/fundamentals/flow/create-flow/#complex-flow-topologies
        :param timeout_ctrl: The timeout in milliseconds of the control request, -1 for waiting forever
        :param timeout_ready: The timeout in milliseconds of a Pod waits for the runtime to be ready, -1 for waiting forever
        :param timeout_send: The timeout in milliseconds used when sending data requests to Executors, -1 means no timeout, disabled by default
        :param tls: If set, connect to deployment using tls encryption
        :param traces_exporter_host: If tracing is enabled, this hostname will be used to configure the trace exporter agent.
        :param traces_exporter_port: If tracing is enabled, this port will be used to configure the trace exporter agent.
        :param tracing: If set, the sdk implementation of the OpenTelemetry tracer will be available and will be enabled for automatic tracing of requests and customer span creation. Otherwise a no-op implementation will be provided.
        :param uses: The config of the executor, it could be one of the followings:
                  * the string literal of an Executor class name
                  * an Executor YAML file (.yml, .yaml, .jaml)
                  * a Jina Hub Executor (must start with `jinahub://` or `jinahub+docker://`)
                  * a docker image (must start with `docker://`)
                  * the string literal of a YAML config (must start with `!` or `jtype: `)
                  * the string literal of a JSON config
          
                  When use it under Python, one can use the following values additionally:
                  - a Python dict that represents the config
                  - a text file stream has `.read()` interface
        :param uses_after: The executor attached after the Pods described by --uses, typically used for receiving from all shards, accepted type follows `--uses`. This argument only applies for sharded Deployments (shards > 1).
        :param uses_after_address: The address of the uses-before runtime
        :param uses_before: The executor attached before the Pods described by --uses, typically before sending to all shards, accepted type follows `--uses`. This argument only applies for sharded Deployments (shards > 1).
        :param uses_before_address: The address of the uses-before runtime
        :param uses_metas: Dictionary of keyword arguments that will override the `metas` configuration in `uses`
        :param uses_requests: Dictionary of keyword arguments that will override the `requests` configuration in `uses`
        :param uses_with: Dictionary of keyword arguments that will override the `with` configuration in `uses`
        :param volumes: The path on the host to be mounted inside the container. 
          
          Note, 
          - If separated by `:`, then the first part will be considered as the local host path and the second part is the path in the container system. 
          - If no split provided, then the basename of that directory will be mounted into container's root path, e.g. `--volumes="/user/test/my-workspace"` will be mounted into `/my-workspace` inside the container. 
          - All volumes are mounted with read-write mode.
        :param when: The condition that the documents need to fulfill before reaching the Executor.The condition can be defined in the form of a `DocArray query condition <https://docarray.jina.ai/fundamentals/documentarray/find/#query-by-conditions>`
        :param workspace: The working directory for any IO operations in this object. If not set, then derive from its parent `workspace`.

        .. # noqa: DAR202
        .. # noqa: DAR101
        .. # noqa: DAR003
        """
    # overload_inject_end_executor_serve

    @classmethod
    def serve(
<<<<<<< HEAD
        cls,
        uses_with: Optional[Dict] = None,
        uses_metas: Optional[Dict] = None,
        uses_requests: Optional[Dict] = None,
        reload: Optional[bool] = False,
        stop_event: Optional[Union[threading.Event, multiprocessing.Event]] = None,
        **kwargs,
=======
            cls,
            uses_with: Optional[Dict] = None,
            uses_metas: Optional[Dict] = None,
            uses_requests: Optional[Dict] = None,
            stop_event: Optional[Union[threading.Event, multiprocessing.Event]] = None,
            reload: bool = False,
            **kwargs,
>>>>>>> 50417a13
    ):
        """Serve this Executor in a temporary Flow. Useful in testing an Executor in remote settings.

        :param uses_with: dictionary of parameters to overwrite from the default config's with field
        :param uses_metas: dictionary of parameters to overwrite from the default config's metas field
        :param uses_requests: dictionary of parameters to overwrite from the default config's requests field
        :param reload: If set, the Executor reloads the modules as they change
        :param stop_event: a threading event or a multiprocessing event that once set will resume the control Flow
            to main thread.
        :param reload: a flag indicating if the Executor should watch the Python files of its implementation to reload the code live while serving.
        :param kwargs: other kwargs accepted by the Flow, full list can be found `here <https://docs.jina.ai/api/jina.orchestrate.flow.base/>`

        """
        from jina import Flow

        f = Flow(**kwargs).add(
            uses=cls,
            uses_with=uses_with,
            uses_metas=uses_metas,
            uses_requests=uses_requests,
<<<<<<< HEAD
            reload=reload,
=======
            reload=reload
>>>>>>> 50417a13
        )
        with f:
            f.block(stop_event)

    class StandaloneExecutorType(BetterEnum):
        """
        Type of standalone Executors
        """

        EXTERNAL = 0  # served by a gateway
        SHARED = 1  # not served by a gateway, served by head/worker

    @staticmethod
    def to_kubernetes_yaml(
        uses: str,
        output_base_path: str,
        k8s_namespace: Optional[str] = None,
        executor_type: Optional[
            StandaloneExecutorType
        ] = StandaloneExecutorType.EXTERNAL,
        uses_with: Optional[Dict] = None,
        uses_metas: Optional[Dict] = None,
        uses_requests: Optional[Dict] = None,
        **kwargs,
    ):
        """
        Converts the Executor into a set of yaml deployments to deploy in Kubernetes.

        If you don't want to rebuild image on Jina Hub,
        you can set `JINA_HUB_NO_IMAGE_REBUILD` environment variable.

        :param uses: the Executor to use. Has to be containerized and accessible from K8s
        :param output_base_path: The base path where to dump all the yaml files
        :param k8s_namespace: The name of the k8s namespace to set for the configurations. If None, the name of the Flow will be used.
        :param executor_type: The type of Executor. Can be external or shared. External Executors include the Gateway. Shared Executors don't. Defaults to External
        :param uses_with: dictionary of parameters to overwrite from the default config's with field
        :param uses_metas: dictionary of parameters to overwrite from the default config's metas field
        :param uses_requests: dictionary of parameters to overwrite from the default config's requests field
        :param kwargs: other kwargs accepted by the Flow, full list can be found `here <https://docs.jina.ai/api/jina.orchestrate.flow.base/>`
        """
        from jina import Flow

        Flow(**kwargs).add(
            uses=uses,
            uses_with=uses_with,
            uses_metas=uses_metas,
            uses_requests=uses_requests,
        ).to_kubernetes_yaml(
            output_base_path=output_base_path,
            k8s_namespace=k8s_namespace,
            include_gateway=executor_type
            == BaseExecutor.StandaloneExecutorType.EXTERNAL,
        )

    to_k8s_yaml = to_kubernetes_yaml

    @staticmethod
    def to_docker_compose_yaml(
        uses: str,
        output_path: Optional[str] = None,
        network_name: Optional[str] = None,
        executor_type: Optional[
            StandaloneExecutorType
        ] = StandaloneExecutorType.EXTERNAL,
        uses_with: Optional[Dict] = None,
        uses_metas: Optional[Dict] = None,
        uses_requests: Optional[Dict] = None,
        **kwargs,
    ):
        """
        Converts the Executor into a yaml file to run with `docker-compose up`
        :param uses: the Executor to use. Has to be containerized
        :param output_path: The output path for the yaml file
        :param network_name: The name of the network that will be used by the deployment name
        :param executor_type: The type of Executor. Can be external or shared. External Executors include the Gateway. Shared Executors don't. Defaults to External
        :param uses_with: dictionary of parameters to overwrite from the default config's with field
        :param uses_metas: dictionary of parameters to overwrite from the default config's metas field
        :param uses_requests: dictionary of parameters to overwrite from the default config's requests field
        :param kwargs: other kwargs accepted by the Flow, full list can be found `here <https://docs.jina.ai/api/jina.orchestrate.flow.base/>`
        """
        from jina import Flow

        f = Flow(**kwargs).add(
            uses=uses,
            uses_with=uses_with,
            uses_metas=uses_metas,
            uses_requests=uses_requests,
        )
        f.to_docker_compose_yaml(
            output_path=output_path,
            network_name=network_name,
            include_gateway=executor_type
            == BaseExecutor.StandaloneExecutorType.EXTERNAL,
        )

    def monitor(
        self, name: Optional[str] = None, documentation: Optional[str] = None
    ) -> Optional[MetricsTimer]:
        """
        Get a given prometheus metric, if it does not exist yet, it will create it and store it in a buffer.
        :param name: the name of the metrics
        :param documentation:  the description of the metrics

        :return: the given prometheus metrics or None if monitoring is not enable.
        """
        _summary = (
            self._metrics_buffer.get(name, None) if self._metrics_buffer else None
        )
        _histogram = (
            self._histogram_buffer.get(name, None) if self._histogram_buffer else None
        )

        if self._metrics_buffer and not _summary:
            from prometheus_client import Summary

            _summary = Summary(
                name,
                documentation,
                registry=self.runtime_args.metrics_registry,
                namespace='jina',
                labelnames=('runtime_name',),
            ).labels(self.runtime_args.name)
            self._metrics_buffer[name] = _summary

        if self._histogram_buffer and not _histogram:
            _histogram = self.meter.create_histogram(
                name=f'jina_{name}', description=documentation
            )
            self._histogram_buffer[name] = _histogram

        if _summary or _histogram:
            return MetricsTimer(
                _summary,
                _histogram,
                histogram_metric_labels={'runtime_name': self.runtime_args.name},
            )

        return contextlib.nullcontext()<|MERGE_RESOLUTION|>--- conflicted
+++ resolved
@@ -680,7 +680,6 @@
 
     @classmethod
     def serve(
-<<<<<<< HEAD
         cls,
         uses_with: Optional[Dict] = None,
         uses_metas: Optional[Dict] = None,
@@ -688,15 +687,6 @@
         reload: Optional[bool] = False,
         stop_event: Optional[Union[threading.Event, multiprocessing.Event]] = None,
         **kwargs,
-=======
-            cls,
-            uses_with: Optional[Dict] = None,
-            uses_metas: Optional[Dict] = None,
-            uses_requests: Optional[Dict] = None,
-            stop_event: Optional[Union[threading.Event, multiprocessing.Event]] = None,
-            reload: bool = False,
-            **kwargs,
->>>>>>> 50417a13
     ):
         """Serve this Executor in a temporary Flow. Useful in testing an Executor in remote settings.
 
@@ -717,11 +707,7 @@
             uses_with=uses_with,
             uses_metas=uses_metas,
             uses_requests=uses_requests,
-<<<<<<< HEAD
             reload=reload,
-=======
-            reload=reload
->>>>>>> 50417a13
         )
         with f:
             f.block(stop_event)
