--- conflicted
+++ resolved
@@ -61,11 +61,6 @@
             uses_with=dict(
                 name=self.name,
                 grpc_server_options=self.args.grpc_server_options,
-<<<<<<< HEAD
-                port=self.args.port,
-                host=self.args.host,
-=======
->>>>>>> 0c406807
                 title=self.args.title,
                 description=self.args.description,
                 no_debug_endpoints=self.args.no_debug_endpoints,
@@ -84,6 +79,7 @@
                 'name': self.args.name,
                 'port': self.args.port,
                 'protocol': self.args.protocol,
+                'host': self.args.host,
             },
             py_modules=self.args.py_modules,
             extra_search_paths=self.args.extra_search_paths,
