from typing import Optional

from docarray import Document, DocumentArray
from pydantic import BaseModel
from uvicorn import Config, Server

from jina import Gateway, __default_host__
from jina.clients.request import request_generator


class DummyResponseModel(BaseModel):
    arg1: Optional[str]
    arg2: Optional[str]
    arg3: Optional[str]


class ProcessedResponseModel(BaseModel):
    text: str
    tags: Optional[dict]


class DummyGateway(Gateway):
    def __init__(
        self, arg1: str = None, arg2: str = None, arg3: str = 'default-arg3', **kwargs
    ):
        super().__init__(**kwargs)
<<<<<<< HEAD
=======
        self.port = self.runtime_args.port[0]
        self.host = self.runtime_args.host
>>>>>>> cc41105b
        self.arg1 = arg1
        self.arg2 = arg2
        self.arg3 = arg3

    async def setup_server(self):
        from fastapi import FastAPI

        app = FastAPI(
            title='Dummy Server',
        )

        @app.get(path='/', response_model=DummyResponseModel)
        def _get_response():
            return {
                'arg1': self.arg1,
                'arg2': self.arg2,
                'arg3': self.arg3,
            }

        @app.get(
            path='/stream',
            response_model=ProcessedResponseModel,
        )
        async def _process(text: str):
            doc = None
            async for req in self.streamer.stream(
                request_generator(
                    exec_endpoint='/debug',
                    data=DocumentArray([Document(text=text)]),
                )
            ):
                doc = req.to_dict()['data'][0]
            return {'text': doc['text'], 'tags': doc['tags']}

        self.server = Server(Config(app, host=self.host, port=self.port))

    async def run_server(self):
        await self.server.serve()

    async def shutdown(self):
        self.server.should_exit = True
        await self.server.shutdown()<|MERGE_RESOLUTION|>--- conflicted
+++ resolved
@@ -24,11 +24,6 @@
         self, arg1: str = None, arg2: str = None, arg3: str = 'default-arg3', **kwargs
     ):
         super().__init__(**kwargs)
-<<<<<<< HEAD
-=======
-        self.port = self.runtime_args.port[0]
-        self.host = self.runtime_args.host
->>>>>>> cc41105b
         self.arg1 = arg1
         self.arg2 = arg2
         self.arg3 = arg3
