__copyright__ = "Copyright (c) 2020 Jina AI Limited. All rights reserved."
__license__ = "Apache-2.0"

import glob
import json
import time
import webbrowser
import urllib.parse
import urllib.request
from typing import Dict, Any, Optional

from .checker import *
from ..flow import Flow
from ..peapods import Pod
from ..logging import JinaLogger
from ..enums import BuildTestLevel
from ..executors import BaseExecutor
from .helper import credentials_file
from ..parsers import set_pod_parser
from .hubapi.local import _list_local
from ..importer import ImportExtensions
from .. import __version__ as jina_version
from ..logging.profile import TimeContext, ProgressBar
from .hubapi.remote import _list, _register_to_mongodb, _fetch_docker_auth
from ..excepts import DockerLoginFailed, HubBuilderError, HubBuilderBuildError, HubBuilderTestError, ImageAlreadyExists
from ..helper import colored, get_readable_size, get_now_timestamp, get_full_version, random_name, expand_dict, \
    countdown

if False:
    import argparse

_allowed = {'name', 'description', 'author', 'url',
            'documentation', 'version', 'vendor', 'license', 'avatar',
            'platform', 'update', 'keywords'}

_label_prefix = 'ai.jina.hub.'


class HubIO:
    """ :class:`HubIO` provides the way to interact with Jina Hub registry.
    You can use it with CLI to package a directory into a Jina Hub image and publish it to the world.

    Examples:
        - :command:`jina hub build my_pod/` build the image
        - :command:`jina hub build my_pod/ --push` build the image and push to the public registry
        - :command:`jina hub pull jinahub/pod.dummy_mwu_encoder:0.0.6` to download the image
    """

    def __init__(self, args: 'argparse.Namespace'):
        self.logger = JinaLogger(self.__class__.__name__, **vars(args))
        self.args = args
        self._load_docker_client()

    def _load_docker_client(self):
        with ImportExtensions(required=False,
                              help_text='missing "docker" dependency, available CLIs limited to "jina hub [list, new]"'
                                        'to enable full CLI, please do pip install "jina[docker]"'):
            import docker
            from docker import APIClient, DockerClient

            self._client: DockerClient = docker.from_env()

            # low-level client
            self._raw_client = APIClient(base_url='unix://var/run/docker.sock')

    def new(self) -> None:
        """Create a new executor using cookiecutter template """
        with ImportExtensions(required=True):
            from cookiecutter.main import cookiecutter
            import click  # part of cookiecutter

        cookiecutter_template = self.args.template
        if self.args.type == 'app':
            cookiecutter_template = 'https://github.com/jina-ai/cookiecutter-jina.git'
        elif self.args.type == 'pod':
            cookiecutter_template = 'https://github.com/jina-ai/cookiecutter-jina-hub.git'

        try:
            cookiecutter(cookiecutter_template, overwrite_if_exists=self.args.overwrite,
                         output_dir=self.args.output_dir)
        except click.exceptions.Abort:
            self.logger.info('nothing is created, bye!')

    def login(self) -> None:
        """Login using Github Device flow to allow push access to Jina Hub Registry"""
        import requests

        with resource_stream('jina', '/'.join(('resources', 'hubapi.yml'))) as fp:
            hubapi_yml = JAML.load(fp)

        client_id = hubapi_yml['github']['client_id']
        scope = hubapi_yml['github']['scope']
        device_code_url = hubapi_yml['github']['device_code_url']
        access_token_url = hubapi_yml['github']['access_token_url']
        grant_type = hubapi_yml['github']['grant_type']
        login_max_retry = hubapi_yml['github']['login_max_retry']

        headers = {'Accept': 'application/json'}
        code_request_body = {
            'client_id': client_id,
            'scope': scope
        }
        try:
            self.logger.info('Jina Hub login will use Github Device to generate one time token')
            response = requests.post(url=device_code_url,
                                     headers=headers,
                                     data=code_request_body)
            if response.status_code != requests.codes.ok:
                self.logger.error('cannot reach github server. please make sure you\'re connected to internet')

            code_response = response.json()
            device_code = code_response['device_code']
            user_code = code_response['user_code']
            verification_uri = code_response['verification_uri']

            try:
                self.logger.info(f'You should see a "Device Activation" page open in your browser. '
                                 f'If not, please go to {colored(verification_uri, "cyan", attrs=["underline"])}')
                self.logger.info('Please follow the steps:\n\n'
                                 f'1. Enter the following code to that page: {colored(user_code, "cyan", attrs=["bold"])}\n'
                                 '2. Click "Continue"\n'
                                 '3. Come back to this terminal\n')
                # allowing sometime for the user to view the message
                time.sleep(0.5)
                webbrowser.open(verification_uri, new=2)
            except:
                pass  # intentional pass, browser support isn't cross-platform

            access_request_body = {
                'client_id': client_id,
                'device_code': device_code,
                'grant_type': grant_type
            }

            for _ in range(login_max_retry):
                access_token_response = requests.post(url=access_token_url,
                                                      headers=headers,
                                                      data=access_request_body).json()
                if access_token_response.get('error', None) == 'authorization_pending':
                    self.logger.warning('still waiting for authorization')
                    countdown(10, reason=colored('re-fetch access token', 'cyan', attrs=['bold', 'reverse']))
                elif 'access_token' in access_token_response:
                    token = {'access_token': access_token_response['access_token']}
                    with open(credentials_file(), 'w') as cf:
                        JAML.dump(token, cf)
                    self.logger.success(f'successfully logged in!')
                    break
            else:
                self.logger.error(f'max retries {login_max_retry} reached')

        except KeyError as exp:
            self.logger.error(f'can not read the key in response: {exp}')

    def list(self) -> Dict[str, Any]:
        """ List all hub images given a filter specified by CLI """
        if self.args.local_only:
            return _list_local(self.logger)
        else:
            return _list(logger=self.logger,
                         image_name=self.args.name,
                         image_kind=self.args.kind,
                         image_type=self.args.type,
                         image_keywords=self.args.keywords)

    def push(self, name: Optional[str] = None, readme_path: Optional[str] = None, build_result: Optional[Dict] = None) -> None:
        """ A wrapper of docker push
        - Checks for the tempfile, returns without push if it cannot find
        - Pushes to docker hub, returns withput writing to db if it fails
        - Writes to the db
        """
        name = name or self.args.name
        try:
            # check if image exists
            # fail if it does
            if self.args.no_overwrite and build_result and self._image_version_exists(
                    build_result['manifest_info']['name'],
                    build_result['manifest_info']['version'],
                    jina_version
            ):
                raise ImageAlreadyExists(f'Image with name {name} already exists. Will NOT overwrite.')
            else:
                self.logger.debug(f'Image with name {name} does not exist. Pushing now...')

            self._push_docker_hub(name, readme_path)

            if not build_result:
                file_path = get_summary_path(name)
                if os.path.isfile(file_path):
                    with open(file_path) as f:
                        build_result = json.load(f)
                else:
                    self.logger.error(f'can not find the build summary file.'
                                      f'please use "jina hub build" to build the image first '
                                      f'before pushing.')
                    return

            if build_result:
                if build_result.get('is_build_success', False):
                    _register_to_mongodb(logger=self.logger, summary=build_result)

                if build_result.get('details', None) and build_result.get('build_history', None):
                    self._write_slack_message(build_result, build_result['details'], build_result['build_history'])

        except Exception as e:
            self.logger.error(f'Error when trying to push image {name}: {e!r}')
            if isinstance(e, ImageAlreadyExists):
                raise e

    def _push_docker_hub(self, name: str = None, readme_path: str = None, docker_username: str = None,
                         docker_password: str = None) -> None:
        """ Helper push function """
        check_registry(self.args.registry, name, self.args.repository)
        self._check_docker_image(name)
        self._docker_login()
        with ProgressBar(task_name=f'pushing {name}', batch_unit='') as t:
            for line in self._client.images.push(name, stream=True, decode=True):
                t.update(1)
                if 'error' in line and 'authentication required' in line['error']:
                    raise DockerLoginFailed('user not logged in to docker.')
                self.logger.debug(line)
        self.logger.success(f'🎉 {name} is now published!')

        if False and readme_path:
            # unfortunately Docker Hub Personal Access Tokens cannot be used as they are not supported by the API
            _volumes = {os.path.dirname(os.path.abspath(readme_path)): {'bind': '/workspace'}}
            _env = {
                'DOCKERHUB_USERNAME': self.args.username,
                'DOCKERHUB_PASSWORD': self.args.password,
                'DOCKERHUB_REPOSITORY': self.args.repository,
                'README_FILEPATH': '/workspace/README.md',
            }

            self._client.containers.run('peterevans/dockerhub-description:2.1',
                                        auto_remove=True,
                                        volumes=_volumes,
                                        environment=_env)

        share_link = f'https://api.jina.ai/hub/?jh={urllib.parse.quote_plus(name)}'

        try:
            webbrowser.open(share_link, new=2)
        except:
            # pass intentionally, dont want to bother users on opening browser failure
            pass
        finally:
            self.logger.info(
                f'Check out the usage {colored(share_link, "cyan", attrs=["underline"])} and share it with others!')

    def pull(self) -> None:
        """A wrapper of docker pull """
        check_registry(self.args.registry, self.args.name, self.args.repository)
        try:
            self._docker_login()
            with TimeContext(f'pulling {self.args.name}', self.logger):
                image = self._client.images.pull(self.args.name)
            if isinstance(image, list):
                image = image[0]
            image_tag = image.tags[0] if image.tags else ''
            self.logger.success(
                f'🎉 pulled {image_tag} ({image.short_id}) uncompressed size: {get_readable_size(image.attrs["Size"])}')
        except Exception as ex:
            self.logger.error(f'can not pull image {self.args.name} from {self.args.registry} due to {ex!r}')

    def _check_docker_image(self, name: str) -> None:
        # check local image
        image = self._client.images.get(name)
        for r in _allowed:
            if f'{_label_prefix}{r}' not in image.labels.keys():
                self.logger.warning(f'{r} is missing in your docker image labels, you may want to check it')
        try:
            image.labels['ai.jina.hub.jina_version'] = jina_version
            label_info = f'{self.args.repository}/' + '{type}.{kind}.{name}:{version}-{jina_version}'.format(
                        **{k.replace(_label_prefix, ''): v for k, v in image.labels.items()})
            safe_name = safe_url_name(label_info)
            if name != safe_name:
                raise ValueError(f'image {name} does not match with label info in the image. name should be {safe_name}')
        except KeyError as e:
            self.logger.error(f'missing key in the label of the image {repr(e)}')
            raise

        self.logger.info(f'✅ {name} is a valid Jina Hub image, ready to publish')

    def _docker_login(self) -> None:
        """A wrapper of docker login """
        from docker.errors import APIError
        if not (self.args.username and self.args.password):
            self.args.username, self.args.password = _fetch_docker_auth(logger=self.logger)
        try:
            self._client.login(username=self.args.username, password=self.args.password,
                               registry=self.args.registry)
            self.logger.debug(f'successfully logged in to docker hub')
        except APIError:
            raise DockerLoginFailed(f'invalid credentials passed. docker login failed')

    def build(self) -> Dict:
        """A wrapper of docker build """
        if self.args.dry_run:
            result = self.dry_run()
        else:
            is_build_success, is_push_success = True, False
            _logs = []
            _except_strs = []
            _excepts = []

            with TimeContext(f'building {colored(self.args.path, "green")}', self.logger) as tc:
                try:
                    dockerfile_path = self._check_completeness()['Dockerfile']
                    self._freeze_jina_version()

                    streamer = self._raw_client.build(
                        decode=True,
                        path=self.args.path,
                        tag=self.tag,
                        pull=self.args.pull,
<<<<<<< HEAD
                        dockerfile=dockerfile_path,
=======
                        dockerfile=self.dockerfile_path,
>>>>>>> b4871dc9
                        labels={k: str(v) for k, v in self.manifest.items()},
                        rm=True
                    )

                    for chunk in streamer:
                        if 'stream' in chunk:
                            for line in chunk['stream'].splitlines():
                                if is_error_message(line):
                                    self.logger.critical(line)
                                    _except_strs.append(line)
                                elif 'warning' in line.lower():
                                    self.logger.warning(line)
                                else:
                                    self.logger.info(line)
                                _logs.append(line)
                except Exception as ex:
                    # if pytest fails it should end up here as well
                    is_build_success = False
                    ex = HubBuilderBuildError(ex)
                    _except_strs.append(repr(ex))
                    _excepts.append(ex)

            if is_build_success:
                # compile it again, but this time don't show the log
                image, log = self._client.images.build(path=self.args.path,
                                                       tag=self.tag,
                                                       pull=self.args.pull,
<<<<<<< HEAD
                                                       dockerfile=dockerfile_path,
=======
                                                       dockerfile=self.dockerfile_path,
>>>>>>> b4871dc9
                                                       labels={k: str(v) for k, v in self.manifest.items()},
                                                       rm=True)

                # success

                _details = {
                    'inspect': self._raw_client.inspect_image(image.tags[0]),
                    'tag': image.tags[0],
                    'hash': image.short_id,
                    'size': get_readable_size(image.attrs['Size']),
                }

                self.logger.success(
                    '🎉 built {tag} ({hash}) uncompressed size: {size}'.format_map(_details))

            else:
                self.logger.error(f'can not build the image, please double check the log')
                _details = {}

            if is_build_success:
                if self.args.test_uses:
                    p_names = []
                    try:
                        is_build_success = False
                        p_names, failed_test_levels = HubIO._test_build(image,
                                                                        self.args.test_level,
                                                                        self.config_yaml_path,
                                                                        self.args.timeout_ready,
                                                                        self.args.daemon)
                        if any(test_level in failed_test_levels for test_level in
                               [BuildTestLevel.POD_DOCKER, BuildTestLevel.FLOW]):
                            is_build_success = False
                            self.logger.error(f'build unsuccessful, failed at {str(failed_test_levels)} level')
                        else:
                            is_build_success = True
                            self.logger.warning(
                                f'Build successful. Tests failed at : {str(failed_test_levels)} levels. '
                                f'This could be due to the fact that the executor has non-installed external dependencies')
                    except Exception as ex:
                        self.logger.error(f'something wrong while testing the build: {ex!r}')
                        ex = HubBuilderTestError(ex)
                        _except_strs.append(repr(ex))
                        _excepts.append(ex)
                    finally:
                        if self.args.daemon:
                            try:
                                for p in p_names:
                                    self._raw_client.stop(p)
                            except:
                                pass  # suppress on purpose
                        self._raw_client.prune_containers()

                info, env_info = get_full_version()
                _host_info = {
                    'jina': info,
                    'jina_envs': env_info,
                    'docker': self._raw_client.info(),
                    'build_args': vars(self.args)
                }

            _build_history = {
                'time': get_now_timestamp(),
                'host_info': _host_info if is_build_success and self.args.host_info else '',
                'duration': tc.readable_duration,
                'logs': _logs,
                'exception': _except_strs
            }

            if self.args.prune_images:
                self.logger.info('deleting unused images')
                self._raw_client.prune_images()

            # since db tracks `version` & `jina_version` on the top level, let's get rid of them in `manifest`
            if is_build_success:
                _version = self.manifest['version']
                self.manifest.pop('version', None)
                self.manifest.pop('jina_version', None)
            else:
                _version = '0.0.1'

            result = {
                'name': self.executor_name if is_build_success else '',
                'version': _version,
                'jina_version': jina_version,
                'path': self.args.path,
                'manifest_info': self.manifest if is_build_success else '',
                'details': _details,
                'is_build_success': is_build_success,
                'build_history': _build_history
            }

            # only successful build (NOT dry run) writes the summary to disk
            if result['is_build_success']:
                self._write_summary_to_file(summary=result)
                if self.args.push:
                    self.push(image.tags[0], self.readme_path, result)

        if not result['is_build_success'] and self.args.raise_error:
            # remove the very verbose build log when throw error
            if 'build_history' in result:
                result['build_history'].pop('logs', None)
            raise HubBuilderError(_excepts)

        return result

    @staticmethod
    def _test_build(image,  # type docker image object
                    test_level: 'BuildTestLevel',
                    config_yaml_path: str,
                    timeout_ready: int,
                    daemon_arg: bool):
        p_names = []
        failed_levels = []

        # test uses at executor level
        if test_level >= BuildTestLevel.EXECUTOR:
            try:
                with BaseExecutor.load_config(config_yaml_path):
                    pass
            except:
                failed_levels.append(BuildTestLevel.EXECUTOR)

        # test uses at Pod level (no docker)
        if test_level >= BuildTestLevel.POD_NONDOCKER:
            try:
                with Pod(set_pod_parser().parse_args(
                        ['--uses', config_yaml_path, '--timeout-ready', str(timeout_ready)])):
                    pass
            except:
                failed_levels.append(BuildTestLevel.POD_NONDOCKER)

        # test uses at Pod level (with docker)
        if test_level >= BuildTestLevel.POD_DOCKER:
            p_name = random_name()
            try:
                with Pod(set_pod_parser().parse_args(
                        ['--uses', f'docker://{image.tags[0]}', '--name', p_name, '--timeout-ready',
                         str(timeout_ready)] +
                        ['--daemon'] if daemon_arg else [])):
                    pass
                p_names.append(p_name)
            except:
                failed_levels.append(BuildTestLevel.POD_DOCKER)

        # test uses at Flow level
        if test_level >= BuildTestLevel.FLOW:
            p_name = random_name()
            try:
                with Flow().add(name=random_name(), uses=f'docker://{image.tags[0]}', daemon=daemon_arg,
                                timeout_ready=timeout_ready):
                    pass
                p_names.append(p_name)
            except:
                failed_levels.append(BuildTestLevel.FLOW)

        return p_names, failed_levels

    def dry_run(self) -> Dict:
        try:
            s = self._check_completeness()
            s['is_build_success'] = True
        except Exception as ex:
            s = {'is_build_success': False,
                 'exception': str(ex)}
        return s

    def _write_summary_to_file(self, summary: Dict) -> None:
        file_path = get_summary_path(f'{summary["name"]}:{summary["version"]}')
        with open(file_path, 'w+') as f:
            json.dump(summary, f)
        self.logger.debug(f'stored the summary from build to {file_path}')

    def _freeze_jina_version(self) -> None:
        import pkg_resources
        requirements_path = get_exist_path(self.args.path, 'requirements.txt')
        if requirements_path and os.path.exists(requirements_path):
            new_requirements = []
            update = False
            with open(requirements_path, 'r') as fp:
                requirements = pkg_resources.parse_requirements(fp)
                for req in requirements:
                    if 'jina' in str(req):
                        update = True
                        self.logger.info(f'Freezing jina version to {jina_version}')
                        new_requirements.append(f'jina=={jina_version}')
                    else:
                        new_requirements.append(str(req))

            if update:
                with open(requirements_path, 'w') as fp:
                    fp.write('\n'.join(new_requirements))

    def _check_completeness(self) -> Dict:
        self.dockerfile_path = get_exist_path(self.args.path, 'Dockerfile')
        manifest_path = get_exist_path(self.args.path, 'manifest.yml')
        self.config_yaml_path = get_exist_path(self.args.path, 'config.yml')
        self.readme_path = get_exist_path(self.args.path, 'README.md')
        requirements_path = get_exist_path(self.args.path, 'requirements.txt')

        yaml_glob = set(glob.glob(os.path.join(self.args.path, '*.yml')))
        yaml_glob.difference_update({manifest_path, self.config_yaml_path})

        if not self.config_yaml_path:
            self.config_yaml_path = yaml_glob.pop()

        py_glob = glob.glob(os.path.join(self.args.path, '*.py'))

        test_glob = glob.glob(os.path.join(self.args.path, 'tests/test_*.py'))

        completeness = {
            'Dockerfile': self.dockerfile_path,
            'manifest.yml': manifest_path,
            'config.yml': self.config_yaml_path,
            'README.md': self.readme_path,
            'requirements.txt': requirements_path,
            '*.yml': yaml_glob,
            '*.py': py_glob,
            'tests': test_glob
        }

        self.logger.info(
            f'completeness check\n' +
            '\n'.join(f'{colored("✓", "green") if v else colored("✗", "red"):>4} {k:<20} {v}' for k, v in
                      completeness.items()) + '\n')

        if not (completeness['Dockerfile'] and completeness['manifest.yml']):
            self.logger.critical('Dockerfile or manifest.yml is not given, can not build')
            raise FileNotFoundError('Dockerfile or manifest.yml is not given, can not build')

        self.manifest = self._read_manifest(manifest_path)
        self.manifest['jina_version'] = jina_version
        self.executor_name = safe_url_name(
            f'{self.args.repository}/' + f'{self.manifest["type"]}.{self.manifest["kind"]}.{self.manifest["name"]}')
        self.tag = self.executor_name + f':{self.manifest["version"]}-{jina_version}'
        return completeness

    def _read_manifest(self, path: str, validate: bool = True) -> Dict:
        with resource_stream('jina', '/'.join(('resources', 'hub-builder', 'manifest.yml'))) as fp:
            tmp = JAML.load(fp)  # do not expand variables at here, i.e. DO NOT USE expand_dict(yaml.load(fp))

        with open(path) as fp:
            tmp.update(JAML.load(fp))

        if validate:
            self._validate_manifest(tmp)

        return tmp

    def _validate_manifest(self, manifest: Dict) -> None:
        required = {'name', 'type', 'version'}

        # check the required field in manifest
        for r in required:
            if r not in manifest:
                raise ValueError(f'{r} is missing in the manifest.yaml, it is required')

        # check if all fields are there
        for r in _allowed:
            if r not in manifest:
                self.logger.warning(f'{r} is missing in your manifest.yml, you may want to check it')

        # check name
        check_name(manifest['name'])
        # check_image_type
        check_image_type(manifest['type'])
        # check version number
        check_version(manifest['version'])
        # check version number
        check_license(manifest['license'])
        # check platform
        if not isinstance(manifest['platform'], list):
            manifest['platform'] = list(manifest['platform'])
        check_platform(manifest['platform'])

        # replace all chars in value to safe chars
        for k, v in manifest.items():
            if v and isinstance(v, str):
                manifest[k] = remove_control_characters(v)

        # show manifest key-values
        for k, v in manifest.items():
            self.logger.debug(f'{k}: {v}')

    def _write_slack_message(self, *args):
        def _expand_fn(v):
            if isinstance(v, str):
                for d in args:
                    try:
                        v = v.format(**d)
                    except KeyError:
                        pass
            return v

        if 'JINAHUB_SLACK_WEBHOOK' in os.environ:
            with resource_stream('jina', '/'.join(('resources', 'hub-builder-success', 'slack-jinahub.json'))) as fp:
                tmp = expand_dict(json.load(fp), _expand_fn, resolve_cycle_ref=False)
                req = urllib.request.Request(os.environ['JINAHUB_SLACK_WEBHOOK'])
                req.add_header('Content-Type', 'application/json; charset=utf-8')
                jdb = json.dumps(tmp).encode('utf-8')  # needs to be bytes
                req.add_header('Content-Length', str(len(jdb)))
                with urllib.request.urlopen(req, jdb) as f:
                    res = f.read()
                    self.logger.info(f'push to Slack: {res}')

    # alias of "new" in cli
    create = new
    init = new

    def _image_version_exists(self, name, module_version, req_jina_version):
        manifests = _list(self.logger, name)
        # check if matching module version and jina version exists
        if manifests:
            matching = [
                m for m in manifests
                if m['version'] == module_version
                   and 'jina_version' in m.keys()
                   and m['jina_version'] == req_jina_version
            ]
            return len(matching) > 0
        return False<|MERGE_RESOLUTION|>--- conflicted
+++ resolved
@@ -312,11 +312,7 @@
                         path=self.args.path,
                         tag=self.tag,
                         pull=self.args.pull,
-<<<<<<< HEAD
                         dockerfile=dockerfile_path,
-=======
-                        dockerfile=self.dockerfile_path,
->>>>>>> b4871dc9
                         labels={k: str(v) for k, v in self.manifest.items()},
                         rm=True
                     )
@@ -344,11 +340,7 @@
                 image, log = self._client.images.build(path=self.args.path,
                                                        tag=self.tag,
                                                        pull=self.args.pull,
-<<<<<<< HEAD
                                                        dockerfile=dockerfile_path,
-=======
-                                                       dockerfile=self.dockerfile_path,
->>>>>>> b4871dc9
                                                        labels={k: str(v) for k, v in self.manifest.items()},
                                                        rm=True)
 
