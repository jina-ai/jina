--- conflicted
+++ resolved
@@ -1,12 +1,9 @@
 import argparse
-<<<<<<< HEAD
 import asyncio
 import os
-=======
 import urllib
 from abc import ABC
 from http import HTTPStatus
->>>>>>> 58d0e108
 from typing import TYPE_CHECKING, Optional, Union
 
 from jina import __default_host__
@@ -42,7 +39,6 @@
         self.timeout_send = args.timeout_send
         if self.timeout_send:
             self.timeout_send /= 1e3  # convert ms to seconds
-<<<<<<< HEAD
         _set_gateway_uses(args)
         super().__init__(args, cancel_event, **kwargs)
 
@@ -114,8 +110,6 @@
     async def async_run_forever(self):
         """Running method of the server."""
         await self.gateway.run_server()
-=======
-        super().__init__(args, cancel_event, **kwargs)
 
     @staticmethod
     def is_ready(ctrl_address: str, protocol: Optional[str] = 'grpc', **kwargs) -> bool:
@@ -164,5 +158,4 @@
             ready_or_shutdown_event=ready_or_shutdown_event,
             ctrl_address=ctrl_address,
             protocol=protocol,
-        )
->>>>>>> 58d0e108
+        )