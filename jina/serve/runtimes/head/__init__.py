--- conflicted
+++ resolved
@@ -17,8 +17,8 @@
 from jina.serve.instrumentation import MetricsTimer
 from jina.serve.networking import GrpcConnectionPool
 from jina.serve.runtimes.asyncio import AsyncNewLoopRuntime
+from jina.serve.runtimes.head.request_handling import HeaderRequestHandler
 from jina.serve.runtimes.helper import _get_grpc_server_options
-from jina.serve.runtimes.head.request_handling import HeaderRequestHandler
 from jina.types.request.data import DataRequest, Response
 
 
@@ -30,9 +30,9 @@
     DEFAULT_POLLING = PollingType.ANY
 
     def __init__(
-            self,
-            args: argparse.Namespace,
-            **kwargs,
+        self,
+        args: argparse.Namespace,
+        **kwargs,
     ):
         """Initialize grpc server for the head runtime.
         :param args: args from CLI
@@ -58,8 +58,8 @@
 
         if self.metrics_registry:
             with ImportExtensions(
-                    required=True,
-                    help_text='You need to install the `prometheus_client` to use the montitoring functionality of jina',
+                required=True,
+                help_text='You need to install the `prometheus_client` to use the montitoring functionality of jina',
             ):
                 from prometheus_client import Summary
 
@@ -140,13 +140,13 @@
             self.connection_pool.add_connection(
                 deployment='uses_after', address=self.uses_after_address
             )
-<<<<<<< HEAD
-        self._reduce = not args.disable_reduce
-        self.request_handler = HeaderRequestHandler(logger=self.logger, metrics_registry=self.metrics_registry,
-                                                    meter=self.meter, runtime_name=self.name)
-=======
         self._reduce = not args.no_reduce
->>>>>>> ad96553b
+        self.request_handler = HeaderRequestHandler(
+            logger=self.logger,
+            metrics_registry=self.metrics_registry,
+            meter=self.meter,
+            runtime_name=self.name,
+        )
 
     def _default_polling_dict(self, default_polling):
         return defaultdict(
@@ -242,23 +242,24 @@
         """
         try:
             with MetricsTimer(
-                    self._summary,
-                    self._receiving_reqeust_seconds_metric,
-                    self._metric_lables,
+                self._summary,
+                self._receiving_reqeust_seconds_metric,
+                self._metric_lables,
             ):
                 endpoint = dict(context.invocation_metadata()).get('endpoint')
                 self.logger.debug(f'recv {len(requests)} DataRequest(s)')
-                response, metadata = await self.request_handler._handle_data_request(requests=requests,
-                                                                                     endpoint=endpoint,
-                                                                                     connection_pool=self.connection_pool,
-                                                                                     uses_before_address=self.uses_before_address,
-                                                                                     uses_after_address=self.uses_after_address,
-                                                                                     retries=self._retries,
-                                                                                     reduce=self._reduce,
-                                                                                     timeout_send=self.timeout_send,
-                                                                                     polling_type=self._polling[
-                                                                                         endpoint],
-                                                                                     deployment_name=self._deployment_name)
+                response, metadata = await self.request_handler._handle_data_request(
+                    requests=requests,
+                    endpoint=endpoint,
+                    connection_pool=self.connection_pool,
+                    uses_before_address=self.uses_before_address,
+                    uses_after_address=self.uses_after_address,
+                    retries=self._retries,
+                    reduce=self._reduce,
+                    timeout_send=self.timeout_send,
+                    polling_type=self._polling[endpoint],
+                    deployment_name=self._deployment_name,
+                )
                 context.set_trailing_metadata(metadata.items())
                 return response
         except InternalNetworkError as err:  # can't connect, Flow broken, interrupt the streaming through gRPC error mechanism
@@ -266,8 +267,8 @@
                 err=err, context=context, response=Response()
             )
         except (
-                RuntimeError,
-                Exception,
+            RuntimeError,
+            Exception,
         ) as ex:  # some other error, keep streaming going just add error info
             self.logger.error(
                 f'{ex!r}' + f'\n add "--quiet-error" to suppress the exception details'
