--- conflicted
+++ resolved
@@ -513,7 +513,6 @@
 
     @classmethod
     def serve(
-<<<<<<< HEAD
             cls,
             uses_with: Optional[Dict] = None,
             uses_metas: Optional[Dict] = None,
@@ -521,14 +520,6 @@
             stop_event: Optional[Union[threading.Event, multiprocessing.Event]] = None,
             reload: bool = False,
             **kwargs,
-=======
-        cls,
-        uses_with: Optional[Dict] = None,
-        uses_metas: Optional[Dict] = None,
-        uses_requests: Optional[Dict] = None,
-        stop_event: Optional[Union[threading.Event, multiprocessing.Event]] = None,
-        **kwargs,
->>>>>>> e384d4e9
     ):
         """Serve this Executor in a temporary Flow. Useful in testing an Executor in remote settings.
 
