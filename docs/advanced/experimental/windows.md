(jina-on-windows)=
# Jina on Windows

You can install and use Jina on Windows.

However, Jina is built keeping *nix-based platforms in mind, and the upstream libraries that Jina depends on also follow the similar ideology. Hence, there are some caveats when running Jina on Windows. [If you face additional issues, please let us know.](https://github.com/jina-ai/jina/issues/)

```{caution}
There can be a significant performance impact while running Jina on Windows. You may not want to use it in production.
```

```{tip}
Alternatively, you can use the Windows Subsystem for Linux for better compatibility. Check the official guide [here](https://docs.microsoft.com/en-us/windows/wsl/install).
Make sure you install WSL**2**.
Once done, you can install Jina as on a native *nix platform.
```

## Known issues

### `multiprocessing spawn`

Jina relies heavily on `multiprocessing` to enable scaling & distribution. Windows only supports [spawn start method for multiprocessing](https://docs.python.org/3/library/multiprocessing.html#the-spawn-and-forkserver-start-methods), which has a few caveats. [Please follow the guidelines here.](../../../fundamentals/flow/remarks#multiprocessing-spawn)

### Compatibility of Executors in the Hub

We've added preliminary support for using Executors listed in the Hub portal. Note that, these Executors are based on *nix OS and might not be compatible to run natively on Windows. Containers that are built on Windows are not yet supported. 


```{seealso}
[Install Docker Desktop on Windows](https://docs.docker.com/desktop/windows/install/)
```

### JinaD is not supported

<<<<<<< HEAD
We haven't added support for JinaD on Windows. If you can make it work, feel free to create a PR.
=======
We haven't added suppoort for JinaD on Windows. If you can make it work, feel free to create a PR.
>>>>>>> 1395c260

### Limited support for `DocumentArrayMemmap`

Even though support for [DocumentArrayMemmap](../../fundamentals/document/documentarraymemmap-api) has been added, it is still error-prone. Please proceed with caution.

### Memory watermark is unavailable 

Since Windows doesn't support `resource` module, memory watermark checks are disabled by default.


### `UnicodeEncodeError` on Jina CLI

```bash
UnicodeEncodeError: 'charmap' codec can't encode character '\u25ae' in position : character maps to <undefined>
```
Set environment variable `PYTHONIOENCODING='utf-8'` before starting your Python script.
<|MERGE_RESOLUTION|>--- conflicted
+++ resolved
@@ -32,11 +32,7 @@
 
 ### JinaD is not supported
 
-<<<<<<< HEAD
 We haven't added support for JinaD on Windows. If you can make it work, feel free to create a PR.
-=======
-We haven't added suppoort for JinaD on Windows. If you can make it work, feel free to create a PR.
->>>>>>> 1395c260
 
 ### Limited support for `DocumentArrayMemmap`
 
