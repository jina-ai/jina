--- conflicted
+++ resolved
@@ -174,18 +174,10 @@
     )
 
     with pytest.raises(RuntimeFailToStart):
-<<<<<<< HEAD
         with Pea(args):
             pass
 
 
-# test pea where runtime fails to start
-=======
-        with Pea(args) as p:
-            pass
-
-
->>>>>>> bf680d03
 @pytest.mark.parametrize(
     'protocol, expected',
     [
