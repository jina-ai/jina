--- conflicted
+++ resolved
@@ -313,23 +313,4 @@
 
 def test_get_hubble_base_url():
     for j in range(2):
-<<<<<<< HEAD
-        assert get_hubble_url().startswith('http')
-=======
-        assert _get_hubble_base_url().startswith('http')
-
-
-def test_batch_iterator_dam(tmpdir):
-    dam = DocumentArrayMemmap(tmpdir)
-    for i in range(4):
-        dam.append(Document(id=i))
-    bi = batch_iterator(dam, 2)
-    expected_iterator = iter(range(4))
-    for batch in bi:
-        for doc in batch:
-            assert int(doc.id) == next(expected_iterator)
-
-    # expect that expected_iterator is totally consumed
-    with pytest.raises(StopIteration):
-        next(expected_iterator)
->>>>>>> f808a9ee
+        assert _get_hubble_base_url().startswith('http')