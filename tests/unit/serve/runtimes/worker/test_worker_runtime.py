--- conflicted
+++ resolved
@@ -9,11 +9,7 @@
 import pytest
 import requests as req
 
-<<<<<<< HEAD
-from jina import Document, DocumentArray, Executor, requests
-=======
 from jina import Client, Document, DocumentArray, Executor, requests
->>>>>>> 936249cd
 from jina.clients.request import request_generator
 from jina.proto import jina_pb2, jina_pb2_grpc
 from jina.serve.networking.utils import (
