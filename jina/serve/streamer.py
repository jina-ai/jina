import json
import os
from typing import TYPE_CHECKING, Dict, List, Optional, Sequence, Union

from docarray import DocumentArray
from jina.logging.logger import JinaLogger
from jina.serve.networking import GrpcConnectionPool
from jina.serve.runtimes.gateway.graph.topology_graph import TopologyGraph
from jina.serve.runtimes.gateway.request_handling import GatewayRequestHandler
from jina.serve.stream import RequestStreamer
from jina.types.request.data import DataRequest

__all__ = ['GatewayStreamer']

<<<<<<< HEAD
if TYPE_CHECKING: # pragma: no cover
=======
if TYPE_CHECKING:  # pragma: no cover
>>>>>>> 3a66c8b4
    from grpc.aio._interceptor import ClientInterceptor
    from opentelemetry.instrumentation.grpc._client import (
        OpenTelemetryClientInterceptor,
    )
    from opentelemetry.metrics import Meter
    from prometheus_client import CollectorRegistry


class GatewayStreamer:
    """
    Wrapper object to be used in a Custom Gateway. Naming to be defined
    """

    def __init__(
        self,
        graph_representation: Dict,
        executor_addresses: Dict[str, Union[str, List[str]]],
        graph_conditions: Dict = {},
        deployments_metadata: Dict[str, Dict[str, str]] = {},
<<<<<<< HEAD
        deployments_disable_reduce: List[str] = [],
=======
        deployments_no_reduce: List[str] = [],
>>>>>>> 3a66c8b4
        timeout_send: Optional[float] = None,
        retries: int = 0,
        compression: Optional[str] = None,
        runtime_name: str = 'custom gateway',
        prefetch: int = 0,
        logger: Optional['JinaLogger'] = None,
        metrics_registry: Optional['CollectorRegistry'] = None,
        meter: Optional['Meter'] = None,
        aio_tracing_client_interceptors: Optional[Sequence['ClientInterceptor']] = None,
        tracing_client_interceptor: Optional['OpenTelemetryClientInterceptor'] = None,
    ):
        """
        :param graph_representation: A dictionary describing the topology of the Deployments. 2 special nodes are expected, the name `start-gateway` and `end-gateway` to
            determine the nodes that receive the very first request and the ones whose response needs to be sent back to the client. All the nodes with no outgoing nodes
            will be considered to be floating, and they will be "flagged" so that the user can ignore their tasks and not await them.
        :param executor_addresses: dictionary JSON with the input addresses of each Deployment. Each Executor can have one single address or a list of addrresses for each Executor
        :param graph_conditions: Dictionary stating which filtering conditions each Executor in the graph requires to receive Documents.
        :param deployments_metadata: Dictionary with the metadata of each Deployment. Each executor deployment can have a list of key-value pairs to
            provide information associated with the request to the deployment.
<<<<<<< HEAD
        :param deployments_disable_reduce: list of Executor disabling the built-in merging mechanism.
=======
        :param deployments_no_reduce: list of Executor disabling the built-in merging mechanism.
>>>>>>> 3a66c8b4
        :param timeout_send: Timeout to be considered when sending requests to Executors
        :param retries: Number of retries to try to make successfull sendings to Executors
        :param compression: The compression mechanism used when sending requests from the Head to the WorkerRuntimes. For more details, check https://grpc.github.io/grpc/python/grpc.html#compression.
        :param runtime_name: Name to be used for monitoring.
        :param prefetch: How many Requests are processed from the Client at the same time.
        :param logger: Optional logger that can be used for logging
        :param metrics_registry: optional metrics registry for prometheus used if we need to expose metrics
        :param meter: optional OpenTelemetry meter that can provide instruments for collecting metrics
        :param aio_tracing_client_interceptors: Optional list of aio grpc tracing server interceptors.
        :param tracing_client_interceptor: Optional gprc tracing server interceptor.
        """
<<<<<<< HEAD
        topology_graph = self._create_topology_graph(
            graph_representation,
            graph_conditions,
            deployments_metadata,
            deployments_disable_reduce,
            timeout_send,
            retries,
=======
        topology_graph = TopologyGraph(
            graph_representation=graph_representation,
            graph_conditions=graph_conditions,
            deployments_metadata=deployments_metadata,
            deployments_no_reduce=deployments_no_reduce,
            timeout_send=timeout_send,
            retries=retries,
            logger=logger,
>>>>>>> 3a66c8b4
        )

        self.runtime_name = runtime_name
        self.aio_tracing_client_interceptors = aio_tracing_client_interceptors
        self.tracing_client_interceptor = tracing_client_interceptor

        self._connection_pool = self._create_connection_pool(
            executor_addresses,
            compression,
            metrics_registry,
            meter,
            logger,
            aio_tracing_client_interceptors,
            tracing_client_interceptor,
        )
        request_handler = GatewayRequestHandler(metrics_registry, meter, runtime_name)

        self._streamer = RequestStreamer(
            request_handler=request_handler.handle_request(
                graph=topology_graph, connection_pool=self._connection_pool
            ),
            result_handler=request_handler.handle_result(),
            prefetch=prefetch,
            logger=logger,
        )
        self._streamer.Call = self._streamer.stream

<<<<<<< HEAD
    def _create_topology_graph(
        self,
        graph_description,
        graph_conditions,
        deployments_metadata,
        deployments_disable_reduce,
        timeout_send,
        retries,
    ):
        # check if it should be in K8s, maybe ConnectionPoolFactory to be created
        return TopologyGraph(
            graph_representation=graph_description,
            graph_conditions=graph_conditions,
            deployments_metadata=deployments_metadata,
            deployments_disable_reduce=deployments_disable_reduce,
            timeout_send=timeout_send,
            retries=retries,
        )

=======
>>>>>>> 3a66c8b4
    def _create_connection_pool(
        self,
        deployments_addresses,
        compression,
        metrics_registry,
        meter,
        logger,
        aio_tracing_client_interceptors,
        tracing_client_interceptor,
    ):
        # add the connections needed
        connection_pool = GrpcConnectionPool(
            runtime_name=self.runtime_name,
            logger=logger,
            compression=compression,
            metrics_registry=metrics_registry,
            meter=meter,
            aio_tracing_client_interceptors=aio_tracing_client_interceptors,
            tracing_client_interceptor=tracing_client_interceptor,
        )
        for deployment_name, addresses in deployments_addresses.items():
            for address in addresses:
                connection_pool.add_connection(
                    deployment=deployment_name, address=address, head=True
                )

        return connection_pool

    def stream(self, *args, **kwargs):
        """
        stream requests from client iterator and stream responses back.

        :param args: positional arguments to be passed to inner RequestStreamer
        :param kwargs: keyword arguments to be passed to inner RequestStreamer
        :return: An iterator over the responses from the Executors
        """
        return self._streamer.stream(*args, **kwargs)

    async def stream_docs(
        self,
        docs: DocumentArray,
        request_size: int = 100,
        return_results: bool = False,
        exec_endpoint: Optional[str] = None,
        target_executor: Optional[str] = None,
        parameters: Optional[Dict] = None,
        results_in_order: bool = False,
    ):
        """
        stream documents and stream responses back.

        :param docs: The Documents to be sent to all the Executors
        :param request_size: The amount of Documents to be put inside a single request.
        :param return_results: If set to True, the generator will yield Responses and not `DocumentArrays`
        :param exec_endpoint: The executor endpoint to which to send the Documents
        :param target_executor: A regex expression indicating the Executors that should receive the Request
        :param parameters: Parameters to be attached to the Requests
        :param results_in_order: return the results in the same order as the request_iterator
        :yield: Yields DocumentArrays or Responses from the Executors
        """
        from jina.types.request.data import DataRequest

        def _req_generator():
            for docs_batch in docs.batch(batch_size=request_size, shuffle=False):
                req = DataRequest()
                req.data.docs = docs_batch
                if exec_endpoint:
                    req.header.exec_endpoint = exec_endpoint
                if target_executor:
                    req.header.target_executor = target_executor
                if parameters:
                    req.parameters = parameters
                yield req

        async for resp in self.stream(
            request_iterator=_req_generator(), results_in_order=results_in_order
        ):
            if return_results:
                yield resp
            else:
                yield resp.docs

    async def close(self):
        """
        Gratefully closes the object making sure all the floating requests are taken care and the connections are closed gracefully
        """
        await self._streamer.wait_floating_requests_end()
        await self._connection_pool.close()

    Call = stream

    async def process_single_data(
        self, request: DataRequest, context=None
    ) -> DataRequest:
        """Implements request and response handling of a single DataRequest
        :param request: DataRequest from Client
        :param context: grpc context
        :return: response DataRequest
        """
        return await self._streamer.process_single_data(request, context)

    @staticmethod
    def get_streamer():
        """
        Return a streamer object based on the current environment context.
        The streamer object is contructed using runtime arguments stored in the `JINA_STREAMER_ARGS` environment variable.
        If this method is used outside a Jina context (process not controlled/orchestrated by jina), this method will
        raise an error.
        The streamer object does not have tracing/instrumentation capabilities.

        :return: Returns an instance of `GatewayStreamer`
        """
        if 'JINA_STREAMER_ARGS' in os.environ:
            args_dict = json.loads(os.environ['JINA_STREAMER_ARGS'])
            return GatewayStreamer(**args_dict)
        else:
            raise OSError('JINA_STREAMER_ARGS environment variable is not set')

    @staticmethod
    def _set_env_streamer_args(**kwargs):
        os.environ['JINA_STREAMER_ARGS'] = json.dumps(kwargs)<|MERGE_RESOLUTION|>--- conflicted
+++ resolved
@@ -12,11 +12,7 @@
 
 __all__ = ['GatewayStreamer']
 
-<<<<<<< HEAD
-if TYPE_CHECKING: # pragma: no cover
-=======
 if TYPE_CHECKING:  # pragma: no cover
->>>>>>> 3a66c8b4
     from grpc.aio._interceptor import ClientInterceptor
     from opentelemetry.instrumentation.grpc._client import (
         OpenTelemetryClientInterceptor,
@@ -31,26 +27,22 @@
     """
 
     def __init__(
-        self,
-        graph_representation: Dict,
-        executor_addresses: Dict[str, Union[str, List[str]]],
-        graph_conditions: Dict = {},
-        deployments_metadata: Dict[str, Dict[str, str]] = {},
-<<<<<<< HEAD
-        deployments_disable_reduce: List[str] = [],
-=======
-        deployments_no_reduce: List[str] = [],
->>>>>>> 3a66c8b4
-        timeout_send: Optional[float] = None,
-        retries: int = 0,
-        compression: Optional[str] = None,
-        runtime_name: str = 'custom gateway',
-        prefetch: int = 0,
-        logger: Optional['JinaLogger'] = None,
-        metrics_registry: Optional['CollectorRegistry'] = None,
-        meter: Optional['Meter'] = None,
-        aio_tracing_client_interceptors: Optional[Sequence['ClientInterceptor']] = None,
-        tracing_client_interceptor: Optional['OpenTelemetryClientInterceptor'] = None,
+            self,
+            graph_representation: Dict,
+            executor_addresses: Dict[str, Union[str, List[str]]],
+            graph_conditions: Dict = {},
+            deployments_metadata: Dict[str, Dict[str, str]] = {},
+            deployments_disable_reduce: List[str] = [],
+            timeout_send: Optional[float] = None,
+            retries: int = 0,
+            compression: Optional[str] = None,
+            runtime_name: str = 'custom gateway',
+            prefetch: int = 0,
+            logger: Optional['JinaLogger'] = None,
+            metrics_registry: Optional['CollectorRegistry'] = None,
+            meter: Optional['Meter'] = None,
+            aio_tracing_client_interceptors: Optional[Sequence['ClientInterceptor']] = None,
+            tracing_client_interceptor: Optional['OpenTelemetryClientInterceptor'] = None,
     ):
         """
         :param graph_representation: A dictionary describing the topology of the Deployments. 2 special nodes are expected, the name `start-gateway` and `end-gateway` to
@@ -60,11 +52,7 @@
         :param graph_conditions: Dictionary stating which filtering conditions each Executor in the graph requires to receive Documents.
         :param deployments_metadata: Dictionary with the metadata of each Deployment. Each executor deployment can have a list of key-value pairs to
             provide information associated with the request to the deployment.
-<<<<<<< HEAD
         :param deployments_disable_reduce: list of Executor disabling the built-in merging mechanism.
-=======
-        :param deployments_no_reduce: list of Executor disabling the built-in merging mechanism.
->>>>>>> 3a66c8b4
         :param timeout_send: Timeout to be considered when sending requests to Executors
         :param retries: Number of retries to try to make successfull sendings to Executors
         :param compression: The compression mechanism used when sending requests from the Head to the WorkerRuntimes. For more details, check https://grpc.github.io/grpc/python/grpc.html#compression.
@@ -76,24 +64,15 @@
         :param aio_tracing_client_interceptors: Optional list of aio grpc tracing server interceptors.
         :param tracing_client_interceptor: Optional gprc tracing server interceptor.
         """
-<<<<<<< HEAD
-        topology_graph = self._create_topology_graph(
-            graph_representation,
-            graph_conditions,
-            deployments_metadata,
-            deployments_disable_reduce,
-            timeout_send,
-            retries,
-=======
+
         topology_graph = TopologyGraph(
             graph_representation=graph_representation,
             graph_conditions=graph_conditions,
             deployments_metadata=deployments_metadata,
-            deployments_no_reduce=deployments_no_reduce,
+            deployments_disable_reduce=deployments_disable_reduce,
             timeout_send=timeout_send,
             retries=retries,
             logger=logger,
->>>>>>> 3a66c8b4
         )
 
         self.runtime_name = runtime_name
@@ -121,37 +100,15 @@
         )
         self._streamer.Call = self._streamer.stream
 
-<<<<<<< HEAD
-    def _create_topology_graph(
-        self,
-        graph_description,
-        graph_conditions,
-        deployments_metadata,
-        deployments_disable_reduce,
-        timeout_send,
-        retries,
-    ):
-        # check if it should be in K8s, maybe ConnectionPoolFactory to be created
-        return TopologyGraph(
-            graph_representation=graph_description,
-            graph_conditions=graph_conditions,
-            deployments_metadata=deployments_metadata,
-            deployments_disable_reduce=deployments_disable_reduce,
-            timeout_send=timeout_send,
-            retries=retries,
-        )
-
-=======
->>>>>>> 3a66c8b4
     def _create_connection_pool(
-        self,
-        deployments_addresses,
-        compression,
-        metrics_registry,
-        meter,
-        logger,
-        aio_tracing_client_interceptors,
-        tracing_client_interceptor,
+            self,
+            deployments_addresses,
+            compression,
+            metrics_registry,
+            meter,
+            logger,
+            aio_tracing_client_interceptors,
+            tracing_client_interceptor,
     ):
         # add the connections needed
         connection_pool = GrpcConnectionPool(
@@ -182,14 +139,14 @@
         return self._streamer.stream(*args, **kwargs)
 
     async def stream_docs(
-        self,
-        docs: DocumentArray,
-        request_size: int = 100,
-        return_results: bool = False,
-        exec_endpoint: Optional[str] = None,
-        target_executor: Optional[str] = None,
-        parameters: Optional[Dict] = None,
-        results_in_order: bool = False,
+            self,
+            docs: DocumentArray,
+            request_size: int = 100,
+            return_results: bool = False,
+            exec_endpoint: Optional[str] = None,
+            target_executor: Optional[str] = None,
+            parameters: Optional[Dict] = None,
+            results_in_order: bool = False,
     ):
         """
         stream documents and stream responses back.
@@ -218,7 +175,7 @@
                 yield req
 
         async for resp in self.stream(
-            request_iterator=_req_generator(), results_in_order=results_in_order
+                request_iterator=_req_generator(), results_in_order=results_in_order
         ):
             if return_results:
                 yield resp
@@ -235,7 +192,7 @@
     Call = stream
 
     async def process_single_data(
-        self, request: DataRequest, context=None
+            self, request: DataRequest, context=None
     ) -> DataRequest:
         """Implements request and response handling of a single DataRequest
         :param request: DataRequest from Client
