--- conflicted
+++ resolved
@@ -93,14 +93,10 @@
 f = Flow()
 ```
 
-<<<<<<< HEAD
-To use `f`, always open it as a context manager:
-=======
 ### Use a Flow
 
 To use `f`, always open it as a content manager. Just like you open a file. This is considered as the best practice in
 Jina:
->>>>>>> d02d82d6
 
 ```python
 with f:
@@ -590,24 +586,7 @@
 `AsyncFlow` is particularly useful when Jina and another heavy-lifting job are running concurrently:
 
 ```python
-async def run_async_flow_5s():  # WaitDriver pause 5s makes total roundtrip ~5s
-    with AsyncFlow().add(uses='- !WaitDriver {}') as f:
-        async for resp in f.index_ndarray(numpy.random.random([5, 4])):
-            print(resp)
-
-
-async def heavylifting():  # total roundtrip takes ~5s
-    print('heavylifting other io-bound jobs, e.g. download, upload, file io')
-    await asyncio.sleep(5)
-    print('heavylifting done after 5s')
-
-
-async def concurrent_main():  # about 5s; but some dispatch cost, can't be just 5s, usually at <7s
-    await asyncio.gather(run_async_flow_5s(), heavylifting())
-
-
-if __name__ == '__main__':
-    asyncio.run(concurrent_main())
+
 ```
 
 `AsyncFlow` is very useful when using Jina inside a Jupyter Notebook. where it can run out-of-the-box.