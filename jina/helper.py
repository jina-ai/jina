--- conflicted
+++ resolved
@@ -50,11 +50,7 @@
     'convert_tuple_to_list',
     'run_async',
     'deprecated_alias',
-<<<<<<< HEAD
-    'countdown'
-=======
-    'deprecated_class',
->>>>>>> 7512f13a
+    'countdown',
 ]
 
 
@@ -219,11 +215,11 @@
 
 
 def batch_iterator(
-        data: Iterable[Any],
-        batch_size: int,
-        axis: int = 0,
-        yield_slice: bool = False,
-        yield_dict: bool = False,
+    data: Iterable[Any],
+    batch_size: int,
+    axis: int = 0,
+    yield_slice: bool = False,
+    yield_dict: bool = False,
 ) -> Iterator[Any]:
     """
     Get an iterator of batches of data.
@@ -269,7 +265,7 @@
             yield data
             return
         for _ in range(0, len(data), batch_size):
-            yield data[_: _ + batch_size]
+            yield data[_ : _ + batch_size]
     elif isinstance(data, Iterable):
         # as iterator, there is no way to know the length of it
         while True:
@@ -544,7 +540,7 @@
 
 
 def expand_dict(
-        d: Dict, expand_fn=expand_env_var, resolve_cycle_ref=True
+    d: Dict, expand_fn=expand_env_var, resolve_cycle_ref=True
 ) -> Dict[str, Any]:
     """
     Expand variables from YAML file.
@@ -658,17 +654,17 @@
 
     # Host patterns
     hostname_re = (
-            r'[a-z' + ul + r'0-9](?:[a-z' + ul + r'0-9-]{0,61}[a-z' + ul + r'0-9])?'
+        r'[a-z' + ul + r'0-9](?:[a-z' + ul + r'0-9-]{0,61}[a-z' + ul + r'0-9])?'
     )
     # Max length for domain name labels is 63 characters per RFC 1034 sec. 3.1
     domain_re = r'(?:\.(?!-)[a-z' + ul + r'0-9-]{1,63}(?<!-))*'
     tld_re = (
-            r'\.'  # dot
-            r'(?!-)'  # can't start with a dash
-            r'(?:[a-z' + ul + '-]{2,63}'  # domain label
-                              r'|xn--[a-z0-9]{1,59})'  # or punycode label
-                              r'(?<!-)'  # can't end with a dash
-                              r'\.?'  # may have a trailing dot
+        r'\.'  # dot
+        r'(?!-)'  # can't start with a dash
+        r'(?:[a-z' + ul + '-]{2,63}'  # domain label
+        r'|xn--[a-z0-9]{1,59})'  # or punycode label
+        r'(?<!-)'  # can't end with a dash
+        r'\.?'  # may have a trailing dot
     )
     host_re = '(' + hostname_re + domain_re + tld_re + '|localhost)'
 
@@ -676,9 +672,9 @@
         r'^(?:[a-z0-9.+-]*)://'  # scheme is validated separately
         r'(?:[^\s:@/]+(?::[^\s:@/]*)?@)?'  # user:pass authentication
         r'(?:' + ipv4_re + '|' + ipv6_re + '|' + host_re + ')'
-                                                           r'(?::\d{2,5})?'  # port
-                                                           r'(?:[/?#][^\s]*)?'  # resource path
-                                                           r'\Z',
+        r'(?::\d{2,5})?'  # port
+        r'(?:[/?#][^\s]*)?'  # resource path
+        r'\Z',
         re.IGNORECASE,
     )
 
@@ -701,10 +697,10 @@
 
 
 def colored(
-        text: str,
-        color: Optional[str] = None,
-        on_color: Optional[str] = None,
-        attrs: Optional[Union[str, list]] = None,
+    text: str,
+    color: Optional[str] = None,
+    on_color: Optional[str] = None,
+    attrs: Optional[Union[str, list]] = None,
 ) -> str:
     """
     Give the text with color.
@@ -793,7 +789,7 @@
 
     @staticmethod
     def kwargs2namespace(
-            kwargs: Dict[str, Union[str, int, bool]], parser: ArgumentParser
+        kwargs: Dict[str, Union[str, int, bool]], parser: ArgumentParser
     ) -> Namespace:
         """
         Convert dict to a namespace.
@@ -814,7 +810,7 @@
 
     @staticmethod
     def get_parsed_args(
-            kwargs: Dict[str, Union[str, int, bool]], parser: ArgumentParser
+        kwargs: Dict[str, Union[str, int, bool]], parser: ArgumentParser
     ) -> Tuple[List[str], Namespace, List[Any]]:
         """
         Get all parsed args info in a dict.
@@ -844,7 +840,7 @@
 
     @staticmethod
     def get_non_defaults_args(
-            args: Namespace, parser: ArgumentParser, taboo: Optional[Set[str]] = None
+        args: Namespace, parser: ArgumentParser, taboo: Optional[Set[str]] = None
     ) -> Dict:
         """
         Get non-default args in a dict.
@@ -865,7 +861,7 @@
 
     @staticmethod
     def flatten_to_dict(
-            args: Union[Dict[str, 'Namespace'], 'Namespace']
+        args: Union[Dict[str, 'Namespace'], 'Namespace']
     ) -> Dict[str, Any]:
         """Convert argparse.Namespace to dict to be uploaded via REST.
 
@@ -963,9 +959,9 @@
     from .importer import ImportExtensions
 
     with ImportExtensions(
-            required=False,
-            help_text='Jina uses uvloop to manage events and sockets, '
-                      'it often yields better performance than builtin asyncio',
+        required=False,
+        help_text='Jina uses uvloop to manage events and sockets, '
+        'it often yields better performance than builtin asyncio',
     ):
         import uvloop
 
@@ -1368,6 +1364,7 @@
     root_directory = Path(directory)
     return sum(f.stat().st_size for f in root_directory.glob('**/*') if f.is_file())
 
+
 def dunder_get(_dict: Any, key: str) -> Any:
     """Returns value for a specified dunderkey
     A "dunderkey" is just a fieldname that may or may not contain
