__copyright__ = "Copyright (c) 2020 Jina AI Limited. All rights reserved."
__license__ = "Apache-2.0"

import copy
from argparse import Namespace
from itertools import cycle
from typing import Optional, Dict, List, Union, Set

from .. import BasePod
from .. import Pea
from .. import Pod
from ... import helper
from ...enums import PollingType, SocketType
from ...helper import random_identity


class CompoundPod(BasePod):
    """A CompoundPod is a immutable set of pods, which run in parallel.
    A CompoundPod is an abstraction using a composable pattern to abstract the usage of parallel Pods that act as replicas.

    CompoundPod will make sure to add a `HeadPea` and a `TailPea` to serve as routing/merging pattern for the different Pod replicas

    :param args: pod arguments parsed from the CLI. These arguments will be used for each of the replicas
    :param needs: pod names of preceding pods, the output of these pods are going into the input of this pod
    """

    head_args = None
    tail_args = None

    def __init__(
        self, args: Union['Namespace', Dict], needs: Optional[Set[str]] = None
    ):
        super().__init__(args, needs)
        self.replica_list = []  # type: List['Pod']
        # we will see how to have `CompoundPods` in remote later when we add tests for it
        self.is_head_router = True
        self.is_tail_router = True
        self.head_args = BasePod._copy_to_head_args(args, PollingType.ANY)
        self.tail_args = BasePod._copy_to_tail_args(args, PollingType.ANY)
        cargs = copy.copy(args)
        self._set_after_to_pass(cargs)
        self.replicas_args = self._set_replica_args(
            cargs, self.head_args, self.tail_args
        )

    @property
    def port_expose(self) -> int:
        """Get the grpc port number

        .. # noqa: DAR201
        """
        return self.head_args.port_expose

    @property
    def host(self) -> str:
        """Get the host name of this Pod

        .. # noqa: DAR201
        """
        return self.head_args.host

    def _parse_pod_args(self, args: Namespace) -> List[Namespace]:
        self._set_after_to_pass(args)
        return self._set_replica_args(
            args,
            head_args=self.head_args,
            tail_args=self.tail_args,
        )

    @property
    def all_args(
        self,
    ) -> Dict[
        str,
        Union[
            List[Union[List[Namespace], Namespace, None]],
            list,
            List[Namespace],
            Namespace,
            None,
        ],
    ]:
        """
        Get all arguments of all Peas and Pods (replicas) in this CompoundPod.

        :return: arguments for all Peas and pods
        """
        args = {
            'head': self.head_args,
            'tail': self.tail_args,
            'replicas': self.replicas_args,
        }
        return args

    @property
    def num_peas(self) -> int:
        """
        Get the number of running :class:`Pod`

        :return: total number of peas including head and tail
        """
        return sum([replica.num_peas for replica in self.replica_list]) + len(self.peas)

    def __eq__(self, other: 'CompoundPod'):
        return self.num_peas == other.num_peas and self.name == other.name

    def _enter_pea(self, pea: 'Pea') -> None:
        self.enter_context(pea)

    def start(self) -> 'CompoundPod':
        """
        Start to run all :class:`Pod` and :class:`Pea` in this CompoundPod.

        :return: started CompoundPod

        .. note::
            If one of the :class:`Pod` fails to start, make sure that all of them
            are properly closed.
        """
        if getattr(self.args, 'noblock_on_start', False):
<<<<<<< HEAD
            tail_args = self.all_args['tail']
            tail_args.noblock_on_start = True
            self._enter_pea(Pea(tail_args))
=======
            head_args = self.head_args
            head_args.noblock_on_start = True
            self.head_pea = Pea(head_args)
            self._enter_pea(self.head_pea)
            tail_args = self.tail_args
            tail_args.noblock_on_start = True
            self.tail_pea = Pea(tail_args)
            self._enter_pea(self.tail_pea)
>>>>>>> 203e7cf7
            for _args in self.all_args['replicas']:
                _args.noblock_on_start = True
                _args.polling = PollingType.ALL
                self._enter_replica(Pod(_args))
            head_args = self.all_args['head']
            head_args.noblock_on_start = True
            self._enter_pea(Pea(head_args))
            # now rely on higher level to call `wait_start_success`
            return self
        else:
            try:
<<<<<<< HEAD
                tail_args = self.all_args['tail']
                self._enter_pea(Pea(tail_args))
=======
                head_args = self.head_args
                head_args.noblock_on_start = True
                self.head_pea = Pea(head_args)
                self._enter_pea(self.head_pea)
                tail_args = self.tail_args
                tail_args.noblock_on_start = True
                self.tail_pea = Pea(tail_args)
                self._enter_pea(self.tail_pea)
>>>>>>> 203e7cf7
                for _args in self.all_args['replicas']:
                    _args.polling = PollingType.ALL
                    self._enter_replica(Pod(_args))
                head_args = self.all_args['head']
                self._enter_pea(Pea(head_args))
            except:
                self.close()
                raise
            return self

    def wait_start_success(self) -> None:
        """
        Block until all pods and peas start successfully.
        If not successful, it will raise an error hoping the outer function to catch it
        """

        if not self.args.noblock_on_start:
            raise ValueError(
                f'{self.wait_start_success!r} should only be called when `noblock_on_start` is set to True'
            )

        try:
            for p in self.peas:
                p.wait_start_success()
            for p in self.replica_list:
                p.wait_start_success()
        except:
            self.close()
            raise

    def _enter_replica(self, replica: 'Pod') -> None:
        self.replica_list.append(replica)
        self.enter_context(replica)

    def join(self):
        """Wait until all pods and peas exit."""
        try:
            self.head_pea.join()
            self.tail_pea.join()
            for p in self.replica_list:
                p.join()
        except KeyboardInterrupt:
            pass
        finally:
            self.replica_list.clear()

    @property
    def is_ready(self) -> bool:
        """
        Checks if Pod is read.
        :return: true if the peas and pods are ready to serve requests

        .. note::
            A Pod is ready when all the Peas it contains are ready
        """
        return all(
            [p.is_ready.is_set() for p in self.peas]
            + [p.is_ready for p in self.replica_list]
        )

    def _set_after_to_pass(self, args):
        if PollingType.ANY.is_push:
            # ONLY reset when it is push
            args.uses_after = '_pass'

    @staticmethod
    def _set_replica_args(
        args: Namespace,
        head_args: Namespace,
        tail_args: Namespace,
    ) -> List[Namespace]:
        """
        Sets the arguments of the replicas in the compound pod.

        :param args: arguments configured by the user for the replicas
        :param head_args: head args from the compound pod
        :param tail_args: tail args from the compound pod

        :return: list of arguments for the replicas
        """
        result = []
        _host_list = (
            args.peas_hosts
            if args.peas_hosts
            else [
                args.host,
            ]
        )
        host_generator = cycle(_host_list)
        for idx in range(args.replicas):
            _args = copy.deepcopy(args)
            pod_host_list = [
                host for _, host in zip(range(args.parallel), host_generator)
            ]
            _args.peas_hosts = pod_host_list
            _args.replica_id = idx
            _args.identity = random_identity()
            if _args.name:
                _args.name += f'/{idx}'
            else:
                _args.name = f'{idx}'

            _args.port_in = head_args.port_out
            _args.port_out = tail_args.port_in
            _args.port_ctrl = helper.random_port()
            _args.socket_out = SocketType.PUSH_CONNECT
            _args.socket_in = SocketType.DEALER_CONNECT

            _args.host_in = BasePod._fill_in_host(
                bind_args=head_args, connect_args=_args
            )
            _args.host_out = BasePod._fill_in_host(
                bind_args=tail_args, connect_args=_args
            )
            result.append(_args)
        return result

    def rolling_update(self):
        """
        Update all pods of this compound pod.
        """
        for i in range(len(self.replica_list)):
            replica = self.replica_list[i]
            replica.close()
            _args = self.all_args['replicas'][i]
            _args.noblock_on_start = False
            new_replica = Pod(_args)
            self.enter_context(new_replica)
            self.replica_list[i] = new_replica<|MERGE_RESOLUTION|>--- conflicted
+++ resolved
@@ -118,49 +118,32 @@
             are properly closed.
         """
         if getattr(self.args, 'noblock_on_start', False):
-<<<<<<< HEAD
-            tail_args = self.all_args['tail']
+
+            tail_args = self.tail_args
             tail_args.noblock_on_start = True
-            self._enter_pea(Pea(tail_args))
-=======
+            self.tail_pea = Pea(tail_args)
+            self._enter_pea(self.tail_pea)
+            for _args in self.replicas_args:
+                _args.noblock_on_start = True
+                _args.polling = PollingType.ALL
+                self._enter_replica(Pod(_args))
             head_args = self.head_args
             head_args.noblock_on_start = True
             self.head_pea = Pea(head_args)
             self._enter_pea(self.head_pea)
-            tail_args = self.tail_args
-            tail_args.noblock_on_start = True
-            self.tail_pea = Pea(tail_args)
-            self._enter_pea(self.tail_pea)
->>>>>>> 203e7cf7
-            for _args in self.all_args['replicas']:
-                _args.noblock_on_start = True
-                _args.polling = PollingType.ALL
-                self._enter_replica(Pod(_args))
-            head_args = self.all_args['head']
-            head_args.noblock_on_start = True
-            self._enter_pea(Pea(head_args))
             # now rely on higher level to call `wait_start_success`
             return self
         else:
             try:
-<<<<<<< HEAD
-                tail_args = self.all_args['tail']
-                self._enter_pea(Pea(tail_args))
-=======
+                tail_args = self.tail_args
+                self.tail_pea = Pea(tail_args)
+                self._enter_pea(self.tail_pea)
+                for _args in self.replicas_args:
+                    _args.polling = PollingType.ALL
+                    self._enter_replica(Pod(_args))
                 head_args = self.head_args
-                head_args.noblock_on_start = True
                 self.head_pea = Pea(head_args)
                 self._enter_pea(self.head_pea)
-                tail_args = self.tail_args
-                tail_args.noblock_on_start = True
-                self.tail_pea = Pea(tail_args)
-                self._enter_pea(self.tail_pea)
->>>>>>> 203e7cf7
-                for _args in self.all_args['replicas']:
-                    _args.polling = PollingType.ALL
-                    self._enter_replica(Pod(_args))
-                head_args = self.all_args['head']
-                self._enter_pea(Pea(head_args))
             except:
                 self.close()
                 raise
