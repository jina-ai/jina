--- conflicted
+++ resolved
@@ -908,13 +908,8 @@
               - To specify more parameters, use `--gpus device=[YOUR-GPU-DEVICE-ID],runtime=nvidia,capabilities=display
         :param grpc_metadata: The metadata to be passed to the gRPC request.
         :param grpc_server_options: Dictionary of kwargs arguments that will be passed to the grpc server as options when starting the server, example : {'grpc.max_send_message_length': -1}
-<<<<<<< HEAD
-        :param host: The host address of the runtime, by default it is 0.0.0.0. In the case of an external Executor (`--external` or `external=True`) this can be a list of hosts, separated by commas. Then, every resulting address will be considered as one replica of the Executor.
+        :param host: The host of the Gateway, which the client should connect to, by default it is 0.0.0.0. In the case of an external Executor (`--external` or `external=True`) this can be a list of hosts.  Then, every resulting address will be considered as one replica of the Executor.
         :param install_requirements: If set, try to install `requirements.txt` from the local Executor if exists in the Executor folder. If using Hub, install `requirements.txt` in the Hub Executor bundle to local.
-=======
-        :param host: The host of the Gateway, which the client should connect to, by default it is 0.0.0.0. In the case of an external Executor (`--external` or `external=True`) this can be a list of hosts.  Then, every resulting address will be considered as one replica of the Executor.
-        :param install_requirements: If set, install `requirements.txt` in the Hub Executor bundle to local
->>>>>>> 87912a37
         :param log_config: The YAML config of the logger used in this object.
         :param metrics: If set, the sdk implementation of the OpenTelemetry metrics will be available for default monitoring and custom measurements. Otherwise a no-op implementation will be provided.
         :param metrics_exporter_host: If tracing is enabled, this hostname will be used to configure the metrics exporter agent.
@@ -1060,13 +1055,8 @@
               - To specify more parameters, use `--gpus device=[YOUR-GPU-DEVICE-ID],runtime=nvidia,capabilities=display
         :param grpc_metadata: The metadata to be passed to the gRPC request.
         :param grpc_server_options: Dictionary of kwargs arguments that will be passed to the grpc server as options when starting the server, example : {'grpc.max_send_message_length': -1}
-<<<<<<< HEAD
-        :param host: The host address of the runtime, by default it is 0.0.0.0. In the case of an external Executor (`--external` or `external=True`) this can be a list of hosts, separated by commas. Then, every resulting address will be considered as one replica of the Executor.
+        :param host: The host of the Gateway, which the client should connect to, by default it is 0.0.0.0. In the case of an external Executor (`--external` or `external=True`) this can be a list of hosts.  Then, every resulting address will be considered as one replica of the Executor.
         :param install_requirements: If set, try to install `requirements.txt` from the local Executor if exists in the Executor folder. If using Hub, install `requirements.txt` in the Hub Executor bundle to local.
-=======
-        :param host: The host of the Gateway, which the client should connect to, by default it is 0.0.0.0. In the case of an external Executor (`--external` or `external=True`) this can be a list of hosts.  Then, every resulting address will be considered as one replica of the Executor.
-        :param install_requirements: If set, install `requirements.txt` in the Hub Executor bundle to local
->>>>>>> 87912a37
         :param log_config: The YAML config of the logger used in this object.
         :param metrics: If set, the sdk implementation of the OpenTelemetry metrics will be available for default monitoring and custom measurements. Otherwise a no-op implementation will be provided.
         :param metrics_exporter_host: If tracing is enabled, this hostname will be used to configure the metrics exporter agent.
