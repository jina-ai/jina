import argparse
import asyncio
import base64
import copy
import inspect
import json
import multiprocessing
import os
import sys
import threading
import time
import uuid
import warnings
from collections import OrderedDict
from contextlib import ExitStack
from typing import (
    TYPE_CHECKING,
    Dict,
    List,
    Optional,
    Set,
    Tuple,
    Type,
    Union,
    overload,
)

from rich import print
from rich.panel import Panel
from rich.progress import (
    BarColumn,
    MofNCompleteColumn,
    Progress,
    SpinnerColumn,
    TextColumn,
    TimeElapsedColumn,
)
from rich.table import Table

from jina import __default_host__, __docker_host__, __windows__, helper
from jina.clients import Client
from jina.clients.mixin import AsyncPostMixin, HealthCheckMixin, PostMixin, ProfileMixin
from jina.enums import (
    DeploymentRoleType,
    FlowBuildLevel,
    FlowInspectType,
    GatewayProtocolType,
)
from jina.excepts import (
    FlowMissingDeploymentError,
    FlowTopologyError,
    PortAlreadyUsed,
    RuntimeFailToStart,
)
from jina.helper import (
    GATEWAY_NAME,
    ArgNamespace,
    CatchAllCleanupContextManager,
    download_mermaid_url,
    get_internal_ip,
    get_public_ip,
    is_port_free,
    send_telemetry_event,
    typename,
)
from jina.importer import ImportExtensions
from jina.jaml import JAMLCompatible
from jina.logging.logger import JinaLogger
from jina.orchestrate.deployments import Deployment
from jina.orchestrate.flow.builder import _hanging_deployments, allowed_levels
from jina.parsers import (
    set_client_cli_parser,
    set_deployment_parser,
    set_gateway_parser,
)
from jina.parsers.flow import set_flow_parser
from jina.serve.networking import host_is_local, in_docker

__all__ = ['Flow']
GATEWAY_ARGS_BLACKLIST = ['uses', 'uses_with']
EXECUTOR_ARGS_BLACKLIST = ['port', 'port_monitoring', 'uses', 'uses_with']


class FlowType(type(ExitStack), type(JAMLCompatible)):
    """Type of Flow, metaclass of :class:`BaseFlow`"""

    pass


_regex_port = r'(.*?):([0-9]{1,4}|[1-5][0-9]{4}|6[0-4][0-9]{3}|65[0-4][0-9]{2}|655[0-2][0-9]|6553[0-5])$'

if TYPE_CHECKING:  # pragma: no cover
    from jina.clients.base import BaseClient
    from jina.orchestrate.flow.asyncio import AsyncFlow
    from jina.serve.executors import BaseExecutor

FALLBACK_PARSERS = [
    set_gateway_parser(),
    set_deployment_parser(),
    set_client_cli_parser(),
    set_flow_parser(),
]


class Flow(
    PostMixin,
    ProfileMixin,
    HealthCheckMixin,
    JAMLCompatible,
    ExitStack,
    metaclass=FlowType,
):
    """Flow is how Jina streamlines and distributes Executors."""

    # overload_inject_start_client_flow
    @overload
    def __init__(
        self,*,
        asyncio: Optional[bool] = False, 
        host: Optional[str] = '0.0.0.0', 
        metrics: Optional[bool] = False, 
        metrics_exporter_host: Optional[str] = None, 
        metrics_exporter_port: Optional[int] = None, 
        port: Optional[int] = None, 
        prefetch: Optional[int] = 1000, 
        protocol: Optional[Union[str, List[str]]] = 'GRPC', 
        proxy: Optional[bool] = False, 
        tls: Optional[bool] = False, 
        traces_exporter_host: Optional[str] = None, 
        traces_exporter_port: Optional[int] = None, 
        tracing: Optional[bool] = False, 
        **kwargs):
        """Create a Flow. Flow is how Jina streamlines and scales Executors. This overloaded method provides arguments from `jina client` CLI.

        :param asyncio: If set, then the input and output of this Client work in an asynchronous manner.
        :param host: The host of the Gateway, which the client should connect to, by default it is 0.0.0.0.
        :param metrics: If set, the sdk implementation of the OpenTelemetry metrics will be available for default monitoring and custom measurements. Otherwise a no-op implementation will be provided.
        :param metrics_exporter_host: If tracing is enabled, this hostname will be used to configure the metrics exporter agent.
        :param metrics_exporter_port: If tracing is enabled, this port will be used to configure the metrics exporter agent.
        :param port: The port of the Gateway, which the client should connect to.
        :param prefetch: Number of requests fetched from the client before feeding into the first Executor. 
              
              Used to control the speed of data input into a Flow. 0 disables prefetch (1000 requests is the default)
        :param protocol: Communication protocol between server and client.
        :param proxy: If set, respect the http_proxy and https_proxy environment variables. otherwise, it will unset these proxy variables before start. gRPC seems to prefer no proxy
        :param tls: If set, connect to gateway using tls encryption
        :param traces_exporter_host: If tracing is enabled, this hostname will be used to configure the trace exporter agent.
        :param traces_exporter_port: If tracing is enabled, this port will be used to configure the trace exporter agent.
        :param tracing: If set, the sdk implementation of the OpenTelemetry tracer will be available and will be enabled for automatic tracing of requests and customer span creation. Otherwise a no-op implementation will be provided.

        .. # noqa: DAR202
        .. # noqa: DAR101
        .. # noqa: DAR003
        """
    # overload_inject_end_client_flow

    # overload_inject_start_gateway_flow
    @overload
    def __init__(
        self,*,
        compression: Optional[str] = None, 
        cors: Optional[bool] = False, 
        deployments_addresses: Optional[str] = '{}', 
        deployments_metadata: Optional[str] = '{}', 
        deployments_no_reduce: Optional[str] = '[]', 
        description: Optional[str] = None, 
        docker_kwargs: Optional[dict] = None, 
        entrypoint: Optional[str] = None, 
        env: Optional[dict] = None, 
        expose_endpoints: Optional[str] = None, 
        expose_graphql_endpoint: Optional[bool] = False, 
        floating: Optional[bool] = False, 
        graph_conditions: Optional[str] = '{}', 
        graph_description: Optional[str] = '{}', 
        grpc_server_options: Optional[dict] = None, 
        host: Optional[str] = '0.0.0.0', 
        log_config: Optional[str] = None, 
        metrics: Optional[bool] = False, 
        metrics_exporter_host: Optional[str] = None, 
        metrics_exporter_port: Optional[int] = None, 
        monitoring: Optional[bool] = False, 
        name: Optional[str] = 'gateway', 
        no_crud_endpoints: Optional[bool] = False, 
        no_debug_endpoints: Optional[bool] = False, 
        port: Optional[int] = None, 
        port_monitoring: Optional[int] = None, 
        prefetch: Optional[int] = 1000, 
        protocol: Optional[Union[str, List[str]]] = ['GRPC'], 
        proxy: Optional[bool] = False, 
        py_modules: Optional[List[str]] = None, 
        quiet: Optional[bool] = False, 
        quiet_error: Optional[bool] = False, 
        reload: Optional[bool] = False, 
        retries: Optional[int] = -1, 
        runtime_cls: Optional[str] = 'GatewayRuntime', 
        ssl_certfile: Optional[str] = None, 
        ssl_keyfile: Optional[str] = None, 
        timeout_ctrl: Optional[int] = 60, 
        timeout_ready: Optional[int] = 600000, 
        timeout_send: Optional[int] = None, 
        title: Optional[str] = None, 
        traces_exporter_host: Optional[str] = None, 
        traces_exporter_port: Optional[int] = None, 
        tracing: Optional[bool] = False, 
        uses: Optional[Union[str, Type['BaseExecutor'], dict]] = None, 
        uses_with: Optional[dict] = None, 
        uvicorn_kwargs: Optional[dict] = None, 
        workspace: Optional[str] = None, 
        **kwargs):
        """Create a Flow. Flow is how Jina streamlines and scales Executors. This overloaded method provides arguments from `jina gateway` CLI.

        :param compression: The compression mechanism used when sending requests from the Head to the WorkerRuntimes. For more details, check https://grpc.github.io/grpc/python/grpc.html#compression.
        :param cors: If set, a CORS middleware is added to FastAPI frontend to allow cross-origin access.
        :param deployments_addresses: JSON dictionary with the input addresses of each Deployment
        :param deployments_metadata: JSON dictionary with the request metadata for each Deployment
        :param deployments_no_reduce: list JSON disabling the built-in merging mechanism for each Deployment listed
        :param description: The description of this HTTP server. It will be used in automatics docs such as Swagger UI.
        :param docker_kwargs: Dictionary of kwargs arguments that will be passed to Docker SDK when starting the docker '
          container. 
          
          More details can be found in the Docker SDK docs:  https://docker-py.readthedocs.io/en/stable/
        :param entrypoint: The entrypoint command overrides the ENTRYPOINT in Docker image. when not set then the Docker image ENTRYPOINT takes effective.
        :param env: The map of environment variables that are available inside runtime
        :param expose_endpoints: A JSON string that represents a map from executor endpoints (`@requests(on=...)`) to HTTP endpoints.
        :param expose_graphql_endpoint: If set, /graphql endpoint is added to HTTP interface.
        :param floating: If set, the current Pod/Deployment can not be further chained, and the next `.add()` will chain after the last Pod/Deployment not this current one.
        :param graph_conditions: Dictionary stating which filtering conditions each Executor in the graph requires to receive Documents.
        :param graph_description: Routing graph for the gateway
        :param grpc_server_options: Dictionary of kwargs arguments that will be passed to the grpc server as options when starting the server, example : {'grpc.max_send_message_length': -1}
        :param host: The host address of the runtime, by default it is 0.0.0.0.
        :param log_config: The YAML config of the logger used in this object.
        :param metrics: If set, the sdk implementation of the OpenTelemetry metrics will be available for default monitoring and custom measurements. Otherwise a no-op implementation will be provided.
        :param metrics_exporter_host: If tracing is enabled, this hostname will be used to configure the metrics exporter agent.
        :param metrics_exporter_port: If tracing is enabled, this port will be used to configure the metrics exporter agent.
        :param monitoring: If set, spawn an http server with a prometheus endpoint to expose metrics
        :param name: The name of this object.
          
              This will be used in the following places:
              - how you refer to this object in Python/YAML/CLI
              - visualization
              - log message header
              - ...
          
              When not given, then the default naming strategy will apply.
        :param no_crud_endpoints: If set, `/index`, `/search`, `/update`, `/delete` endpoints are removed from HTTP interface.
          
                  Any executor that has `@requests(on=...)` bound with those values will receive data requests.
        :param no_debug_endpoints: If set, `/status` `/post` endpoints are removed from HTTP interface.
        :param port: The port for input data to bind the gateway server to, by default, random ports between range [49152, 65535] will be assigned. The port argument can be either 1 single value in case only 1 protocol is used or multiple values when many protocols are used.
        :param port_monitoring: The port on which the prometheus server is exposed, default is a random port between [49152, 65535]
        :param prefetch: Number of requests fetched from the client before feeding into the first Executor. 
              
              Used to control the speed of data input into a Flow. 0 disables prefetch (1000 requests is the default)
        :param protocol: Communication protocol of the server exposed by the Gateway. This can be a single value or a list of protocols, depending on your chosen Gateway. Choose the convenient protocols from: ['GRPC', 'HTTP', 'WEBSOCKET'].
        :param proxy: If set, respect the http_proxy and https_proxy environment variables. otherwise, it will unset these proxy variables before start. gRPC seems to prefer no proxy
        :param py_modules: The customized python modules need to be imported before loading the gateway
          
          Note that the recommended way is to only import a single module - a simple python file, if your
          gateway can be defined in a single file, or an ``__init__.py`` file if you have multiple files,
          which should be structured as a python package.
        :param quiet: If set, then no log will be emitted from this object.
        :param quiet_error: If set, then exception stack information will not be added to the log
        :param reload: If set, the Gateway will restart while serving if YAML configuration source is changed.
        :param retries: Number of retries per gRPC call. If <0 it defaults to max(3, num_replicas)
        :param runtime_cls: The runtime class to run inside the Pod
        :param ssl_certfile: the path to the certificate file
        :param ssl_keyfile: the path to the key file
        :param timeout_ctrl: The timeout in milliseconds of the control request, -1 for waiting forever
        :param timeout_ready: The timeout in milliseconds of a Pod waits for the runtime to be ready, -1 for waiting forever
        :param timeout_send: The timeout in milliseconds used when sending data requests to Executors, -1 means no timeout, disabled by default
        :param title: The title of this HTTP server. It will be used in automatics docs such as Swagger UI.
        :param traces_exporter_host: If tracing is enabled, this hostname will be used to configure the trace exporter agent.
        :param traces_exporter_port: If tracing is enabled, this port will be used to configure the trace exporter agent.
        :param tracing: If set, the sdk implementation of the OpenTelemetry tracer will be available and will be enabled for automatic tracing of requests and customer span creation. Otherwise a no-op implementation will be provided.
        :param uses: The config of the gateway, it could be one of the followings:
                  * the string literal of an Gateway class name
                  * a Gateway YAML file (.yml, .yaml, .jaml)
                  * a docker image (must start with `docker://`)
                  * the string literal of a YAML config (must start with `!` or `jtype: `)
                  * the string literal of a JSON config
          
                  When use it under Python, one can use the following values additionally:
                  - a Python dict that represents the config
                  - a text file stream has `.read()` interface
        :param uses_with: Dictionary of keyword arguments that will override the `with` configuration in `uses`
        :param uvicorn_kwargs: Dictionary of kwargs arguments that will be passed to Uvicorn server when starting the server
          
          More details can be found in Uvicorn docs: https://www.uvicorn.org/settings/
        :param workspace: The working directory for any IO operations in this object. If not set, then derive from its parent `workspace`.

        .. # noqa: DAR202
        .. # noqa: DAR101
        .. # noqa: DAR003
        """
    # overload_inject_end_gateway_flow
    # overload_inject_start_flow
    @overload
    def __init__(
        self,*,
        env: Optional[dict] = None, 
        inspect: Optional[str] = 'COLLECT', 
        log_config: Optional[str] = None, 
        name: Optional[str] = None, 
        quiet: Optional[bool] = False, 
        quiet_error: Optional[bool] = False, 
        reload: Optional[bool] = False, 
        uses: Optional[str] = None, 
        workspace: Optional[str] = None, 
        **kwargs):
        """Create a Flow. Flow is how Jina streamlines and scales Executors. This overloaded method provides arguments from `jina flow` CLI.

        :param env: The map of environment variables that are available inside runtime
        :param inspect: The strategy on those inspect deployments in the flow.
          
              If `REMOVE` is given then all inspect deployments are removed when building the flow.
        :param log_config: The YAML config of the logger used in this object.
        :param name: The name of this object.
          
              This will be used in the following places:
              - how you refer to this object in Python/YAML/CLI
              - visualization
              - log message header
              - ...
          
              When not given, then the default naming strategy will apply.
        :param quiet: If set, then no log will be emitted from this object.
        :param quiet_error: If set, then exception stack information will not be added to the log
        :param reload: If set, auto-reloading on file changes is enabled: the Flow will restart while blocked if  YAML configuration source is changed. This also applies apply to underlying Executors, if their source code or YAML configuration has changed.
        :param uses: The YAML path represents a flow. It can be either a local file path or a URL.
        :param workspace: The working directory for any IO operations in this object. If not set, then derive from its parent `workspace`.

        .. # noqa: DAR202
        .. # noqa: DAR101
        .. # noqa: DAR003
        """
    # overload_inject_end_flow
    def __init__(
            self,
            args: Optional['argparse.Namespace'] = None,
            **kwargs,
    ):
        # implementation_stub_inject_start_flow
    
        """Create a Flow. Flow is how Jina streamlines and scales Executors.

        EXAMPLE USAGE

            Python API

            .. code-block:: python

                from jina import Flow

                f = Flow().add(uses='jinahub+docker://SimpleIndexer')  # create Flow and add Executor
                with f:
                    f.bock()  # serve Flow

            To and from YAML configuration

            .. code-block:: python

                from jina import Flow

                f = Flow().add(uses='jinahub+docker://SimpleIndexer')  # create Flow and add Executor
                f.save_config('flow.yml')  # save YAML config file
                f = Flow.load_config('flow.yml')  # load Flow from YAML config
                with f:
                    f.bock()  # serve Flow

        :param asyncio: If set, then the input and output of this Client work in an asynchronous manner.
        :param host: The host of the Gateway, which the client should connect to, by default it is 0.0.0.0.
        :param metrics: If set, the sdk implementation of the OpenTelemetry metrics will be available for default monitoring and custom measurements. Otherwise a no-op implementation will be provided.
        :param metrics_exporter_host: If tracing is enabled, this hostname will be used to configure the metrics exporter agent.
        :param metrics_exporter_port: If tracing is enabled, this port will be used to configure the metrics exporter agent.
        :param port: The port of the Gateway, which the client should connect to.
        :param prefetch: Number of requests fetched from the client before feeding into the first Executor. 
              
              Used to control the speed of data input into a Flow. 0 disables prefetch (1000 requests is the default)
        :param protocol: Communication protocol between server and client.
        :param proxy: If set, respect the http_proxy and https_proxy environment variables. otherwise, it will unset these proxy variables before start. gRPC seems to prefer no proxy
        :param tls: If set, connect to gateway using tls encryption
        :param traces_exporter_host: If tracing is enabled, this hostname will be used to configure the trace exporter agent.
        :param traces_exporter_port: If tracing is enabled, this port will be used to configure the trace exporter agent.
        :param tracing: If set, the sdk implementation of the OpenTelemetry tracer will be available and will be enabled for automatic tracing of requests and customer span creation. Otherwise a no-op implementation will be provided.
        :param compression: The compression mechanism used when sending requests from the Head to the WorkerRuntimes. For more details, check https://grpc.github.io/grpc/python/grpc.html#compression.
        :param cors: If set, a CORS middleware is added to FastAPI frontend to allow cross-origin access.
        :param deployments_addresses: JSON dictionary with the input addresses of each Deployment
        :param deployments_metadata: JSON dictionary with the request metadata for each Deployment
        :param deployments_no_reduce: list JSON disabling the built-in merging mechanism for each Deployment listed
        :param description: The description of this HTTP server. It will be used in automatics docs such as Swagger UI.
        :param docker_kwargs: Dictionary of kwargs arguments that will be passed to Docker SDK when starting the docker '
          container. 
          
          More details can be found in the Docker SDK docs:  https://docker-py.readthedocs.io/en/stable/
        :param entrypoint: The entrypoint command overrides the ENTRYPOINT in Docker image. when not set then the Docker image ENTRYPOINT takes effective.
        :param env: The map of environment variables that are available inside runtime
        :param expose_endpoints: A JSON string that represents a map from executor endpoints (`@requests(on=...)`) to HTTP endpoints.
        :param expose_graphql_endpoint: If set, /graphql endpoint is added to HTTP interface.
        :param floating: If set, the current Pod/Deployment can not be further chained, and the next `.add()` will chain after the last Pod/Deployment not this current one.
        :param graph_conditions: Dictionary stating which filtering conditions each Executor in the graph requires to receive Documents.
        :param graph_description: Routing graph for the gateway
        :param grpc_server_options: Dictionary of kwargs arguments that will be passed to the grpc server as options when starting the server, example : {'grpc.max_send_message_length': -1}
        :param host: The host address of the runtime, by default it is 0.0.0.0.
        :param log_config: The YAML config of the logger used in this object.
        :param metrics: If set, the sdk implementation of the OpenTelemetry metrics will be available for default monitoring and custom measurements. Otherwise a no-op implementation will be provided.
        :param metrics_exporter_host: If tracing is enabled, this hostname will be used to configure the metrics exporter agent.
        :param metrics_exporter_port: If tracing is enabled, this port will be used to configure the metrics exporter agent.
        :param monitoring: If set, spawn an http server with a prometheus endpoint to expose metrics
        :param name: The name of this object.
          
              This will be used in the following places:
              - how you refer to this object in Python/YAML/CLI
              - visualization
              - log message header
              - ...
          
              When not given, then the default naming strategy will apply.
        :param no_crud_endpoints: If set, `/index`, `/search`, `/update`, `/delete` endpoints are removed from HTTP interface.
          
                  Any executor that has `@requests(on=...)` bound with those values will receive data requests.
        :param no_debug_endpoints: If set, `/status` `/post` endpoints are removed from HTTP interface.
        :param port: The port for input data to bind the gateway server to, by default, random ports between range [49152, 65535] will be assigned. The port argument can be either 1 single value in case only 1 protocol is used or multiple values when many protocols are used.
        :param port_monitoring: The port on which the prometheus server is exposed, default is a random port between [49152, 65535]
        :param prefetch: Number of requests fetched from the client before feeding into the first Executor. 
              
              Used to control the speed of data input into a Flow. 0 disables prefetch (1000 requests is the default)
        :param protocol: Communication protocol of the server exposed by the Gateway. This can be a single value or a list of protocols, depending on your chosen Gateway. Choose the convenient protocols from: ['GRPC', 'HTTP', 'WEBSOCKET'].
        :param proxy: If set, respect the http_proxy and https_proxy environment variables. otherwise, it will unset these proxy variables before start. gRPC seems to prefer no proxy
        :param py_modules: The customized python modules need to be imported before loading the gateway
          
          Note that the recommended way is to only import a single module - a simple python file, if your
          gateway can be defined in a single file, or an ``__init__.py`` file if you have multiple files,
          which should be structured as a python package.
        :param quiet: If set, then no log will be emitted from this object.
        :param quiet_error: If set, then exception stack information will not be added to the log
        :param reload: If set, the Gateway will restart while serving if YAML configuration source is changed.
        :param retries: Number of retries per gRPC call. If <0 it defaults to max(3, num_replicas)
        :param runtime_cls: The runtime class to run inside the Pod
        :param ssl_certfile: the path to the certificate file
        :param ssl_keyfile: the path to the key file
        :param timeout_ctrl: The timeout in milliseconds of the control request, -1 for waiting forever
        :param timeout_ready: The timeout in milliseconds of a Pod waits for the runtime to be ready, -1 for waiting forever
        :param timeout_send: The timeout in milliseconds used when sending data requests to Executors, -1 means no timeout, disabled by default
        :param title: The title of this HTTP server. It will be used in automatics docs such as Swagger UI.
        :param traces_exporter_host: If tracing is enabled, this hostname will be used to configure the trace exporter agent.
        :param traces_exporter_port: If tracing is enabled, this port will be used to configure the trace exporter agent.
        :param tracing: If set, the sdk implementation of the OpenTelemetry tracer will be available and will be enabled for automatic tracing of requests and customer span creation. Otherwise a no-op implementation will be provided.
        :param uses: The config of the gateway, it could be one of the followings:
                  * the string literal of an Gateway class name
                  * a Gateway YAML file (.yml, .yaml, .jaml)
                  * a docker image (must start with `docker://`)
                  * the string literal of a YAML config (must start with `!` or `jtype: `)
                  * the string literal of a JSON config
          
                  When use it under Python, one can use the following values additionally:
                  - a Python dict that represents the config
                  - a text file stream has `.read()` interface
        :param uses_with: Dictionary of keyword arguments that will override the `with` configuration in `uses`
        :param uvicorn_kwargs: Dictionary of kwargs arguments that will be passed to Uvicorn server when starting the server
          
          More details can be found in Uvicorn docs: https://www.uvicorn.org/settings/
        :param workspace: The working directory for any IO operations in this object. If not set, then derive from its parent `workspace`.
        :param env: The map of environment variables that are available inside runtime
        :param inspect: The strategy on those inspect deployments in the flow.
          
              If `REMOVE` is given then all inspect deployments are removed when building the flow.
        :param log_config: The YAML config of the logger used in this object.
        :param name: The name of this object.
          
              This will be used in the following places:
              - how you refer to this object in Python/YAML/CLI
              - visualization
              - log message header
              - ...
          
              When not given, then the default naming strategy will apply.
        :param quiet: If set, then no log will be emitted from this object.
        :param quiet_error: If set, then exception stack information will not be added to the log
        :param reload: If set, auto-reloading on file changes is enabled: the Flow will restart while blocked if  YAML configuration source is changed. This also applies apply to underlying Executors, if their source code or YAML configuration has changed.
        :param uses: The YAML path represents a flow. It can be either a local file path or a URL.
        :param workspace: The working directory for any IO operations in this object. If not set, then derive from its parent `workspace`.

        .. # noqa: DAR102
        .. # noqa: DAR202
        .. # noqa: DAR101
        .. # noqa: DAR003
        """
    # implementation_stub_inject_end_flow
        super().__init__()
        self._version = '1'  #: YAML version number, this will be later overridden if YAML config says the other way
        self._deployment_nodes = OrderedDict()  # type: Dict[str, Deployment]
        self._inspect_deployments = {}  # type: Dict[str, str]
        self._endpoints_mapping = {}  # type: Dict[str, Dict]
        self._build_level = FlowBuildLevel.EMPTY
        self._last_changed_deployment = [
            GATEWAY_NAME
        ]  #: default first deployment is gateway, will add when build()
        self._update_args(args, **kwargs)

        if isinstance(self.args, argparse.Namespace):
            self.logger = JinaLogger(
                self.__class__.__name__, **vars(self.args), **self._common_kwargs
            )
        else:
            self.logger = JinaLogger(self.__class__.__name__, **self._common_kwargs)

    def _update_args(self, args, **kwargs):
        from jina.helper import ArgNamespace
        from jina.parsers.flow import set_flow_parser

        _flow_parser = set_flow_parser()
        if args is None:
            args = ArgNamespace.kwargs2namespace(
                kwargs, _flow_parser, True, fallback_parsers=FALLBACK_PARSERS
            )
        self.args = args
        # common args should be the ones that can not be parsed by _flow_parser
        known_keys = vars(args)
        self._common_kwargs = {k: v for k, v in kwargs.items() if k not in known_keys}

        # gateway args inherit from flow args
        self._gateway_kwargs = {
            k: v
            for k, v in self._common_kwargs.items()
            if k not in GATEWAY_ARGS_BLACKLIST
        }

        self._kwargs = ArgNamespace.get_non_defaults_args(
            args, _flow_parser
        )  #: for yaml dump

        if self._common_kwargs.get('asyncio', False) and not isinstance(
                self, AsyncPostMixin
        ):
            from jina.orchestrate.flow.asyncio import AsyncFlow

            self.__class__ = AsyncFlow

    @staticmethod
    def _parse_endpoints(
            op_flow, deployment_name, endpoint, connect_to_last_deployment=False
    ) -> Set:
        # parsing needs
        if isinstance(endpoint, str):
            endpoint = [endpoint]
        elif not endpoint:
            if op_flow._last_changed_deployment and connect_to_last_deployment:
                endpoint = [op_flow._last_deployment]
            else:
                endpoint = []

        if isinstance(endpoint, (list, tuple)):
            for idx, s in enumerate(endpoint):
                if s == deployment_name:
                    raise FlowTopologyError(
                        'the income/output of a deployment can not be itself'
                    )
        else:
            raise ValueError(f'endpoint={endpoint} is not parsable')

        # if an endpoint is being inspected, then replace it with inspected Deployment
        endpoint = set(op_flow._inspect_deployments.get(ep, ep) for ep in endpoint)
        return endpoint

    @property
    def _last_deployment(self):
        """Last deployment


        .. # noqa: DAR401


        .. # noqa: DAR201
        """
        return self._last_changed_deployment[-1]

    @_last_deployment.setter
    def _last_deployment(self, name: str):
        """
        Set a Deployment as the last Deployment in the Flow, useful when modifying the Flow.


        .. # noqa: DAR401
        :param name: the name of the existing Deployment
        """
        if name not in self._deployment_nodes:
            raise FlowMissingDeploymentError(f'{name} can not be found in this Flow')

        if self._last_changed_deployment and name == self._last_deployment:
            pass
        else:
            self._last_changed_deployment.append(name)

        # graph is now changed so we need to
        # reset the build level to the lowest
        self._build_level = FlowBuildLevel.EMPTY

    @allowed_levels([FlowBuildLevel.EMPTY])
    def _add_gateway(
            self,
            needs: Union[str, Set[str]],
            graph_description: Dict[str, List[str]],
            deployments_addresses: Dict[str, List[str]],
            deployments_metadata: Dict[str, Dict[str, str]],
            graph_conditions: Dict[str, Dict],
            deployments_no_reduce: List[str],
            **kwargs,
    ):
        kwargs.update(
            dict(
                name=GATEWAY_NAME,
                ctrl_with_ipc=True,  # otherwise ctrl port would be conflicted
                host=self.host,
                protocol=self.protocol,
                port=self.port,
                deployment_role=DeploymentRoleType.GATEWAY,
                expose_endpoints=json.dumps(self._endpoints_mapping),
                env=self.env,
            )
        )

        kwargs.update(self._gateway_kwargs)
        args = ArgNamespace.kwargs2namespace(kwargs, set_gateway_parser())

        # We need to check later if the port was manually set or randomly
        args.default_port = (
                kwargs.get('port', None) is None and kwargs.get('port_expose', None) is None
        )

        if not args.port:
            args.port = helper.random_ports(len(args.protocol))
        args.noblock_on_start = True
        args.graph_description = json.dumps(graph_description)
        args.graph_conditions = json.dumps(graph_conditions)
        args.deployments_addresses = json.dumps(deployments_addresses)
        args.deployments_metadata = json.dumps(deployments_metadata)
        args.deployments_no_reduce = json.dumps(deployments_no_reduce)
        self._deployment_nodes[GATEWAY_NAME] = Deployment(args, needs)

    def _get_deployments_metadata(self) -> Dict[str, Dict[str, str]]:
        """Get the metadata of all deployments in the Flow

        :return: a dictionary of deployment name and its metadata
        """
        return {
            name: deployment.grpc_metadata
            for name, deployment in self._deployment_nodes.items()
            if deployment.grpc_metadata
        }

    def _get_deployments_addresses(self) -> Dict[str, List[str]]:
        graph_dict = {}
        for node, deployment in self._deployment_nodes.items():
            if node == GATEWAY_NAME:
                continue
            if deployment.head_args:
                # add head information
                graph_dict[node] = [
                    f'{deployment.protocol}://{deployment.host}:{deployment.head_port}'
                ]
            else:
                # there is no head, add the worker connection information instead
                ports = deployment.ports
                hosts = [
                    __docker_host__
                    if host_is_local(host)
                       and in_docker()
                       and deployment.dockerized_uses
                    else host
                    for host in deployment.hosts
                ]
                graph_dict[node] = [
                    f'{deployment.protocol}://{host}:{port}'
                    for host, port in zip(hosts, ports)
                ]

        return graph_dict

    def _get_k8s_deployments_addresses(
            self, k8s_namespace: str
    ) -> Dict[str, List[str]]:
        graph_dict = {}
        from jina.orchestrate.deployments.config.helper import to_compatible_name
        from jina.serve.networking import GrpcConnectionPool

        for node, v in self._deployment_nodes.items():
            if node == GATEWAY_NAME:
                continue

            if v.external:
                deployment_k8s_address = f'{v.host}'
            elif v.head_args:
                deployment_k8s_address = (
                    f'{to_compatible_name(v.head_args.name)}.{k8s_namespace}.svc'
                )
            else:
                deployment_k8s_address = (
                    f'{to_compatible_name(v.name)}.{k8s_namespace}.svc'
                )

            external_port = v.head_port if v.head_port else v.port
            graph_dict[node] = [
                f'{v.protocol}://{deployment_k8s_address}:{external_port if v.external else GrpcConnectionPool.K8S_PORT}'
            ]

        return graph_dict if graph_dict else None

    def _get_k8s_deployments_metadata(self) -> Dict[str, List[str]]:
        graph_dict = {}

        for node, v in self._deployment_nodes.items():
            if v.grpc_metadata:
                graph_dict[node] = v.grpc_metadata

        return graph_dict or None

    def _get_docker_compose_deployments_addresses(self) -> Dict[str, List[str]]:
        graph_dict = {}
        from jina.orchestrate.deployments.config.docker_compose import port
        from jina.orchestrate.deployments.config.helper import to_compatible_name

        for node, v in self._deployment_nodes.items():
            if node == GATEWAY_NAME:
                continue

            if v.external:
                deployment_docker_compose_address = [
                    f'{v.protocol}://{v.host}:{v.port}'
                ]
            elif v.head_args:
                deployment_docker_compose_address = [
                    f'{to_compatible_name(v.head_args.name)}:{port}'
                ]
            else:
                if v.args.replicas == 1:
                    deployment_docker_compose_address = [
                        f'{to_compatible_name(v.name)}:{port}'
                    ]
                else:
                    deployment_docker_compose_address = []
                    for rep_id in range(v.args.replicas):
                        node_name = f'{v.name}/rep-{rep_id}'
                        deployment_docker_compose_address.append(
                            f'{to_compatible_name(node_name)}:{port}'
                        )
            graph_dict[node] = deployment_docker_compose_address

        return graph_dict

    def _get_graph_conditions(self) -> Dict[str, Dict]:
        graph_condition = {}
        for node, v in self._deployment_nodes.items():
            if v.args.when is not None:  # condition on input docs
                graph_condition[node] = v.args.when

        return graph_condition

    def _get_disabled_reduce_deployments(self) -> List[str]:
        disabled_deployments = []
        for node, v in self._deployment_nodes.items():
            if v.args.no_reduce:
                disabled_deployments.append(node)

        return disabled_deployments

    def _get_graph_representation(self) -> Dict[str, List[str]]:
        def _add_node(graph, n):
            # in the graph we need to distinguish between start and end gateway, although they are the same deployment
            if n == GATEWAY_NAME:
                n = 'start-gateway'
            if n not in graph:
                graph[n] = []
            return n

        graph_dict = {}
        for node, v in self._deployment_nodes.items():
            node = _add_node(graph_dict, node)
            if node == 'start-gateway':
                continue
            for need in sorted(v.needs):
                need = _add_node(graph_dict, need)
                graph_dict[need].append(node)

        # find all non floating leafs
        last_deployment = self._last_deployment
        if last_deployment != 'gateway':
            graph_dict[last_deployment].append('end-gateway')

        return graph_dict

    @allowed_levels([FlowBuildLevel.EMPTY])
    def needs(
            self, needs: Union[Tuple[str], List[str]], name: str = 'joiner', *args, **kwargs
    ) -> 'Flow':
        """
        Add a blocker to the Flow, wait until all pods defined in **needs** completed.


        .. # noqa: DAR401
        :param needs: list of service names to wait
        :param name: the name of this joiner, by default is ``joiner``
        :param args: additional positional arguments forwarded to the add function
        :param kwargs: additional key value arguments forwarded to the add function
        :return: the modified Flow
        """
        if len(needs) <= 1:
            raise FlowTopologyError(
                'no need to wait for a single service, need len(needs) > 1'
            )
        return self.add(
            name=name,
            needs=needs,
            deployment_role=DeploymentRoleType.JOIN,
            *args,
            **kwargs,
        )

    @allowed_levels([FlowBuildLevel.EMPTY])
    def needs_all(self, name: str = 'joiner', *args, **kwargs) -> 'Flow':
        """
        Collect all floating Deployments so far and add a blocker to the Flow; wait until all handing pods completed.

        :param name: the name of this joiner (default is ``joiner``)
        :param args: additional positional arguments which are forwarded to the add and needs function
        :param kwargs: additional key value arguments which are forwarded to the add and needs function
        :return: the modified Flow
        """
        needs = _hanging_deployments(self)
        if len(needs) == 1:
            return self.add(name=name, needs=needs, *args, **kwargs)

        return self.needs(name=name, needs=needs, *args, **kwargs)

    # overload_inject_start_deployment
    @overload
    def add(
        self,*,
        compression: Optional[str] = None, 
        connection_list: Optional[str] = None, 
        disable_auto_volume: Optional[bool] = False, 
        docker_kwargs: Optional[dict] = None, 
        entrypoint: Optional[str] = None, 
        env: Optional[dict] = None, 
        exit_on_exceptions: Optional[List[str]] = [], 
        external: Optional[bool] = False, 
        floating: Optional[bool] = False, 
        force_update: Optional[bool] = False, 
        gpus: Optional[str] = None, 
        grpc_metadata: Optional[dict] = None, 
        grpc_server_options: Optional[dict] = None, 
        host: Optional[List[str]] = ['0.0.0.0'], 
        install_requirements: Optional[bool] = False, 
        log_config: Optional[str] = None, 
        metrics: Optional[bool] = False, 
        metrics_exporter_host: Optional[str] = None, 
        metrics_exporter_port: Optional[int] = None, 
        monitoring: Optional[bool] = False, 
        name: Optional[str] = None, 
        native: Optional[bool] = False, 
        no_reduce: Optional[bool] = False, 
        output_array_type: Optional[str] = None, 
        polling: Optional[str] = 'ANY', 
        port: Optional[int] = None, 
        port_monitoring: Optional[int] = None, 
        py_modules: Optional[List[str]] = None, 
        quiet: Optional[bool] = False, 
        quiet_error: Optional[bool] = False, 
        reload: Optional[bool] = False, 
        replicas: Optional[int] = 1, 
        retries: Optional[int] = -1, 
        runtime_cls: Optional[str] = 'WorkerRuntime', 
        shards: Optional[int] = 1, 
        timeout_ctrl: Optional[int] = 60, 
        timeout_ready: Optional[int] = 600000, 
        timeout_send: Optional[int] = None, 
        tls: Optional[bool] = False, 
        traces_exporter_host: Optional[str] = None, 
        traces_exporter_port: Optional[int] = None, 
        tracing: Optional[bool] = False, 
        uses: Optional[Union[str, Type['BaseExecutor'], dict]] = 'BaseExecutor', 
        uses_after: Optional[Union[str, Type['BaseExecutor'], dict]] = None, 
        uses_after_address: Optional[str] = None, 
        uses_before: Optional[Union[str, Type['BaseExecutor'], dict]] = None, 
        uses_before_address: Optional[str] = None, 
        uses_dynamic_batching: Optional[dict] = None, 
        uses_metas: Optional[dict] = None, 
        uses_requests: Optional[dict] = None, 
        uses_with: Optional[dict] = None, 
        volumes: Optional[List[str]] = None, 
        when: Optional[dict] = None, 
        workspace: Optional[str] = None, 
        **kwargs) -> Union['Flow', 'AsyncFlow']:
        """Add an Executor to the current Flow object.

        :param compression: The compression mechanism used when sending requests from the Head to the WorkerRuntimes. For more details, check https://grpc.github.io/grpc/python/grpc.html#compression.
        :param connection_list: dictionary JSON with a list of connections to configure
        :param disable_auto_volume: Do not automatically mount a volume for dockerized Executors.
        :param docker_kwargs: Dictionary of kwargs arguments that will be passed to Docker SDK when starting the docker '
          container. 
          
          More details can be found in the Docker SDK docs:  https://docker-py.readthedocs.io/en/stable/
        :param entrypoint: The entrypoint command overrides the ENTRYPOINT in Docker image. when not set then the Docker image ENTRYPOINT takes effective.
        :param env: The map of environment variables that are available inside runtime
        :param exit_on_exceptions: List of exceptions that will cause the Executor to shut down.
        :param external: The Deployment will be considered an external Deployment that has been started independently from the Flow.This Deployment will not be context managed by the Flow.
        :param floating: If set, the current Pod/Deployment can not be further chained, and the next `.add()` will chain after the last Pod/Deployment not this current one.
        :param force_update: If set, always pull the latest Hub Executor bundle even it exists on local
        :param gpus: This argument allows dockerized Jina Executors to discover local gpu devices.
              
              Note, 
              - To access all gpus, use `--gpus all`.
              - To access multiple gpus, e.g. make use of 2 gpus, use `--gpus 2`.
              - To access specified gpus based on device id, use `--gpus device=[YOUR-GPU-DEVICE-ID]`
              - To access specified gpus based on multiple device id, use `--gpus device=[YOUR-GPU-DEVICE-ID1],device=[YOUR-GPU-DEVICE-ID2]`
              - To specify more parameters, use `--gpus device=[YOUR-GPU-DEVICE-ID],runtime=nvidia,capabilities=display
        :param grpc_metadata: The metadata to be passed to the gRPC request.
        :param grpc_server_options: Dictionary of kwargs arguments that will be passed to the grpc server as options when starting the server, example : {'grpc.max_send_message_length': -1}
        :param host: The host of the Gateway, which the client should connect to, by default it is 0.0.0.0. In the case of an external Executor (`--external` or `external=True`) this can be a list of hosts.  Then, every resulting address will be considered as one replica of the Executor.
        :param install_requirements: If set, try to install `requirements.txt` from the local Executor if exists in the Executor folder. If using Hub, install `requirements.txt` in the Hub Executor bundle to local.
        :param log_config: The YAML config of the logger used in this object.
        :param metrics: If set, the sdk implementation of the OpenTelemetry metrics will be available for default monitoring and custom measurements. Otherwise a no-op implementation will be provided.
        :param metrics_exporter_host: If tracing is enabled, this hostname will be used to configure the metrics exporter agent.
        :param metrics_exporter_port: If tracing is enabled, this port will be used to configure the metrics exporter agent.
        :param monitoring: If set, spawn an http server with a prometheus endpoint to expose metrics
        :param name: The name of this object.
          
              This will be used in the following places:
              - how you refer to this object in Python/YAML/CLI
              - visualization
              - log message header
              - ...
          
              When not given, then the default naming strategy will apply.
        :param native: If set, only native Executors is allowed, and the Executor is always run inside WorkerRuntime.
        :param no_reduce: Disable the built-in reduction mechanism. Set this if the reduction is to be handled by the Executor itself by operating on a `docs_matrix` or `docs_map`
        :param output_array_type: The type of array `tensor` and `embedding` will be serialized to.
          
          Supports the same types as `docarray.to_protobuf(.., ndarray_type=...)`, which can be found 
          `here <https://docarray.jina.ai/fundamentals/document/serialization/#from-to-protobuf>`.
          Defaults to retaining whatever type is returned by the Executor.
        :param polling: The polling strategy of the Deployment and its endpoints (when `shards>1`).
              Can be defined for all endpoints of a Deployment or by endpoint.
              Define per Deployment:
              - ANY: only one (whoever is idle) Pod polls the message
              - ALL: all Pods poll the message (like a broadcast)
              Define per Endpoint:
              JSON dict, {endpoint: PollingType}
              {'/custom': 'ALL', '/search': 'ANY', '*': 'ANY'}
        :param port: The port for input data to bind to, default is a random port between [49152, 65535]. In the case of an external Executor (`--external` or `external=True`) this can be a list of ports. Then, every resulting address will be considered as one replica of the Executor.
        :param port_monitoring: The port on which the prometheus server is exposed, default is a random port between [49152, 65535]
        :param py_modules: The customized python modules need to be imported before loading the executor
          
          Note that the recommended way is to only import a single module - a simple python file, if your
          executor can be defined in a single file, or an ``__init__.py`` file if you have multiple files,
          which should be structured as a python package. For more details, please see the
          `Executor cookbook <https://docs.jina.ai/concepts/executor/executor-files/>`__
        :param quiet: If set, then no log will be emitted from this object.
        :param quiet_error: If set, then exception stack information will not be added to the log
        :param reload: If set, the Executor will restart while serving if YAML configuration source or Executor modules are changed. If YAML configuration is changed, the whole deployment is reloaded and new processes will be restarted. If only Python modules of the Executor have changed, they will be reloaded to the interpreter without restarting process.
        :param replicas: The number of replicas in the deployment
        :param retries: Number of retries per gRPC call. If <0 it defaults to max(3, num_replicas)
        :param runtime_cls: The runtime class to run inside the Pod
        :param shards: The number of shards in the deployment running at the same time. For more details check https://docs.jina.ai/concepts/flow/create-flow/#complex-flow-topologies
        :param timeout_ctrl: The timeout in milliseconds of the control request, -1 for waiting forever
        :param timeout_ready: The timeout in milliseconds of a Pod waits for the runtime to be ready, -1 for waiting forever
        :param timeout_send: The timeout in milliseconds used when sending data requests to Executors, -1 means no timeout, disabled by default
        :param tls: If set, connect to deployment using tls encryption
        :param traces_exporter_host: If tracing is enabled, this hostname will be used to configure the trace exporter agent.
        :param traces_exporter_port: If tracing is enabled, this port will be used to configure the trace exporter agent.
        :param tracing: If set, the sdk implementation of the OpenTelemetry tracer will be available and will be enabled for automatic tracing of requests and customer span creation. Otherwise a no-op implementation will be provided.
        :param uses: The config of the executor, it could be one of the followings:
                  * the string literal of an Executor class name
                  * an Executor YAML file (.yml, .yaml, .jaml)
                  * a Jina Hub Executor (must start with `jinahub://` or `jinahub+docker://`)
                  * a docker image (must start with `docker://`)
                  * the string literal of a YAML config (must start with `!` or `jtype: `)
                  * the string literal of a JSON config
          
                  When use it under Python, one can use the following values additionally:
                  - a Python dict that represents the config
                  - a text file stream has `.read()` interface
        :param uses_after: The executor attached after the Pods described by --uses, typically used for receiving from all shards, accepted type follows `--uses`. This argument only applies for sharded Deployments (shards > 1).
        :param uses_after_address: The address of the uses-before runtime
        :param uses_before: The executor attached before the Pods described by --uses, typically before sending to all shards, accepted type follows `--uses`. This argument only applies for sharded Deployments (shards > 1).
        :param uses_before_address: The address of the uses-before runtime
        :param uses_dynamic_batching: Dictionary of keyword arguments that will override the `dynamic_batching` configuration in `uses`
        :param uses_metas: Dictionary of keyword arguments that will override the `metas` configuration in `uses`
        :param uses_requests: Dictionary of keyword arguments that will override the `requests` configuration in `uses`
        :param uses_with: Dictionary of keyword arguments that will override the `with` configuration in `uses`
        :param volumes: The path on the host to be mounted inside the container. 
          
          Note, 
          - If separated by `:`, then the first part will be considered as the local host path and the second part is the path in the container system. 
          - If no split provided, then the basename of that directory will be mounted into container's root path, e.g. `--volumes="/user/test/my-workspace"` will be mounted into `/my-workspace` inside the container. 
          - All volumes are mounted with read-write mode.
        :param when: The condition that the documents need to fulfill before reaching the Executor.The condition can be defined in the form of a `DocArray query condition <https://docarray.jina.ai/fundamentals/documentarray/find/#query-by-conditions>`
        :param workspace: The working directory for any IO operations in this object. If not set, then derive from its parent `workspace`.
        :return: a (new) Flow object with modification

        .. # noqa: DAR202
        .. # noqa: DAR101
        .. # noqa: DAR003
        """
    # overload_inject_end_deployment
    @overload
    def add(
            self,
            *,
            needs: Optional[Union[str, Tuple[str], List[str]]] = None,
            copy_flow: bool = True,
            deployment_role: 'DeploymentRoleType' = DeploymentRoleType.DEPLOYMENT,
            **kwargs,
    ) -> Union['Flow', 'AsyncFlow']:
        """
        Add a Deployment to the current Flow object and return the new modified Flow object.
        The attribute of the Deployment can be later changed with :py:meth:`set` or deleted with :py:meth:`remove`

        :param needs: the name of the Deployment(s) that this Deployment receives data from.
                           One can also use 'gateway' to indicate the connection with the gateway.
        :param deployment_role: the role of the Deployment, used for visualization and route planning
        :param copy_flow: when set to true, then always copy the current Flow and do the modification on top of it then return, otherwise, do in-line modification
        :param kwargs: other keyword-value arguments that the Deployment CLI supports
        :return: a (new) Flow object with modification

        .. # noqa: DAR202
        .. # noqa: DAR101
        .. # noqa: DAR003
        .. # noqa: DAR401
        """

    @allowed_levels([FlowBuildLevel.EMPTY])
    def add(
            self,
            **kwargs,
    ) -> Union['Flow', 'AsyncFlow']:
        # implementation_stub_inject_start_add
    
        """Add a Deployment to the current Flow object and return the new modified Flow object.
        The attribute of the Deployment can be later changed with :py:meth:`set` or deleted with :py:meth:`remove`

        :param compression: The compression mechanism used when sending requests from the Head to the WorkerRuntimes. For more details, check https://grpc.github.io/grpc/python/grpc.html#compression.
        :param connection_list: dictionary JSON with a list of connections to configure
        :param disable_auto_volume: Do not automatically mount a volume for dockerized Executors.
        :param docker_kwargs: Dictionary of kwargs arguments that will be passed to Docker SDK when starting the docker '
          container. 
          
          More details can be found in the Docker SDK docs:  https://docker-py.readthedocs.io/en/stable/
        :param entrypoint: The entrypoint command overrides the ENTRYPOINT in Docker image. when not set then the Docker image ENTRYPOINT takes effective.
        :param env: The map of environment variables that are available inside runtime
        :param exit_on_exceptions: List of exceptions that will cause the Executor to shut down.
        :param external: The Deployment will be considered an external Deployment that has been started independently from the Flow.This Deployment will not be context managed by the Flow.
        :param floating: If set, the current Pod/Deployment can not be further chained, and the next `.add()` will chain after the last Pod/Deployment not this current one.
        :param force_update: If set, always pull the latest Hub Executor bundle even it exists on local
        :param gpus: This argument allows dockerized Jina Executors to discover local gpu devices.
              
              Note, 
              - To access all gpus, use `--gpus all`.
              - To access multiple gpus, e.g. make use of 2 gpus, use `--gpus 2`.
              - To access specified gpus based on device id, use `--gpus device=[YOUR-GPU-DEVICE-ID]`
              - To access specified gpus based on multiple device id, use `--gpus device=[YOUR-GPU-DEVICE-ID1],device=[YOUR-GPU-DEVICE-ID2]`
              - To specify more parameters, use `--gpus device=[YOUR-GPU-DEVICE-ID],runtime=nvidia,capabilities=display
        :param grpc_metadata: The metadata to be passed to the gRPC request.
        :param grpc_server_options: Dictionary of kwargs arguments that will be passed to the grpc server as options when starting the server, example : {'grpc.max_send_message_length': -1}
        :param host: The host of the Gateway, which the client should connect to, by default it is 0.0.0.0. In the case of an external Executor (`--external` or `external=True`) this can be a list of hosts.  Then, every resulting address will be considered as one replica of the Executor.
        :param install_requirements: If set, try to install `requirements.txt` from the local Executor if exists in the Executor folder. If using Hub, install `requirements.txt` in the Hub Executor bundle to local.
        :param log_config: The YAML config of the logger used in this object.
        :param metrics: If set, the sdk implementation of the OpenTelemetry metrics will be available for default monitoring and custom measurements. Otherwise a no-op implementation will be provided.
        :param metrics_exporter_host: If tracing is enabled, this hostname will be used to configure the metrics exporter agent.
        :param metrics_exporter_port: If tracing is enabled, this port will be used to configure the metrics exporter agent.
        :param monitoring: If set, spawn an http server with a prometheus endpoint to expose metrics
        :param name: The name of this object.
          
              This will be used in the following places:
              - how you refer to this object in Python/YAML/CLI
              - visualization
              - log message header
              - ...
          
              When not given, then the default naming strategy will apply.
        :param native: If set, only native Executors is allowed, and the Executor is always run inside WorkerRuntime.
        :param no_reduce: Disable the built-in reduction mechanism. Set this if the reduction is to be handled by the Executor itself by operating on a `docs_matrix` or `docs_map`
        :param output_array_type: The type of array `tensor` and `embedding` will be serialized to.
          
          Supports the same types as `docarray.to_protobuf(.., ndarray_type=...)`, which can be found 
          `here <https://docarray.jina.ai/fundamentals/document/serialization/#from-to-protobuf>`.
          Defaults to retaining whatever type is returned by the Executor.
        :param polling: The polling strategy of the Deployment and its endpoints (when `shards>1`).
              Can be defined for all endpoints of a Deployment or by endpoint.
              Define per Deployment:
              - ANY: only one (whoever is idle) Pod polls the message
              - ALL: all Pods poll the message (like a broadcast)
              Define per Endpoint:
              JSON dict, {endpoint: PollingType}
              {'/custom': 'ALL', '/search': 'ANY', '*': 'ANY'}
        :param port: The port for input data to bind to, default is a random port between [49152, 65535]. In the case of an external Executor (`--external` or `external=True`) this can be a list of ports. Then, every resulting address will be considered as one replica of the Executor.
        :param port_monitoring: The port on which the prometheus server is exposed, default is a random port between [49152, 65535]
        :param py_modules: The customized python modules need to be imported before loading the executor
          
          Note that the recommended way is to only import a single module - a simple python file, if your
          executor can be defined in a single file, or an ``__init__.py`` file if you have multiple files,
          which should be structured as a python package. For more details, please see the
          `Executor cookbook <https://docs.jina.ai/concepts/executor/executor-files/>`__
        :param quiet: If set, then no log will be emitted from this object.
        :param quiet_error: If set, then exception stack information will not be added to the log
        :param reload: If set, the Executor will restart while serving if YAML configuration source or Executor modules are changed. If YAML configuration is changed, the whole deployment is reloaded and new processes will be restarted. If only Python modules of the Executor have changed, they will be reloaded to the interpreter without restarting process.
        :param replicas: The number of replicas in the deployment
        :param retries: Number of retries per gRPC call. If <0 it defaults to max(3, num_replicas)
        :param runtime_cls: The runtime class to run inside the Pod
        :param shards: The number of shards in the deployment running at the same time. For more details check https://docs.jina.ai/concepts/flow/create-flow/#complex-flow-topologies
        :param timeout_ctrl: The timeout in milliseconds of the control request, -1 for waiting forever
        :param timeout_ready: The timeout in milliseconds of a Pod waits for the runtime to be ready, -1 for waiting forever
        :param timeout_send: The timeout in milliseconds used when sending data requests to Executors, -1 means no timeout, disabled by default
        :param tls: If set, connect to deployment using tls encryption
        :param traces_exporter_host: If tracing is enabled, this hostname will be used to configure the trace exporter agent.
        :param traces_exporter_port: If tracing is enabled, this port will be used to configure the trace exporter agent.
        :param tracing: If set, the sdk implementation of the OpenTelemetry tracer will be available and will be enabled for automatic tracing of requests and customer span creation. Otherwise a no-op implementation will be provided.
        :param uses: The config of the executor, it could be one of the followings:
                  * the string literal of an Executor class name
                  * an Executor YAML file (.yml, .yaml, .jaml)
                  * a Jina Hub Executor (must start with `jinahub://` or `jinahub+docker://`)
                  * a docker image (must start with `docker://`)
                  * the string literal of a YAML config (must start with `!` or `jtype: `)
                  * the string literal of a JSON config
          
                  When use it under Python, one can use the following values additionally:
                  - a Python dict that represents the config
                  - a text file stream has `.read()` interface
        :param uses_after: The executor attached after the Pods described by --uses, typically used for receiving from all shards, accepted type follows `--uses`. This argument only applies for sharded Deployments (shards > 1).
        :param uses_after_address: The address of the uses-before runtime
        :param uses_before: The executor attached before the Pods described by --uses, typically before sending to all shards, accepted type follows `--uses`. This argument only applies for sharded Deployments (shards > 1).
        :param uses_before_address: The address of the uses-before runtime
        :param uses_dynamic_batching: Dictionary of keyword arguments that will override the `dynamic_batching` configuration in `uses`
        :param uses_metas: Dictionary of keyword arguments that will override the `metas` configuration in `uses`
        :param uses_requests: Dictionary of keyword arguments that will override the `requests` configuration in `uses`
        :param uses_with: Dictionary of keyword arguments that will override the `with` configuration in `uses`
        :param volumes: The path on the host to be mounted inside the container. 
          
          Note, 
          - If separated by `:`, then the first part will be considered as the local host path and the second part is the path in the container system. 
          - If no split provided, then the basename of that directory will be mounted into container's root path, e.g. `--volumes="/user/test/my-workspace"` will be mounted into `/my-workspace` inside the container. 
          - All volumes are mounted with read-write mode.
        :param when: The condition that the documents need to fulfill before reaching the Executor.The condition can be defined in the form of a `DocArray query condition <https://docarray.jina.ai/fundamentals/documentarray/find/#query-by-conditions>`
        :param workspace: The working directory for any IO operations in this object. If not set, then derive from its parent `workspace`.
        :param needs: the name of the Deployment(s) that this Deployment receives data from. One can also use "gateway" to indicate the connection with the gateway.
        :param deployment_role: the role of the Deployment, used for visualization and route planning
        :param copy_flow: when set to true, then always copy the current Flow and do the modification on top of it then return, otherwise, do in-line modification
        :param kwargs: other keyword-value arguments that the Deployment CLI supports
        :return: a (new) Flow object with modification
        :return: a (new) Flow object with modification

        .. # noqa: DAR102
        .. # noqa: DAR202
        .. # noqa: DAR101
        .. # noqa: DAR003
        """
    # implementation_stub_inject_end_add

        needs = kwargs.pop('needs', None)
        copy_flow = kwargs.pop('copy_flow', True)
        deployment_role = kwargs.get('deployment_role', DeploymentRoleType.DEPLOYMENT)

        op_flow = copy.deepcopy(self) if copy_flow else self

        # deployment naming logic
        deployment_name = kwargs.get('name', None)

        if deployment_name in op_flow._deployment_nodes:
            new_name = f'{deployment_name}{len(op_flow._deployment_nodes)}'
            self.logger.debug(
                f'"{deployment_name}" is used in this Flow already! renamed it to "{new_name}"'
            )
            deployment_name = new_name

        if not deployment_name:
            deployment_name = f'executor{len(op_flow._deployment_nodes)}'

        if not deployment_name.isidentifier():
            # hyphen - can not be used in the name
            raise ValueError(
                f'name: {deployment_name} is invalid, please follow the python variable name conventions'
            )

        # needs logic
        needs = op_flow._parse_endpoints(
            op_flow, deployment_name, needs, connect_to_last_deployment=True
        )

        # set the kwargs inherit from `Flow(kwargs1=..., kwargs2=)`
        for key, value in op_flow._common_kwargs.items():

            # do not inherit from all the argument from the flow and respect EXECUTOR_ARGS_BLACKLIST
            if key not in kwargs and key not in EXECUTOR_ARGS_BLACKLIST:
                kwargs[key] = value

        # update kwargs of this Deployment
        kwargs.update(
            dict(
                name=deployment_name,
                deployment_role=deployment_role,
            )
        )
        parser = set_deployment_parser()
        if deployment_role == DeploymentRoleType.GATEWAY:
            parser = set_gateway_parser()

        args = ArgNamespace.kwargs2namespace(
            kwargs, parser, True, fallback_parsers=FALLBACK_PARSERS
        )

        # deployment workspace if not set then derive from flow workspace
        if args.workspace:
            args.workspace = os.path.abspath(args.workspace)
        else:
            args.workspace = self.workspace

        args.noblock_on_start = True

        if len(needs) > 1 and args.external and args.no_reduce:
            raise ValueError(
                'External Executors with multiple needs have to do auto reduce.'
            )

        op_flow._deployment_nodes[deployment_name] = Deployment(args, needs)

        if not args.floating:
            op_flow._last_deployment = deployment_name

        return op_flow

    # overload_inject_start_config_gateway
    @overload
    def config_gateway(
        self,*,
        compression: Optional[str] = None, 
        cors: Optional[bool] = False, 
        deployments_addresses: Optional[str] = '{}', 
        deployments_metadata: Optional[str] = '{}', 
        deployments_no_reduce: Optional[str] = '[]', 
        description: Optional[str] = None, 
        docker_kwargs: Optional[dict] = None, 
        entrypoint: Optional[str] = None, 
        env: Optional[dict] = None, 
        expose_endpoints: Optional[str] = None, 
        expose_graphql_endpoint: Optional[bool] = False, 
        floating: Optional[bool] = False, 
        graph_conditions: Optional[str] = '{}', 
        graph_description: Optional[str] = '{}', 
        grpc_server_options: Optional[dict] = None, 
        host: Optional[str] = '0.0.0.0', 
        log_config: Optional[str] = None, 
        metrics: Optional[bool] = False, 
        metrics_exporter_host: Optional[str] = None, 
        metrics_exporter_port: Optional[int] = None, 
        monitoring: Optional[bool] = False, 
        name: Optional[str] = 'gateway', 
        no_crud_endpoints: Optional[bool] = False, 
        no_debug_endpoints: Optional[bool] = False, 
        port: Optional[int] = None, 
        port_monitoring: Optional[int] = None, 
        prefetch: Optional[int] = 1000, 
        protocol: Optional[Union[str, List[str]]] = ['GRPC'], 
        proxy: Optional[bool] = False, 
        py_modules: Optional[List[str]] = None, 
        quiet: Optional[bool] = False, 
        quiet_error: Optional[bool] = False, 
        reload: Optional[bool] = False, 
        retries: Optional[int] = -1, 
        runtime_cls: Optional[str] = 'GatewayRuntime', 
        ssl_certfile: Optional[str] = None, 
        ssl_keyfile: Optional[str] = None, 
        timeout_ctrl: Optional[int] = 60, 
        timeout_ready: Optional[int] = 600000, 
        timeout_send: Optional[int] = None, 
        title: Optional[str] = None, 
        traces_exporter_host: Optional[str] = None, 
        traces_exporter_port: Optional[int] = None, 
        tracing: Optional[bool] = False, 
        uses: Optional[Union[str, Type['BaseExecutor'], dict]] = None, 
        uses_with: Optional[dict] = None, 
        uvicorn_kwargs: Optional[dict] = None, 
        workspace: Optional[str] = None, 
        **kwargs):
        """Configure the Gateway inside a Flow. The Gateway exposes your Flow logic as a service to the internet according to the protocol and configuration you choose.

        :param compression: The compression mechanism used when sending requests from the Head to the WorkerRuntimes. For more details, check https://grpc.github.io/grpc/python/grpc.html#compression.
        :param cors: If set, a CORS middleware is added to FastAPI frontend to allow cross-origin access.
        :param deployments_addresses: JSON dictionary with the input addresses of each Deployment
        :param deployments_metadata: JSON dictionary with the request metadata for each Deployment
        :param deployments_no_reduce: list JSON disabling the built-in merging mechanism for each Deployment listed
        :param description: The description of this HTTP server. It will be used in automatics docs such as Swagger UI.
        :param docker_kwargs: Dictionary of kwargs arguments that will be passed to Docker SDK when starting the docker '
          container. 
          
          More details can be found in the Docker SDK docs:  https://docker-py.readthedocs.io/en/stable/
        :param entrypoint: The entrypoint command overrides the ENTRYPOINT in Docker image. when not set then the Docker image ENTRYPOINT takes effective.
        :param env: The map of environment variables that are available inside runtime
        :param expose_endpoints: A JSON string that represents a map from executor endpoints (`@requests(on=...)`) to HTTP endpoints.
        :param expose_graphql_endpoint: If set, /graphql endpoint is added to HTTP interface.
        :param floating: If set, the current Pod/Deployment can not be further chained, and the next `.add()` will chain after the last Pod/Deployment not this current one.
        :param graph_conditions: Dictionary stating which filtering conditions each Executor in the graph requires to receive Documents.
        :param graph_description: Routing graph for the gateway
        :param grpc_server_options: Dictionary of kwargs arguments that will be passed to the grpc server as options when starting the server, example : {'grpc.max_send_message_length': -1}
        :param host: The host address of the runtime, by default it is 0.0.0.0.
        :param log_config: The YAML config of the logger used in this object.
        :param metrics: If set, the sdk implementation of the OpenTelemetry metrics will be available for default monitoring and custom measurements. Otherwise a no-op implementation will be provided.
        :param metrics_exporter_host: If tracing is enabled, this hostname will be used to configure the metrics exporter agent.
        :param metrics_exporter_port: If tracing is enabled, this port will be used to configure the metrics exporter agent.
        :param monitoring: If set, spawn an http server with a prometheus endpoint to expose metrics
        :param name: The name of this object.
          
              This will be used in the following places:
              - how you refer to this object in Python/YAML/CLI
              - visualization
              - log message header
              - ...
          
              When not given, then the default naming strategy will apply.
        :param no_crud_endpoints: If set, `/index`, `/search`, `/update`, `/delete` endpoints are removed from HTTP interface.
          
                  Any executor that has `@requests(on=...)` bound with those values will receive data requests.
        :param no_debug_endpoints: If set, `/status` `/post` endpoints are removed from HTTP interface.
        :param port: The port for input data to bind the gateway server to, by default, random ports between range [49152, 65535] will be assigned. The port argument can be either 1 single value in case only 1 protocol is used or multiple values when many protocols are used.
        :param port_monitoring: The port on which the prometheus server is exposed, default is a random port between [49152, 65535]
        :param prefetch: Number of requests fetched from the client before feeding into the first Executor. 
              
              Used to control the speed of data input into a Flow. 0 disables prefetch (1000 requests is the default)
        :param protocol: Communication protocol of the server exposed by the Gateway. This can be a single value or a list of protocols, depending on your chosen Gateway. Choose the convenient protocols from: ['GRPC', 'HTTP', 'WEBSOCKET'].
        :param proxy: If set, respect the http_proxy and https_proxy environment variables. otherwise, it will unset these proxy variables before start. gRPC seems to prefer no proxy
        :param py_modules: The customized python modules need to be imported before loading the gateway
          
          Note that the recommended way is to only import a single module - a simple python file, if your
          gateway can be defined in a single file, or an ``__init__.py`` file if you have multiple files,
          which should be structured as a python package.
        :param quiet: If set, then no log will be emitted from this object.
        :param quiet_error: If set, then exception stack information will not be added to the log
        :param reload: If set, the Gateway will restart while serving if YAML configuration source is changed.
        :param retries: Number of retries per gRPC call. If <0 it defaults to max(3, num_replicas)
        :param runtime_cls: The runtime class to run inside the Pod
        :param ssl_certfile: the path to the certificate file
        :param ssl_keyfile: the path to the key file
        :param timeout_ctrl: The timeout in milliseconds of the control request, -1 for waiting forever
        :param timeout_ready: The timeout in milliseconds of a Pod waits for the runtime to be ready, -1 for waiting forever
        :param timeout_send: The timeout in milliseconds used when sending data requests to Executors, -1 means no timeout, disabled by default
        :param title: The title of this HTTP server. It will be used in automatics docs such as Swagger UI.
        :param traces_exporter_host: If tracing is enabled, this hostname will be used to configure the trace exporter agent.
        :param traces_exporter_port: If tracing is enabled, this port will be used to configure the trace exporter agent.
        :param tracing: If set, the sdk implementation of the OpenTelemetry tracer will be available and will be enabled for automatic tracing of requests and customer span creation. Otherwise a no-op implementation will be provided.
        :param uses: The config of the gateway, it could be one of the followings:
                  * the string literal of an Gateway class name
                  * a Gateway YAML file (.yml, .yaml, .jaml)
                  * a docker image (must start with `docker://`)
                  * the string literal of a YAML config (must start with `!` or `jtype: `)
                  * the string literal of a JSON config
          
                  When use it under Python, one can use the following values additionally:
                  - a Python dict that represents the config
                  - a text file stream has `.read()` interface
        :param uses_with: Dictionary of keyword arguments that will override the `with` configuration in `uses`
        :param uvicorn_kwargs: Dictionary of kwargs arguments that will be passed to Uvicorn server when starting the server
          
          More details can be found in Uvicorn docs: https://www.uvicorn.org/settings/
        :param workspace: The working directory for any IO operations in this object. If not set, then derive from its parent `workspace`.

        .. # noqa: DAR202
        .. # noqa: DAR101
        .. # noqa: DAR003
        """
    # overload_inject_end_config_gateway

    @allowed_levels([FlowBuildLevel.EMPTY])
    def config_gateway(
            self,
            args: Optional['argparse.Namespace'] = None,
            **kwargs,
    ) -> Union['Flow', 'AsyncFlow']:
        # implementation_stub_inject_start_config_gateway
    
        """Configure the Gateway inside a Flow. The Gateway exposes your Flow logic as a service to the internet according to the protocol and configuration you choose.

        :param compression: The compression mechanism used when sending requests from the Head to the WorkerRuntimes. For more details, check https://grpc.github.io/grpc/python/grpc.html#compression.
        :param cors: If set, a CORS middleware is added to FastAPI frontend to allow cross-origin access.
        :param deployments_addresses: JSON dictionary with the input addresses of each Deployment
        :param deployments_metadata: JSON dictionary with the request metadata for each Deployment
        :param deployments_no_reduce: list JSON disabling the built-in merging mechanism for each Deployment listed
        :param description: The description of this HTTP server. It will be used in automatics docs such as Swagger UI.
        :param docker_kwargs: Dictionary of kwargs arguments that will be passed to Docker SDK when starting the docker '
          container. 
          
          More details can be found in the Docker SDK docs:  https://docker-py.readthedocs.io/en/stable/
        :param entrypoint: The entrypoint command overrides the ENTRYPOINT in Docker image. when not set then the Docker image ENTRYPOINT takes effective.
        :param env: The map of environment variables that are available inside runtime
        :param expose_endpoints: A JSON string that represents a map from executor endpoints (`@requests(on=...)`) to HTTP endpoints.
        :param expose_graphql_endpoint: If set, /graphql endpoint is added to HTTP interface.
        :param floating: If set, the current Pod/Deployment can not be further chained, and the next `.add()` will chain after the last Pod/Deployment not this current one.
        :param graph_conditions: Dictionary stating which filtering conditions each Executor in the graph requires to receive Documents.
        :param graph_description: Routing graph for the gateway
        :param grpc_server_options: Dictionary of kwargs arguments that will be passed to the grpc server as options when starting the server, example : {'grpc.max_send_message_length': -1}
        :param host: The host address of the runtime, by default it is 0.0.0.0.
        :param log_config: The YAML config of the logger used in this object.
        :param metrics: If set, the sdk implementation of the OpenTelemetry metrics will be available for default monitoring and custom measurements. Otherwise a no-op implementation will be provided.
        :param metrics_exporter_host: If tracing is enabled, this hostname will be used to configure the metrics exporter agent.
        :param metrics_exporter_port: If tracing is enabled, this port will be used to configure the metrics exporter agent.
        :param monitoring: If set, spawn an http server with a prometheus endpoint to expose metrics
        :param name: The name of this object.
          
              This will be used in the following places:
              - how you refer to this object in Python/YAML/CLI
              - visualization
              - log message header
              - ...
          
              When not given, then the default naming strategy will apply.
        :param no_crud_endpoints: If set, `/index`, `/search`, `/update`, `/delete` endpoints are removed from HTTP interface.
          
                  Any executor that has `@requests(on=...)` bound with those values will receive data requests.
        :param no_debug_endpoints: If set, `/status` `/post` endpoints are removed from HTTP interface.
        :param port: The port for input data to bind the gateway server to, by default, random ports between range [49152, 65535] will be assigned. The port argument can be either 1 single value in case only 1 protocol is used or multiple values when many protocols are used.
        :param port_monitoring: The port on which the prometheus server is exposed, default is a random port between [49152, 65535]
        :param prefetch: Number of requests fetched from the client before feeding into the first Executor. 
              
              Used to control the speed of data input into a Flow. 0 disables prefetch (1000 requests is the default)
        :param protocol: Communication protocol of the server exposed by the Gateway. This can be a single value or a list of protocols, depending on your chosen Gateway. Choose the convenient protocols from: ['GRPC', 'HTTP', 'WEBSOCKET'].
        :param proxy: If set, respect the http_proxy and https_proxy environment variables. otherwise, it will unset these proxy variables before start. gRPC seems to prefer no proxy
        :param py_modules: The customized python modules need to be imported before loading the gateway
          
          Note that the recommended way is to only import a single module - a simple python file, if your
          gateway can be defined in a single file, or an ``__init__.py`` file if you have multiple files,
          which should be structured as a python package.
        :param quiet: If set, then no log will be emitted from this object.
        :param quiet_error: If set, then exception stack information will not be added to the log
        :param reload: If set, the Gateway will restart while serving if YAML configuration source is changed.
        :param retries: Number of retries per gRPC call. If <0 it defaults to max(3, num_replicas)
        :param runtime_cls: The runtime class to run inside the Pod
        :param ssl_certfile: the path to the certificate file
        :param ssl_keyfile: the path to the key file
        :param timeout_ctrl: The timeout in milliseconds of the control request, -1 for waiting forever
        :param timeout_ready: The timeout in milliseconds of a Pod waits for the runtime to be ready, -1 for waiting forever
        :param timeout_send: The timeout in milliseconds used when sending data requests to Executors, -1 means no timeout, disabled by default
        :param title: The title of this HTTP server. It will be used in automatics docs such as Swagger UI.
        :param traces_exporter_host: If tracing is enabled, this hostname will be used to configure the trace exporter agent.
        :param traces_exporter_port: If tracing is enabled, this port will be used to configure the trace exporter agent.
        :param tracing: If set, the sdk implementation of the OpenTelemetry tracer will be available and will be enabled for automatic tracing of requests and customer span creation. Otherwise a no-op implementation will be provided.
        :param uses: The config of the gateway, it could be one of the followings:
                  * the string literal of an Gateway class name
                  * a Gateway YAML file (.yml, .yaml, .jaml)
                  * a docker image (must start with `docker://`)
                  * the string literal of a YAML config (must start with `!` or `jtype: `)
                  * the string literal of a JSON config
          
                  When use it under Python, one can use the following values additionally:
                  - a Python dict that represents the config
                  - a text file stream has `.read()` interface
        :param uses_with: Dictionary of keyword arguments that will override the `with` configuration in `uses`
        :param uvicorn_kwargs: Dictionary of kwargs arguments that will be passed to Uvicorn server when starting the server
          
          More details can be found in Uvicorn docs: https://www.uvicorn.org/settings/
        :param workspace: The working directory for any IO operations in this object. If not set, then derive from its parent `workspace`.
        :return: the new Flow object

        .. # noqa: DAR102
        .. # noqa: DAR202
        .. # noqa: DAR101
        .. # noqa: DAR003
        """
    # implementation_stub_inject_end_config_gateway

        copy_flow = kwargs.pop('copy_flow', True)

        op_flow = copy.deepcopy(self) if copy_flow else self

        # override gateway args inherited from Flow API
        for key, value in kwargs.items():
            op_flow._gateway_kwargs[key] = value

        return op_flow

    @allowed_levels([FlowBuildLevel.EMPTY])
    def inspect(self, name: str = 'inspect', *args, **kwargs) -> 'Flow':
        """Add an inspection on the last changed Deployment in the Flow

        Internally, it adds two Deployments to the Flow. But don't worry, the overhead is minimized and you
        can remove them by simply using `Flow(inspect=FlowInspectType.REMOVE)` before using the Flow.

        .. highlight:: bash
        .. code-block:: bash

            Flow -- PUB-SUB -- BaseDeployment(_pass) -- Flow
                    |
                    -- PUB-SUB -- InspectDeployment (Hanging)

        In this way, :class:`InspectDeployment` looks like a simple ``_pass`` from outside and
        does not introduce side-effects (e.g. changing the socket type) to the original Flow.
        The original incoming and outgoing socket types are preserved.

        This function is very handy for introducing an Evaluator into the Flow.

        .. seealso::

            :meth:`gather_inspect`

        :param name: name of the Deployment
        :param args: args for .add()
        :param kwargs: kwargs for .add()
        :return: the new instance of the Flow
        """
        _last_deployment = self._last_deployment
        op_flow = self.add(
            name=name,
            needs=_last_deployment,
            deployment_role=DeploymentRoleType.INSPECT,
            *args,
            **kwargs,
        )

        # now remove uses and add an auxiliary Deployment
        if 'uses' in kwargs:
            kwargs.pop('uses')
        op_flow = op_flow.add(
            name=f'_aux_{name}',
            needs=_last_deployment,
            deployment_role=DeploymentRoleType.INSPECT_AUX_PASS,
            *args,
            **kwargs,
        )

        # register any future connection to _last_deployment by the auxiliary Deployment
        op_flow._inspect_deployments[_last_deployment] = op_flow._last_deployment

        return op_flow

    @allowed_levels([FlowBuildLevel.EMPTY])
    def gather_inspect(
            self,
            name: str = 'gather_inspect',
            include_last_deployment: bool = True,
            *args,
            **kwargs,
    ) -> 'Flow':
        """Gather all inspect Deployments output into one Deployment. When the Flow has no inspect Deployment then the Flow itself
        is returned.

        .. note::

            If ``--no-inspect`` is **not** given, then :meth:`gather_inspect` is auto called before :meth:`build`. So
            in general you don't need to manually call :meth:`gather_inspect`.

        :param name: the name of the gather Deployment
        :param include_last_deployment: if to include the last modified Deployment in the Flow
        :param args: args for .add()
        :param kwargs: kwargs for .add()
        :return: the modified Flow or the copy of it


        .. seealso::

            :meth:`inspect`

        """
        needs = [
            k
            for k, v in self._deployment_nodes.items()
            if v.role == DeploymentRoleType.INSPECT
        ]
        if needs:
            if include_last_deployment:
                needs.append(self._last_deployment)
            return self.add(
                name=name,
                needs=needs,
                deployment_role=DeploymentRoleType.JOIN_INSPECT,
                *args,
                **kwargs,
            )
        else:
            # no inspect node is in the graph, return the current graph
            return self

    def _get_gateway_target(self, prefix):
        gateway_deployment = self._deployment_nodes[GATEWAY_NAME]
        return (
            f'{prefix}-{GATEWAY_NAME}',
            {
                'host': gateway_deployment.head_host,
                'port': gateway_deployment.head_port,
                'expected_parts': 0,
            },
        )

    @allowed_levels([FlowBuildLevel.EMPTY])
    def build(
            self, copy_flow: bool = False, disable_build_sandbox: bool = False
    ) -> 'Flow':
        """
        Build the current Flow and make it ready to use

        .. note::

            No need to manually call it since 0.0.8. When using Flow with the
            context manager, or using :meth:`start`, :meth:`build` will be invoked.

        :param copy_flow: when set to true, then always copy the current Flow and do the modification on top of it then return, otherwise, do in-line modification
        :param disable_build_sandbox: when set to true, the sandbox building part will be skipped, will be used by `plot`
        :return: the current Flow (by default)

        .. note::
            ``copy_flow=True`` is recommended if you are building the same Flow multiple times in a row. e.g.

            .. highlight:: python
            .. code-block:: python

                f = Flow()
                with f:
                    f.index()

                with f.build(copy_flow=True) as fl:
                    fl.search()


        .. # noqa: DAR401
        """
        if multiprocessing.get_start_method().lower() == 'fork':
            os.environ['GRPC_ENABLE_FORK_SUPPORT'] = '1'

        op_flow = copy.deepcopy(self) if copy_flow else self

        if op_flow.args.inspect == FlowInspectType.COLLECT:
            op_flow.gather_inspect(copy_flow=False)

        if not disable_build_sandbox:
            for deployment in self._deployment_nodes.values():
                deployment.update_sandbox_args()

        if GATEWAY_NAME not in op_flow._deployment_nodes:
            op_flow._add_gateway(
                needs={op_flow._last_deployment},
                graph_description=op_flow._get_graph_representation(),
                deployments_addresses=op_flow._get_deployments_addresses(),
                deployments_metadata=op_flow._get_deployments_metadata(),
                graph_conditions=op_flow._get_graph_conditions(),
                deployments_no_reduce=op_flow._get_disabled_reduce_deployments(),
                uses=op_flow.gateway_args.uses,
            )

        removed_deployments = []

        # if set no_inspect then all inspect related nodes are removed
        if op_flow.args.inspect == FlowInspectType.REMOVE:
            filtered_deployment_nodes = OrderedDict()
            for k, v in op_flow._deployment_nodes.items():
                if not v.role.is_inspect:
                    filtered_deployment_nodes[k] = v
                else:
                    removed_deployments.append(v.name)

            op_flow._deployment_nodes = filtered_deployment_nodes
            reverse_inspect_map = {
                v: k for k, v in op_flow._inspect_deployments.items()
            }
            while (
                    len(op_flow._last_changed_deployment) > 0
                    and len(removed_deployments) > 0
                    and op_flow._last_deployment in removed_deployments
            ):
                op_flow._last_changed_deployment.pop()

        for end, deployment in op_flow._deployment_nodes.items():
            # if an endpoint is being inspected, then replace it with inspected Deployment
            # but not those inspect related node
            if op_flow.args.inspect.is_keep:
                deployment.needs = set(
                    ep
                    if deployment.role.is_inspect
                    else op_flow._inspect_deployments.get(ep, ep)
                    for ep in deployment.needs
                )
            else:
                deployment.needs = set(
                    reverse_inspect_map.get(ep, ep) for ep in deployment.needs
                )

        hanging_deployments = _hanging_deployments(op_flow)
        if hanging_deployments:
            op_flow.logger.warning(
                f'{hanging_deployments} are "floating" in this flow with no deployment receiving from them, '
                f'you may want to double check if it is intentional or some mistake'
            )
        op_flow._build_level = FlowBuildLevel.GRAPH
        if len(removed_deployments) > 0:
            # very dirty
            op_flow._deployment_nodes[GATEWAY_NAME].args.graph_description = json.dumps(
                op_flow._get_graph_representation()
            )
            op_flow._deployment_nodes[
                GATEWAY_NAME
            ].args.deployments_addresses = json.dumps(
                op_flow._get_deployments_addresses()
            )

            op_flow._deployment_nodes[GATEWAY_NAME].update_pod_args()
        return op_flow

    def __call__(self, *args, **kwargs):
        """Builds the Flow
        :param args: args for build
        :param kwargs: kwargs for build
        :return: the built Flow
        """
        return self.build(*args, **kwargs)

    def __enter__(self):
        with CatchAllCleanupContextManager(self):
            return self.start()

    def __exit__(self, exc_type, exc_val, exc_tb):
        if hasattr(self, '_stop_event'):
            self._stop_event.set()

        super().__exit__(exc_type, exc_val, exc_tb)

        # unset all envs to avoid any side-effect
        if self.args.env:
            for k in self.args.env.keys():
                os.environ.pop(k, None)

        # do not know why but removing these 2 lines make 2 tests fail
        if GATEWAY_NAME in self._deployment_nodes:
            self._deployment_nodes.pop(GATEWAY_NAME)

        self._build_level = FlowBuildLevel.EMPTY

        self._stop_time = time.time()
        send_telemetry_event(
            event='stop',
            obj=self,
            entity_id=self._entity_id,
            duration=self._stop_time - self._start_time,
            exc_type=str(exc_type),
        )
        self.logger.debug('flow is closed!')
        self.logger.close()

    @allowed_levels([FlowBuildLevel.EMPTY, FlowBuildLevel.GRAPH])
    def start(self):
        """Start to run all Deployments in this Flow.

        Remember to close the Flow with :meth:`close`.

        Note that this method has a timeout of ``timeout_ready`` set in CLI,
        which is inherited all the way from :class:`jina.orchestrate.pods.Pod`


        .. # noqa: DAR401

        :return: this instance
        """
        self._start_time = time.time()
        if self._build_level.value < FlowBuildLevel.GRAPH.value:
            self.build(copy_flow=False)

        port_gateway = self._deployment_nodes[GATEWAY_NAME].args.port
        host_gateway = self._deployment_nodes[GATEWAY_NAME].args.host

        if not (
                is_port_free(host_gateway, port_gateway)
        ):  # we check if the port is not used at parsing time as well for robustness
            raise PortAlreadyUsed(f'port:{port_gateway}')

        # set env only before the Deployment get started
        if self.args.env:
            for k, v in self.args.env.items():
                os.environ[k] = str(v)

        for depl_name, deployment in self:
            if not deployment.external:
                self.enter_context(deployment)

        self._wait_until_all_ready()

        self._build_level = FlowBuildLevel.RUNNING

        send_telemetry_event(event='start', obj=self, entity_id=self._entity_id)

        return self

    def _wait_until_all_ready(self):
        results = {}
        threads = []

        async def _async_wait_ready(_deployment_name, _deployment):
            try:
                if not _deployment.external:
                    results[_deployment_name] = 'pending'
                    await _deployment.async_wait_start_success()
                    results[_deployment_name] = 'done'
            except Exception as ex:
                results[_deployment_name] = repr(ex)

        def _wait_ready(_deployment_name, _deployment):
            try:
                if not _deployment.external:
                    results[_deployment_name] = 'pending'
                    _deployment.wait_start_success()
                    results[_deployment_name] = 'done'
            except Exception as ex:
                results[_deployment_name] = repr(ex)

        def _polling_status(progress, task):

            progress.update(task, total=len(results))
            progress.start_task(task)

            while True:
                num_done = 0
                pendings = []
                for _k, _v in results.items():
                    sys.stdout.flush()
                    if _v == 'pending':
                        pendings.append(_k)
                    elif _v == 'done':
                        num_done += 1
                    else:
                        if 'JINA_EARLY_STOP' in os.environ:
                            self.logger.error(f'Flow is aborted due to {_k} {_v}.')
                            os._exit(1)

                pending_str = ' '.join(pendings)

                progress.update(task, completed=num_done, pending_str=pending_str)

                if not pendings:
                    break
                time.sleep(0.1)

        wait_for_ready_coros = []
        for k, v in self:
            wait_for_ready_coros.append(_async_wait_ready(k, v))

        async def _async_wait_all():
            await asyncio.gather(*wait_for_ready_coros)

        progress = Progress(
            SpinnerColumn(),
            TextColumn('Waiting [b]{task.fields[pending_str]}[/]...', justify='right'),
            BarColumn(),
            MofNCompleteColumn(),
            TimeElapsedColumn(),
            transient=True,
        )
        with progress:
            task = progress.add_task(
                'wait', total=len(wait_for_ready_coros), pending_str='', start=False
            )

            # kick off ip getter thread, address, http, graphq
            all_panels = []

            t_ip = threading.Thread(
                target=self._get_summary_table, args=(all_panels, results), daemon=True
            )
            threads.append(t_ip)

            # kick off spinner thread
            t_m = threading.Thread(
                target=_polling_status, args=(progress, task), daemon=True
            )
            threads.append(t_m)

            for t in threads:
                t.start()

            # kick off all deployments wait-ready tasks
            try:
                _ = asyncio.get_event_loop()
            except Exception as e:
                loop = asyncio.new_event_loop()
                asyncio.set_event_loop(loop)

<<<<<<< HEAD
            try:
                loop = asyncio.get_event_loop()
            except:
                loop = asyncio.new_event_loop()
                asyncio.set_event_loop(loop)
            loop.run_until_complete(_wait_all())
=======
            async def _f():
                pass

            running_in_event_loop = False
            try:
                asyncio.get_event_loop().run_until_complete(_f())
            except:
                running_in_event_loop = True

            if not running_in_event_loop:
                asyncio.get_event_loop().run_until_complete(_async_wait_all())
            else:
                new_threads = []
                for k, v in self:
                    new_threads.append(threading.Thread(
                        target=_wait_ready, args=(k, v), daemon=True
                    ))
                threads.extend(new_threads)
                for t in new_threads:
                    t.start()
>>>>>>> 966f60cd

            for t in threads:
                t.join()

            error_deployments = [k for k, v in results.items() if v != 'done']
            if error_deployments:
                self.logger.error(
                    f'Flow is aborted due to {error_deployments} can not be started.'
                )
                self.close()
                raise RuntimeFailToStart
            from rich.rule import Rule

            print(
                Rule(':tada: Flow is ready to serve!'), *all_panels
            )  # can't use logger here see : https://github.com/Textualize/rich/discussions/2024
        self.logger.debug(
            f'{self.num_deployments} Deployments (i.e. {self.num_pods} Pods) are running in this Flow'
        )

    @property
    def num_deployments(self) -> int:
        """Get the number of Deployments in this Flow


        .. # noqa: DAR201"""
        return len(self._deployment_nodes)

    @property
    def num_pods(self) -> int:
        """Get the number of pods (shards count) in this Flow


        .. # noqa: DAR201"""
        return sum(v.num_pods for v in self._deployment_nodes.values())

    def __eq__(self, other: 'Flow') -> bool:
        """
        Compare the topology of a Flow with another Flow.
        Identification is defined by whether two flows share the same set of edges.

        :param other: the second Flow object
        :return: result of equality check
        """

        if self._build_level.value < FlowBuildLevel.GRAPH.value:
            op_flow = copy.deepcopy(self)
            a = op_flow.build()
        else:
            a = self

        if other._build_level.value < FlowBuildLevel.GRAPH.value:
            op_flow_b = copy.deepcopy(other)
            b = op_flow_b.build()
        else:
            b = other

        return a._deployment_nodes == b._deployment_nodes

    @property
    def client(self) -> 'BaseClient':
        """Return a :class:`BaseClient` object attach to this Flow.

        .. # noqa: DAR201"""

        kwargs = dict(
            host=self.host,
            port=self.port,
            protocol=self.protocol,
        )
        kwargs.update(self._gateway_kwargs)
        return Client(**kwargs)

    @property
    def _mermaid_str(self):
        mermaid_graph = [
            '''
            %%{init:{
  "theme": "base",
  "themeVariables": {
      "primaryColor": "#fff",
      "primaryBorderColor": "#fff",
      "mainBkg": "#32C8CD",
      "clusterBkg": "#EEEDE78C",
      "secondaryBorderColor": "none",
      "tertiaryBorderColor": "none",
      "lineColor": "#a6d8da"
      }
}}%%
            '''.replace(
                '\n', ''
            ),
            'flowchart LR;',
        ]

        deployment_nodes = []

        # plot subgraphs
        for node, v in self._deployment_nodes.items():
            deployment_nodes.append(v.name)
            deployment_mermaid = v._mermaid_str
            mermaid_graph.extend(deployment_mermaid)

        for node, v in self._deployment_nodes.items():
            for need in sorted(v.needs):
                need_print = need
                if need == 'gateway':
                    need_print = 'gatewaystart[gateway]'
                node_print = node
                if node == 'gateway':
                    node_print = 'gatewayend[gateway]'

                _s_role = self._deployment_nodes[need].role
                _e_role = self._deployment_nodes[node].role
                if self._deployment_nodes[need].external:
                    _s_role = 'EXTERNAL'
                if self._deployment_nodes[node].external:
                    _e_role = 'EXTERNAL'
                line_st = '-->'
                if (
                        _s_role == DeploymentRoleType.INSPECT
                        or _e_role == DeploymentRoleType.INSPECT
                ):
                    line_st = '-.->'
                mermaid_graph.append(
                    f'{need_print}:::{str(_s_role)} {line_st} {node_print}:::{str(_e_role)};'
                )

        mermaid_graph.append(
            f'classDef {str(DeploymentRoleType.INSPECT)} stroke:#F29C9F'
        )

        mermaid_graph.append(
            f'classDef {str(DeploymentRoleType.JOIN_INSPECT)} stroke:#F29C9F'
        )
        mermaid_graph.append(
            f'classDef {str(DeploymentRoleType.GATEWAY)} fill:none,color:#000,stroke:none'
        )
        mermaid_graph.append(
            f'classDef {str(DeploymentRoleType.INSPECT_AUX_PASS)} stroke-dasharray: 2 2'
        )
        mermaid_graph.append(f'classDef HEADTAIL fill:#32C8CD1D')

        mermaid_graph.append(f'\nclassDef EXTERNAL fill:#fff,stroke:#32C8CD')

        return '\n'.join(mermaid_graph)

    def plot(
            self,
            output: Optional[str] = None,
            vertical_layout: bool = False,
            inline_display: bool = False,
            build: bool = True,
            copy_flow: bool = True,
    ) -> 'Flow':
        """
        Visualize the Flow up to the current point
        If a file name is provided it will create a jpg image with that name,
        otherwise it will display the URL for mermaid.
        If called within IPython notebook, it will be rendered inline,
        otherwise an image will be created.

        Example,

        .. highlight:: python
        .. code-block:: python

            flow = Flow().add(name='deployment_a').plot('flow.svg')

        :param output: a filename specifying the name of the image to be created,
                    the suffix svg/jpg determines the file type of the output image
        :param vertical_layout: top-down or left-right layout
        :param inline_display: show image directly inside the Jupyter Notebook
        :param build: build the Flow first before plotting, gateway connection can be better showed
        :param copy_flow: when set to true, then always copy the current Flow and
                do the modification on top of it then return, otherwise, do in-line modification
        :return: the Flow
        """

        # deepcopy causes the below error while reusing a Flow in Jupyter
        # 'Pickling an AuthenticationString object is disallowed for security reasons'
        # no need to deep copy if the Graph is built because no change will be made to the Flow
        op_flow = (
            copy.deepcopy(self)
            if (copy_flow and self._build_level.value == FlowBuildLevel.EMPTY)
            else self
        )

        if build and op_flow._build_level.value == FlowBuildLevel.EMPTY:
            op_flow.build(copy_flow=False, disable_build_sandbox=True)

        mermaid_str = op_flow._mermaid_str
        if vertical_layout:
            mermaid_str = mermaid_str.replace('flowchart LR', 'flowchart TD')

        image_type = 'svg'
        if output and not output.endswith('svg'):
            image_type = 'img'

        url = op_flow._mermaid_to_url(mermaid_str, image_type)
        showed = False
        if inline_display:
            try:
                from IPython.display import Image, display

                display(Image(url=url))
                showed = True
            except:
                # no need to panic users
                pass

        if output:
            download_mermaid_url(url, output)
        elif not showed:
            print(f'[link={url}]Click here to see the visualization in browser[/]')

        return self

    def _ipython_display_(self):
        """Displays the object in IPython as a side effect"""
        self.plot(
            inline_display=True, build=(self._build_level != FlowBuildLevel.GRAPH)
        )

    def _mermaid_to_url(self, mermaid_str: str, img_type: str) -> str:
        """
        Render the current Flow as URL points to a SVG. It needs internet connection

        :param mermaid_str: the mermaid representation
        :param img_type: image type (svg/jpg)
        :return: the url points to a SVG
        """
        encoded_str = base64.b64encode(bytes(mermaid_str, 'utf-8')).decode('utf-8')

        return f'https://mermaid.ink/{img_type}/{encoded_str}'

    @property
    def port(self) -> Union[List[int], Optional[int]]:
        """Return the exposed port of the gateway
        .. # noqa: DAR201
        """
        if GATEWAY_NAME in self._deployment_nodes:
            res = self._deployment_nodes[GATEWAY_NAME].port
        else:
            res = self._gateway_kwargs.get('port', None) or self._gateway_kwargs.get(
                'ports', None
            )
        if not isinstance(res, list):
            return res
        elif len(res) == 1:
            return res[0]
        else:
            return res

    @port.setter
    def port(self, value: Union[int, List[int]]):
        """Set the new exposed port of the Flow (affects Gateway and Client)

        :param value: the new port to expose
        """
        if isinstance(value, int):
            self._gateway_kwargs['port'] = [value]
        elif isinstance(value, list):
            self._gateway_kwargs['port'] = value

        # Flow is build to graph already
        if self._build_level >= FlowBuildLevel.GRAPH:
            self[GATEWAY_NAME].args.port = self._gateway_kwargs['port']

        # Flow is running already, then close the existing gateway
        if self._build_level >= FlowBuildLevel.RUNNING:
            self[GATEWAY_NAME].close()
            self.enter_context(self[GATEWAY_NAME])
            self[GATEWAY_NAME].wait_start_success()

    @property
    def host(self) -> str:
        """Return the local address of the gateway
        .. # noqa: DAR201
        """
        if GATEWAY_NAME in self._deployment_nodes:
            return self._deployment_nodes[GATEWAY_NAME].host
        else:
            return self._gateway_kwargs.get('host', __default_host__)

    @host.setter
    def host(self, value: str):
        """Set the new host of the Flow (affects Gateway and Client)

        :param value: the new port to expose
        """
        self._gateway_kwargs['host'] = value

        # Flow is build to graph already
        if self._build_level >= FlowBuildLevel.GRAPH:
            self[GATEWAY_NAME].args.host = self._gateway_kwargs['host']

        # Flow is running already, then close the existing gateway
        if self._build_level >= FlowBuildLevel.RUNNING:
            self[GATEWAY_NAME].close()
            self.enter_context(self[GATEWAY_NAME])
            self[GATEWAY_NAME].wait_start_success()

    @property
    def monitoring(self) -> bool:
        """Return if the monitoring is enabled
        .. # noqa: DAR201
        """
        if GATEWAY_NAME in self._deployment_nodes:
            return self[GATEWAY_NAME].args.monitoring
        else:
            return False

    @property
    def port_monitoring(self) -> Optional[int]:
        """Return if the monitoring is enabled
        .. # noqa: DAR201
        """
        if GATEWAY_NAME in self._deployment_nodes:
            return self[GATEWAY_NAME].args.port_monitoring
        else:
            return self._gateway_kwargs.get('port_monitoring', None)

    @property
    def address_private(self) -> str:
        """Return the private IP address of the gateway for connecting from other machine in the same network


        .. # noqa: DAR201"""
        return get_internal_ip()

    @property
    def address_public(self) -> str:
        """Return the public IP address of the gateway for connecting from other machine in the public network


        .. # noqa: DAR201"""
        return get_public_ip()

    def __iter__(self):
        return self._deployment_nodes.items().__iter__()

    def _init_table(self):
        table = Table(
            title=None, box=None, highlight=True, show_header=False, min_width=40
        )
        table.add_column('', justify='left')
        table.add_column('', justify='right')
        table.add_column('', justify='right')
        return table

    def _get_summary_table(self, all_panels: List[Panel], results):

        results['summary'] = 'pending'

        address_table = self._init_table()

        if not isinstance(self.protocol, list):
            _protocols = [str(self.protocol)]
        else:
            _protocols = [str(_p) for _p in self.protocol]

        if not isinstance(self.port, list):
            _ports = [self.port]
        else:
            _ports = [str(_p) for _p in self.port]

        for _port, _protocol in zip(_ports, _protocols):
            if self.gateway_args.ssl_certfile and self.gateway_args.ssl_keyfile:
                _protocol = f'{_protocol}S'
                address_table.add_row(
                    ':chains:', 'Protocol', f':closed_lock_with_key: {_protocol}'
                )

            else:
                address_table.add_row(':chains:', 'Protocol', _protocol)

            _protocol = _protocol.lower()
            address_table.add_row(
                ':house:',
                'Local',
                f'[link={_protocol}://{self.host}:{_port}]{self.host}:{_port}[/]',
            )
            address_table.add_row(
                ':lock:',
                'Private',
                f'[link={_protocol}://{self.address_private}:{_port}]{self.address_private}:{_port}[/]',
            )

            if self.address_public:
                address_table.add_row(
                    ':earth_africa:',
                    'Public',
                    f'[link={_protocol}://{self.address_public}:{_port}]{self.address_public}:{_port}[/]',
                )

        all_panels.append(
            Panel(
                address_table,
                title=':link: [b]Endpoint[/]',
                expand=False,
            )
        )

        if self.protocol == GatewayProtocolType.HTTP:

            http_ext_table = self._init_table()

            _address = [
                f'[link={_protocol}://localhost:{self.port}/docs]Local[/]',
                f'[link={_protocol}://{self.address_private}:{self.port}/docs]Private[/]',
            ]
            if self.address_public:
                _address.append(
                    f'[link={_protocol}://{self.address_public}:{self.port}/docs]Public[/]'
                )
            http_ext_table.add_row(
                ':speech_balloon:',
                'Swagger UI',
                '.../docs',
            )

            _address = [
                f'[link={_protocol}://localhost:{self.port}/redoc]Local[/]',
                f'[link={_protocol}://{self.address_private}:{self.port}/redoc]Private[/]',
            ]

            if self.address_public:
                _address.append(
                    f'[link={_protocol}://{self.address_public}:{self.port}/redoc]Public[/]'
                )

            http_ext_table.add_row(
                ':books:',
                'Redoc',
                '.../redoc',
            )

            if self.gateway_args.expose_graphql_endpoint:
                _address = [
                    f'[link={_protocol}://localhost:{self.port}/graphql]Local[/]',
                    f'[link={_protocol}://{self.address_private}:{self.port}/graphql]Private[/]',
                ]

                if self.address_public:
                    _address.append(
                        f'[link={_protocol}://{self.address_public}:{self.port}/graphql]Public[/]'
                    )

                http_ext_table.add_row(
                    ':strawberry:',
                    'GraphQL UI',
                    '.../graphql',
                )

            all_panels.append(
                Panel(
                    http_ext_table,
                    title=':gem: [b]HTTP extension[/]',
                    expand=False,
                )
            )

        if self.monitoring:
            monitor_ext_table = self._init_table()

            for name, deployment in self:

                if deployment.args.monitoring:

                    for replica in deployment.pod_args['pods'][0]:
                        _address = [
                            f'[link=http://localhost:{replica.port_monitoring}]Local[/]',
                            f'[link=http://{self.address_private}:{replica.port_monitoring}]Private[/]',
                        ]

                        if self.address_public:
                            _address.append(
                                f'[link=http://{self.address_public}:{deployment.args.port_monitoring}]Public[/]'
                            )

                        _name = (
                            name
                            if len(deployment.pod_args['pods'][0]) == 1
                            else replica.name
                        )

                        monitor_ext_table.add_row(
                            ':flashlight:',  # upstream issue: they dont have :torch: emoji, so we use :flashlight:
                            # to represent observability of Prometheus (even they have :torch: it will be a war
                            # between AI community and Cloud-native community fighting on this emoji)
                            _name,
                            f'...[b]:{replica.port_monitoring}[/]',
                        )

            all_panels.append(
                Panel(
                    monitor_ext_table,
                    title=':gem: [b]Prometheus extension[/]',
                    expand=False,
                )
            )

        results['summary'] = 'done'
        return all_panels

    @allowed_levels([FlowBuildLevel.RUNNING])
    def block(
            self, stop_event: Optional[Union[threading.Event, multiprocessing.Event]] = None
    ):
        """Block the Flow until `stop_event` is set or user hits KeyboardInterrupt

        :param stop_event: a threading event or a multiprocessing event that onces set will resume the control Flow
            to main thread.
        """

        def _reload_flow(changed_file):
            self.logger.info(
                f'change in Flow YAML {changed_file} observed, reloading Flow'
            )
            self.__exit__(None, None, None)
            new_flow = Flow.load_config(changed_file)
            self.__dict__ = new_flow.__dict__
            self.__enter__()

        def _reload_deployment(deployment, changed_file):
            self.logger.info(
                f'change in Executor configuration YAML {changed_file} observed, reloading Executor deployment'
            )
            deployment.__exit__(None, None, None)
            old_args, old_needs = deployment.args, deployment.needs
            new_deployment = Deployment(old_args, old_needs)
            deployment.__dict__ = new_deployment.__dict__
            deployment.__enter__()

        try:
            watch_changes = self.args.reload or any(
                [
                    deployment.args.reload
                    for deployment in list(self._deployment_nodes.values())
                ]
            )
            watch_files_from_deployments = {}
            for name, deployment in self._deployment_nodes.items():
                if deployment.args.reload:
                    if deployment._is_executor_from_yaml:
                        watch_files_from_deployments[deployment.args.uses] = name
            watch_files_list = list(watch_files_from_deployments.keys())

            config_loaded = getattr(self, '_config_loaded', '')
            if config_loaded.endswith('yml') or config_loaded.endswith('yaml'):
                watch_files_list.append(config_loaded)

            if watch_changes and len(watch_files_list) > 0:

                with ImportExtensions(
                        required=True,
                        logger=self.logger,
                        help_text='''reload requires watchfiles dependency to be installed. You can do `pip install 
                    watchfiles''',
                ):
                    from watchfiles import watch

                new_stop_event = stop_event or threading.Event()
                if len(watch_files_list) > 0:
                    for changes in watch(*watch_files_list, stop_event=new_stop_event):
                        for _, changed_file in changes:
                            if changed_file not in watch_files_from_deployments:
                                # maybe changed_file is the absolute path of one in watch_files_from_deployments
                                is_absolute_path = False
                                for (
                                        file,
                                        deployment_name,
                                ) in watch_files_from_deployments.items():
                                    if changed_file.endswith(file):
                                        is_absolute_path = True
                                        _reload_deployment(
                                            self._deployment_nodes[deployment_name],
                                            changed_file,
                                        )
                                        break

                                if not is_absolute_path:
                                    _reload_flow(changed_file)
                            else:
                                _reload_deployment(
                                    self._deployment_nodes[
                                        watch_files_from_deployments[changed_file]
                                    ],
                                    changed_file,
                                )
            else:
                wait_event = stop_event
                if not wait_event:
                    self._stop_event = threading.Event()
                    wait_event = self._stop_event
                if not __windows__:
                    wait_event.wait()
                else:
                    while True:
                        if wait_event.is_set():
                            break
                        time.sleep(0.5)
        except KeyboardInterrupt:
            pass

    @property
    def protocol(self) -> Union[GatewayProtocolType, List[GatewayProtocolType]]:
        """Return the protocol of this Flow

        :return: the protocol of this Flow, if only 1 protocol is supported otherwise returns the list of protocols
        """
        v = (
                self._gateway_kwargs.get('protocol', None)
                or self._gateway_kwargs.get('protocols', None)
                or [GatewayProtocolType.GRPC]
        )
        if not isinstance(v, list):
            v = [v]
        v = GatewayProtocolType.from_string_list(v)
        if len(v) == 1:
            return v[0]
        else:
            return v

    @protocol.setter
    def protocol(
            self,
            value: Union[str, GatewayProtocolType, List[str], List[GatewayProtocolType]],
    ):
        """Set the protocol of this Flow, can only be set before the Flow has been started

        :param value: the protocol to set
        """
        # Flow is running already, protocol cant be changed anymore
        if self._build_level >= FlowBuildLevel.RUNNING:
            raise RuntimeError('Protocol can not be changed after the Flow has started')

        if isinstance(value, str):
            self._gateway_kwargs['protocol'] = [GatewayProtocolType.from_string(value)]
        elif isinstance(value, GatewayProtocolType):
            self._gateway_kwargs['protocol'] = [value]
        elif isinstance(value, list):
            self._gateway_kwargs['protocol'] = GatewayProtocolType.from_string_list(
                value
            )
        else:
            raise TypeError(
                f'{value} must be either `str` or `GatewayProtocolType` or list of protocols'
            )

        # Flow is build to graph already
        if self._build_level >= FlowBuildLevel.GRAPH:
            self[GATEWAY_NAME].args.protocol = self._gateway_kwargs['protocol']

    def __getitem__(self, item):
        if isinstance(item, str):
            return self._deployment_nodes[item]
        elif isinstance(item, int):
            return list(self._deployment_nodes.values())[item]
        else:
            raise TypeError(f'{typename(item)} is not supported')

    @property
    def workspace(self) -> str:
        """Return the workspace path of the flow.

        .. # noqa: DAR201"""
        if self.args.workspace is not None:
            return os.path.abspath(self.args.workspace)
        else:
            return None

    @workspace.setter
    def workspace(self, value: str):
        """set workspace dir for flow & all deployments

        :param value: workspace to be set
        """
        self.args.workspace = value
        for k, p in self:
            p.args.workspace = value
            p.update_pod_args()

    @property
    def workspace_id(self) -> Dict[str, str]:
        """Get all Deployments' ``workspace_id`` values in a dict


        .. # noqa: DAR201"""
        return {
            k: p.args.workspace_id for k, p in self if hasattr(p.args, 'workspace_id')
        }

    @workspace_id.setter
    def workspace_id(self, value: str):
        """Set all Deployments' ``workspace_id`` to ``value``

        :param value: a hexadecimal UUID string
        """
        uuid.UUID(value)
        for k, p in self:
            if hasattr(p.args, 'workspace_id'):
                p.args.workspace_id = value
                args = getattr(p, 'pod_args', getattr(p, 'shards_args', None))
                if args is None:
                    raise ValueError(
                        f'could not find "pod_args" or "shards_args" on {p}'
                    )
                values = None
                if isinstance(args, dict):
                    values = args.values()
                elif isinstance(args, list):
                    values = args
                for v in values:
                    if v and isinstance(v, argparse.Namespace):
                        v.workspace_id = value
                    if v and isinstance(v, List):
                        for i in v:
                            i.workspace_id = value

    @property
    def env(self) -> Optional[Dict]:
        """Get all envs to be set in the Flow

        :return: envs as dict
        """
        return self.args.env

    @env.setter
    def env(self, value: Dict[str, str]):
        """set env vars for flow & all deployments.
        This can be used by jinad to set envs for Flow and all child objects

        :param value: value to be set
        """
        self.args.env = value
        for k, v in self:
            v.args.env = value
            v.update_pod_args()

    @overload
    def expose_endpoint(self, exec_endpoint: str, path: Optional[str] = None):
        """Expose an Executor's endpoint (defined by `@requests(on=...)`) to HTTP endpoint for easier access.

        After expose, you can send data request directly to `http://hostname:port/endpoint`.

        :param exec_endpoint: the endpoint string, by convention starts with `/`
        :param path: the HTTP endpoint string, when not given, it is `exec_endpoint`
        """
        ...

    @overload
    def expose_endpoint(
            self,
            exec_endpoint: str,
            *,
            path: Optional[str] = None,
            status_code: int = 200,
            tags: Optional[List[str]] = None,
            summary: Optional[str] = None,
            description: Optional[str] = None,
            response_description: str = 'Successful Response',
            deprecated: Optional[bool] = None,
            methods: Optional[List[str]] = None,
            operation_id: Optional[str] = None,
            response_model_by_alias: bool = True,
            response_model_exclude_unset: bool = False,
            response_model_exclude_defaults: bool = False,
            response_model_exclude_none: bool = False,
            include_in_schema: bool = True,
            name: Optional[str] = None,
    ):
        """Expose an Executor's endpoint (defined by `@requests(on=...)`) to HTTP endpoint for easier access.

        After expose, you can send data request directly to `http://hostname:port/endpoint`.

        Use this method to specify your HTTP endpoint with richer semantic and schema.

        :param exec_endpoint: the endpoint string, by convention starts with `/`

        # noqa: DAR101
        """
        ...

    @allowed_levels([FlowBuildLevel.EMPTY])
    def expose_endpoint(self, exec_endpoint: str, **kwargs):
        """Expose an Executor's endpoint (defined by `@requests(on=...)`) to HTTP endpoint for easier access.

        After expose, you can send data request directly to `http://hostname:port/endpoint`.

        :param exec_endpoint: the endpoint string, by convention starts with `/`

        # noqa: DAR101
        # noqa: DAR102
        """
        self._endpoints_mapping[exec_endpoint] = kwargs

    def to_kubernetes_yaml(
            self,
            output_base_path: str,
            k8s_namespace: Optional[str] = None,
            include_gateway: bool = True,
    ):
        """
        Converts the Flow into a set of yaml deployments to deploy in Kubernetes.

        If you don't want to rebuild image on Jina Hub,
        you can set `JINA_HUB_NO_IMAGE_REBUILD` environment variable.

        :param output_base_path: The base path where to dump all the yaml files
        :param k8s_namespace: The name of the k8s namespace to set for the configurations. If None, the name of the Flow will be used.
        :param include_gateway: Defines if the gateway deployment should be included, defaults to True
        """
        import yaml

        if self._build_level.value < FlowBuildLevel.GRAPH.value:
            self.build(copy_flow=False)

        from jina.orchestrate.deployments.config.k8s import K8sDeploymentConfig

        k8s_namespace = k8s_namespace or self.args.name or 'default'

        for node, v in self._deployment_nodes.items():
            if v.external or (node == 'gateway' and not include_gateway):
                continue
            if node == 'gateway' and v.args.default_port:
                from jina.serve.networking import GrpcConnectionPool

                v.args.port = GrpcConnectionPool.K8S_PORT
                v.first_pod_args.port = GrpcConnectionPool.K8S_PORT

                v.args.port_monitoring = GrpcConnectionPool.K8S_PORT_MONITORING
                v.first_pod_args.port_monitoring = (
                    GrpcConnectionPool.K8S_PORT_MONITORING
                )

                v.args.default_port = False

            deployment_base = os.path.join(output_base_path, node)
            k8s_deployment = K8sDeploymentConfig(
                args=v.args,
                k8s_namespace=k8s_namespace,
                k8s_deployments_addresses=self._get_k8s_deployments_addresses(
                    k8s_namespace
                )
                if node == 'gateway'
                else None,
                k8s_deployments_metadata=self._get_k8s_deployments_metadata()
                if node == 'gateway'
                else None,
            )
            configs = k8s_deployment.to_kubernetes_yaml()
            for name, k8s_objects in configs:
                filename = os.path.join(deployment_base, f'{name}.yml')
                os.makedirs(deployment_base, exist_ok=True)
                with open(filename, 'w+') as fp:
                    for i, k8s_object in enumerate(k8s_objects):
                        yaml.dump(k8s_object, fp)
                        if i < len(k8s_objects) - 1:
                            fp.write('---\n')

        self.logger.info(
            f'K8s yaml files have been created under [b]{output_base_path}[/]. You can use it by running [b]kubectl apply -R -f {output_base_path}[/]'
        )

    to_k8s_yaml = to_kubernetes_yaml

    def to_docker_compose_yaml(
            self,
            output_path: Optional[str] = None,
            network_name: Optional[str] = None,
            include_gateway: bool = True,
    ):
        """
        Converts the Flow into a yaml file to run with `docker-compose up`
        :param output_path: The output path for the yaml file
        :param network_name: The name of the network that will be used by the deployment name
        :param include_gateway: Defines if the gateway deployment should be included, defaults to True
        """
        import yaml

        if self._build_level.value < FlowBuildLevel.GRAPH.value:
            self.build(copy_flow=False)

        output_path = output_path or 'docker-compose.yml'
        network_name = network_name or 'jina-network'

        from jina.orchestrate.deployments.config.docker_compose import (
            DockerComposeConfig,
        )

        docker_compose_dict = {
            'version': '3.3',
            'networks': {network_name: {'driver': 'bridge'}},
        }

        services = {}

        for node, v in self._deployment_nodes.items():
            if v.external or (node == 'gateway' and not include_gateway):
                continue

            docker_compose_deployment = DockerComposeConfig(
                args=v.args,
                deployments_addresses=self._get_docker_compose_deployments_addresses(),
            )
            service_configs = docker_compose_deployment.to_docker_compose_config()
            for service_name, service in service_configs:
                service['networks'] = [network_name]
                services[service_name] = service

        docker_compose_dict['services'] = services
        with open(output_path, 'w+') as fp:
            yaml.dump(docker_compose_dict, fp, sort_keys=False)

        command = (
            'docker-compose up'
            if output_path is None
            else f'docker-compose -f {output_path} up'
        )

        self.logger.info(
            f'Docker compose file has been created under [b]{output_path}[/b]. You can use it by running [b]{command}[/b]'
        )

    @property
    def client_args(self) -> argparse.Namespace:
        """Get Client settings.

        # noqa: DAR201
        """
        if 'port' in self._gateway_kwargs:
            kwargs = copy.deepcopy(self._gateway_kwargs)
            kwargs['port'] = self._gateway_kwargs['port']

        return ArgNamespace.kwargs2namespace(kwargs, set_client_cli_parser())

    @property
    def gateway_args(self) -> argparse.Namespace:
        """Get Gateway settings.

        # noqa: DAR201
        """
        return ArgNamespace.kwargs2namespace(self._gateway_kwargs, set_gateway_parser())

    def _update_network_interface(self, **kwargs):
        """Update the network interface of this Flow (affects Gateway & Client)

        :param kwargs: new network settings
        """
        self._gateway_kwargs.update(kwargs)

    def __getattribute__(self, item):
        obj = super().__getattribute__(item)

        if (
                item == 'load_config' and inspect.ismethod(obj) and obj.__self__ is Flow
        ):  # check if obj load config call from an instance and not the Class
            warnings.warn(
                "Calling `load_config` from a Flow instance will override all of the instance's initial parameters. We recommend to use `Flow.load_config(...)` instead"
            )

        return obj

    @property
    def _entity_id(self) -> str:
        import uuid

        if hasattr(self, '_entity_id_'):
            return self._entity_id_
        self._entity_id_ = uuid.uuid1().hex
        return self._entity_id_<|MERGE_RESOLUTION|>--- conflicted
+++ resolved
@@ -115,21 +115,21 @@
     # overload_inject_start_client_flow
     @overload
     def __init__(
-        self,*,
-        asyncio: Optional[bool] = False, 
-        host: Optional[str] = '0.0.0.0', 
-        metrics: Optional[bool] = False, 
-        metrics_exporter_host: Optional[str] = None, 
-        metrics_exporter_port: Optional[int] = None, 
-        port: Optional[int] = None, 
-        prefetch: Optional[int] = 1000, 
-        protocol: Optional[Union[str, List[str]]] = 'GRPC', 
-        proxy: Optional[bool] = False, 
-        tls: Optional[bool] = False, 
-        traces_exporter_host: Optional[str] = None, 
-        traces_exporter_port: Optional[int] = None, 
-        tracing: Optional[bool] = False, 
-        **kwargs):
+            self, *,
+            asyncio: Optional[bool] = False,
+            host: Optional[str] = '0.0.0.0',
+            metrics: Optional[bool] = False,
+            metrics_exporter_host: Optional[str] = None,
+            metrics_exporter_port: Optional[int] = None,
+            port: Optional[int] = None,
+            prefetch: Optional[int] = 1000,
+            protocol: Optional[Union[str, List[str]]] = 'GRPC',
+            proxy: Optional[bool] = False,
+            tls: Optional[bool] = False,
+            traces_exporter_host: Optional[str] = None,
+            traces_exporter_port: Optional[int] = None,
+            tracing: Optional[bool] = False,
+            **kwargs):
         """Create a Flow. Flow is how Jina streamlines and scales Executors. This overloaded method provides arguments from `jina client` CLI.
 
         :param asyncio: If set, then the input and output of this Client work in an asynchronous manner.
@@ -152,61 +152,62 @@
         .. # noqa: DAR101
         .. # noqa: DAR003
         """
+
     # overload_inject_end_client_flow
 
     # overload_inject_start_gateway_flow
     @overload
     def __init__(
-        self,*,
-        compression: Optional[str] = None, 
-        cors: Optional[bool] = False, 
-        deployments_addresses: Optional[str] = '{}', 
-        deployments_metadata: Optional[str] = '{}', 
-        deployments_no_reduce: Optional[str] = '[]', 
-        description: Optional[str] = None, 
-        docker_kwargs: Optional[dict] = None, 
-        entrypoint: Optional[str] = None, 
-        env: Optional[dict] = None, 
-        expose_endpoints: Optional[str] = None, 
-        expose_graphql_endpoint: Optional[bool] = False, 
-        floating: Optional[bool] = False, 
-        graph_conditions: Optional[str] = '{}', 
-        graph_description: Optional[str] = '{}', 
-        grpc_server_options: Optional[dict] = None, 
-        host: Optional[str] = '0.0.0.0', 
-        log_config: Optional[str] = None, 
-        metrics: Optional[bool] = False, 
-        metrics_exporter_host: Optional[str] = None, 
-        metrics_exporter_port: Optional[int] = None, 
-        monitoring: Optional[bool] = False, 
-        name: Optional[str] = 'gateway', 
-        no_crud_endpoints: Optional[bool] = False, 
-        no_debug_endpoints: Optional[bool] = False, 
-        port: Optional[int] = None, 
-        port_monitoring: Optional[int] = None, 
-        prefetch: Optional[int] = 1000, 
-        protocol: Optional[Union[str, List[str]]] = ['GRPC'], 
-        proxy: Optional[bool] = False, 
-        py_modules: Optional[List[str]] = None, 
-        quiet: Optional[bool] = False, 
-        quiet_error: Optional[bool] = False, 
-        reload: Optional[bool] = False, 
-        retries: Optional[int] = -1, 
-        runtime_cls: Optional[str] = 'GatewayRuntime', 
-        ssl_certfile: Optional[str] = None, 
-        ssl_keyfile: Optional[str] = None, 
-        timeout_ctrl: Optional[int] = 60, 
-        timeout_ready: Optional[int] = 600000, 
-        timeout_send: Optional[int] = None, 
-        title: Optional[str] = None, 
-        traces_exporter_host: Optional[str] = None, 
-        traces_exporter_port: Optional[int] = None, 
-        tracing: Optional[bool] = False, 
-        uses: Optional[Union[str, Type['BaseExecutor'], dict]] = None, 
-        uses_with: Optional[dict] = None, 
-        uvicorn_kwargs: Optional[dict] = None, 
-        workspace: Optional[str] = None, 
-        **kwargs):
+            self, *,
+            compression: Optional[str] = None,
+            cors: Optional[bool] = False,
+            deployments_addresses: Optional[str] = '{}',
+            deployments_metadata: Optional[str] = '{}',
+            deployments_no_reduce: Optional[str] = '[]',
+            description: Optional[str] = None,
+            docker_kwargs: Optional[dict] = None,
+            entrypoint: Optional[str] = None,
+            env: Optional[dict] = None,
+            expose_endpoints: Optional[str] = None,
+            expose_graphql_endpoint: Optional[bool] = False,
+            floating: Optional[bool] = False,
+            graph_conditions: Optional[str] = '{}',
+            graph_description: Optional[str] = '{}',
+            grpc_server_options: Optional[dict] = None,
+            host: Optional[str] = '0.0.0.0',
+            log_config: Optional[str] = None,
+            metrics: Optional[bool] = False,
+            metrics_exporter_host: Optional[str] = None,
+            metrics_exporter_port: Optional[int] = None,
+            monitoring: Optional[bool] = False,
+            name: Optional[str] = 'gateway',
+            no_crud_endpoints: Optional[bool] = False,
+            no_debug_endpoints: Optional[bool] = False,
+            port: Optional[int] = None,
+            port_monitoring: Optional[int] = None,
+            prefetch: Optional[int] = 1000,
+            protocol: Optional[Union[str, List[str]]] = ['GRPC'],
+            proxy: Optional[bool] = False,
+            py_modules: Optional[List[str]] = None,
+            quiet: Optional[bool] = False,
+            quiet_error: Optional[bool] = False,
+            reload: Optional[bool] = False,
+            retries: Optional[int] = -1,
+            runtime_cls: Optional[str] = 'GatewayRuntime',
+            ssl_certfile: Optional[str] = None,
+            ssl_keyfile: Optional[str] = None,
+            timeout_ctrl: Optional[int] = 60,
+            timeout_ready: Optional[int] = 600000,
+            timeout_send: Optional[int] = None,
+            title: Optional[str] = None,
+            traces_exporter_host: Optional[str] = None,
+            traces_exporter_port: Optional[int] = None,
+            tracing: Optional[bool] = False,
+            uses: Optional[Union[str, Type['BaseExecutor'], dict]] = None,
+            uses_with: Optional[dict] = None,
+            uvicorn_kwargs: Optional[dict] = None,
+            workspace: Optional[str] = None,
+            **kwargs):
         """Create a Flow. Flow is how Jina streamlines and scales Executors. This overloaded method provides arguments from `jina gateway` CLI.
 
         :param compression: The compression mechanism used when sending requests from the Head to the WorkerRuntimes. For more details, check https://grpc.github.io/grpc/python/grpc.html#compression.
@@ -292,21 +293,22 @@
         .. # noqa: DAR101
         .. # noqa: DAR003
         """
+
     # overload_inject_end_gateway_flow
     # overload_inject_start_flow
     @overload
     def __init__(
-        self,*,
-        env: Optional[dict] = None, 
-        inspect: Optional[str] = 'COLLECT', 
-        log_config: Optional[str] = None, 
-        name: Optional[str] = None, 
-        quiet: Optional[bool] = False, 
-        quiet_error: Optional[bool] = False, 
-        reload: Optional[bool] = False, 
-        uses: Optional[str] = None, 
-        workspace: Optional[str] = None, 
-        **kwargs):
+            self, *,
+            env: Optional[dict] = None,
+            inspect: Optional[str] = 'COLLECT',
+            log_config: Optional[str] = None,
+            name: Optional[str] = None,
+            quiet: Optional[bool] = False,
+            quiet_error: Optional[bool] = False,
+            reload: Optional[bool] = False,
+            uses: Optional[str] = None,
+            workspace: Optional[str] = None,
+            **kwargs):
         """Create a Flow. Flow is how Jina streamlines and scales Executors. This overloaded method provides arguments from `jina flow` CLI.
 
         :param env: The map of environment variables that are available inside runtime
@@ -333,6 +335,7 @@
         .. # noqa: DAR101
         .. # noqa: DAR003
         """
+
     # overload_inject_end_flow
     def __init__(
             self,
@@ -340,7 +343,7 @@
             **kwargs,
     ):
         # implementation_stub_inject_start_flow
-    
+
         """Create a Flow. Flow is how Jina streamlines and scales Executors.
 
         EXAMPLE USAGE
@@ -485,7 +488,7 @@
         .. # noqa: DAR101
         .. # noqa: DAR003
         """
-    # implementation_stub_inject_end_flow
+        # implementation_stub_inject_end_flow
         super().__init__()
         self._version = '1'  #: YAML version number, this will be later overridden if YAML config says the other way
         self._deployment_nodes = OrderedDict()  # type: Dict[str, Deployment]
@@ -834,62 +837,62 @@
     # overload_inject_start_deployment
     @overload
     def add(
-        self,*,
-        compression: Optional[str] = None, 
-        connection_list: Optional[str] = None, 
-        disable_auto_volume: Optional[bool] = False, 
-        docker_kwargs: Optional[dict] = None, 
-        entrypoint: Optional[str] = None, 
-        env: Optional[dict] = None, 
-        exit_on_exceptions: Optional[List[str]] = [], 
-        external: Optional[bool] = False, 
-        floating: Optional[bool] = False, 
-        force_update: Optional[bool] = False, 
-        gpus: Optional[str] = None, 
-        grpc_metadata: Optional[dict] = None, 
-        grpc_server_options: Optional[dict] = None, 
-        host: Optional[List[str]] = ['0.0.0.0'], 
-        install_requirements: Optional[bool] = False, 
-        log_config: Optional[str] = None, 
-        metrics: Optional[bool] = False, 
-        metrics_exporter_host: Optional[str] = None, 
-        metrics_exporter_port: Optional[int] = None, 
-        monitoring: Optional[bool] = False, 
-        name: Optional[str] = None, 
-        native: Optional[bool] = False, 
-        no_reduce: Optional[bool] = False, 
-        output_array_type: Optional[str] = None, 
-        polling: Optional[str] = 'ANY', 
-        port: Optional[int] = None, 
-        port_monitoring: Optional[int] = None, 
-        py_modules: Optional[List[str]] = None, 
-        quiet: Optional[bool] = False, 
-        quiet_error: Optional[bool] = False, 
-        reload: Optional[bool] = False, 
-        replicas: Optional[int] = 1, 
-        retries: Optional[int] = -1, 
-        runtime_cls: Optional[str] = 'WorkerRuntime', 
-        shards: Optional[int] = 1, 
-        timeout_ctrl: Optional[int] = 60, 
-        timeout_ready: Optional[int] = 600000, 
-        timeout_send: Optional[int] = None, 
-        tls: Optional[bool] = False, 
-        traces_exporter_host: Optional[str] = None, 
-        traces_exporter_port: Optional[int] = None, 
-        tracing: Optional[bool] = False, 
-        uses: Optional[Union[str, Type['BaseExecutor'], dict]] = 'BaseExecutor', 
-        uses_after: Optional[Union[str, Type['BaseExecutor'], dict]] = None, 
-        uses_after_address: Optional[str] = None, 
-        uses_before: Optional[Union[str, Type['BaseExecutor'], dict]] = None, 
-        uses_before_address: Optional[str] = None, 
-        uses_dynamic_batching: Optional[dict] = None, 
-        uses_metas: Optional[dict] = None, 
-        uses_requests: Optional[dict] = None, 
-        uses_with: Optional[dict] = None, 
-        volumes: Optional[List[str]] = None, 
-        when: Optional[dict] = None, 
-        workspace: Optional[str] = None, 
-        **kwargs) -> Union['Flow', 'AsyncFlow']:
+            self, *,
+            compression: Optional[str] = None,
+            connection_list: Optional[str] = None,
+            disable_auto_volume: Optional[bool] = False,
+            docker_kwargs: Optional[dict] = None,
+            entrypoint: Optional[str] = None,
+            env: Optional[dict] = None,
+            exit_on_exceptions: Optional[List[str]] = [],
+            external: Optional[bool] = False,
+            floating: Optional[bool] = False,
+            force_update: Optional[bool] = False,
+            gpus: Optional[str] = None,
+            grpc_metadata: Optional[dict] = None,
+            grpc_server_options: Optional[dict] = None,
+            host: Optional[List[str]] = ['0.0.0.0'],
+            install_requirements: Optional[bool] = False,
+            log_config: Optional[str] = None,
+            metrics: Optional[bool] = False,
+            metrics_exporter_host: Optional[str] = None,
+            metrics_exporter_port: Optional[int] = None,
+            monitoring: Optional[bool] = False,
+            name: Optional[str] = None,
+            native: Optional[bool] = False,
+            no_reduce: Optional[bool] = False,
+            output_array_type: Optional[str] = None,
+            polling: Optional[str] = 'ANY',
+            port: Optional[int] = None,
+            port_monitoring: Optional[int] = None,
+            py_modules: Optional[List[str]] = None,
+            quiet: Optional[bool] = False,
+            quiet_error: Optional[bool] = False,
+            reload: Optional[bool] = False,
+            replicas: Optional[int] = 1,
+            retries: Optional[int] = -1,
+            runtime_cls: Optional[str] = 'WorkerRuntime',
+            shards: Optional[int] = 1,
+            timeout_ctrl: Optional[int] = 60,
+            timeout_ready: Optional[int] = 600000,
+            timeout_send: Optional[int] = None,
+            tls: Optional[bool] = False,
+            traces_exporter_host: Optional[str] = None,
+            traces_exporter_port: Optional[int] = None,
+            tracing: Optional[bool] = False,
+            uses: Optional[Union[str, Type['BaseExecutor'], dict]] = 'BaseExecutor',
+            uses_after: Optional[Union[str, Type['BaseExecutor'], dict]] = None,
+            uses_after_address: Optional[str] = None,
+            uses_before: Optional[Union[str, Type['BaseExecutor'], dict]] = None,
+            uses_before_address: Optional[str] = None,
+            uses_dynamic_batching: Optional[dict] = None,
+            uses_metas: Optional[dict] = None,
+            uses_requests: Optional[dict] = None,
+            uses_with: Optional[dict] = None,
+            volumes: Optional[List[str]] = None,
+            when: Optional[dict] = None,
+            workspace: Optional[str] = None,
+            **kwargs) -> Union['Flow', 'AsyncFlow']:
         """Add an Executor to the current Flow object.
 
         :param compression: The compression mechanism used when sending requests from the Head to the WorkerRuntimes. For more details, check https://grpc.github.io/grpc/python/grpc.html#compression.
@@ -1001,6 +1004,7 @@
         .. # noqa: DAR101
         .. # noqa: DAR003
         """
+
     # overload_inject_end_deployment
     @overload
     def add(
@@ -1034,7 +1038,7 @@
             **kwargs,
     ) -> Union['Flow', 'AsyncFlow']:
         # implementation_stub_inject_start_add
-    
+
         """Add a Deployment to the current Flow object and return the new modified Flow object.
         The attribute of the Deployment can be later changed with :py:meth:`set` or deleted with :py:meth:`remove`
 
@@ -1153,7 +1157,7 @@
         .. # noqa: DAR101
         .. # noqa: DAR003
         """
-    # implementation_stub_inject_end_add
+        # implementation_stub_inject_end_add
 
         needs = kwargs.pop('needs', None)
         copy_flow = kwargs.pop('copy_flow', True)
@@ -1230,56 +1234,56 @@
     # overload_inject_start_config_gateway
     @overload
     def config_gateway(
-        self,*,
-        compression: Optional[str] = None, 
-        cors: Optional[bool] = False, 
-        deployments_addresses: Optional[str] = '{}', 
-        deployments_metadata: Optional[str] = '{}', 
-        deployments_no_reduce: Optional[str] = '[]', 
-        description: Optional[str] = None, 
-        docker_kwargs: Optional[dict] = None, 
-        entrypoint: Optional[str] = None, 
-        env: Optional[dict] = None, 
-        expose_endpoints: Optional[str] = None, 
-        expose_graphql_endpoint: Optional[bool] = False, 
-        floating: Optional[bool] = False, 
-        graph_conditions: Optional[str] = '{}', 
-        graph_description: Optional[str] = '{}', 
-        grpc_server_options: Optional[dict] = None, 
-        host: Optional[str] = '0.0.0.0', 
-        log_config: Optional[str] = None, 
-        metrics: Optional[bool] = False, 
-        metrics_exporter_host: Optional[str] = None, 
-        metrics_exporter_port: Optional[int] = None, 
-        monitoring: Optional[bool] = False, 
-        name: Optional[str] = 'gateway', 
-        no_crud_endpoints: Optional[bool] = False, 
-        no_debug_endpoints: Optional[bool] = False, 
-        port: Optional[int] = None, 
-        port_monitoring: Optional[int] = None, 
-        prefetch: Optional[int] = 1000, 
-        protocol: Optional[Union[str, List[str]]] = ['GRPC'], 
-        proxy: Optional[bool] = False, 
-        py_modules: Optional[List[str]] = None, 
-        quiet: Optional[bool] = False, 
-        quiet_error: Optional[bool] = False, 
-        reload: Optional[bool] = False, 
-        retries: Optional[int] = -1, 
-        runtime_cls: Optional[str] = 'GatewayRuntime', 
-        ssl_certfile: Optional[str] = None, 
-        ssl_keyfile: Optional[str] = None, 
-        timeout_ctrl: Optional[int] = 60, 
-        timeout_ready: Optional[int] = 600000, 
-        timeout_send: Optional[int] = None, 
-        title: Optional[str] = None, 
-        traces_exporter_host: Optional[str] = None, 
-        traces_exporter_port: Optional[int] = None, 
-        tracing: Optional[bool] = False, 
-        uses: Optional[Union[str, Type['BaseExecutor'], dict]] = None, 
-        uses_with: Optional[dict] = None, 
-        uvicorn_kwargs: Optional[dict] = None, 
-        workspace: Optional[str] = None, 
-        **kwargs):
+            self, *,
+            compression: Optional[str] = None,
+            cors: Optional[bool] = False,
+            deployments_addresses: Optional[str] = '{}',
+            deployments_metadata: Optional[str] = '{}',
+            deployments_no_reduce: Optional[str] = '[]',
+            description: Optional[str] = None,
+            docker_kwargs: Optional[dict] = None,
+            entrypoint: Optional[str] = None,
+            env: Optional[dict] = None,
+            expose_endpoints: Optional[str] = None,
+            expose_graphql_endpoint: Optional[bool] = False,
+            floating: Optional[bool] = False,
+            graph_conditions: Optional[str] = '{}',
+            graph_description: Optional[str] = '{}',
+            grpc_server_options: Optional[dict] = None,
+            host: Optional[str] = '0.0.0.0',
+            log_config: Optional[str] = None,
+            metrics: Optional[bool] = False,
+            metrics_exporter_host: Optional[str] = None,
+            metrics_exporter_port: Optional[int] = None,
+            monitoring: Optional[bool] = False,
+            name: Optional[str] = 'gateway',
+            no_crud_endpoints: Optional[bool] = False,
+            no_debug_endpoints: Optional[bool] = False,
+            port: Optional[int] = None,
+            port_monitoring: Optional[int] = None,
+            prefetch: Optional[int] = 1000,
+            protocol: Optional[Union[str, List[str]]] = ['GRPC'],
+            proxy: Optional[bool] = False,
+            py_modules: Optional[List[str]] = None,
+            quiet: Optional[bool] = False,
+            quiet_error: Optional[bool] = False,
+            reload: Optional[bool] = False,
+            retries: Optional[int] = -1,
+            runtime_cls: Optional[str] = 'GatewayRuntime',
+            ssl_certfile: Optional[str] = None,
+            ssl_keyfile: Optional[str] = None,
+            timeout_ctrl: Optional[int] = 60,
+            timeout_ready: Optional[int] = 600000,
+            timeout_send: Optional[int] = None,
+            title: Optional[str] = None,
+            traces_exporter_host: Optional[str] = None,
+            traces_exporter_port: Optional[int] = None,
+            tracing: Optional[bool] = False,
+            uses: Optional[Union[str, Type['BaseExecutor'], dict]] = None,
+            uses_with: Optional[dict] = None,
+            uvicorn_kwargs: Optional[dict] = None,
+            workspace: Optional[str] = None,
+            **kwargs):
         """Configure the Gateway inside a Flow. The Gateway exposes your Flow logic as a service to the internet according to the protocol and configuration you choose.
 
         :param compression: The compression mechanism used when sending requests from the Head to the WorkerRuntimes. For more details, check https://grpc.github.io/grpc/python/grpc.html#compression.
@@ -1365,6 +1369,7 @@
         .. # noqa: DAR101
         .. # noqa: DAR003
         """
+
     # overload_inject_end_config_gateway
 
     @allowed_levels([FlowBuildLevel.EMPTY])
@@ -1374,7 +1379,7 @@
             **kwargs,
     ) -> Union['Flow', 'AsyncFlow']:
         # implementation_stub_inject_start_config_gateway
-    
+
         """Configure the Gateway inside a Flow. The Gateway exposes your Flow logic as a service to the internet according to the protocol and configuration you choose.
 
         :param compression: The compression mechanism used when sending requests from the Head to the WorkerRuntimes. For more details, check https://grpc.github.io/grpc/python/grpc.html#compression.
@@ -1462,7 +1467,7 @@
         .. # noqa: DAR101
         .. # noqa: DAR003
         """
-    # implementation_stub_inject_end_config_gateway
+        # implementation_stub_inject_end_config_gateway
 
         copy_flow = kwargs.pop('copy_flow', True)
 
@@ -1871,18 +1876,10 @@
             # kick off all deployments wait-ready tasks
             try:
                 _ = asyncio.get_event_loop()
-            except Exception as e:
-                loop = asyncio.new_event_loop()
-                asyncio.set_event_loop(loop)
-
-<<<<<<< HEAD
-            try:
-                loop = asyncio.get_event_loop()
             except:
                 loop = asyncio.new_event_loop()
                 asyncio.set_event_loop(loop)
-            loop.run_until_complete(_wait_all())
-=======
+
             async def _f():
                 pass
 
@@ -1903,7 +1900,6 @@
                 threads.extend(new_threads)
                 for t in new_threads:
                     t.start()
->>>>>>> 966f60cd
 
             for t in threads:
                 t.join()
