"""Module for wrapping Jina Hub API calls."""

import argparse
import hashlib
import json
import os
import random
import warnings
from pathlib import Path
from typing import Optional, Dict
from urllib.parse import urlencode

from . import HubExecutor
from .helper import (
    archive_package,
    download_with_resume,
    parse_hub_uri,
    get_hubble_url,
    upload_file,
    disk_cache_offline,
)
from .helper import install_requirements
from .hubapi import (
    install_local,
    get_dist_path_of_executor,
    load_secret,
    dump_secret,
    get_lockfile,
)
from .. import __resources_path__
from ..helper import get_full_version, ArgNamespace
from ..importer import ImportExtensions
from ..logging.logger import JinaLogger
from ..parsers.hubble import set_hub_parser

_cache_file = Path.home().joinpath('.jina', 'disk_cache.db')


class HubIO:
    """:class:`HubIO` provides the way to interact with Jina Hub registry.
    You can use it with CLI to package a directory into a Jina Hub and publish it to the world.
    Examples:
        - :command:`jina hub push my_executor/` to push the executor package to Jina Hub
        - :command:`jina hub pull UUID8` to download the executor identified by UUID8

    To create a :class:`HubIO` object, simply:

        .. highlight:: python
        .. code-block:: python
            hubio = HubIO(args)

    :param args: arguments
    """

    def __init__(self, args: Optional[argparse.Namespace] = None, **kwargs):
        if args and isinstance(args, argparse.Namespace):
            self.args = args
        else:
            self.args = ArgNamespace.kwargs2namespace(kwargs, set_hub_parser())
        self.logger = JinaLogger(self.__class__.__name__, **vars(args))

        with ImportExtensions(required=True):
            import rich
            import cryptography
            import filelock

            assert rich  #: prevent pycharm auto remove the above line
            assert cryptography
            assert filelock

<<<<<<< HEAD
    def _load_docker_client(self):
        with ImportExtensions(required=True):
            import docker
            from docker import APIClient

            from .. import __windows__

            try:
                # low-level client
                self._raw_client = APIClient(
                    base_url=docker.constants.DEFAULT_NPIPE
                    if __windows__
                    else docker.constants.DEFAULT_UNIX_SOCKET
                )
            except docker.errors.DockerException:
                self.logger.critical(
                    f'Docker daemon seems not running. Please run Docker daemon and try again.'
                )
                exit(1)

=======
>>>>>>> 1d214f7f
    @staticmethod
    def _get_request_header() -> Dict:
        """Return the header of request.

        :return: request header
        """
        metas, envs = get_full_version()

        header = {
            **{f'jinameta-{k}': str(v) for k, v in metas.items()},
            **envs,
        }
        return header

    def new(self) -> None:
        """Create a new executor folder interactively."""

        from rich import print, box
        from rich.prompt import Prompt, Confirm
        from rich.panel import Panel
        from rich.table import Table
        from rich.console import Console
        from rich.progress import track
        from rich.syntax import Syntax

        console = Console()

        print(
            Panel.fit(
                '''
[bold green]Executor[/bold green] is how Jina processes [bold]Document[/bold].

This guide helps you to create your own Executor in 30 seconds.''',
                title='Create New Executor',
            )
        )

        exec_name = Prompt.ask(
            ':grey_question: What is the [bold]name[/bold] of your executor?\n'
            '[dim]CamelCase is required[/dim]',
            default=f'MyExecutor{random.randint(0, 100)}',
        )

        exec_path = Prompt.ask(
            ':grey_question: [bold]Which folder[/bold] to store your executor?',
            default=os.path.join(os.getcwd(), exec_name),
        )

        exec_description = '{{}}'
        exec_keywords = '{{}}'
        exec_url = '{{}}'

        is_dockerfile = False

        if Confirm.ask(
            '[green]That\'s all we need to create an Executor![/green]\n'
            ':grey_question: Or do you want to proceed to advanced configuration',
            default=False,
        ):
            exec_description = (
                Prompt.ask(
                    ':grey_question: Please give a [bold]short description[/bold] of your executor?\n'
                    f'[dim]Example: {exec_name} embeds images into 128-dim vectors using ResNet.[/dim]'
                )
                or exec_description
            )

            exec_keywords = (
                Prompt.ask(
                    ':grey_question: Please give some [bold]keywords[/bold] to help people search your executor [dim](separated by space)[/dim]\n'
                    f'[dim]Example: image cv embedding encoding resnet[/dim]'
                )
                or exec_keywords
            )

            exec_url = (
                Prompt.ask(
                    ':grey_question: What is the [bold]URL[/bold] for GitHub repo?\n'
                    f'[dim]Example: https://github.com/yourname/my-executor[/dim]'
                )
                or exec_url
            )

            print(
                Panel.fit(
                    '''
[bold]Dockerfile[/bold] describes how this executor will be built. It is useful when
your executor has non-trivial dependencies or must be run under certain environment.

- If the [bold]Dockerfile[/bold] is missing, Jina automatically generates one for you.
- If you provide one, then Jina will respect the given [bold]Dockerfile[/bold].''',
                    title='[Optional] [bold]Dockerfile[/bold]',
                    width=80,
                )
            )

            is_dockerfile = Confirm.ask(
                ':grey_question: Do you need to write your own [bold]Dockerfile[/bold] instead of the auto-generated one?',
                default=False,
            )

            print('[green]That\'s all we need to create an Executor![/green]')

        def mustache_repl(srcs):
            for src in track(
                srcs, description=f'Creating {exec_name}...', total=len(srcs)
            ):
                with open(
                    os.path.join(__resources_path__, 'executor-template', src)
                ) as fp, open(os.path.join(exec_path, src), 'w') as fpw:
                    f = (
                        fp.read()
                        .replace('{{exec_name}}', exec_name)
                        .replace('{{exec_description}}', exec_description)
                        .replace('{{exec_keywords}}', exec_keywords)
                        .replace('{{exec_url}}', exec_url)
                    )

                    f = [
                        v + '\n' for v in f.split('\n') if not ('{{' in v or '}}' in v)
                    ]
                    fpw.writelines(f)

        Path(exec_path).mkdir(parents=True, exist_ok=True)
        pkg_files = [
            'executor.py',
            'manifest.yml',
            'README.md',
            'requirements.txt',
            'config.yml',
        ]

        if is_dockerfile:
            pkg_files.append('Dockerfile')

        mustache_repl(pkg_files)

        table = Table(box=box.SIMPLE)
        table.add_column('Filename', style='cyan', no_wrap=True)
        table.add_column('Description', no_wrap=True)

        # adding the columns in order of `ls` output
        table.add_row(
            'config.yml',
            'The YAML config file of the Executor. You can define [bold]__init__[/bold] arguments using [bold]with[/bold] keyword.',
        )

        table.add_row(
            '',
            Panel(
                Syntax(
                    f'''
jtype: {exec_name}
with:
    foo: 1
    bar: hello
metas:
    py_modules:
        - executor.py
                ''',
                    'yaml',
                    theme='monokai',
                    line_numbers=True,
                    word_wrap=True,
                ),
                title='config.yml',
                width=50,
                expand=False,
            ),
        )

        if is_dockerfile:
            table.add_row(
                'Dockerfile',
                'The Dockerfile describes how this executor will be built.',
            )

        table.add_row('executor.py', 'The main logic file of the Executor.')
        table.add_row(
            'manifest.yml',
            'Metadata for the Executor, for better appeal on Jina Hub.',
        )

        manifest_fields_table = Table(box=box.SIMPLE)
        manifest_fields_table.add_column('Field', style='cyan', no_wrap=True)
        manifest_fields_table.add_column('Description', no_wrap=True)
        manifest_fields_table.add_row('name', 'Human-readable title of the Executor')
        manifest_fields_table.add_row(
            'description', 'Human-readable description of the Executor'
        )
        manifest_fields_table.add_row(
            'url',
            'URL to find more information on the Executor (e.g. GitHub repo URL)',
        )
        manifest_fields_table.add_row(
            'keywords', 'Keywords that help user find the Executor'
        )

        table.add_row('', manifest_fields_table)
        table.add_row('README.md', 'A usage guide of the Executor.')
        table.add_row('requirements.txt', 'The Python dependencies of the Executor.')

        final_table = Table(box=None)

        final_table.add_row(
            'Congrats! You have successfully created an Executor! Here are the next steps:'
        )

        p0 = Panel(
            Syntax(
                f'cd {exec_path}\nls',
                'console',
                theme='monokai',
                line_numbers=True,
                word_wrap=True,
            ),
            title='1. Check out the generated Executor',
            width=120,
            expand=False,
        )

        p1 = Panel(
            table,
            title='2. Understand folder structure',
            width=120,
            expand=False,
        )

        p2 = Panel(
            Syntax(
                f'jina hub push {exec_path}',
                'console',
                theme='monokai',
                line_numbers=True,
                word_wrap=True,
            ),
            title='3. Share it to Jina Hub',
            width=120,
            expand=False,
        )

        final_table.add_row(p0)
        final_table.add_row(p1)
        final_table.add_row(p2)

        p = Panel(
            final_table,
            title=':tada: Next steps',
            width=130,
            expand=False,
        )
        console.print(p)

    def push(self) -> None:
        """Push the executor pacakge to Jina Hub."""

        from rich.console import Console

        work_path = Path(self.args.path)

        exec_tags = None
        if self.args.tag:
            exec_tags = ','.join(self.args.tag)

        dockerfile = None
        if self.args.dockerfile:
            dockerfile = Path(self.args.dockerfile)
            if not dockerfile.exists():
                raise Exception(f'The given Dockerfile `{dockerfile}` does not exist!')
            if dockerfile.parent != work_path:
                raise Exception(
                    f'The Dockerfile must be placed at the given folder `{work_path}`'
                )

            dockerfile = dockerfile.relative_to(work_path)

        console = Console()
        with console.status(f'Pushing `{self.args.path}` ...') as st:
            req_header = self._get_request_header()
            try:
                st.update(f'Packaging {self.args.path} ...')
                md5_hash = hashlib.md5()
                bytesio = archive_package(work_path)
                content = bytesio.getvalue()
                md5_hash.update(content)
                md5_digest = md5_hash.hexdigest()

                # upload the archived package
                form_data = {
                    'public': 'True' if getattr(self.args, 'public', None) else 'False',
                    'private': 'True'
                    if getattr(self.args, 'private', None)
                    else 'False',
                    'md5sum': md5_digest,
                }

                if exec_tags:
                    form_data['tags'] = exec_tags

                if dockerfile:
                    form_data['dockerfile'] = str(dockerfile)

                uuid8, secret = load_secret(work_path)
                if self.args.force or uuid8:
                    form_data['force'] = self.args.force or uuid8
                if self.args.secret or secret:
                    form_data['secret'] = self.args.secret or secret

                method = 'put' if ('force' in form_data) else 'post'

                st.update(f'Connecting to Jina Hub ...')
                hubble_url = get_hubble_url()

                # upload the archived executor to Jina Hub
                st.update(f'Uploading...')
                resp = upload_file(
                    hubble_url,
                    'filename',
                    content,
                    dict_data=form_data,
                    headers=req_header,
                    stream=True,
                    method=method,
                )

                result = None
                for stream_line in resp.iter_lines():
                    stream_msg = json.loads(stream_line)

                    if 'stream' in stream_msg:
                        st.update(
                            f'Cloud building ... [dim]{stream_msg["stream"]}[/dim]'
                        )
                    elif 'status' in stream_msg:
                        st.update(
                            f'Cloud building ... [dim]{stream_msg["status"]}[/dim]'
                        )
                    elif 'result' in stream_msg:
                        result = stream_msg['result']
                        break

                if result is None:
                    raise Exception('Unknown Error')
                elif not result.get('data', None):
                    raise Exception(result.get('message', 'Unknown Error'))
                elif 200 <= result['statusCode'] < 300:
                    new_uuid8, new_secret = self._prettyprint_result(console, result)
                    if new_uuid8 != uuid8 or new_secret != secret:
                        dump_secret(work_path, new_uuid8, new_secret)
                elif result['message']:
                    raise Exception(result['message'])
                elif resp.text:
                    # NOTE: sometimes resp.text returns empty
                    raise Exception(resp.text)
                else:
                    resp.raise_for_status()

            except KeyboardInterrupt:
                pass

            except Exception as e:  # IO related errors
                self.logger.error(
                    f'Error while pushing session_id={req_header["jinameta-session-id"]}: '
                    f'\n{e!r}'
                )
                raise e

    def _prettyprint_result(self, console, result):
        # TODO: only support single executor now

        from rich.table import Table
        from rich.panel import Panel

        data = result.get('data', None)
        image = data['executors'][0]
        uuid8 = image['id']
        secret = image['secret']
        visibility = image['visibility']
        tag = self.args.tag[0] if self.args.tag else None

        table = Table.grid()
        table.add_column(width=20, no_wrap=True)
        table.add_column(style='cyan', no_wrap=True)
        table.add_row(
            ':link: Hub URL',
            f'[link=https://hub.jina.ai/executor/{uuid8}/]https://hub.jina.ai/executor/{uuid8}/[/link]',
        )
        if 'name' in image:
            table.add_row(':name_badge: Name', image['name'])
        table.add_row(':lock: Secret', secret)
        table.add_row(
            '',
            ':point_up:️ [bold red]Please keep this token in a safe place!',
        )
        table.add_row(':eyes: Visibility', visibility)

        p1 = Panel(
            table,
            title='Published',
            width=80,
            expand=False,
        )

        console.print(p1)

        presented_id = image.get('name', uuid8)
        usage = (
            f'{presented_id}' if visibility == 'public' else f'{presented_id}:{secret}'
        ) + (f'/{tag}' if tag else '')

        if not self.args.no_usage:
            self._get_prettyprint_usage(console, usage)

        return uuid8, secret

    def _get_prettyprint_usage(self, console, executor_name, usage_kind=None):
        from rich.panel import Panel
        from rich.syntax import Syntax

        flow_plain = f'''from jina import Flow

f = Flow().add(uses='jinahub://{executor_name}')

with f:
    ...'''

        flow_docker = f'''from jina import Flow

f = Flow().add(uses='jinahub+docker://{executor_name}')

with f:
    ...'''

        p1 = Panel(
            Syntax(
                flow_plain, 'python', theme='monokai', line_numbers=True, word_wrap=True
            ),
            title='Usage',
            width=80,
            expand=False,
        )
        p2 = Panel(
            Syntax(
                flow_docker,
                'python',
                theme='monokai',
                line_numbers=True,
                word_wrap=True,
            ),
            title='Docker usage',
            width=80,
            expand=False,
        )

        if usage_kind == 'docker':
            console.print(p2)
        elif usage_kind == 'source':
            console.print(p1)
        else:
            console.print(p1, p2)

    @staticmethod
    @disk_cache_offline(cache_file=str(_cache_file))
    def fetch_meta(
        name: str,
        tag: Optional[str] = None,
        secret: Optional[str] = None,
    ) -> HubExecutor:
        """Fetch the executor meta info from Jina Hub.
        :param name: the UUID/Name of the executor
        :param tag: the version tag of the executor
        :param secret: the access secret of the executor
        :return: meta of executor
        """

        with ImportExtensions(required=True):
            import requests

        pull_url = get_hubble_url() + f'/{name}/?'
        path_params = {}
        if secret:
            path_params['secret'] = secret
        if tag:
            path_params['tag'] = tag
        if path_params:
            pull_url += urlencode(path_params)

        resp = requests.get(pull_url, headers=HubIO._get_request_header())
        if resp.status_code != 200:
            if resp.text:
                raise Exception(resp.text)
            resp.raise_for_status()

        resp = resp.json()

        return HubExecutor(
            uuid=resp['id'],
            name=resp.get('name', None),
            sn=resp.get('sn', None),
            tag=resp['tag'],
            visibility=resp['visibility'],
            image_name=resp['image'],
            archive_url=resp['package']['download'],
            md5sum=resp['package']['md5'],
        )

    def _pull_with_progress(self, log_streams, console):
        from rich.progress import Progress, DownloadColumn, BarColumn

        with Progress(
            "[progress.description]{task.description}",
            BarColumn(),
            DownloadColumn(),
            "[progress.percentage]{task.percentage:>3.0f}%",
            console=console,
            transient=True,
        ) as progress:
            tasks = {}
            for log in log_streams:
                if 'status' not in log:
                    continue
                status = log['status']
                status_id = log.get('id', None)
                pg_detail = log.get('progressDetail', None)

                if (pg_detail is None) or (status_id is None):
                    self.logger.debug(status)
                    continue

                if status_id not in tasks:
                    tasks[status_id] = progress.add_task(status, total=0)

                task_id = tasks[status_id]

                if ('current' in pg_detail) and ('total' in pg_detail):
                    progress.update(
                        task_id,
                        completed=pg_detail['current'],
                        total=pg_detail['total'],
                        description=status,
                    )
                elif not pg_detail:
                    progress.update(task_id, advance=0, description=status)

    def _load_docker_client(self):
        with ImportExtensions(required=True):
            import docker.errors
            import docker
            from docker import APIClient

            try:
                self._client = docker.from_env()
                # low-level client
                self._raw_client = APIClient(base_url='unix://var/run/docker.sock')
            except docker.errors.DockerException:
                self.logger.critical(
                    f'Docker daemon seems not running. Please run Docker daemon and try again.'
                )
                exit(1)

    def pull(self) -> str:
        """Pull the executor package from Jina Hub.

        :return: the `uses` string
        """

        from rich.console import Console

        console = Console()
        cached_zip_file = None
        executor_name = None
        usage_kind = None

        try:
            need_pull = self.args.force
            with console.status(f'Pulling {self.args.uri}...') as st:
                scheme, name, tag, secret = parse_hub_uri(self.args.uri)

                st.update(f'Fetching [bold]{name}[/bold] from Jina Hub ...')
                executor = HubIO.fetch_meta(name, tag=tag, secret=secret)
                presented_id = getattr(executor, 'name', executor.uuid)
                executor_name = (
                    f'{presented_id}'
                    if executor.visibility == 'public'
                    else f'{presented_id}:{secret}'
                ) + (f'/{tag}' if tag else '')

                if scheme == 'jinahub+docker':
                    self._load_docker_client()
                    import docker

                    try:
                        self._client.images.get(executor.image_name)
                    except docker.errors.ImageNotFound:
                        need_pull = True

                    if need_pull:
                        st.update(f'Pulling image ...')
                        log_stream = self._raw_client.pull(
                            executor.image_name, stream=True, decode=True
                        )
                        st.stop()
                        self._pull_with_progress(
                            log_stream,
                            console,
                        )
                    usage_kind = 'docker'
                    return f'docker://{executor.image_name}'
                elif scheme == 'jinahub':
                    import filelock

                    with filelock.FileLock(get_lockfile(), timeout=-1):
                        try:
                            pkg_path, pkg_dist_path = get_dist_path_of_executor(
                                executor
                            )
                            # check serial number to upgrade
                            sn_file_path = pkg_dist_path / f'PKG-SN-{executor.sn or 0}'
                            if (not sn_file_path.exists()) and any(
                                pkg_dist_path.glob('PKG-SN-*')
                            ):
                                raise FileNotFoundError(
                                    f'{pkg_path} need to be upgraded'
                                )
                            if self.args.install_requirements:
                                st.update('Installing [bold]requirements.txt[/bold]...')
                                requirements_file = pkg_dist_path / 'requirements.txt'
                                if requirements_file.exists():
                                    install_requirements(requirements_file)
                        except FileNotFoundError:
                            need_pull = True

                        if need_pull:
                            cache_dir = Path(
                                os.environ.get(
                                    'JINA_HUB_CACHE_DIR',
                                    Path.home().joinpath('.cache', 'jina'),
                                )
                            )
                            cache_dir.mkdir(parents=True, exist_ok=True)

                            st.update(f'Downloading {name} ...')
                            cached_zip_file = download_with_resume(
                                executor.archive_url,
                                cache_dir,
                                f'{executor.uuid}-{executor.md5sum}.zip',
                                md5sum=executor.md5sum,
                            )

                            st.update(f'Unpacking {name} ...')
                            install_local(
                                cached_zip_file,
                                executor,
                                install_deps=self.args.install_requirements,
                            )

                            pkg_path, _ = get_dist_path_of_executor(executor)

                        usage_kind = 'source'
                        return f'{pkg_path / "config.yml"}'
                else:
                    raise ValueError(f'{self.args.uri} is not a valid scheme')
        except KeyboardInterrupt:
            executor_name = None
        except Exception as e:
            self.logger.error(f'Error while pulling {self.args.uri}: \n{e!r}')
            executor_name = None
            raise e
        finally:
            # delete downloaded zip package if existed
            if cached_zip_file is not None:
                cached_zip_file.unlink()

            if not self.args.no_usage and executor_name:
                self._get_prettyprint_usage(console, executor_name, usage_kind)<|MERGE_RESOLUTION|>--- conflicted
+++ resolved
@@ -68,29 +68,6 @@
             assert cryptography
             assert filelock
 
-<<<<<<< HEAD
-    def _load_docker_client(self):
-        with ImportExtensions(required=True):
-            import docker
-            from docker import APIClient
-
-            from .. import __windows__
-
-            try:
-                # low-level client
-                self._raw_client = APIClient(
-                    base_url=docker.constants.DEFAULT_NPIPE
-                    if __windows__
-                    else docker.constants.DEFAULT_UNIX_SOCKET
-                )
-            except docker.errors.DockerException:
-                self.logger.critical(
-                    f'Docker daemon seems not running. Please run Docker daemon and try again.'
-                )
-                exit(1)
-
-=======
->>>>>>> 1d214f7f
     @staticmethod
     def _get_request_header() -> Dict:
         """Return the header of request.
@@ -641,10 +618,16 @@
             import docker
             from docker import APIClient
 
+            from .. import __windows__
+
             try:
                 self._client = docker.from_env()
                 # low-level client
-                self._raw_client = APIClient(base_url='unix://var/run/docker.sock')
+                self._raw_client = APIClient(
+                    base_url=docker.constants.DEFAULT_NPIPE
+                    if __windows__
+                    else docker.constants.DEFAULT_UNIX_SOCKET
+                )
             except docker.errors.DockerException:
                 self.logger.critical(
                     f'Docker daemon seems not running. Please run Docker daemon and try again.'
