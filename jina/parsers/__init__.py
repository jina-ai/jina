from jina.helper import GATEWAY_NAME
from jina.parsers.helper import _SHOW_ALL_ARGS
from jina.parsers.logging import mixin_suppress_root_logging_parser
from jina.parsers.orchestrate.runtimes.container import mixin_container_runtime_parser
from jina.parsers.orchestrate.runtimes.grpc_channel import (
    mixin_grpc_channel_options_parser,
)
from jina.parsers.orchestrate.runtimes.head import mixin_head_parser


def set_pod_parser(parser=None, default_name=None):
    """Set the parser for the Pod

    :param parser: an optional existing parser to build upon
    :param default_name: default pod name
    :return: the parser
    """
    if not parser:
        from jina.parsers.base import set_base_parser

        parser = set_base_parser()

    from hubble.executor.parsers.pull import mixin_hub_pull_options_parser

    from jina.parsers.orchestrate.base import mixin_scalable_deployment_parser
    from jina.parsers.orchestrate.pod import mixin_pod_parser
    from jina.parsers.orchestrate.runtimes.container import \
        mixin_container_runtime_parser
    from jina.parsers.orchestrate.runtimes.remote import \
        mixin_remote_runtime_parser
    from jina.parsers.orchestrate.runtimes.worker import \
        mixin_worker_runtime_parser

    mixin_scalable_deployment_parser(parser, default_name=default_name)
    mixin_worker_runtime_parser(parser)
    mixin_container_runtime_parser(parser)
    mixin_remote_runtime_parser(parser)
    mixin_pod_parser(parser)
    mixin_hub_pull_options_parser(parser)
    mixin_head_parser(parser)

    return parser


def set_deployment_parser(parser=None):
    """Set the parser for the Deployment

    :param parser: an optional existing parser to build upon
    :return: the parser
    """
    if not parser:
        from jina.parsers.base import set_base_parser

        parser = set_base_parser()

    set_pod_parser(parser, default_name='executor')

    from jina.parsers.orchestrate.deployment import \
        mixin_base_deployment_parser

    mixin_base_deployment_parser(parser)

    return parser


def set_gateway_parser(parser=None):
    """Set the parser for the gateway arguments

    :param parser: an optional existing parser to build upon
    :return: the parser
    """
    if not parser:
        from jina.parsers.base import set_base_parser

        parser = set_base_parser()

    from jina.parsers.orchestrate.base import mixin_base_deployment_parser
    from jina.parsers.orchestrate.pod import mixin_pod_parser
    from jina.parsers.orchestrate.runtimes.remote import (
<<<<<<< HEAD
        mixin_gateway_parser, mixin_gateway_protocol_parser,
        mixin_graphql_parser, mixin_http_gateway_parser, mixin_prefetch_parser)
=======
        mixin_gateway_parser,
        mixin_graphql_parser,
        mixin_http_gateway_parser,
        mixin_prefetch_parser,
    )
>>>>>>> c596452c

    mixin_base_deployment_parser(parser)
    mixin_container_runtime_parser(parser, pod_type='gateway')
    mixin_prefetch_parser(parser)
    mixin_http_gateway_parser(parser)
    mixin_graphql_parser(parser)
    mixin_gateway_parser(parser)
    mixin_pod_parser(parser, pod_type='gateway')

    from jina.enums import DeploymentRoleType

    parser.set_defaults(
        name=GATEWAY_NAME,
        runtime_cls='GatewayRuntime',
        deployment_role=DeploymentRoleType.GATEWAY,
    )

    return parser


def set_gateway_runtime_args_parser(parser=None):
    """Set the parser for the gateway runtime arguments

    :param parser: an optional existing parser to build upon
    :return: the parser
    """
    if not parser:
        from jina.parsers.base import set_base_parser

        parser = set_base_parser()

    from jina.parsers.orchestrate.pod import mixin_pod_runtime_args_parser
    from jina.parsers.orchestrate.runtimes.remote import (
<<<<<<< HEAD
        _add_host, mixin_gateway_protocol_parser,
        mixin_gateway_streamer_parser, mixin_prefetch_parser)
=======
        _add_host,
        mixin_gateway_streamer_parser,
        mixin_prefetch_parser,
    )
>>>>>>> c596452c

    mixin_gateway_streamer_parser(parser)
    mixin_pod_runtime_args_parser(parser, pod_type='gateway')
    mixin_prefetch_parser(parser)
    _add_host(parser)

    return parser


def set_client_cli_parser(parser=None):
    """Set the parser for the cli client

    :param parser: an optional existing parser to build upon
    :return: the parser
    """
    if not parser:
        from jina.parsers.base import set_base_parser

        parser = set_base_parser()

    from jina.parsers.client import (mixin_client_features_parser,
                                     mixin_client_protocol_parser)
    from jina.parsers.orchestrate.runtimes.remote import (
        mixin_client_gateway_parser, mixin_prefetch_parser)

    mixin_client_gateway_parser(parser)
    mixin_client_features_parser(parser)
    mixin_client_protocol_parser(parser)
    mixin_grpc_channel_options_parser(parser)
    mixin_prefetch_parser(parser)
    mixin_suppress_root_logging_parser(parser)

    return parser


def set_help_parser(parser=None):
    """Set the parser for the jina help lookup

    :param parser: an optional existing parser to build upon
    :return: the parser
    """

    if not parser:
        from jina.parsers.base import set_base_parser

        parser = set_base_parser()

    parser.add_argument(
        'query',
        type=str,
        help='Look up usage & mention of argument name in Jina API. The name can be fuzzy',
    )
    return parser


def get_main_parser():
    """The main parser for Jina

    :return: the parser
    """
    from jina.parsers.base import set_base_parser
    from jina.parsers.create import set_new_project_parser
    from jina.parsers.export import set_export_parser
    from jina.parsers.flow import set_flow_parser
    from jina.parsers.helper import _SHOW_ALL_ARGS, _chf
    from jina.parsers.ping import set_ping_parser

    # create the top-level parser
    parser = set_base_parser()

    sp = parser.add_subparsers(
        dest='cli',
        required=True,
    )

    set_pod_parser(
        sp.add_parser(
            'executor',
            help='Start an Executor',
            description='Start an Executor. Jina uses Executors process Documents',
            formatter_class=_chf,
        )
    )

    set_flow_parser(
        sp.add_parser(
            'flow',
            description='Start a Flow. Jina uses Flows to streamline and distribute Executors',
            help='Start a Flow',
            formatter_class=_chf,
        )
    )

    set_ping_parser(
        sp.add_parser(
            'ping',
            help='Ping an Executor/Flow',
            description='Ping a remote Executor or Flow.',
            formatter_class=_chf,
        )
    )

    set_export_parser(
        sp.add_parser(
            'export',
            help='Export Jina API/Flow',
            description='Export Jina API and Flow to JSONSchema, Kubernetes YAML, or SVG flowchart',
            formatter_class=_chf,
        )
    )

    set_new_project_parser(
        sp.add_parser(
            'new',
            help='Create a new Jina project',
            description='Create a new Jina project with a predefined template',
            formatter_class=_chf,
        )
    )

    set_gateway_parser(
        sp.add_parser(
            'gateway',
            description='Start a Gateway to receive client Requests via gRPC/RESTful interface',
            **(dict(help='Start a Gateway')) if _SHOW_ALL_ARGS else {},
            formatter_class=_chf,
        )
    )

    from hubble.executor.parsers import get_main_parser as get_hub_parser
    from hubble.parsers import get_main_parser as get_auth_parser

    get_auth_parser(
        sp.add_parser(
            'auth',
            description='Log in to Jina AI with your GitHub/Google/Email account',
            formatter_class=_chf,
            help='Login to Jina AI',
        )
    )

    get_hub_parser(
        sp.add_parser(
            'hub',
            help='Manage Executor on Executor Hub',
            description='Push/pull Executor to/from Executor Hub',
            formatter_class=_chf,
        )
    )

    from jcloud.parsers import get_main_parser as get_jcloud_parser

    get_jcloud_parser(
        sp.add_parser(
            'cloud',
            description='Manage Flows on Jina Cloud',
            formatter_class=_chf,
            help='Manage Flows on Jina Cloud',
        )
    )

    set_help_parser(
        sp.add_parser(
            'help',
            help='Show help text of a CLI argument',
            description='Show help text of a CLI argument',
            formatter_class=_chf,
        )
    )
    # Below are low-level / internal / experimental CLIs, hidden from users by default

    set_pod_parser(
        sp.add_parser(
            'pod',
            description='Start a Pod. '
            'You should rarely use this directly unless you '
            'are doing low-level orchestration',
            formatter_class=_chf,
            **(dict(help='Start a Pod')) if _SHOW_ALL_ARGS else {},
        )
    )

    set_deployment_parser(
        sp.add_parser(
            'deployment',
            description='Start a Deployment. '
            'You should rarely use this directly unless you '
            'are doing low-level orchestration',
            formatter_class=_chf,
            **(dict(help='Start a Deployment')) if _SHOW_ALL_ARGS else {},
        )
    )

    set_client_cli_parser(
        sp.add_parser(
            'client',
            description='Start a Python client that connects to a Jina Gateway',
            formatter_class=_chf,
            **(dict(help='Start a Client')) if _SHOW_ALL_ARGS else {},
        )
    )

    return parser<|MERGE_RESOLUTION|>--- conflicted
+++ resolved
@@ -77,16 +77,11 @@
     from jina.parsers.orchestrate.base import mixin_base_deployment_parser
     from jina.parsers.orchestrate.pod import mixin_pod_parser
     from jina.parsers.orchestrate.runtimes.remote import (
-<<<<<<< HEAD
-        mixin_gateway_parser, mixin_gateway_protocol_parser,
-        mixin_graphql_parser, mixin_http_gateway_parser, mixin_prefetch_parser)
-=======
         mixin_gateway_parser,
         mixin_graphql_parser,
         mixin_http_gateway_parser,
         mixin_prefetch_parser,
     )
->>>>>>> c596452c
 
     mixin_base_deployment_parser(parser)
     mixin_container_runtime_parser(parser, pod_type='gateway')
@@ -120,15 +115,10 @@
 
     from jina.parsers.orchestrate.pod import mixin_pod_runtime_args_parser
     from jina.parsers.orchestrate.runtimes.remote import (
-<<<<<<< HEAD
-        _add_host, mixin_gateway_protocol_parser,
-        mixin_gateway_streamer_parser, mixin_prefetch_parser)
-=======
         _add_host,
         mixin_gateway_streamer_parser,
         mixin_prefetch_parser,
     )
->>>>>>> c596452c
 
     mixin_gateway_streamer_parser(parser)
     mixin_pod_runtime_args_parser(parser, pod_type='gateway')
