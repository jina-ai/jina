--- conflicted
+++ resolved
@@ -1,5 +1,4 @@
-from typing import TYPE_CHECKING, Dict, List, Optional
-import inspect
+from typing import TYPE_CHECKING, Dict, List, Optional, Union
 
 from jina.excepts import InternalNetworkError
 from jina.helper import get_full_version
@@ -7,7 +6,6 @@
 from jina.logging.logger import JinaLogger
 from jina.serve.networking.sse import EventSourceResponse
 from jina.types.request.data import DataRequest
-from jina._docarray import docarray_v2
 
 if TYPE_CHECKING:  # pragma: no cover
     from opentelemetry import trace
@@ -154,8 +152,6 @@
     def _generate_exception_header(error: InternalNetworkError):
         import traceback
 
-        from jina.proto.serializer import DataRequest
-
         exception_dict = {
             'name': str(error.__class__),
             'stacks': [
@@ -171,7 +167,7 @@
         header_dict = {'request_id': error.request_id, 'status': status_dict}
         return header_dict
 
-    def add_post_route(endpoint_path, input_model, output_model, input_doc_list_model=None, output_doc_list_model=None, is_singleton_doc=False):
+    def add_post_route(endpoint_path, input_model, output_model, input_doc_list_model=None, output_doc_list_model=None):
         app_kwargs = dict(path=f'/{endpoint_path.strip("/")}',
                           methods=['POST'],
                           summary=f'Endpoint {endpoint_path}',
@@ -182,15 +178,18 @@
             **app_kwargs
         )
         async def post(body: input_model, response: Response):
-            if not is_singleton_doc:
-                docs = DocList[input_doc_list_model](body.data)
-            else:
-                docs = DocList[input_doc_list_model]([body.document])
             target_executor = None
             req_id = None
             if body.header is not None:
                 target_executor = body.header.target_executor
                 req_id = body.header.request_id
+            data = body.data
+            if isinstance(data, list):
+                docs = DocList[input_doc_list_model](data)
+            else:
+                docs = DocList[input_doc_list_model]([input_doc_list_model(**data)])
+                if body.header is None:
+                    req_id = docs[0].id
 
             try:
                 async for resp in streamer.stream_docs(docs, exec_endpoint=endpoint_path, parameters=body.parameters,
@@ -249,59 +248,24 @@
             input_doc_model = input_output_map['input']
             output_doc_model = input_output_map['output']
             is_generator = input_output_map['is_generator']
-            is_singleton_doc = input_output_map['is_singleton_doc']
 
             _config = inherit_config(InnerConfig, BaseDoc.__config__)
 
-            if is_singleton_doc:
-                endpoint_input_model = pydantic.create_model(
-                    f'{endpoint.strip("/")}_input_model',
-                    document=(input_doc_model, {}),
-                    parameters=(Optional[Dict], None),
-                    header=(Optional[Header], None),
-                    __config__=inherit_config(InnerConfig, BaseDoc.__config__),
-                )
-
-                endpoint_output_model = pydantic.create_model(
-                    f'{endpoint.strip("/")}_output_model',
-                    document=(output_doc_model, {}),
-                    parameters=(Optional[Dict], None),
-                    __config__=inherit_config(InnerConfig, BaseDoc.__config__),
-                )
-            else:
-                endpoint_input_model = pydantic.create_model(
-                    f'{endpoint.strip("/")}_input_model',
-                    data=(List[input_doc_model], []),
-                    parameters=(Optional[Dict], None),
-                    header=(Optional[Header], None),
-                    __config__=inherit_config(InnerConfig, BaseDoc.__config__),
-                )
-
-                endpoint_output_model = pydantic.create_model(
-                    f'{endpoint.strip("/")}_output_model',
-                    data=(List[output_doc_model], []),
-                    parameters=(Optional[Dict], None),
-                    __config__=inherit_config(InnerConfig, BaseDoc.__config__),
-                )
-
-<<<<<<< HEAD
-=======
             endpoint_input_model = pydantic.create_model(
                 f'{endpoint.strip("/")}_input_model',
-                data=(List[input_doc_model], ...),
+                data=(Union[input_doc_model, List[input_doc_model]], ...),
                 parameters=(Optional[Dict], None),
                 header=(Optional[Header], None),
-                __config__=inherit_config(InnerConfig, BaseDoc.__config__),
+                __config__=_config,
             )
 
             endpoint_output_model = pydantic.create_model(
                 f'{endpoint.strip("/")}_output_model',
-                data=(List[output_doc_model], ...),
+                data=(Union[output_doc_model, List[output_doc_model]], ...),
                 parameters=(Optional[Dict], None),
-                __config__=inherit_config(InnerConfig, BaseDoc.__config__),
+                __config__=_config,
             )
 
->>>>>>> a96c7ce0
             if is_generator:
                 add_streaming_get_route(
                     endpoint,
