import os

import numpy as np

from jina import Document
from jina.flow import Flow
from jina.types.ndarray.generic import NdArray

from tests import validate_callback

e1 = np.random.random([7])
e2 = np.random.random([5])
e3 = np.random.random([3])
e4 = np.random.random([9])


def input_function():
    with Document() as doc1:
        doc1.embedding = e1
        with Document() as chunk1:
            chunk1.embedding = e2
            chunk1.id = 1
        doc1.chunks.add(chunk1)
    with Document() as doc2:
        doc2.embedding = e3
        with Document() as chunk2:
            chunk2.embedding = e4
            chunk2.id = 2
        doc2.chunks.add(chunk2)
    return [doc1, doc2]


def test_array2pb():
    # i don't understand why is this set?
    # os env should be available to that process-context only
    if 'JINA_ARRAY_QUANT' in os.environ:
        print(f'quant is on: {os.environ["JINA_ARRAY_QUANT"]}')
        del os.environ['JINA_ARRAY_QUANT']

    d = NdArray()
    d.value = e4
    np.testing.assert_almost_equal(d.value, e4)


def test_concat_embed_driver(mocker):
    if 'JINA_ARRAY_QUANT' in os.environ:
        print(f'quant is on: {os.environ["JINA_ARRAY_QUANT"]}')
        del os.environ['JINA_ARRAY_QUANT']

    def validate(req):
        assert len(req.docs) == 2
        assert NdArray(req.docs[0].embedding).value.shape == (e1.shape[0] * 2,)
        assert NdArray(req.docs[1].embedding).value.shape == (e3.shape[0] * 2,)
        np.testing.assert_almost_equal(NdArray(req.docs[0].embedding).value, np.concatenate([e1, e1], axis=0),
                                       decimal=4)

    mock = mocker.Mock()
    # simulate two encoders
    flow = (Flow().add(name='a')
            .add(name='b', needs='gateway')
            .join(needs=['a', 'b'], uses='- !ConcatEmbedDriver | {}'))

    with flow:
<<<<<<< HEAD
        flow.index(inputs=input_function, on_done=validate)
=======
        flow.index(input_fn=input_fn, on_done=mock)
>>>>>>> 651c1d43

    mock.assert_called_once()
    validate_callback(mock, validate)<|MERGE_RESOLUTION|>--- conflicted
+++ resolved
@@ -61,11 +61,7 @@
             .join(needs=['a', 'b'], uses='- !ConcatEmbedDriver | {}'))
 
     with flow:
-<<<<<<< HEAD
-        flow.index(inputs=input_function, on_done=validate)
-=======
-        flow.index(input_fn=input_fn, on_done=mock)
->>>>>>> 651c1d43
+        flow.index(inputs=input_function, on_done=mock)
 
     mock.assert_called_once()
     validate_callback(mock, validate)