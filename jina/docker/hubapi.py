import json
import os
import pkgutil
from pkgutil import iter_modules
from typing import Dict, Sequence, Any, Optional, List
from urllib.error import HTTPError
from urllib.parse import urlencode
from urllib.request import Request, urlopen

from pkg_resources import resource_stream, parse_version
from setuptools import find_packages

from .helper import credentials_file
from ..helper import colored
from ..jaml import JAML
from ..logging import default_logger
from ..logging.profile import TimeContext

_header_attrs = ['bold', 'underline']


def _load_local_hub_manifest():
    namespace = 'jina.hub'
    try:
        path = os.path.dirname(pkgutil.get_loader(namespace).path)
    except AttributeError:
        default_logger.warning('local Hub is not initialized, '
                               'try "git submodule update --init" if you are in dev mode')
        return {}

    def add_hub():
        m_yml = f'{info.module_finder.path}/manifest.yml'
        if info.ispkg and os.path.exists(m_yml):
            try:
                with open(m_yml) as fp:
                    m = JAML.load(fp)
                    hub_images[m['name']] = m
            except:
                pass

    hub_images = {}

    for info in iter_modules([path]):
        add_hub()

    for pkg in find_packages(path):
        pkgpath = path + '/' + pkg.replace('.', '/')
        for info in iter_modules([pkgpath]):
            add_hub()

    # filter
    return hub_images


def _list_local(logger) -> Optional[Dict[str, Any]]:
    """
    List all local hub manifests

    .. note:

        This does not implement query langauge

    """
    manifests = _load_local_hub_manifest()
    if manifests:
        tb = _make_hub_table(manifests.values())
        logger.info('\n'.join(tb))
    return manifests


def _list(logger, image_name: str = None, image_kind: str = None,
          image_type: str = None, image_keywords: Sequence = ()) -> Optional[List[Dict[str, Any]]]:
    """ Use Hub api to get the list of filtered images

    :param logger: logger to use
    :param image_name:
    :param image_kind:
    :param image_type:
    :param image_keywords:
    :return: a dict of manifest specifications, each coresponds to a hub image
    """
    # TODO: Shouldn't pass a default argument for keywords. Need to handle after lambda function gets fixed
    with resource_stream('jina', '/'.join(('resources', 'hubapi.yml'))) as fp:
        hubapi_yml = JAML.load(fp)
        hubapi_url = hubapi_yml['hubapi']['url'] + hubapi_yml['hubapi']['list']

    params = {
        'name': image_name,
        'kind': image_kind,
        'type': image_type,
        'keywords': ','.join(image_keywords) if image_keywords else None
    }
    params = {k: v for k, v in params.items() if v}
    if params:
        data = urlencode(params)
        request = Request(f'{hubapi_url}?{data}')
        with TimeContext('searching', logger):
            try:
                with urlopen(request) as resp:
                    response = json.load(resp)
            except HTTPError as err:
                if err.code == 400:
                    logger.warning('no matched executors found. please use different filters and retry.')
                elif err.code == 500:
                    logger.error(f'server is down: {err.reason}')
                else:
                    logger.error(f'unknown error: {err.reason}')
                return

        manifests = response['manifest']
        local_manifest = _load_local_hub_manifest()
        if local_manifest:
            tb = _make_hub_table_with_local(manifests, local_manifest)
        else:
            tb = _make_hub_table(manifests)
        logger.info('\n'.join(tb))
        return manifests


def _docker_auth(logger) -> Optional[Dict[str, str]]:
    """ Use Hub api to get docker creds

    :return: a dict of specifying username and password
    """
    with resource_stream('jina', '/'.join(('resources', 'hubapi.yml'))) as fp:
        hubapi_yml = yaml.load(fp)
        hubapi_url = hubapi_yml['hubapi']['url'] + hubapi_yml['hubapi']['docker_auth']

    access_token = _fetch_github_access_token(logger)
    if not access_token:
        logger.error(f'user has not logged in. please login using command: {colored("jina hub login", attrs=["bold"])}')
        return

    headers = {
        'Accept': 'application/json',
        'authorizationToken': access_token
    }

    try:
        import requests
        response = requests.post(url=f'{hubapi_url}',
                                 headers=headers)
        if response.status_code == requests.codes.ok:            
            import json
            import base64
            json_response = json.loads(response.text)
            encoded_username = json_response['docker_username']
            encoded_password = json_response['docker_password']
            decoded_username = base64.b64decode(encoded_username).decode('ascii')
            decoded_password = base64.b64decode(encoded_password).decode('ascii')
            docker_creds = {'docker_username': decoded_username, 'docker_password': decoded_username} 
            logger.info(f'Successfully fetched docker creds for user')
            return docker_creds
        else:
            logger.error(f'failed to fetch docker credentials')
    except Exception as exp:
        logger.error(f'got an exception while fetching docker credentials {repr(exp)}')


def _make_hub_table_with_local(manifests, local_manifests):
    info_table = [f'found {len(manifests)} matched hub images',
                  '{:<50s}{:<20s}{:<20s}{:<30s}'.format(colored('Name', attrs=_header_attrs),
                                                        colored('Version', attrs=_header_attrs),
                                                        colored('Local', attrs=_header_attrs),
                                                        colored('Description', attrs=_header_attrs))]
    for index, manifest in enumerate(manifests):
        image_name = manifest.get('name', '')
        ver = manifest.get('version', '')
        desc = manifest.get('description', '')[:60].strip() + '...'
        if image_name and ver and desc:
            local_ver = ''
            color = 'white'
            if image_name in local_manifests:
                local_ver = local_manifests[image_name].get('version', '')
                _v1, _v2 = parse_version(ver), parse_version(local_ver)
                if _v1 > _v2:
                    color = 'red'
                elif _v1 == _v2:
                    color = 'green'
                else:
                    color = 'yellow'
            info_table.append(f'{colored(image_name, color="yellow", attrs="bold"):<50s}'
                              f'{colored(ver, color="green"):<20s}'
                              f'{colored(local_ver, color=color):<20s}'
                              f'{desc:<30s}')
    return info_table


def _make_hub_table(manifests):
    info_table = [f'found {len(manifests)} matched hub images',
                  '{:<50s}{:<20s}{:<30s}'.format(colored('Name', attrs=_header_attrs),
                                                 colored('Version', attrs=_header_attrs),
                                                 colored('Description', attrs=_header_attrs))]
    for index, manifest in enumerate(manifests):
        image_name = manifest.get('name', '')
        ver = manifest.get('version', '')
        desc = manifest.get('description', '')[:60].strip() + '...'
        if image_name and ver and desc:
            info_table.append(f'{colored(image_name, color="yellow", attrs="bold"):<50s}'
                              f'{colored(ver, color="green"):<20s}'
                              f'{desc:<30s}')
    return info_table

def _fetch_access_token(logger):
    if not credentials_file().is_file():
        logger.error(f'user has not logged in. please login using command: {colored("jina hub login", attrs=["bold"])}')
        return
    with open(credentials_file(), 'r') as cf:
        cred_yml = JAML.load(cf)
    access_token = cred_yml['access_token']
    return access_token

def _register_to_mongodb(logger, summary: Dict = None):
    """ Hub API Invocation to run `hub push` """
    logger.info('registering image to Jina Hub database...')

    with resource_stream('jina', '/'.join(('resources', 'hubapi.yml'))) as fp:
        hubapi_yml = JAML.load(fp)

    hubapi_url = hubapi_yml['hubapi']['url'] + hubapi_yml['hubapi']['push']

<<<<<<< HEAD
    access_token = _fetch_github_access_token(logger)
=======
    access_token = _fetch_access_token(logger)
>>>>>>> 822d0750
    if not access_token:
        logger.error(f'aborting push to mongodb. please login using command: {colored("jina hub login", attrs=["bold"])}')
        return

    headers = {
        'Accept': 'application/json',
        'authorizationToken': access_token
    }

    try:
        import requests
        response = requests.post(url=f'{hubapi_url}',
                                 headers=headers,
                                 data=json.dumps(summary))
        if response.status_code == requests.codes.ok:
            logger.info(response.text)
        elif response.status_code == requests.codes.unauthorized:
            logger.error(f'user is unauthorized to perform push operation. '
                         f'please login using command: {colored("jina hub login", attrs=["bold"])}')
        elif response.status_code == requests.codes.internal_server_error:
            if 'auth' in response.text.lower():
                logger.error(f'authentication issues!'
                             f'please login using command: {colored("jina hub login", attrs=["bold"])}')
            logger.error(f'got an error from the API: {response.text}')
    except Exception as exp:
        logger.error(f'got an exception while invoking hubapi for push {repr(exp)}')



def _fetch_github_access_token(logger):
    """ Fetch github access token from credentials file, return as a request header """
    logger.info('fetching github access token...')

    if not credentials_file().is_file():
        logger.error(f'user hasnot logged in. please login using command: {colored("jina hub login", attrs=["bold"])}')
        return

    with open(credentials_file(), 'r') as cf:
        cred_yml = yaml.load(cf)
    access_token = cred_yml['access_token']

    return access_token<|MERGE_RESOLUTION|>--- conflicted
+++ resolved
@@ -123,10 +123,10 @@
     :return: a dict of specifying username and password
     """
     with resource_stream('jina', '/'.join(('resources', 'hubapi.yml'))) as fp:
-        hubapi_yml = yaml.load(fp)
+        hubapi_yml = JAML.load(fp)
         hubapi_url = hubapi_yml['hubapi']['url'] + hubapi_yml['hubapi']['docker_auth']
 
-    access_token = _fetch_github_access_token(logger)
+    access_token = _fetch_access_token(logger)
     if not access_token:
         logger.error(f'user has not logged in. please login using command: {colored("jina hub login", attrs=["bold"])}')
         return
@@ -219,11 +219,7 @@
 
     hubapi_url = hubapi_yml['hubapi']['url'] + hubapi_yml['hubapi']['push']
 
-<<<<<<< HEAD
-    access_token = _fetch_github_access_token(logger)
-=======
     access_token = _fetch_access_token(logger)
->>>>>>> 822d0750
     if not access_token:
         logger.error(f'aborting push to mongodb. please login using command: {colored("jina hub login", attrs=["bold"])}')
         return
@@ -253,7 +249,7 @@
 
 
 
-def _fetch_github_access_token(logger):
+def _fetch_access_token(logger):
     """ Fetch github access token from credentials file, return as a request header """
     logger.info('fetching github access token...')
 
@@ -262,7 +258,7 @@
         return
 
     with open(credentials_file(), 'r') as cf:
-        cred_yml = yaml.load(cf)
+        cred_yml = JAML.load(cf)
     access_token = cred_yml['access_token']
 
     return access_token