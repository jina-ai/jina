__copyright__ = "Copyright (c) 2020 Jina AI Limited. All rights reserved."
__license__ = "Apache-2.0"

import argparse
import multiprocessing
import os
import threading
import time
from collections import defaultdict
from queue import Empty
from typing import Dict, List, Optional, Union

import zmq

from .zmq import send_ctrl_message, Zmqlet
from .. import __ready_msg__, __stop_msg__
from ..drivers.helper import routes2str, add_route
from ..enums import PeaRoleType
from ..excepts import NoExplicitMessage, ExecutorFailToLoad, MemoryOverHighWatermark, UnknownControlCommand, \
    RequestLoopEnd, \
    DriverNotInstalled, NoDriverForRequest
from ..executors import BaseExecutor
from ..logging import get_logger
from ..logging.profile import used_memory, TimeDict
from ..proto import jina_pb2, is_data_request

__all__ = ['PeaMeta', 'BasePea']


class PeaMeta(type):
    """Meta class of :class:`BasePea` to enable switching between ``thread`` and ``process`` backend. """
    _dct = {}

    def __new__(cls, name, bases, dct):
        _cls = super().__new__(cls, name, bases, dct)
        PeaMeta._dct.update({name: {'cls': cls,
                                    'name': name,
                                    'bases': bases,
                                    'dct': dct}})
        return _cls

    def __call__(cls, *args, **kwargs):
        # switch to the new backend
        _cls = {
            'thread': threading.Thread,
            'process': multiprocessing.Process,
        }.get(getattr(args[0], 'runtime', 'thread'))

        # rebuild the class according to mro
        for c in cls.mro()[-2::-1]:
            arg_cls = PeaMeta._dct[c.__name__]['cls']
            arg_name = PeaMeta._dct[c.__name__]['name']
            arg_dct = PeaMeta._dct[c.__name__]['dct']
            _cls = super().__new__(arg_cls, arg_name, (_cls,), arg_dct)

        return type.__call__(_cls, *args, **kwargs)


def _get_event(obj):
    if isinstance(obj, threading.Thread):
        return threading.Event()
    elif isinstance(obj, multiprocessing.Process):
        return multiprocessing.Event()
    else:
        raise NotImplementedError


def _make_or_event(obj, *events):
    or_event = _get_event(obj)

    def or_set(self):
        self._set()
        self.changed()

    def or_clear(self):
        self._clear()
        self.changed()

    def orify(e, changed_callback):
        e._set = e.set
        e._clear = e.clear
        e.changed = changed_callback
        e.set = lambda: or_set(e)
        e.clear = lambda: or_clear(e)

    def changed():
        bools = [e.is_set() for e in events]
        if any(bools):
            or_event.set()
        else:
            or_event.clear()

    for e in events:
        orify(e, changed)
    changed()
    return or_event


class BasePea(metaclass=PeaMeta):
    """BasePea is an unary service unit which provides network interface and
    communicates with others via protobuf and ZeroMQ
    """

    def __init__(self, args: Union['argparse.Namespace', Dict]):
        """ Create a new :class:`BasePea` object

        :param args: the arguments received from the CLI
        :param replica_id: the id used to separate the storage of each pea, only used when ``args.separate_storage=True``
        """
        super().__init__()
        self.args = args
        self.name = self.__class__.__name__  #: this is the process name
        self.daemon = True

        self.is_ready = _get_event(self)
        self.is_shutdown = _get_event(self)
        self.ready_or_shutdown = _make_or_event(self, self.is_ready, self.is_shutdown)
        self.is_shutdown.clear()

        # self.is_busy = _get_event(self)
        # # label the pea as busy until the loop body start
        # self.is_busy.set()

        self.last_active_time = time.perf_counter()
        self.last_dump_time = time.perf_counter()

        self._timer = TimeDict()

        self._request = None
        self._message = None
        self._prev_requests = None
        self._prev_messages = None
        self._pending_msgs = defaultdict(list)  # type: Dict[str, List]

        if isinstance(args, argparse.Namespace):
            if args.name:
                self.name = args.name
            if args.role == PeaRoleType.HEAD:
                self.name = '%s-head' % self.name
            elif args.role == PeaRoleType.TAIL:
                self.name = '%s-tail' % self.name
            elif args.role == PeaRoleType.REPLICA:
                self.name = '%s-%d' % (self.name, args.replica_id)
            self.ctrl_addr, self.ctrl_with_ipc = Zmqlet.get_ctrl_address(args)
            if not args.log_with_own_name and args.name:
                # everything in this Pea (process) will use the same name for display the log
                os.environ['JINA_POD_NAME'] = args.name
            self.logger = get_logger(self.name, **vars(args))
        else:
            self.logger = get_logger(self.name)

    def handle(self, msg: 'jina_pb2.Message') -> 'BasePea':
        """Register the current message to this pea, so that all message-related properties are up-to-date, including
        :attr:`request`, :attr:`prev_requests`, :attr:`message`, :attr:`prev_messages`. And then call the executor to handle
        this message.

        :param msg: the message received
        """
        self._request = getattr(msg.request, msg.request.WhichOneof('body'))
        self._message = msg
        req_type = type(self._request)

<<<<<<< HEAD
        num_part = self.args.num_part
        if self.request_type == 'SearchRequest' and self.args.role != PeaRoleType.TAIL:
            # modify the num_part on the fly for SearchRequest in a non-tail pea
            num_part = min(self.args.num_part, max(len(self.request.filter_by), 1))
        if num_part > 1 and is_data_request(self._request):
=======
        if self.args.num_part > 1 and is_data_request(self._request):
>>>>>>> 3f2e7162
            # do gathering, not for control request, unless it is dryrun
            req_id = msg.envelope.request_id
            self._pending_msgs[req_id].append(msg)
            num_req = len(self._pending_msgs[req_id])

            if num_req == self.args.num_part:
                self._prev_messages = self._pending_msgs.pop(req_id)
                self._prev_requests = [getattr(v.request, v.request.WhichOneof('body')) for v in self._prev_messages]
            else:
                raise NoExplicitMessage
            self.logger.info(f'collected {num_req}/{self.args.num_part} parts of {req_type.__name__}')
        else:
            self._prev_requests = None
            self._prev_messages = None

        self.executor(self.request_type)
        return self

    @property
    def is_idle(self) -> bool:
        """Return ``True`` when current time is ``max_idle_time`` seconds late than the last active time"""
        return (time.perf_counter() - self.last_active_time) > self.args.max_idle_time

    @property
    def request(self) -> 'jina_pb2.Request':
        """Get the current request body inside the protobuf message"""
        return self._request

    @property
    def prev_requests(self) -> List['jina_pb2.Request']:
        """Get all previous requests that has the same ``request_id``

        This returns ``None`` when ``num_part=1``.
        """
        return self._prev_requests

    @property
    def message(self) -> 'jina_pb2.Message':
        """Get the current protobuf message to be processed"""
        return self._message

    @property
    def request_type(self) -> str:
        return self._request.__class__.__name__

    @property
    def prev_messages(self) -> List['jina_pb2.Message']:
        """Get all previous messages that has the same ``request_id``

        This returns ``None`` when ``num_part=1``.
        """
        return self._prev_messages

    @property
    def log_iterator(self):
        """Get the last log using iterator """
        from ..logging.queue import __log_queue__
        while self.is_ready.is_set():
            try:
                yield __log_queue__.get_nowait()
            except Empty:
                pass

    def load_executor(self):
        """Load the executor to this BasePea, specified by ``exec_yaml_path`` CLI argument.

        """
        if self.args.yaml_path:
            try:
                self.executor = BaseExecutor.load_config(self.args.yaml_path,
                                                         self.args.separated_workspace, self.args.replica_id)
                self.executor.attach(pea=self)
                # self.logger = get_logger('%s(%s)' % (self.name, self.executor.name), **vars(self.args))
            except FileNotFoundError:
                raise ExecutorFailToLoad
        else:
            self.logger.warning('this BasePea has no executor attached, you may want to double-check '
                                'if it is a mistake or on purpose (using this BasePea as router/map-reduce)')

    def print_stats(self):
        self.logger.info(
            ' '.join('%s: %.2f' % (k, v / self._timer.accum_time['loop']) for k, v in self._timer.accum_time.items()))

    def save_executor(self, dump_interval: int = 0):
        """Save the contained executor

        :param dump_interval: the time interval for saving
        """

        if ((time.perf_counter() - self.last_dump_time) > self.args.dump_interval > 0) or dump_interval <= 0:
            if self.args.read_only:
                self.logger.debug('executor is not saved as "read_only" is set to true for this BasePea')
            elif not hasattr(self, 'executor'):
                self.logger.debug('this BasePea contains no executor, no need to save')
            elif self.executor.save():
                self.logger.info('dumped changes to the executor, %3.0fs since last the save'
                                 % (time.perf_counter() - self.last_dump_time))
            else:
                self.logger.info('executor says there is nothing to save')
            self.last_dump_time = time.perf_counter()
            if hasattr(self, 'zmqlet'):
                self.zmqlet.print_stats()

    def pre_hook(self, msg: 'jina_pb2.Message') -> 'BasePea':
        """Pre-hook function, what to do after first receiving the message """
        msg_type = msg.request.WhichOneof('body')
        self.logger.info('received "%s" from %s' % (msg_type, routes2str(msg, flag_current=True)))
        add_route(msg.envelope, self.name, self.args.identity)
        return self

    def post_hook(self, msg: 'jina_pb2.Message') -> 'BasePea':
        """Post-hook function, what to do before handing out the message """
        msg.envelope.routes[-1].end_time.GetCurrentTime()
        return self

    def set_ready(self, *args, **kwargs):
        """Set the status of the pea to ready """
        self.is_ready.set()
        self.logger.success(__ready_msg__)

    def unset_ready(self, *args, **kwargs):
        """Set the status of the pea to shutdown """
        self.is_ready.clear()
        self.logger.success(__stop_msg__)

    def _callback(self, msg):
        # self.is_busy.set()
        self.pre_hook(msg).handle(msg).post_hook(msg)
        self.last_active_time = time.perf_counter()
        return msg

    def msg_callback(self, msg: 'jina_pb2.Message') -> Optional['jina_pb2.Message']:
        """Callback function after receiving the message

        When nothing is returned then the nothing is send out via :attr:`zmqlet.sock_out`.
        """
        try:
            return self._callback(msg)
        except NoExplicitMessage:
            # silent and do not propagade message anymore
            # 1. wait partial message to be finished
            # 2. dealer send a control message and no need to go on
            pass

    def loop_body(self):
        """The body of the request loop

        .. note::

            Class inherited from :class:`BasePea` must override this function. And add
            :meth:`set_ready` when your loop body is started
        """
        self.load_plugins()
        self.load_executor()
        self.zmqlet = Zmqlet(self.args, logger=self.logger)
        self.set_ready()

        while True:
            # t_loop_start = time.perf_counter()
            msg = self.zmqlet.recv_message(callback=self.msg_callback)
            # t_callback = time.perf_counter()

            if msg:
                self.zmqlet.send_message(msg)

                self.save_executor(self.args.dump_interval)
                self.check_memory_watermark()
                # self.is_busy.clear()
            # t_loop_end = time.perf_counter()
            # self.logger.info(f'handle {(t_callback - t_loop_start) / (t_loop_end - t_loop_start):2.2f}')

    def load_plugins(self):
        if self.args.py_modules:
            from ..helper import PathImporter
            PathImporter.add_modules(*self.args.py_modules)

    def loop_teardown(self):
        """Stop the request loop """
        if hasattr(self, 'executor'):
            if not self.args.exit_no_dump:
                self.save_executor(dump_interval=0)
            self.executor.close()
        if hasattr(self, 'zmqlet'):
            if self.request_type == 'ControlRequest' and \
                    self.request.command == jina_pb2.Request.ControlRequest.TERMINATE:
                # the last message is a terminate request
                # return it and tells the client everything is now closed.
                self.zmqlet.send_message(self.message)
            self.zmqlet.close()

    def run(self):
        """Start the request loop of this BasePea. It will listen to the network protobuf message via ZeroMQ. """
        try:
            self.post_init()
            self.loop_body()
        except RequestLoopEnd:
            self.logger.info('break from the event loop')
        except ExecutorFailToLoad:
            self.logger.error('can not start a executor from %s' % self.args.yaml_path)
        except MemoryOverHighWatermark:
            self.logger.error(
                'memory usage %d GB is above the high-watermark: %d GB' % (used_memory(), self.args.memory_hwm))
        except UnknownControlCommand as ex:
            self.logger.error(ex, exc_info=True)
        except DriverNotInstalled:
            self.logger.error('no driver is installed to this pea, this pea will do nothing')
        except NoDriverForRequest:
            self.logger.error(f'no matched driver for {self.request_type} request, '
                              f'this pea is either badly configured or it is not configured to handle {self.request_type} request')
        except KeyboardInterrupt:
            self.logger.warning('user cancel the process')
        except zmq.error.ZMQError:
            self.logger.error('zmqlet can not be initiated')
        except Exception as ex:
            self.logger.error('unknown exception: %s' % str(ex), exc_info=True)
        finally:
            self.loop_teardown()
            self.unset_ready()
            self.is_shutdown.set()

    def check_memory_watermark(self):
        """Check the memory watermark """
        if used_memory() > self.args.memory_hwm > 0:
            raise MemoryOverHighWatermark

    def post_init(self):
        """Post initializer after the start of the request loop via :func:`run`, so that they can be kept in the same
        process/thread as the request loop.

        """
        pass

    def close(self):
        """Gracefully close this pea and release all resources """
        if self.is_ready.is_set() and hasattr(self, 'ctrl_addr'):
            return send_ctrl_message(self.ctrl_addr, jina_pb2.Request.ControlRequest.TERMINATE,
                                     timeout=self.args.timeout_ctrl)

    @property
    def status(self):
        """Send the control signal ``STATUS`` to itself and return the status """
        if self.is_ready.is_set() and getattr(self, 'ctrl_addr'):
            return send_ctrl_message(self.ctrl_addr, jina_pb2.Request.ControlRequest.STATUS,
                                     timeout=self.args.timeout_ctrl)

    def start(self):
        super().start()
        if isinstance(self.args, dict):
            _timeout = getattr(self.args['peas'][0], 'timeout_ready', 5e3) / 1e3
        else:
            _timeout = getattr(self.args, 'timeout_ready', 5e3) / 1e3

        if _timeout < 0:
            _timeout = None

        if self.ready_or_shutdown.wait(_timeout):
            if self.is_shutdown.is_set():
                self.logger.critical(f'fail to start {self.__class__} with name {self.name}')
            return self
        else:
            raise TimeoutError(
                f'{self.__class__} with name {self.name} can not be initialized after {_timeout * 1e3}ms')

    def __enter__(self):
        return self.start()

    def __exit__(self, exc_type, exc_val, exc_tb):
        self.close()<|MERGE_RESOLUTION|>--- conflicted
+++ resolved
@@ -160,15 +160,11 @@
         self._message = msg
         req_type = type(self._request)
 
-<<<<<<< HEAD
         num_part = self.args.num_part
         if self.request_type == 'SearchRequest' and self.args.role != PeaRoleType.TAIL:
             # modify the num_part on the fly for SearchRequest in a non-tail pea
             num_part = min(self.args.num_part, max(len(self.request.filter_by), 1))
         if num_part > 1 and is_data_request(self._request):
-=======
-        if self.args.num_part > 1 and is_data_request(self._request):
->>>>>>> 3f2e7162
             # do gathering, not for control request, unless it is dryrun
             req_id = msg.envelope.request_id
             self._pending_msgs[req_id].append(msg)
