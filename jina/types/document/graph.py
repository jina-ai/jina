--- conflicted
+++ resolved
@@ -272,15 +272,9 @@
         is_documents_source = isinstance(source_docs[0], Document)
         is_documents_dest = isinstance(dest_docs[0], Document)
 
-<<<<<<< HEAD
-        for doc1, doc2 in zip(source_docs, dest_docs):
-            doc1_id = doc1.id if is_documents_source else doc1
-            doc2_id = doc2.id if is_documents_dest else doc2
-=======
         for k, (doc1, doc2) in enumerate(zip(source_docs, dest_docs)):
             doc1_id = doc1.id if is_documents_source else doc1
             doc2_id = doc2.id if is_documents_source else doc2
->>>>>>> ca7375aa
 
             if is_documents_source:
                 self.add_single_node(doc1)
