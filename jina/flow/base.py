--- conflicted
+++ resolved
@@ -251,11 +251,7 @@
     def __init__(
         self,
         env: Optional[dict] = None,
-<<<<<<< HEAD
-        infrastructure: Optional[str] = 'LOCAL',
-=======
         infrastructure: Optional[str] = 'JINA',
->>>>>>> ece2190a
         inspect: Optional[str] = 'COLLECT',
         log_config: Optional[str] = None,
         name: Optional[str] = None,
@@ -827,11 +823,7 @@
             },
         )
 
-<<<<<<< HEAD
-    # THIS NEEDS TO BE REWRITTEN
-=======
     # TODO needs to be refactored
->>>>>>> ece2190a
     def _get_routing_table(self) -> RoutingTable:
         graph = RoutingTable()
         for pod_id, pod in self._pod_nodes.items():
@@ -866,7 +858,6 @@
             if end == GATEWAY_NAME:
                 end = f'end-{GATEWAY_NAME}'
 
-            # In K8sPod will not be needed
             if pod.head_args.hosts_in_connect is None:
                 pod.head_args.hosts_in_connect = []
 
