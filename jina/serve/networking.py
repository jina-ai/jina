import asyncio
import ipaddress
import os
from collections import defaultdict
from dataclasses import dataclass
from typing import Dict, List, Optional, Sequence, Set, Tuple, Union
from urllib.parse import urlparse

import grpc
from grpc.aio import AioRpcError
from grpc_health.v1 import health_pb2, health_pb2_grpc
from grpc_reflection.v1alpha.reflection_pb2 import ServerReflectionRequest
from grpc_reflection.v1alpha.reflection_pb2_grpc import ServerReflectionStub

from jina.constants import __default_endpoint__
from jina.enums import PollingType
from jina.excepts import EstablishGrpcConnectionError, InternalNetworkError
from jina.importer import ImportExtensions
from jina.logging.logger import JinaLogger
from jina.proto import jina_pb2, jina_pb2_grpc
from jina.serve.helper import format_grpc_error
from jina.serve.instrumentation import MetricsTimer
from jina.types.request import Request
from jina.types.request.data import DataRequest

TLS_PROTOCOL_SCHEMES = ['grpcs', 'https', 'wss']

from typing import TYPE_CHECKING

<<<<<<< HEAD
if TYPE_CHECKING: # pragma: no cover
=======
if TYPE_CHECKING:  # pragma: no cover
>>>>>>> 3a66c8b4
    from grpc.aio._interceptor import ClientInterceptor
    from opentelemetry.instrumentation.grpc._client import (
        OpenTelemetryClientInterceptor,
    )
    from opentelemetry.metrics import Histogram, Meter
    from prometheus_client import CollectorRegistry, Summary


DEFAULT_MINIMUM_RETRIES = 3
GRACE_PERIOD_DESTROY_CONNECTION = 0.5

default_endpoints_proto = jina_pb2.EndpointsProto()
default_endpoints_proto.endpoints.extend([__default_endpoint__])


@dataclass
class _NetworkingMetrics:
    """
    dataclass that contain the metrics used in the networking part
    """

    sending_requests_time_metrics: Optional['Summary']
    received_response_bytes: Optional['Summary']
    send_requests_bytes_metrics: Optional['Summary']


@dataclass
class _NetworkingHistograms:
    """
    Dataclass containing the various OpenTelemetry Histograms for measuring the network level operations.
    """

    sending_requests_time_metrics: Optional['Histogram'] = None
    received_response_bytes: Optional['Histogram'] = None
    send_requests_bytes_metrics: Optional['Histogram'] = None
    histogram_metric_labels: Dict[str, str] = None

    def _get_labels(
        self, additional_labels: Optional[Dict[str, str]] = None
    ) -> Optional[Dict[str, str]]:

        if self.histogram_metric_labels is None:
            return None
        if additional_labels is None:
            return self.histogram_metric_labels
        return {**self.histogram_metric_labels, **additional_labels}

    def record_sending_requests_time_metrics(
        self, value: int, additional_labels: Optional[Dict[str, str]] = None
    ):
        labels = self._get_labels(additional_labels)

        if self.sending_requests_time_metrics:
            self.sending_requests_time_metrics.record(value, labels)

    def record_received_response_bytes(
        self, value: int, additional_labels: Optional[Dict[str, str]] = None
    ):
        labels = self._get_labels(additional_labels)

        if self.received_response_bytes:
            self.received_response_bytes.record(value, labels)

    def record_send_requests_bytes_metrics(
        self, value: int, additional_labels: Optional[Dict[str, str]] = None
    ):
        labels = self._get_labels(additional_labels)

        if self.send_requests_bytes_metrics:
            self.send_requests_bytes_metrics.record(value, labels)


class ReplicaList:
    """
    Maintains a list of connections to replicas and uses round robin for selecting a replica
    """

    def __init__(
        self,
        metrics: _NetworkingMetrics,
        histograms: _NetworkingHistograms,
        logger,
        runtime_name: str,
        aio_tracing_client_interceptors: Optional[Sequence['ClientInterceptor']] = None,
        tracing_client_interceptor: Optional['OpenTelemetryClientInterceptor'] = None,
        deployment_name: str = '',
    ):
        self.runtime_name = runtime_name
        self._connections = []
        self._address_to_connection_idx = {}
        self._address_to_channel = {}
        self._rr_counter = 0  # round robin counter
        self._metrics = metrics
        self._histograms = histograms
        self._logger = logger
        self._destroyed_event = asyncio.Event()
        self.aio_tracing_client_interceptors = aio_tracing_client_interceptors
        self.tracing_client_interceptors = tracing_client_interceptor
        self._deployment_name = deployment_name

    async def reset_connection(
        self, address: str, deployment_name: str
    ) -> Union[grpc.aio.Channel, None]:
        """
        Removes and then re-adds a connection.
        Result is the same as calling :meth:`remove_connection` and then :meth:`add_connection`, but this allows for
        handling of race condition if multiple callers reset a connection at the same time.

        :param address: Target address of this connection
        :param deployment_name: Target deployment of this connection
        :returns: The reset connection or None if there was no connection for the given address
        """
        self._logger.debug(f'resetting connection for {deployment_name} to {address}')

        if (
            address in self._address_to_connection_idx
            and self._address_to_connection_idx[address] is not None
        ):
            # remove connection:
            # in contrast to remove_connection(), we don't 'shorten' the data structures below, instead just set to None
            # so if someone else accesses them in the meantime, they know that they can just wait
            id_to_reset = self._address_to_connection_idx[address]
            self._address_to_connection_idx[address] = None
            connection_to_reset = self._connections[id_to_reset]
            self._connections[id_to_reset] = None
            channel_to_reset = self._address_to_channel[address]
            self._address_to_channel[address] = None
            self._destroyed_event.clear()
            await self._destroy_connection(channel_to_reset)
            self._destroyed_event.set()
            # re-add connection:
            self._address_to_connection_idx[address] = id_to_reset
            stubs, channel = self._create_connection(address, deployment_name)
            self._address_to_channel[address] = channel
            self._connections[id_to_reset] = stubs

            return connection_to_reset
        return None

    def add_connection(self, address: str, deployment_name: str):
        """
        Add connection with address to the connection list
        :param address: Target address of this connection
        :param deployment_name: Target deployment of this connection
        """
        if address not in self._address_to_connection_idx:
            self._address_to_connection_idx[address] = len(self._connections)
            stubs, channel = self._create_connection(address, deployment_name)
            self._address_to_channel[address] = channel
            self._connections.append(stubs)

    async def remove_connection(self, address: str) -> Union[grpc.aio.Channel, None]:
        """
        Remove connection with address from the connection list

        .. warning::
            This completely removes the connection, including all dictionary keys that point to it.
            Therefore, be careful not to call this method while iterating over all connections.
            If you want to reset (remove and re-add) a connection, use :meth:`jina.serve.networking.ReplicaList.reset_connection`,
            which is safe to use in this scenario.

        :param address: Remove connection for this address
        :returns: The removed connection or None if there was not any for the given address
        """
        if address in self._address_to_connection_idx:
            self._rr_counter = (
                self._rr_counter % (len(self._connections) - 1)
                if (len(self._connections) - 1)
                else 0
            )
            idx_to_delete = self._address_to_connection_idx.pop(address)
            popped_connection = self._connections.pop(idx_to_delete)
            closing_channel = self._address_to_channel[address]
            del self._address_to_channel[address]
            await self._destroy_connection(
                closing_channel, grace=GRACE_PERIOD_DESTROY_CONNECTION
            )
            # update the address/idx mapping
            for address in self._address_to_connection_idx:
                if self._address_to_connection_idx[address] > idx_to_delete:
                    self._address_to_connection_idx[address] -= 1

            return popped_connection

        return None

    def _create_connection(self, address, deployment_name: str):
        parsed_address = urlparse(address)
        address = parsed_address.netloc if parsed_address.netloc else address
        use_tls = parsed_address.scheme in TLS_PROTOCOL_SCHEMES

        stubs, channel = GrpcConnectionPool.create_async_channel_stub(
            address,
            deployment_name=deployment_name,
            metrics=self._metrics,
            histograms=self._histograms,
            tls=use_tls,
            aio_tracing_client_interceptors=self.aio_tracing_client_interceptors,
        )
        return stubs, channel

    async def _destroy_connection(self, connection, grace=0.5):
        # we should handle graceful termination better, 0.5 is a rather random number here
        await connection.close(grace)

    async def get_next_connection(self, num_retries=3):
        """
        Returns a connection from the list. Strategy is round robin
        :param num_retries: how many retries should be performed when all connections are currently unavailable
        :returns: A connection from the pool
        """
        return await self._get_next_connection(num_retries=num_retries)

    async def _get_next_connection(self, num_retries=3):
        """
        :param num_retries: how many retries should be performed when all connections are currently unavailable
        :returns: A connection from the pool
        """
        try:
            connection = None
            for i in range(len(self._connections)):
                internal_rr_counter = (self._rr_counter + i) % len(self._connections)
                connection = self._connections[internal_rr_counter]
                # connection is None if it is currently being reset. In that case, try different connection
                if connection is not None:
                    break
            all_connections_unavailable = connection is None and num_retries <= 0
            if all_connections_unavailable:
                if num_retries <= 0:
                    raise EstablishGrpcConnectionError(
                        f'Error while resetting connections {self._connections} for {self._deployment_name}. Connections cannot be used.'
                    )
            elif connection is None:
                # give control back to async event loop so connection resetting can be completed; then retry
                self._logger.debug(
                    f' No valid connection found for {self._deployment_name}, give chance for potential resetting of connection'
                )
                try:
                    await asyncio.wait_for(
                        self._destroyed_event.wait(),
                        timeout=GRACE_PERIOD_DESTROY_CONNECTION,
                    )
                finally:
                    return await self._get_next_connection(num_retries=num_retries - 1)
        except IndexError:
            # This can happen as a race condition while _removing_ connections
            self._rr_counter = 0
            connection = self._connections[self._rr_counter]
        self._rr_counter = (self._rr_counter + 1) % len(self._connections)
        return connection

    def get_all_connections(self):
        """
        Returns all available connections
        :returns: A complete list of all connections from the pool
        """
        return self._connections

    def has_connection(self, address: str) -> bool:
        """
        Checks if a connection for ip exists in the list
        :param address: The address to check
        :returns: True if a connection for the ip exists in the list
        """
        return address in self._address_to_connection_idx

    def has_connections(self) -> bool:
        """
        Checks if this contains any connection
        :returns: True if any connection is managed, False otherwise
        """
        return len(self._address_to_connection_idx) > 0

    async def close(self):
        """
        Close all connections and clean up internal state
        """
        for address in self._address_to_channel:
            await self._address_to_channel[address].close(0.5)
        self._address_to_channel.clear()
        self._address_to_connection_idx.clear()
        self._connections.clear()
        self._rr_counter = 0


class GrpcConnectionPool:
    """
    Manages a list of grpc connections.

    :param logger: the logger to use
    :param compression: The compression algorithm to be used by this GRPCConnectionPool when sending data to GRPC
    """

    K8S_PORT_USES_AFTER = 8082
    K8S_PORT_USES_BEFORE = 8081
    K8S_PORT = 8080
    K8S_PORT_MONITORING = 9090

    class ConnectionStubs:
        """
        Maintains a list of grpc stubs available for a particular connection
        """

        STUB_MAPPING = {
            'jina.JinaDataRequestRPC': jina_pb2_grpc.JinaDataRequestRPCStub,
            'jina.JinaSingleDataRequestRPC': jina_pb2_grpc.JinaSingleDataRequestRPCStub,
            'jina.JinaDiscoverEndpointsRPC': jina_pb2_grpc.JinaDiscoverEndpointsRPCStub,
            'jina.JinaRPC': jina_pb2_grpc.JinaRPCStub,
            'jina.JinaInfoRPC': jina_pb2_grpc.JinaInfoRPCStub,
        }

        def __init__(
            self,
            address,
            channel,
            deployment_name: str,
            metrics: _NetworkingMetrics,
            histograms: _NetworkingHistograms,
        ):
            self.address = address
            self.channel = channel
            self.deployment_name = deployment_name
            self._metrics = metrics
            self._histograms = histograms
            self._initialized = False

            if self._histograms:
                self.stub_specific_labels = {
                    'deployment': deployment_name,
                    'address': address,
                }

        # This has to be done lazily, because the target endpoint may not be available
        # when a connection is added
        async def _init_stubs(self):
            available_services = await GrpcConnectionPool.get_available_services(
                self.channel
            )
            stubs = defaultdict(lambda: None)
            for service in available_services:
                stubs[service] = self.STUB_MAPPING[service](self.channel)
            self.data_list_stub = stubs['jina.JinaDataRequestRPC']
            self.single_data_stub = stubs['jina.JinaSingleDataRequestRPC']
            self.stream_stub = stubs['jina.JinaRPC']
            self.endpoints_discovery_stub = stubs['jina.JinaDiscoverEndpointsRPC']
            self._initialized = True

        async def send_discover_endpoint(
            self,
            timeout: Optional[float] = None,
        ) -> Tuple:
            """
            Use the endpoint discovery stub to request for the Endpoints Exposed by an Executor

            :param timeout: defines timeout for sending request

            :returns: Tuple of response and metadata about the response
            """
            if not self._initialized:
                await self._init_stubs()

            call_result = self.endpoints_discovery_stub.endpoint_discovery(
                jina_pb2.google_dot_protobuf_dot_empty__pb2.Empty(),
                timeout=timeout,
            )
            metadata, response = (
                await call_result.trailing_metadata(),
                await call_result,
            )
            return response, metadata

        def _get_metric_timer(self):
            if self._histograms.histogram_metric_labels is None:
                labels = None
            else:
                labels = {
                    **self._histograms.histogram_metric_labels,
                    **self.stub_specific_labels,
                }

            return MetricsTimer(
                self._metrics.sending_requests_time_metrics,
                self._histograms.sending_requests_time_metrics,
                labels,
            )

        def _record_request_bytes_metric(self, nbytes: int):
            if self._metrics.send_requests_bytes_metrics:
                self._metrics.send_requests_bytes_metrics.observe(nbytes)
            self._histograms.record_send_requests_bytes_metrics(
                nbytes, self.stub_specific_labels
            )

        def _record_received_bytes_metric(self, nbytes: int):
            if self._metrics.received_response_bytes:
                self._metrics.received_response_bytes.observe(nbytes)
            self._histograms.record_received_response_bytes(
                nbytes, self.stub_specific_labels
            )

        async def send_requests(
            self,
            requests: List[Request],
            metadata,
            compression,
            timeout: Optional[float] = None,
        ) -> Tuple:
            """
            Send requests and uses the appropriate grpc stub for this
            Stub is chosen based on availability and type of requests

            :param requests: the requests to send
            :param metadata: the metadata to send alongside the requests
            :param compression: defines if compression should be used
            :param timeout: defines timeout for sending request

            :returns: Tuple of response and metadata about the response
            """
            if not self._initialized:
                await self._init_stubs()
            request_type = type(requests[0])

<<<<<<< HEAD
=======
            timer = self._get_metric_timer()
>>>>>>> 3a66c8b4
            if request_type == DataRequest and len(requests) == 1:
                request = requests[0]
                if self.single_data_stub:
                    self._record_request_bytes_metric(request.nbytes)
                    call_result = self.single_data_stub.process_single_data(
                        request,
                        metadata=metadata,
                        compression=compression,
                        timeout=timeout,
                    )
                    with timer:
                        metadata, response = (
                            await call_result.trailing_metadata(),
                            await call_result,
                        )
                        self._record_received_bytes_metric(response.nbytes)
                    return response, metadata

                elif self.stream_stub:
                    self._record_request_bytes_metric(request.nbytes)

                    with timer:
                        async for response in self.stream_stub.Call(
                            iter(requests),
                            compression=compression,
                            timeout=timeout,
                            metadata=metadata,
                        ):
                            self._record_received_bytes_metric(response.nbytes)
                            return response, None

            if request_type == DataRequest and len(requests) > 1:
                if self.data_list_stub:
                    for request in requests:
                        self._record_request_bytes_metric(request.nbytes)
                    call_result = self.data_list_stub.process_data(
                        requests,
                        metadata=metadata,
                        compression=compression,
                        timeout=timeout,
                    )
                    with timer:
                        metadata, response = (
                            await call_result.trailing_metadata(),
                            await call_result,
                        )
                        self._record_received_bytes_metric(response.nbytes)
                    return response, metadata
                else:
                    raise ValueError(
                        'Can not send list of DataRequests. gRPC endpoint not available.'
                    )
            else:
                raise ValueError(f'Unsupported request type {type(requests[0])}')

    class _ConnectionPoolMap:
        def __init__(
            self,
            runtime_name: str,
            logger: Optional[JinaLogger],
            metrics: _NetworkingMetrics,
            histograms: _NetworkingHistograms,
            aio_tracing_client_interceptors: Optional[
                Sequence['ClientInterceptor']
            ] = None,
            tracing_client_interceptor: Optional[
                'OpenTelemetryClientInterceptor'
            ] = None,
        ):
            self._logger = logger
            # this maps deployments to shards or heads
            self._deployments: Dict[str, Dict[str, Dict[int, ReplicaList]]] = {}
            # dict stores last entity id used for a particular deployment, used for round robin
            self._access_count: Dict[str, int] = {}
            self._metrics = metrics
            self._histograms = histograms
            self.runtime_name = runtime_name
            if os.name != 'nt':
                os.unsetenv('http_proxy')
                os.unsetenv('https_proxy')
            self.aio_tracing_client_interceptors = aio_tracing_client_interceptors
            self.tracing_client_interceptor = tracing_client_interceptor

        def add_replica(self, deployment: str, shard_id: int, address: str):
            self._add_connection(deployment, shard_id, address, 'shards')

        def add_head(
            self, deployment: str, address: str, head_id: Optional[int] = 0
        ):  # the head_id is always 0 for now, this will change when scaling the head
            self._add_connection(deployment, head_id, address, 'heads')

        def get_replicas(
            self,
            deployment: str,
            head: bool,
            entity_id: Optional[int] = None,
            increase_access_count: bool = True,
        ) -> Optional[ReplicaList]:
            # returns all replicas of a given deployment, using a given shard
            if deployment in self._deployments:
                type_ = 'heads' if head else 'shards'
                if entity_id is None and head:
                    entity_id = 0
                return self._get_connection_list(
                    deployment, type_, entity_id, increase_access_count
                )
            else:
                self._logger.debug(
                    f'Unknown deployment {deployment}, no replicas available'
                )
                return None

        def get_replicas_all_shards(self, deployment: str) -> List[ReplicaList]:
            # returns all replicas of a given deployment, for all available shards
            # result is a list of 'shape' (num_shards, num_replicas), containing all replicas for all shards
            replicas = []
            if deployment in self._deployments:
                for shard_id in self._deployments[deployment]['shards']:
                    replicas.append(
                        self._get_connection_list(deployment, 'shards', shard_id)
                    )
            return replicas

        async def close(self):
            # Close all connections to all replicas
            for deployment in self._deployments:
                for entity_type in self._deployments[deployment]:
                    for shard_in in self._deployments[deployment][entity_type]:
                        await self._deployments[deployment][entity_type][
                            shard_in
                        ].close()
            self._deployments.clear()

        def _get_connection_list(
            self,
            deployment: str,
            type_: str,
            entity_id: Optional[int] = None,
            increase_access_count: bool = True,
        ) -> ReplicaList:
            try:
                if entity_id is None and len(self._deployments[deployment][type_]) > 0:
                    # select a random entity
                    if increase_access_count:
                        self._access_count[deployment] += 1
                    return self._deployments[deployment][type_][
                        self._access_count[deployment]
                        % len(self._deployments[deployment][type_])
                    ]
                else:
                    return self._deployments[deployment][type_][entity_id]
            except KeyError:
                if (
                    entity_id is None
                    and deployment in self._deployments
                    and len(self._deployments[deployment][type_])
                ):
                    # This can happen as a race condition when removing connections while accessing it
                    # In this case we don't care for the concrete entity, so retry with the first one
                    return self._get_connection_list(
                        deployment, type_, 0, increase_access_count
                    )
                self._logger.debug(
                    f'did not find a connection for deployment {deployment}, type {type_} and entity_id {entity_id}. There are {len(self._deployments[deployment][type_]) if deployment in self._deployments else 0} available connections for this deployment and type. '
                )
                return None

        def _add_deployment(self, deployment: str):
            if deployment not in self._deployments:
                self._deployments[deployment] = {'shards': {}, 'heads': {}}
                self._access_count[deployment] = 0

        def _add_connection(
            self,
            deployment: str,
            entity_id: int,
            address: str,
            type: str,
        ):
            self._add_deployment(deployment)
            if entity_id not in self._deployments[deployment][type]:
                connection_list = ReplicaList(
                    metrics=self._metrics,
                    histograms=self._histograms,
                    logger=self._logger,
                    runtime_name=self.runtime_name,
                    aio_tracing_client_interceptors=self.aio_tracing_client_interceptors,
                    tracing_client_interceptor=self.tracing_client_interceptor,
                    deployment_name=deployment,
                )
                self._deployments[deployment][type][entity_id] = connection_list

            if not self._deployments[deployment][type][entity_id].has_connection(
                address
            ):
                self._logger.debug(
                    f'adding connection for deployment {deployment}/{type}/{entity_id} to {address}'
                )
                self._deployments[deployment][type][entity_id].add_connection(
                    address, deployment_name=deployment
                )
            else:
                self._logger.debug(
                    f'ignoring activation of pod for deployment {deployment}, {address} already known'
                )

        async def remove_head(self, deployment, address, head_id: Optional[int] = 0):
            return await self._remove_connection(deployment, head_id, address, 'heads')

        async def remove_replica(
            self, deployment, address, shard_id: Optional[int] = 0
        ):
            return await self._remove_connection(
                deployment, shard_id, address, 'shards'
            )

        async def _remove_connection(self, deployment, entity_id, address, type):
            if (
                deployment in self._deployments
                and entity_id in self._deployments[deployment][type]
            ):
                self._logger.debug(
                    f'removing connection for deployment {deployment}/{type}/{entity_id} to {address}'
                )
                connection = await self._deployments[deployment][type][
                    entity_id
                ].remove_connection(address)
                if not self._deployments[deployment][type][entity_id].has_connections():
                    del self._deployments[deployment][type][entity_id]
                return connection
            return None

    def __init__(
        self,
        runtime_name,
        logger: Optional[JinaLogger] = None,
        compression: Optional[str] = None,
        metrics_registry: Optional['CollectorRegistry'] = None,
        meter: Optional['Meter'] = None,
        aio_tracing_client_interceptors: Optional[Sequence['ClientInterceptor']] = None,
        tracing_client_interceptor: Optional['OpenTelemetryClientInterceptor'] = None,
    ):
        self._logger = logger or JinaLogger(self.__class__.__name__)

        self.compression = (
            getattr(grpc.Compression, compression)
            if compression
            else grpc.Compression.NoCompression
        )

        if metrics_registry:
            with ImportExtensions(
                required=True,
                help_text='You need to install the `prometheus_client` to use the montitoring functionality of jina',
            ):
                from prometheus_client import Summary

            sending_requests_time_metrics = Summary(
                'sending_request_seconds',
                'Time spent between sending a request to the Executor/Head and receiving the response',
                registry=metrics_registry,
                namespace='jina',
                labelnames=('runtime_name',),
            ).labels(runtime_name)

            received_response_bytes = Summary(
                'received_response_bytes',
                'Size in bytes of the response returned from the Head/Executor',
                registry=metrics_registry,
                namespace='jina',
                labelnames=('runtime_name',),
            ).labels(runtime_name)

            send_requests_bytes_metrics = Summary(
                'sent_request_bytes',
                'Size in bytes of the request sent to the Head/Executor',
                registry=metrics_registry,
                namespace='jina',
                labelnames=('runtime_name',),
            ).labels(runtime_name)
        else:
            sending_requests_time_metrics = None
            received_response_bytes = None
            send_requests_bytes_metrics = None

        self._metrics = _NetworkingMetrics(
            sending_requests_time_metrics,
            received_response_bytes,
            send_requests_bytes_metrics,
        )

        if meter:
            self._histograms = _NetworkingHistograms(
                sending_requests_time_metrics=meter.create_histogram(
                    name='jina_sending_request_seconds',
                    unit='s',
                    description='Time spent between sending a request to the Executor/Head and receiving the response',
                ),
                received_response_bytes=meter.create_histogram(
                    name='jina_received_response_bytes',
                    unit='By',
                    description='Size in bytes of the response returned from the Head/Executor',
                ),
                send_requests_bytes_metrics=meter.create_histogram(
                    name='jina_sent_request_bytes',
                    unit='By',
                    description='Size in bytes of the request sent to the Head/Executor',
                ),
                histogram_metric_labels={'runtime_name': runtime_name},
            )
        else:
            self._histograms = _NetworkingHistograms()

        self.aio_tracing_client_interceptors = aio_tracing_client_interceptors
        self.tracing_client_interceptor = tracing_client_interceptor
        self._connections = self._ConnectionPoolMap(
            runtime_name,
            self._logger,
            self._metrics,
            self._histograms,
            self.aio_tracing_client_interceptors,
            self.tracing_client_interceptor,
        )
        self._deployment_address_map = {}

<<<<<<< HEAD
    def send_request(
        self,
        request: Request,
        deployment: str,
        head: bool = False,
        shard_id: Optional[int] = None,
        polling_type: PollingType = PollingType.ANY,
        endpoint: Optional[str] = None,
        metadata: Optional[Dict[str, str]] = None,
        timeout: Optional[float] = None,
        retries: Optional[int] = -1,
    ) -> List[asyncio.Task]:
        """Send a single message to target via one or all of the pooled connections, depending on polling_type. Convenience function wrapper around send_request.
        :param request: a single request to send
        :param deployment: name of the Jina deployment to send the message to
        :param head: If True it is send to the head, otherwise to the worker pods
        :param shard_id: Send to a specific shard of the deployment, ignored for polling ALL
        :param polling_type: defines if the message should be send to any or all pooled connections for the target
        :param endpoint: endpoint to target with the request
        :param metadata: metadata to send with the request
        :param timeout: timeout for sending the requests
        :param retries: number of retries per gRPC call. If <0 it defaults to max(3, num_replicas)
        :return: list of asyncio.Task items for each send call
        """
        return self.send_requests(
            requests=[request],
            deployment=deployment,
            head=head,
            shard_id=shard_id,
            polling_type=polling_type,
            endpoint=endpoint,
            metadata=metadata,
            timeout=timeout,
            retries=retries,
        )

=======
>>>>>>> 3a66c8b4
    def send_requests(
        self,
        requests: List[Request],
        deployment: str,
        head: bool = False,
        shard_id: Optional[int] = None,
        polling_type: PollingType = PollingType.ANY,
        endpoint: Optional[str] = None,
        metadata: Optional[Dict[str, str]] = None,
        timeout: Optional[float] = None,
        retries: Optional[int] = -1,
    ) -> List[asyncio.Task]:
        """Send a request to target via one or all of the pooled connections, depending on polling_type

        :param requests: request (DataRequest) to send
        :param deployment: name of the Jina deployment to send the request to
        :param head: If True it is send to the head, otherwise to the worker pods
        :param shard_id: Send to a specific shard of the deployment, ignored for polling ALL
        :param polling_type: defines if the request should be send to any or all pooled connections for the target
        :param endpoint: endpoint to target with the requests
        :param metadata: metadata to send with the requests
        :param timeout: timeout for sending the requests
        :param retries: number of retries per gRPC call. If <0 it defaults to max(3, num_replicas)
        :return: list of asyncio.Task items for each send call
        """
        results = []
        connections = []
        if polling_type == PollingType.ANY:
            replica_list = self._connections.get_replicas(deployment, head, shard_id)
            if replica_list:
                connections.append(replica_list)
        elif polling_type == PollingType.ALL:
            shard_replica_lists = self._connections.get_replicas_all_shards(deployment)
            for replica_list in shard_replica_lists:
                connections.append(replica_list)
        else:
            raise ValueError(f'Unsupported polling type {polling_type}')

        for replica_list in connections:
            task = self._send_requests(
                requests,
                replica_list,
                endpoint=endpoint,
                metadata=metadata,
                timeout=timeout,
                retries=retries,
            )
            results.append(task)

        return results

    def send_discover_endpoint(
        self,
        deployment: str,
        head: bool = True,
        shard_id: Optional[int] = None,
        timeout: Optional[float] = None,
        retries: Optional[int] = -1,
    ) -> Optional[asyncio.Task]:
        """Sends a discover Endpoint call to target.

        :param deployment: name of the Jina deployment to send the request to
        :param head: If True it is send to the head, otherwise to the worker pods
        :param shard_id: Send to a specific shard of the deployment, ignored for polling ALL
        :param timeout: timeout for sending the requests
        :param retries: number of retries per gRPC call. If <0 it defaults to max(3, num_replicas)
        :return: asyncio.Task items to send call
        """
        connection_list = self._connections.get_replicas(
            deployment, head, shard_id, True
        )
        if connection_list:
            return self._send_discover_endpoint(
                timeout=timeout, connection_list=connection_list, retries=retries
            )
        else:
            self._logger.debug(
                f'no available connections for deployment {deployment} and shard {shard_id}'
            )
            return None

<<<<<<< HEAD
    def send_request_once(
        self,
        request: Request,
        deployment: str,
        metadata: Optional[Dict[str, str]] = None,
        head: bool = False,
        shard_id: Optional[int] = None,
        timeout: Optional[float] = None,
        retries: Optional[int] = -1,
    ) -> asyncio.Task:
        """Send msg to target via only one of the pooled connections
        :param request: request to send
        :param deployment: name of the Jina deployment to send the message to
        :param metadata: metadata to send with the request
        :param head: If True it is send to the head, otherwise to the worker pods
        :param shard_id: Send to a specific shard of the deployment, ignored for polling ALL
        :param timeout: timeout for sending the requests
        :param retries: number of retries per gRPC call. If <0 it defaults to max(3, num_replicas)
        :return: asyncio.Task representing the send call
        """
        return self.send_requests_once(
            [request],
            deployment=deployment,
            metadata=metadata,
            head=head,
            shard_id=shard_id,
            timeout=timeout,
            retries=retries,
        )

=======
>>>>>>> 3a66c8b4
    def send_requests_once(
        self,
        requests: List[Request],
        deployment: str,
        metadata: Optional[Dict[str, str]] = None,
        head: bool = False,
        shard_id: Optional[int] = None,
        endpoint: Optional[str] = None,
        timeout: Optional[float] = None,
        retries: Optional[int] = -1,
    ) -> Optional[asyncio.Task]:
        """Send a request to target via only one of the pooled connections

        :param requests: request to send
        :param deployment: name of the Jina deployment to send the request to
        :param metadata: metadata to send with the request
        :param head: If True it is send to the head, otherwise to the worker pods
        :param shard_id: Send to a specific shard of the deployment, ignored for polling ALL
        :param endpoint: endpoint to target with the requests
        :param timeout: timeout for sending the requests
        :param retries: number of retries per gRPC call. If <0 it defaults to max(3, num_replicas)
        :return: asyncio.Task representing the send call
        """
        replicas = self._connections.get_replicas(deployment, head, shard_id)
        if replicas:
<<<<<<< HEAD
            return self._send_requests(
=======
            result = self._send_requests(
>>>>>>> 3a66c8b4
                requests,
                replicas,
                endpoint=endpoint,
                metadata=metadata,
                timeout=timeout,
                retries=retries,
            )
            return result
        else:
            self._logger.debug(
                f'no available connections for deployment {deployment} and shard {shard_id}'
            )
            return None

    def add_connection(
        self,
        deployment: str,
        address: str,
        head: bool = False,
        shard_id: Optional[int] = None,
    ):
        """
        Adds a connection for a deployment to this connection pool

        :param deployment: The deployment the connection belongs to, like 'encoder'
        :param head: True if the connection is for a head
        :param address: Address used for the grpc connection, format is <host>:<port>
        :param shard_id: Optional parameter to indicate this connection belongs to a shard, ignored for heads
        """
        if head:
            self._connections.add_head(deployment, address, 0)
        else:
            if shard_id is None:
                shard_id = 0
            self._connections.add_replica(deployment, shard_id, address)
        self._deployment_address_map[deployment] = address

    async def remove_connection(
        self,
        deployment: str,
        address: str,
        head: bool = False,
        shard_id: Optional[int] = None,
    ):
        """
        Removes a connection to a deployment

        :param deployment: The deployment the connection belongs to, like 'encoder'
        :param address: Address used for the grpc connection, format is <host>:<port>
        :param head: True if the connection is for a head
        :param shard_id: Optional parameter to indicate this connection belongs to a shard, ignored for heads
        :return: The removed connection, None if it did not exist
        """
        if head:
            return await self._connections.remove_head(deployment, address)
        else:
            if shard_id is None:
                shard_id = 0
            return await self._connections.remove_replica(deployment, address, shard_id)

    async def close(self):
        """
        Closes the connection pool
        """
        await self._connections.close()

    async def _handle_aiorpcerror(
        self,
        error: AioRpcError,
        retry_i: int = 0,
        request_id: str = '',
        tried_addresses: Set[str] = {
            ''
        },  # same deployment can have multiple addresses (replicas)
        total_num_tries: int = 1,  # number of retries + 1
        current_address: str = '',  # the specific address that was contacted during this attempt
        current_deployment: str = '',  # the specific deployment that was contacted during this attempt
        connection_list: Optional[ReplicaList] = None,
    ) -> 'Optional[Union[AioRpcError, InternalNetworkError]]':
        # connection failures, cancelled requests, and timed out requests should be retried
        # all other cases should not be retried and will be raised immediately
        # connection failures have the code grpc.StatusCode.UNAVAILABLE
        # cancelled requests have the code grpc.StatusCode.CANCELLED
        # timed out requests have the code grpc.StatusCode.DEADLINE_EXCEEDED
        # requests usually gets cancelled when the server shuts down
        # retries for cancelled requests will hit another replica in K8s
        self._logger.debug(
            f'GRPC call to {current_deployment} errored, with error {format_grpc_error(error)} and for the {retry_i + 1}th time.'
        )
        if (
            error.code() != grpc.StatusCode.UNAVAILABLE
            and error.code() != grpc.StatusCode.CANCELLED
            and error.code() != grpc.StatusCode.DEADLINE_EXCEEDED
            and error.code() != grpc.StatusCode.UNKNOWN
            and error.code() != grpc.StatusCode.INTERNAL
        ):
            return error
        elif (
            error.code() == grpc.StatusCode.UNAVAILABLE
            or error.code() == grpc.StatusCode.DEADLINE_EXCEEDED
        ) and retry_i >= total_num_tries - 1:  # retries exhausted. if we land here it already failed once, therefore -1
            self._logger.debug(
                f'GRPC call for {current_deployment} failed, retries exhausted'
            )
            from jina.excepts import InternalNetworkError

            # after connection failure the gRPC `channel` gets stuck in a failure state for a few seconds
            # removing and re-adding the connection (stub) is faster & more reliable than just waiting
            if connection_list:
                await connection_list.reset_connection(
                    current_address, current_deployment
                )

            return InternalNetworkError(
                og_exception=error,
                request_id=request_id,
                dest_addr=tried_addresses,
                details=error.details(),
            )
        else:
            self._logger.debug(
                f'GRPC call to deployment {current_deployment} failed with error {format_grpc_error(error)}, for retry attempt {retry_i + 1}/{total_num_tries - 1}.'
                f' Trying next replica, if available.'
            )
            return None

    def _send_requests(
        self,
        requests: List[Request],
        connections: ReplicaList,
        endpoint: Optional[str] = None,
        metadata: Optional[Dict[str, str]] = None,
        timeout: Optional[float] = None,
        retries: Optional[int] = -1,
    ) -> 'asyncio.Task[Union[Tuple, AioRpcError, InternalNetworkError]]':
        # this wraps the awaitable object from grpc as a coroutine so it can be used as a task
        # the grpc call function is not a coroutine but some _AioCall

        if endpoint:
            metadata = metadata or {}
            metadata['endpoint'] = endpoint

        if metadata:
            metadata = tuple(metadata.items())

        async def task_wrapper():
            tried_addresses = set()
            if retries is None or retries < 0:
                total_num_tries = (
                    max(DEFAULT_MINIMUM_RETRIES, len(connections.get_all_connections()))
                    + 1
                )
            else:
                total_num_tries = 1 + retries  # try once, then do all the retries
            for i in range(total_num_tries):
                current_connection = await connections.get_next_connection(
                    num_retries=total_num_tries
                )
                tried_addresses.add(current_connection.address)
                try:
                    return await current_connection.send_requests(
                        requests=requests,
                        metadata=metadata,
                        compression=self.compression,
                        timeout=timeout,
                    )
                except AioRpcError as e:
                    error = await self._handle_aiorpcerror(
                        error=e,
                        retry_i=i,
                        request_id=requests[0].request_id,
                        tried_addresses=tried_addresses,
                        total_num_tries=total_num_tries,
                        current_address=current_connection.address,
                        current_deployment=current_connection.deployment_name,
                        connection_list=connections,
                    )
                    if error:
                        return error
                except Exception as e:
                    return e

        return asyncio.create_task(task_wrapper())

    def _send_discover_endpoint(
        self,
        connection_list: ReplicaList,
        timeout: Optional[float] = None,
        retries: Optional[int] = -1,
    ) -> asyncio.Task:
        # this wraps the awaitable object from grpc as a coroutine so it can be used as a task
        # the grpc call function is not a coroutine but some _AioCall
        async def task_wrapper():

            tried_addresses = set()
            if retries is None or retries < 0:
                total_num_tries = (
                    max(
                        DEFAULT_MINIMUM_RETRIES,
                        len(connection_list.get_all_connections()),
                    )
                    + 1
                )
            else:
                total_num_tries = 1 + retries  # try once, then do all the retries
            for i in range(total_num_tries):
                connection = await connection_list.get_next_connection(
                    num_retries=total_num_tries
                )
                tried_addresses.add(connection.address)
                try:
                    return await connection.send_discover_endpoint(
                        timeout=timeout,
                    )
                except AioRpcError as e:
                    error = await self._handle_aiorpcerror(
                        error=e,
                        retry_i=i,
                        tried_addresses=tried_addresses,
                        current_address=connection.address,
                        current_deployment=connection.deployment_name,
                        connection_list=connection_list,
                        total_num_tries=total_num_tries,
                    )
                    if error:
                        raise error
                except AttributeError:
                    return default_endpoints_proto, None

        return asyncio.create_task(task_wrapper())

    @staticmethod
    def __aio_channel_with_tracing_interceptor(
        address,
        credentials=None,
        options=None,
        interceptors=None,
    ) -> grpc.aio.Channel:
        if credentials:
            return grpc.aio.secure_channel(
                address,
                credentials,
                options=options,
                interceptors=interceptors,
            )
        return grpc.aio.insecure_channel(
            address,
            options=options,
            interceptors=interceptors,
        )

    @staticmethod
    def __channel_with_tracing_interceptor(
        address,
        credentials=None,
        options=None,
        interceptor=None,
    ) -> grpc.Channel:
        if credentials:
            channel = grpc.secure_channel(address, credentials, options=options)
        else:
            channel = grpc.insecure_channel(address, options=options)

        if interceptor:
            from opentelemetry.instrumentation.grpc.grpcext import intercept_channel

            return intercept_channel(
                channel,
                interceptor,
            )
        else:
            return channel

    @staticmethod
    def get_grpc_channel(
        address: str,
        options: Optional[list] = None,
        asyncio: bool = False,
        tls: bool = False,
        root_certificates: Optional[str] = None,
        aio_tracing_client_interceptors: Optional[Sequence['ClientInterceptor']] = None,
        tracing_client_interceptor: Optional['OpenTelemetryClientInterceptor'] = None,
    ) -> grpc.Channel:
        """
        Creates a grpc channel to the given address

        :param address: The address to connect to, format is <host>:<port>
        :param options: A list of options to pass to the grpc channel
        :param asyncio: If True, use the asyncio implementation of the grpc channel
        :param tls: If True, use tls encryption for the grpc channel
        :param root_certificates: The path to the root certificates for tls, only used if tls is True
        :param aio_tracing_client_interceptors: List of async io gprc client tracing interceptors for tracing requests if asycnio is True
        :param tracing_client_interceptor: A gprc client tracing interceptor for tracing requests if asyncio is False
        :return: A grpc channel or an asyncio channel
        """

        if options is None:
            options = GrpcConnectionPool.get_default_grpc_options()

        credentials = None
        if tls:
            credentials = grpc.ssl_channel_credentials(
                root_certificates=root_certificates
            )

        if asyncio:
            return GrpcConnectionPool.__aio_channel_with_tracing_interceptor(
                address, credentials, options, aio_tracing_client_interceptors
            )

        return GrpcConnectionPool.__channel_with_tracing_interceptor(
            address, credentials, options, tracing_client_interceptor
        )

    @staticmethod
    def send_request_sync(
        request: Request,
        target: str,
        timeout=100.0,
        tls=False,
        root_certificates: Optional[str] = None,
        endpoint: Optional[str] = None,
    ) -> Request:
        """
        Sends a request synchronously to the target via grpc

        :param request: the request to send
        :param target: where to send the request to, like 127.0.0.1:8080
        :param timeout: timeout for the send
        :param tls: if True, use tls encryption for the grpc channel
        :param root_certificates: the path to the root certificates for tls, only used if tls is True
        :param endpoint: endpoint to target with the request

        :returns: the response request
        """

        for i in range(3):
            try:
                with GrpcConnectionPool.get_grpc_channel(
                    target,
                    tls=tls,
                    root_certificates=root_certificates,
                ) as channel:
                    metadata = (('endpoint', endpoint),) if endpoint else None
                    stub = jina_pb2_grpc.JinaSingleDataRequestRPCStub(channel)
                    response, call = stub.process_single_data.with_call(
                        request,
                        timeout=timeout,
                        metadata=metadata,
                    )
                    return response
            except grpc.RpcError as e:
                if e.code() != grpc.StatusCode.UNAVAILABLE or i == 2:
                    raise

    @staticmethod
    def send_health_check_sync(
        target: str,
        timeout=100.0,
        tls=False,
        root_certificates: Optional[str] = None,
    ) -> health_pb2.HealthCheckResponse:
        """
        Sends a request synchronously to the target via grpc

        :param target: where to send the request to, like 127.0.0.1:8080
        :param timeout: timeout for the send
        :param tls: if True, use tls encryption for the grpc channel
        :param root_certificates: the path to the root certificates for tls, only used if tls is True

        :returns: the response health check
        """

        for i in range(3):
            try:
                with GrpcConnectionPool.get_grpc_channel(
                    target,
                    tls=tls,
                    root_certificates=root_certificates,
                ) as channel:
                    health_check_req = health_pb2.HealthCheckRequest()
                    health_check_req.service = ''
                    stub = health_pb2_grpc.HealthStub(channel)
                    return stub.Check(health_check_req, timeout=timeout)
            except grpc.RpcError as e:
                if e.code() != grpc.StatusCode.UNAVAILABLE or i == 2:
                    raise

    @staticmethod
    def send_requests_sync(
        requests: List[Request],
        target: str,
        timeout=100.0,
        tls=False,
        root_certificates: Optional[str] = None,
        endpoint: Optional[str] = None,
    ) -> Request:
        """
        Sends a list of requests synchronically to the target via grpc

        :param requests: the requests to send
        :param target: where to send the request to, like 127.0.0.1:8080
        :param timeout: timeout for the send
        :param tls: if True, use tls for the grpc channel
        :param root_certificates: the path to the root certificates for tls, only used if tls is True
        :param endpoint: endpoint to target with the request

        :returns: the response request
        """

        for i in range(3):
            try:
                with GrpcConnectionPool.get_grpc_channel(
                    target,
                    tls=tls,
                    root_certificates=root_certificates,
                ) as channel:
                    metadata = (('endpoint', endpoint),) if endpoint else None
                    stub = jina_pb2_grpc.JinaDataRequestRPCStub(channel)
                    response, call = stub.process_data.with_call(
                        requests,
                        timeout=timeout,
                        metadata=metadata,
                    )
                    return response
            except grpc.RpcError as e:
                if e.code() != grpc.StatusCode.UNAVAILABLE or i == 2:
                    raise

    @staticmethod
    def get_default_grpc_options():
        """
        Returns a list of default options used for creating grpc channels.
        Documentation is here https://github.com/grpc/grpc/blob/master/include/grpc/impl/codegen/grpc_types.h
        :returns: list of tuples defining grpc parameters
        """

        return [
            ('grpc.max_send_message_length', -1),
            ('grpc.max_receive_message_length', -1),
            # for the following see this blog post for the choice of default value https://cs.mcgill.ca/~mxia3/2019/02/23/Using-gRPC-in-Production/
            ('grpc.keepalive_time_ms', 10000),
            # send keepalive ping every 10 second, default is 2 hours.
            ('grpc.keepalive_timeout_ms', 5000),
            # keepalive ping time out after 5 seconds, default is 20 seconds
            ('grpc.keepalive_permit_without_calls', True),
            # allow keepalive pings when there's no gRPC calls
            ('grpc.http2.max_pings_without_data', 0),
            # allow unlimited amount of keepalive pings without data
            ('grpc.http2.min_time_between_pings_ms', 10000),
            # allow grpc pings from client every 10 seconds
            ('grpc.http2.min_ping_interval_without_data_ms', 5000),
            # allow grpc pings from client without data every 5 seconds
        ]

    @staticmethod
    async def send_request_async(
        request: Request,
        target: str,
        timeout: float = 1.0,
        tls: bool = False,
        root_certificates: Optional[str] = None,
    ) -> Request:
        """
        Sends a request asynchronously to the target via grpc

        :param request: the request to send
        :param target: where to send the request to, like 127.0.0.1:8080
        :param timeout: timeout for the send
        :param tls: if True, use tls for the grpc channel
        :param root_certificates: the path to the root certificates for tls, only used if tls is True

        :returns: the response request
        """

        async with GrpcConnectionPool.get_grpc_channel(
            target,
            asyncio=True,
            tls=tls,
            root_certificates=root_certificates,
        ) as channel:
            stub = jina_pb2_grpc.JinaSingleDataRequestRPCStub(channel)
            return await stub.process_single_data(request, timeout=timeout)

    @staticmethod
    def create_async_channel_stub(
        address,
        deployment_name: str,
        metrics: _NetworkingMetrics,
        histograms: _NetworkingHistograms,
        tls=False,
        root_certificates: Optional[str] = None,
        aio_tracing_client_interceptors: Optional[Sequence['ClientInterceptor']] = None,
    ) -> Tuple[ConnectionStubs, grpc.aio.Channel]:
        """
        Creates an async GRPC Channel. This channel has to be closed eventually!

        :param address: the address to create the connection to, like 127.0.0.0.1:8080
        :param deployment_name: the name of the deployment (e.g. executor0)
        :param tls: if True, use tls for the grpc channel
        :param root_certificates: the path to the root certificates for tls, only u
        :param metrics: NetworkingMetrics object that contain optional metrics
        :param histograms: NetworkingHistograms object that optionally record metrics
        :param aio_tracing_client_interceptors: List of async io gprc client tracing interceptors for tracing requests for asycnio channel
        :returns: DataRequest stubs and an async grpc channel
        """
        channel = GrpcConnectionPool.get_grpc_channel(
            address,
            asyncio=True,
            tls=tls,
            root_certificates=root_certificates,
            aio_tracing_client_interceptors=aio_tracing_client_interceptors,
        )

        return (
            GrpcConnectionPool.ConnectionStubs(
                address, channel, deployment_name, metrics, histograms
            ),
            channel,
        )

    @staticmethod
    async def get_available_services(channel) -> List[str]:
        """
        Lists available services by name, exposed at target address

        :param channel: the channel to use

        :returns: List of services offered
        """
        reflection_stub = ServerReflectionStub(channel)
        response = reflection_stub.ServerReflectionInfo(
            iter([ServerReflectionRequest(list_services="")])
        )
        service_names = []
        async for res in response:
            service_names.append(
                [
                    service.name
                    for service in res.list_services_response.service
                    if service.name
                    not in {
                        'grpc.reflection.v1alpha.ServerReflection',
                        'jina.JinaGatewayDryRunRPC',
                    }
                ]
            )
        return service_names[0]


def in_docker():
    """
    Checks if the current process is running inside Docker
    :return: True if the current process is running inside Docker
    """
    path = '/proc/self/cgroup'
    if os.path.exists('/.dockerenv'):
        return True
    if os.path.isfile(path):
        with open(path) as file:
            return any('docker' in line for line in file)
    return False


def host_is_local(hostname):
    """
    Check if hostname is point to localhost
    :param hostname: host to check
    :return: True if hostname means localhost, False otherwise
    """
    import socket

    fqn = socket.getfqdn(hostname)
    if fqn in ('localhost', '0.0.0.0') or hostname == '0.0.0.0':
        return True

    try:
        return ipaddress.ip_address(hostname).is_loopback
    except ValueError:
        return False<|MERGE_RESOLUTION|>--- conflicted
+++ resolved
@@ -3,7 +3,7 @@
 import os
 from collections import defaultdict
 from dataclasses import dataclass
-from typing import Dict, List, Optional, Sequence, Set, Tuple, Union
+from typing import Dict, List, Optional, Sequence, Tuple, Union, Set
 from urllib.parse import urlparse
 
 import grpc
@@ -27,11 +27,7 @@
 
 from typing import TYPE_CHECKING
 
-<<<<<<< HEAD
-if TYPE_CHECKING: # pragma: no cover
-=======
 if TYPE_CHECKING:  # pragma: no cover
->>>>>>> 3a66c8b4
     from grpc.aio._interceptor import ClientInterceptor
     from opentelemetry.instrumentation.grpc._client import (
         OpenTelemetryClientInterceptor,
@@ -454,10 +450,7 @@
                 await self._init_stubs()
             request_type = type(requests[0])
 
-<<<<<<< HEAD
-=======
             timer = self._get_metric_timer()
->>>>>>> 3a66c8b4
             if request_type == DataRequest and len(requests) == 1:
                 request = requests[0]
                 if self.single_data_stub:
@@ -783,7 +776,6 @@
         )
         self._deployment_address_map = {}
 
-<<<<<<< HEAD
     def send_request(
         self,
         request: Request,
@@ -820,8 +812,7 @@
             retries=retries,
         )
 
-=======
->>>>>>> 3a66c8b4
+
     def send_requests(
         self,
         requests: List[Request],
@@ -903,7 +894,6 @@
             )
             return None
 
-<<<<<<< HEAD
     def send_request_once(
         self,
         request: Request,
@@ -934,8 +924,6 @@
             retries=retries,
         )
 
-=======
->>>>>>> 3a66c8b4
     def send_requests_once(
         self,
         requests: List[Request],
@@ -961,11 +949,7 @@
         """
         replicas = self._connections.get_replicas(deployment, head, shard_id)
         if replicas:
-<<<<<<< HEAD
-            return self._send_requests(
-=======
             result = self._send_requests(
->>>>>>> 3a66c8b4
                 requests,
                 replicas,
                 endpoint=endpoint,
