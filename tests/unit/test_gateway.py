import functools
import time
from threading import Thread

import numpy as np
import pytest

from jina import Document, Client, Flow
from jina.enums import CompressAlgo
from tests import random_docs


@pytest.mark.slow
@pytest.mark.parametrize('compress_algo', list(CompressAlgo))
def test_compression(compress_algo, mocker):

    response_mock = mocker.Mock()

    f = Flow(compress=str(compress_algo)).add().add(name='DummyEncoder', shards=2).add()

    with f:
        f.index(random_docs(10), on_done=response_mock)

    response_mock.assert_called()


@pytest.mark.slow
# @pytest.mark.parametrize('protocol', ['websocket', 'grpc', 'http'])
@pytest.mark.parametrize('protocol', ['websocket'])
def test_gateway_concurrency(protocol):
    PORT_EXPOSE = 12345
    CONCURRENCY = 2
    threads = []
    status_codes = [None] * CONCURRENCY
    durations = [None] * CONCURRENCY

    def _validate(req, start, status_codes, durations, index):
        end = time.time()
        durations[index] = end - start
        status_codes[index] = req.status.code

    def _request(status_codes, durations, index):
        start = time.time()
        Client(port=PORT_EXPOSE, protocol=protocol).index(
            inputs=(Document() for _ in range(256)),
            on_done=functools.partial(
                _validate,
                start=start,
                status_codes=status_codes,
                durations=durations,
                index=index,
            ),
            batch_size=16,
        )

<<<<<<< HEAD
    f = Flow(protocol=protocol, port_expose=PORT_EXPOSE).add(parallel=2)
=======
    f = Flow(protocol=protocol).add(shards=2)
    concurrency = 100
>>>>>>> 6460a052
    with f:
        threads = []
        status_codes = [None] * CONCURRENCY
        durations = [None] * CONCURRENCY
        for i in range(CONCURRENCY):
            t = Thread(target=_request, args=(status_codes, durations, i))
            threads.append(t)
            t.start()

        for t in threads:
            t.join()

    print(durations)
    print(status_codes)
    success = status_codes.count(0)
    failed = len(status_codes) - success
    print(
        f'clients: {len(durations)}\n'
        f'min roundtrip time: {np.min(durations)}\n'
        f'max roundtrip time: {np.max(durations)}\n'
        f'mean roundtrip time: {np.mean(durations)}\n'
    )
    assert success >= 1
    # In some slow environments, a certain degree of failed
    # requests will occur. Here we limit the degree of failed
    # requests.
    rate = failed / success
    assert rate < 0.1<|MERGE_RESOLUTION|>--- conflicted
+++ resolved
@@ -53,12 +53,9 @@
             batch_size=16,
         )
 
-<<<<<<< HEAD
     f = Flow(protocol=protocol, port_expose=PORT_EXPOSE).add(parallel=2)
-=======
-    f = Flow(protocol=protocol).add(shards=2)
+    # f = Flow(protocol=protocol).add(shards=2)
     concurrency = 100
->>>>>>> 6460a052
     with f:
         threads = []
         status_codes = [None] * CONCURRENCY
