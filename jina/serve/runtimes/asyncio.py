import argparse
import asyncio
import os
import signal
import time
from abc import ABC, abstractmethod
from typing import TYPE_CHECKING, Optional, Union

from grpc import RpcError

from jina import __windows__
from jina.helper import send_telemetry_event
from jina.importer import ImportExtensions
from jina.serve.instrumentation import InstrumentationMixin
from jina.serve.networking import GrpcConnectionPool
from jina.serve.runtimes.base import BaseRuntime
from jina.serve.runtimes.monitoring import MonitoringMixin
from jina.types.request.data import DataRequest

if TYPE_CHECKING:
    import multiprocessing
    import threading


class AsyncNewLoopRuntime(BaseRuntime, MonitoringMixin, InstrumentationMixin, ABC):
    """
    The async runtime to start a new event loop.
    """

    def __init__(
        self,
        args: 'argparse.Namespace',
        cancel_event: Optional[
            Union['asyncio.Event', 'multiprocessing.Event', 'threading.Event']
        ] = None,
        **kwargs,
    ):
        super().__init__(args, **kwargs)
        self._loop = asyncio.new_event_loop()
        asyncio.set_event_loop(self._loop)
        self.is_cancel = cancel_event or asyncio.Event()
        if not __windows__:
            # TODO: windows event loops don't support signal handlers
            try:
                for signame in {'SIGINT', 'SIGTERM'}:
                    self._loop.add_signal_handler(
                        getattr(signal, signame),
                        lambda *args, **kwargs: self.is_cancel.set(),
                    )
            except (ValueError, RuntimeError) as exc:
                self.logger.warning(
                    f' The runtime {self.__class__.__name__} will not be able to handle termination signals. '
                    f' {repr(exc)}'
                )
        else:
            with ImportExtensions(
                required=True,
                logger=self.logger,
                help_text='''If you see a 'DLL load failed' error, please reinstall `pywin32`.
                If you're using conda, please use the command `conda install -c anaconda pywin32`''',
            ):
                import win32api

            win32api.SetConsoleCtrlHandler(
                lambda *args, **kwargs: self.is_cancel.set(), True
            )

        self._setup_monitoring()
        self._setup_instrumentation()
        send_telemetry_event(event='start', obj=self, entity_id=self._entity_id)
        self._start_time = time.time()
        self._loop.run_until_complete(self.async_setup())

    def run_forever(self):
        """
        Running method to block the main thread.

        Run the event loop until a Future is done.
        """
        self._loop.run_until_complete(self._loop_body())

    def teardown(self):
        """Call async_teardown() and stop and close the event loop."""
        self._loop.run_until_complete(self.async_teardown())
        self._loop.stop()
        self._loop.close()
        super().teardown()
        self._stop_time = time.time()
        send_telemetry_event(
            event='stop',
            obj=self,
            duration=self._stop_time - self._start_time,
            entity_id=self._entity_id,
        )

    async def _wait_for_cancel(self):
        """Do NOT override this method when inheriting from :class:`GatewayPod`"""
        # threads are not using asyncio.Event, but threading.Event
        if isinstance(self.is_cancel, asyncio.Event):
            await self.is_cancel.wait()
        else:
            while not self.is_cancel.is_set():
                await asyncio.sleep(0.1)

        await self.async_cancel()

    async def _loop_body(self):
        """Do NOT override this method when inheriting from :class:`GatewayPod`"""
        try:
            await asyncio.gather(self.async_run_forever(), self._wait_for_cancel())
        except asyncio.CancelledError:
            self.logger.warning('received terminate ctrl message from main process')

    def _cancel(self):
        """
        Signal the runtime to terminate
        """
        self.is_cancel.set()

    async def async_setup(self):
        """The async method to setup."""
        pass

    async def async_teardown(self):
        """The async method to clean up resources during teardown. This method should free all resources allocated
        during async_setup"""
        pass

    @abstractmethod
    async def async_cancel(self):
        """An async method to cancel async_run_forever."""
        ...

    @abstractmethod
    async def async_run_forever(self):
        """The async method to run until it is stopped."""
        ...

    # Static methods used by the Pod to communicate with the `Runtime` in the separate process

    @staticmethod
    def activate(**kwargs):
        """
        Activate the runtime, does not apply to these runtimes

        :param kwargs: extra keyword arguments
        """
        # does not apply to this types of runtimes
        pass

    @staticmethod
    def is_ready(ctrl_address: str, **kwargs) -> bool:
        """
        Check if status is ready.

        :param ctrl_address: the address where the control request needs to be sent
        :param kwargs: extra keyword arguments

        :return: True if status is ready else False.
        """

        try:
            from grpc_health.v1 import health_pb2, health_pb2_grpc

            response = GrpcConnectionPool.send_health_check_sync(
                ctrl_address, timeout=1.0
            )
            # TODO: Get the proper value of the ServingStatus SERVING KEY
            return response.status == 1
        except RpcError:
            return False

    @classmethod
    def wait_for_ready_or_shutdown(
<<<<<<< HEAD
=======
        cls,
>>>>>>> 11533962
        timeout: Optional[float],
        ready_or_shutdown_event: Union['multiprocessing.Event', 'threading.Event'],
        ctrl_address: str,
        **kwargs,
    ):
        """
        Check if the runtime has successfully started

        :param timeout: The time to wait before readiness or failure is determined
        :param ctrl_address: the address where the control message needs to be sent
        :param ready_or_shutdown_event: the multiprocessing event to detect if the process failed or is ready
        :param kwargs: extra keyword arguments
        :return: True if is ready or it needs to be shutdown
        """
        timeout_ns = 1000000000 * timeout if timeout else None
        now = time.time_ns()
        while timeout_ns is None or time.time_ns() - now < timeout_ns:
<<<<<<< HEAD
            if ready_or_shutdown_event.is_set() or AsyncNewLoopRuntime.is_ready(
                ctrl_address
            ):
=======
            if ready_or_shutdown_event.is_set() or cls.is_ready(ctrl_address, **kwargs):
>>>>>>> 11533962
                return True
            time.sleep(0.1)
        return False

    def _log_info_msg(self, request: DataRequest):
        self._log_data_request(request)

    def _log_data_request(self, request: DataRequest):
        self.logger.debug(
            f'recv DataRequest at {request.header.exec_endpoint} with id: {request.header.request_id}'
        )

    @property
    def _entity_id(self):
        import uuid

        if hasattr(self, '_entity_id_'):
            return self._entity_id_
        self._entity_id_ = uuid.uuid1().hex
        return self._entity_id_<|MERGE_RESOLUTION|>--- conflicted
+++ resolved
@@ -172,10 +172,7 @@
 
     @classmethod
     def wait_for_ready_or_shutdown(
-<<<<<<< HEAD
-=======
         cls,
->>>>>>> 11533962
         timeout: Optional[float],
         ready_or_shutdown_event: Union['multiprocessing.Event', 'threading.Event'],
         ctrl_address: str,
@@ -193,13 +190,7 @@
         timeout_ns = 1000000000 * timeout if timeout else None
         now = time.time_ns()
         while timeout_ns is None or time.time_ns() - now < timeout_ns:
-<<<<<<< HEAD
-            if ready_or_shutdown_event.is_set() or AsyncNewLoopRuntime.is_ready(
-                ctrl_address
-            ):
-=======
             if ready_or_shutdown_event.is_set() or cls.is_ready(ctrl_address, **kwargs):
->>>>>>> 11533962
                 return True
             time.sleep(0.1)
         return False
