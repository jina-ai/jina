from typing import Dict, List, TYPE_CHECKING

from .... import __default_endpoint__
from ....excepts import (
    ExecutorFailToLoad,
    BadConfigSource,
)
from ....executors import BaseExecutor
from ....types.arrays.document import DocumentArray
<<<<<<< HEAD
=======
from ....types.arrays.memmap import DocumentArrayMemmap
>>>>>>> 45416528
from ....types.message import Message

if TYPE_CHECKING:
    import argparse
    from ....logging.logger import JinaLogger


def _get_docs_matrix_from_message(
    messages: List['Message'],
    field: str,
) -> List['DocumentArray']:
    if len(messages) > 1:
        result = [
            getattr(r, field)
            for r in reversed([message.request for message in messages])
        ]
    else:
        result = [getattr(messages[0].request, field)]

        # to unify all length=0 DocumentArray (or any other results) will simply considered as None
        # otherwise, the executor has to handle [None, None, None] or [DocArray(0), DocArray(0), DocArray(0)]
    len_r = sum(len(r) for r in result)
    if len_r:
        return result


def get_docs_from_messages(
    messages: List['Message'],
    field: str,
) -> 'DocumentArray':
    """
    Gets a field from the message

    :param messages: messages to get the field from
    :param field: field name to access

    :returns: DocumentArray extraced from the field from all messages
    """
    if len(messages) > 1:
        result = DocumentArray(
            [
                d
                for r in reversed([message.request for message in messages])
                for d in getattr(r, field)
            ]
        )
    else:
        result = getattr(messages[0].request, field)

    return result


class DataRequestHandler:
    """Object to encapsulate the code related to handle the data requests passing to executor and its returned values"""

    def __init__(self, args: 'argparse.Namespace', logger: 'JinaLogger', **kwargs):
        """Initialize private parameters and execute private loading functions.

        :param args: args from CLI
        :param logger: the logger provided by the user
        :param kwargs: extra keyword arguments
        """
        super().__init__()
        self.args = args
        self.args.pea_id = self.args.shard_id
        self.args.parallel = self.args.shards
        self.logger = logger
        self._is_closed = False
        self._load_executor()

    def _load_executor(self):
        """Load the executor to this runtime, specified by ``uses`` CLI argument."""
        try:
            self._executor = BaseExecutor.load_config(
                self.args.uses,
                override_with=self.args.uses_with,
                override_metas=self.args.uses_metas,
                override_requests=self.args.uses_requests,
                runtime_args=vars(self.args),
                extra_search_paths=self.args.extra_search_paths,
            )
        except BadConfigSource as ex:
            self.logger.error(
                f'fail to load config from {self.args.uses}, if you are using docker image for --uses, '
                f'please use "docker://YOUR_IMAGE_NAME"'
            )
            raise ExecutorFailToLoad from ex
        except FileNotFoundError as ex:
            self.logger.error(f'fail to load file dependency')
            raise ExecutorFailToLoad from ex
        except Exception as ex:
            self.logger.critical(f'can not load the executor from {self.args.uses}')
            raise ExecutorFailToLoad from ex

    @staticmethod
    def _parse_params(parameters: Dict, executor_name: str):
        parsed_params = parameters
        specific_parameters = parameters.get(executor_name, None)
        if specific_parameters:
            parsed_params.update(**specific_parameters)
        return parsed_params

    def handle(self, messages: 'List[Message]') -> Message:
        """Initialize private parameters and execute private loading functions.

        :param messages: The messages to handle containing a DataRequest
        :returns: the processed message
        """
        # skip executor if endpoints mismatch
        if (
            messages[0].envelope.header.exec_endpoint not in self._executor.requests
            and __default_endpoint__ not in self._executor.requests
        ):
            self.logger.debug(
                f'skip executor: mismatch request, exec_endpoint: {messages[0].envelope.header.exec_endpoint}, requests: {self._executor.requests}'
            )
            if len(messages) > 1:
                DataRequestHandler.replace_docs(
                    messages[0],
                    docs=get_docs_from_messages(messages, field='docs'),
                )
            return messages[0]

        params = self._parse_params(
            messages[0].request.parameters.dict(), self._executor.metas.name
        )
        docs = get_docs_from_messages(
            messages,
            field='docs',
        )
        # executor logic
        r_docs = self._executor(
            req_endpoint=messages[0].envelope.header.exec_endpoint,
            docs=docs,
            parameters=params,
            docs_matrix=_get_docs_matrix_from_message(
                messages,
                field='docs',
            ),
            groundtruths=get_docs_from_messages(
                messages,
                field='groundtruths',
            ),
            groundtruths_matrix=_get_docs_matrix_from_message(
                messages,
                field='groundtruths',
            ),
        )
        # assigning result back to request
        # 1. Return none: do nothing
        # 2. Return nonempty and non-DocumentArray: raise error
        # 3. Return DocArray, but the memory pointer says it is the same as self.docs: do nothing
        # 4. Return DocArray and its not a shallow copy of self.docs: assign self.request.docs
        if r_docs is not None:
<<<<<<< HEAD
            if isinstance(r_docs, AbstractDocumentArray):
=======
            if isinstance(r_docs, (DocumentArray, DocumentArrayMemmap)):
>>>>>>> 45416528
                if r_docs != messages[0].request.docs:
                    # this means the returned DocArray is a completely new one
                    DataRequestHandler.replace_docs(messages[0], r_docs)
            elif isinstance(r_docs, dict):
                messages[0].request.parameters.update(r_docs)
            else:
                raise TypeError(
                    f'The return type must be DocumentArray / DocumentArrayMemmap / Dict / `None`, '
                    f'but getting {r_docs!r}'
                )
        elif len(messages) > 1:
            DataRequestHandler.replace_docs(messages[0], docs)

        return messages[0]

    @staticmethod
    def replace_docs(msg, docs):
        """Replaces the docs in a message with new Documents.

        :param msg: The message object
        :param docs: the new docs to be used
        """
        msg.request.docs.clear()
        msg.request.docs.extend(docs)

    def close(self):
        """ Close the data request handler, by closing the executor """
        if not self._is_closed:
            self._executor.close()
            self._is_closed = True<|MERGE_RESOLUTION|>--- conflicted
+++ resolved
@@ -7,10 +7,7 @@
 )
 from ....executors import BaseExecutor
 from ....types.arrays.document import DocumentArray
-<<<<<<< HEAD
-=======
 from ....types.arrays.memmap import DocumentArrayMemmap
->>>>>>> 45416528
 from ....types.message import Message
 
 if TYPE_CHECKING:
@@ -165,11 +162,7 @@
         # 3. Return DocArray, but the memory pointer says it is the same as self.docs: do nothing
         # 4. Return DocArray and its not a shallow copy of self.docs: assign self.request.docs
         if r_docs is not None:
-<<<<<<< HEAD
-            if isinstance(r_docs, AbstractDocumentArray):
-=======
             if isinstance(r_docs, (DocumentArray, DocumentArrayMemmap)):
->>>>>>> 45416528
                 if r_docs != messages[0].request.docs:
                     # this means the returned DocArray is a completely new one
                     DataRequestHandler.replace_docs(messages[0], r_docs)
