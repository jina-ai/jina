import os

import numpy as np

from jina.executors.indexers import BaseIndexer
from jina.executors.indexers.vector.numpy import NumpyIndexer
from tests import JinaTestCase

# fix the seed here
np.random.seed(500)
retr_idx = None
vec_idx = np.random.randint(0, high=100, size=[10])
vec = np.random.random([10, 10])
query = np.array(np.random.random([10, 10]), dtype=np.float32)
cur_dir = os.path.dirname(os.path.abspath(__file__))


class NumpyIndexerTestCase(JinaTestCase):

    def test_np_indexer(self):
        with NumpyIndexer(index_filename='np.test.gz') as indexer:
            indexer.add(vec_idx, vec)
            indexer.save()
            self.assertTrue(os.path.exists(indexer.index_abspath))
            index_abspath = indexer.index_abspath
            save_abspath = indexer.save_abspath

        with BaseIndexer.load(save_abspath) as indexer:
            self.assertIsInstance(indexer, NumpyIndexer)
            idx, dist = indexer.query(query, top_k=4)
            global retr_idx
            if retr_idx is None:
                retr_idx = idx
            else:
                np.testing.assert_almost_equal(retr_idx, idx)
            self.assertEqual(idx.shape, dist.shape)
            self.assertEqual(idx.shape, (10, 4))

        self.add_tmpfile(index_abspath, save_abspath)

    def test_np_indexer_known(self):
        vectors = np.array([[1, 1, 1],
                            [10, 10, 10],
                            [100, 100, 100],
                            [1000, 1000, 1000]])
        keys = np.array([4, 5, 6, 7]).reshape(-1, 1)
<<<<<<< HEAD
        with NumpyIndexer(index_filename='np.test.gz') as a:
            a.add(keys, vectors)
            a.save()
            self.assertTrue(os.path.exists(a.index_abspath))
            index_abspath = a.index_abspath
            save_abspath = a.save_abspath
=======
        with NumpyIndexer(index_filename='np.test.gz') as indexer:
            indexer.add(keys, vectors)
            indexer.save()
            self.assertTrue(os.path.exists(indexer.index_abspath))
            index_abspath = indexer.index_abspath
            save_abspath = indexer.save_abspath
>>>>>>> 53e85c6d

        queries = np.array([[1, 1, 1],
                            [10, 10, 10],
                            [100, 100, 100],
                            [1000, 1000, 1000]])
<<<<<<< HEAD
        with BaseIndexer.load(save_abspath) as b:
            idx, dist = b.query(queries, top_k=2)
            np.testing.assert_equal(idx, np.array([[4, 5], [5, 4], [6, 5], [7, 6]]))
            self.assertEqual(idx.shape, dist.shape)
            self.assertEqual(idx.shape, (4, 2))
            np.testing.assert_equal(b.query_by_id([7, 4]), vectors[[3, 0]])
=======
        with BaseIndexer.load(save_abspath) as indexer:
            self.assertIsInstance(indexer, NumpyIndexer)
            idx, dist = indexer.query(queries, top_k=2)
            np.testing.assert_equal(idx, np.array([[4, 5], [5, 4], [6, 5], [7, 6]]))
            self.assertEqual(idx.shape, dist.shape)
            self.assertEqual(idx.shape, (4, 2))
            np.testing.assert_equal(indexer.query_by_id([7, 4]), vectors[[3, 0]])
>>>>>>> 53e85c6d

        self.add_tmpfile(index_abspath, save_abspath)

    def test_scipy_indexer(self):
        with NumpyIndexer(index_filename='np.test.gz', backend='scipy') as indexer:
            indexer.add(vec_idx, vec)
            indexer.save()
            self.assertTrue(os.path.exists(indexer.index_abspath))
            index_abspath = indexer.index_abspath
            save_abspath = indexer.save_abspath

        with BaseIndexer.load(save_abspath) as indexer:
            self.assertIsInstance(indexer, NumpyIndexer)
            idx, dist = indexer.query(query, top_k=4)
            global retr_idx
            if retr_idx is None:
                retr_idx = idx
            else:
                np.testing.assert_almost_equal(retr_idx, idx)
            self.assertEqual(idx.shape, dist.shape)
            self.assertEqual(idx.shape, (10, 4))

        self.add_tmpfile(index_abspath, save_abspath)<|MERGE_RESOLUTION|>--- conflicted
+++ resolved
@@ -44,34 +44,18 @@
                             [100, 100, 100],
                             [1000, 1000, 1000]])
         keys = np.array([4, 5, 6, 7]).reshape(-1, 1)
-<<<<<<< HEAD
-        with NumpyIndexer(index_filename='np.test.gz') as a:
-            a.add(keys, vectors)
-            a.save()
-            self.assertTrue(os.path.exists(a.index_abspath))
-            index_abspath = a.index_abspath
-            save_abspath = a.save_abspath
-=======
         with NumpyIndexer(index_filename='np.test.gz') as indexer:
             indexer.add(keys, vectors)
             indexer.save()
             self.assertTrue(os.path.exists(indexer.index_abspath))
             index_abspath = indexer.index_abspath
             save_abspath = indexer.save_abspath
->>>>>>> 53e85c6d
 
         queries = np.array([[1, 1, 1],
                             [10, 10, 10],
                             [100, 100, 100],
                             [1000, 1000, 1000]])
-<<<<<<< HEAD
-        with BaseIndexer.load(save_abspath) as b:
-            idx, dist = b.query(queries, top_k=2)
-            np.testing.assert_equal(idx, np.array([[4, 5], [5, 4], [6, 5], [7, 6]]))
-            self.assertEqual(idx.shape, dist.shape)
-            self.assertEqual(idx.shape, (4, 2))
-            np.testing.assert_equal(b.query_by_id([7, 4]), vectors[[3, 0]])
-=======
+
         with BaseIndexer.load(save_abspath) as indexer:
             self.assertIsInstance(indexer, NumpyIndexer)
             idx, dist = indexer.query(queries, top_k=2)
@@ -79,7 +63,6 @@
             self.assertEqual(idx.shape, dist.shape)
             self.assertEqual(idx.shape, (4, 2))
             np.testing.assert_equal(indexer.query_by_id([7, 4]), vectors[[3, 0]])
->>>>>>> 53e85c6d
 
         self.add_tmpfile(index_abspath, save_abspath)
 
