--- conflicted
+++ resolved
@@ -1,10 +1,6 @@
-<<<<<<< HEAD
-!MWUEncoder
+jtype: MWUEncoder
 with:
   greetings: hello there!
-=======
-jtype: MWUEncoder
->>>>>>> 2fd9cdc0
 metas:
   name: my-mwu-encoder
   py_modules: mwu_encoder.py
