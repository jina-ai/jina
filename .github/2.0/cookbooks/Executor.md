Document, Executor, and Flow are the three fundamental concepts in Jina.

- [**Document**](Document.md) is the basic data type in Jina;
- [**Executor**](Executor.md) is how Jina processes Documents;
- [**Flow**](Flow.md) is how Jina streamlines and scales Executors.

*Learn them all, nothing more, you are good to go.*

---

# Cookbook on `Executor` 2.0 API

<!-- START doctoc generated TOC please keep comment here to allow auto update -->
<!-- DON'T EDIT THIS SECTION, INSTEAD RE-RUN doctoc TO UPDATE -->
Table of Contents

- [Minimum working example](#minimum-working-example)
  - [Pure Python](#pure-python)
  - [With YAML](#with-yaml)
- [Executor API](#executor-api)
  - [Inheritance](#inheritance)
  - [`__init__` Constructor](#__init__-constructor)
  - [Method naming](#method-naming)
  - [`@requests` decorator](#requests-decorator)
    - [Default binding: `@requests` without `on=`](#default-binding-requests-without-on)
    - [Multiple bindings: `@requests(on=[...])`](#multiple-bindings-requestson)
    - [No binding](#no-binding)
  - [Method Signature](#method-signature)
  - [Method Arguments](#method-arguments)
  - [Method Returns](#method-returns)
    - [Example 1: Embed Documents `blob`](#example-1-embed-documents-blob)
    - [Example 2: Add Chunks by Segmenting Document](#example-2-add-chunks-by-segmenting-document)
    - [Example 3: Preserve Document `id` Only](#example-3-preserve-document-id-only)
  - [YAML Interface](#yaml-interface)
  - [Load and Save Executor's YAML config](#load-and-save-executors-yaml-config)
- [Executor Built-in Features](#executor-built-in-features)
  - [1.x vs 2.0](#1x-vs-20)
  - [Workspace](#workspace)
  - [Metas](#metas)
  - [`.metas` & `.runtime_args`](#metas--runtime_args)
- [Migration in Practice](#migration-in-practice)
  - [Encoder in `jina hello fashion`](#encoder-in-jina-hello-fashion)
<!-- END doctoc generated TOC please keep comment here to allow auto update -->

## Minimum working example

### Pure Python

```python
from jina import Executor, Flow, Document, requests


class MyExecutor(Executor):

    @requests
    def foo(self, **kwargs):
        print(kwargs)


f = Flow().add(uses=MyExecutor)

with f:
    f.post(on='/random_work', inputs=Document(), on_done=print)
```

### With YAML

`MyExecutor` described as above.

`my.yml`:

```yaml
jtype: MyExecutor
with:
  bar: 123
metas:
  py_modules:
    - foo.py
  name: awesomeness
  description: my first awesome executor
requests:
  /random_work: foo
```

Construct `Executor` from YAML:
```python
from jina import Executor

my_exec = Executor.load_config('my.yml')
```

Flow uses `Executor` from YAML: 
```python
from jina import Flow, Document

f = Flow().add(uses='my.yml')

with f:
    f.post(on='/random_work', inputs=Document(), on_done=print)
```

## Executor API

`Executor` process `DocumentArray` in-place via functions decorated with `@requests`.

- An `Executor` should subclass directly from `jina.Executor` class.
- An `Executor` class is a bag of functions with shared state (via `self`); it can contain an arbitrary number of
  functions with arbitrary names.
- Functions decorated by `@requests` will be invoked according to their `on=` endpoint.

### Inheritance

Every new executor should be inherited directly from `jina.Executor`.

The 1.x inheritance tree is removed. `Executor` no longer has polymorphism.

You can name your executor class freely.

### `__init__` Constructor

If your executor defines `__init__`, it needs to carry `**kwargs` in the signature and call `super().__init__(**kwargs)`
in the body:

```python
from jina import Executor


class MyExecutor(Executor):

    def __init__(self, foo: str, bar: int, **kwargs):
        super().__init__(**kwargs)
        self.bar = bar
        self.foo = foo
```

Here, `kwargs` contains `metas` and `requests` (representing the request-to-function mapping) values from the YAML
config and `runtime_args` injected on startup. Note that you can access their values in `__init__` body via `self.metas`
/`self.requests`/`self.runtime_args`, or modifying their values before sending to `super().__init__()`.

No need to implement `__init__` if your `Executor` does not contain initial states.

### Method naming

`Executor`'s methods can be named freely. Methods that are not decorated with `@requests` are irrelevant to Jina.

### `@requests` decorator

`@requests` defines when a function will be invoked. It has a keyword `on=` to define the endpoint.

To call an Executor's function, uses `Flow.post(on=..., ...)`. For example, given:

```python
from jina import Executor, Flow, Document, requests


class MyExecutor(Executor):

    @requests(on='/index')
    def foo(self, **kwargs):
        print(f'foo is called: {kwargs}')

    @requests(on='/random_work')
    def bar(self, **kwargs):
        print(f'bar is called: {kwargs}')


f = Flow().add(uses=MyExecutor)

with f:
    f.post(on='/index', inputs=Document(text='index'))
    f.post(on='/random_work', inputs=Document(text='random_work'))
    f.post(on='/blah', inputs=Document(text='blah')) 
```

Then:

- `f.post(on='/index', ...)` will trigger `MyExecutor.foo`;
- `f.post(on='/random_work', ...)` will trigger `MyExecutor.bar`;
- `f.post(on='/blah', ...)` will not trigger any function, as no function is bound to `/blah`;

#### Default binding: `@requests` without `on=`

A class method decorated with plain `@requests` (without `on=`) is the default handler for all endpoints. That means it
is the fallback handler for endpoints that are not found. `f.post(on='/blah', ...)` will invoke `MyExecutor.foo`

```python
from jina import Executor, requests


class MyExecutor(Executor):

    @requests
    def foo(self, **kwargs):
        print(kwargs)

    @requests(on='/index')
    def bar(self, **kwargs):
        print(kwargs)
```

#### Multiple bindings: `@requests(on=[...])`

To bind a method with multiple endpoints, you can use `@requests(on=['/foo', '/bar'])`. This allows
either `f.post(on='/foo', ...)` or `f.post(on='/bar', ...)` to invoke that function.

#### No binding

A class with no `@requests` binding plays no part in the Flow. The request will simply pass through without any
processing.

### Method Signature

Class method decorated by `@request` follows the signature below:

```python
def foo(docs: Optional[DocumentArray],
        parameters: Dict,
        docs_matrix: List[DocumentArray],
        groundtruths: Optional[DocumentArray],
        groundtruths_matrix: List[DocumentArray]) -> Optional[DocumentArray]:
    pass
```

### Method Arguments

The Executor's method receive the following arguments in order:

| Name | Type | Description  | 
| --- | --- | --- |
| `docs`   | `Optional[DocumentArray]`  | `Request.docs`. When multiple requests are available, it is a concatenation of all `Request.docs` as one `DocumentArray`. When `DocumentArray` has zero element, then it is `None`.  |
| `parameters`  | `Dict`  | `Request.parameters`, given by `Flow.post(..., parameters=)` |
| `docs_matrix`  | `List[DocumentArray]`  | When multiple requests are available, it is a list of all `Request.docs`. On single request, it is `None` |
| `groundtruths`   | `Optional[DocumentArray]`  | `Request.groundtruths`. Same behavior as `docs`  |
| `groundtruths_matrix`  | `List[DocumentArray]`  | Same behavior as `docs_matrix` but on `Request.groundtruths` |

Note, executor's methods not decorated with `@request` do not enjoy these arguments.

The arguments order is designed as common-usage-first. Not alphabetical order or semantic closeness.

If you don't need some arguments, you can suppress them into `**kwargs`. For example:

```python
from jina import Executor, requests


class MyExecutor(Executor):

    @requests
    def foo_using_docs_arg(self, docs, **kwargs):
        print(docs)

    @requests
    def foo_using_docs_parameters_arg(self, docs, parameters, **kwargs):
        print(docs)
        print(parameters)

    @requests
    def foo_using_no_arg(self, **kwargs):
        # the args are suppressed into kwargs
        print(kwargs['docs_matrix'])
```

### Method Returns

Methods decorated with `@request` can return `Optional[DocumentArray]`.

The return is optional. **All changes happen in-place.**

- If the return not `None`, then the current `docs` field in the `Request` will be overridden by the
  returned `DocumentArray`, which will be forwarded to the next Executor in the Flow.
- If the return is just a shallow copy of `Request.docs`, then nothing happens. This is because the changes are already made in-place, there is no point to assign the value.

So do I need a return? No, unless you must create a new `DocumentArray`. Let's see some examples.

#### Example 1: Embed Documents `blob`

In this example, `encode()` uses some neural network to get the embedding for each `Document.blob`, then assign it to `Document.embedding`. The whole procedure is in-place and there is no need to return anything.

```python
import numpy as np
from jina import requests, Executor, DocumentArray

from pods.pn import get_predict_model

class PNEncoder(Executor):
    def __init__(self, **kwargs):
        super().__init__(**kwargs)
        self.model = get_predict_model(ckpt_path='ckpt', num_class=2260)
    
    @requests
    def encode(self, docs: DocumentArray, *args, **kwargs) -> None:
        _blob, _docs = docs.traverse_flat(['c']).get_attributes_with_docs('blob')
        embeds = self.model.predict(np.stack(_blob))
        for d, b in zip(_docs, embeds):
            d.embedding = b
```

#### Example 2: Add Chunks by Segmenting Document

In this example, each `Document` is segmented by `get_mesh` and the results are added to `.chunks`. After that, `.buffer` and `.uri` are removed from each `Document`. In this case, all changes happen in-place and there is no need to return anything.

```python
from jina import requests, Document, Executor, DocumentArray

class ConvertSegmenter(Executor):

    @requests
    def segment(self, docs: DocumentArray, **kwargs) -> None:
        for d in docs:
            d.convert_uri_to_buffer()
            d.chunks = [Document(blob=_r['blob'], tags=_r['tags']) for _r in get_mesh(d.content)]
            d.pop('buffer', 'uri')
```

#### Example 3: Preserve Document `id` Only

In this example, a simple indexer stores incoming `docs` in a `DocumentArray`. Then it recreates a new `DocumentArray` by preserving only `id` in the original `docs` and dropping all others, as the developer does not want to carry all rich info over the network. This needs a return. 

```python
from jina import requests, Document, Executor, DocumentArray

class MyIndexer(Executor):
    """Simple indexer class """

    def __init__(self, **kwargs):
        super().__init__(**kwargs)
        self._docs = DocumentArray()

    @requests(on='/index')
    def index(self, docs: DocumentArray, **kwargs):
        self._docs.extend(docs)
        return DocumentArray([Document(id=d.id) for d in docs])
```

### YAML Interface

An Executor can be loaded from and stored to a YAML file. The YAML file has the following format:

```yaml
jtype: MyExecutor
with:
  ...
metas:
  ...
requests:
  ...
```

- `jtype` is a string. Defines the class name, interchangeable with bang mark `!`;
- `with` is a map. Defines kwargs of the class `__init__` method
- `metas` is a map. Defines the meta information of that class. Compared to `1.x` it is reduced to the following fields:
    - `name` is a string. Defines the name of the executor;
    - `description` is a string. Defines the description of this executor. It will be used in automatic docs UI;
    - `workspace` is a string. Defines the workspace of the executor;
    - `py_modules` is a list of strings. Defines the Python dependencies of the executor;
- `requests` is a map. Defines the mapping from endpoint to class method name;

### Load and Save Executor's YAML config

You can use class method `Executor.load_config` and object method `exec.save_config` to load and save YAML config:

```python
from jina import Executor


class MyExecutor(Executor):

    def __init__(self, bar: int, **kwargs):
        super().__init__(**kwargs)
        self.bar = bar

    def foo(self, **kwargs):
        pass


y_literal = """
jtype: MyExecutor
with:
  bar: 123
metas:
  name: awesomeness
  description: my first awesome executor
requests:
  /random_work: foo
"""

exec = Executor.load_config(y_literal)
exec.save_config('y.yml')
Executor.load_config('y.yml')
```

## Executor Built-in Features

In Jina 2.0 the Executor class has fewer built-in features compared to 1.x. The design principles are (`user` here
means "Executor developer"):

- **Do not surprise the user**: keep `Executor` class as Pythonic as possible. It should be as light and unintrusive as
  a `mixin` class:
    - do not customize the class constructor logic;
    - do not change its built-in interfaces `__getstate__`, `__setstate__`;
    - do not add new members to the `Executor` object unless needed.
- **Do not overpromise to the user**: do not promise features that we can hardly deliver. Trying to control the
  interface while delivering just loosely-implemented features is bad for scaling the core framework. For
  example, `save`, `load`
  , `on_gpu`, etc.

We want to give programming freedom back to the user. If a user is a good Python programmer, they should pick
up `Executor` in no time - not spend extra time learning the implicit boilerplate as in 1.x. Plus,
subclassing `Executor` should be easy.

### 1.x vs 2.0

- ❌: Completely removed. Users have to implement it on their own.
- ✅: Preserved.

| 1.x | 2.0 |
| --- | --- |
| `.save_config()` | ✅ |
| `.load_config()` | ✅ |
| `.close()` |  ✅ |
| `workspace` interface |  ✅ [Refactored](#workspace). |
| `metas` config | Moved to `self.metas.xxx`. [Number of fields greatly reduced](#yaml-interface). |
| `._drivers` | Refactored and moved to `self.requests.xxx`. |
| `.save()` | ❌ |
| `.load()` | ❌ |
| `.logger`  | ❌ |
| Pickle interface | ❌ |
| init boilerplates (`pre_init`, `post_init`) | ❌ |
| Context manager interface |  ❌ |
| Inline `import` coding style |  ❌ |

![](1.xvs2.0%20BaseExecutor.svg)

### Workspace

Executor's workspace is inherited according to the following rule (`OR` is a python `or`, i.e. first thing first, if NA
then second):

![](../workspace-inherit.svg?raw=true)

### Metas

The meta attributes of an `Executor` object are now gathered in `self.metas`, instead of directly posting them to `self`
, e.g. to access `name` use `self.metas.name`.

### `.metas` & `.runtime_args`

By default, an `Executor` object contains two collections of attributes: `.metas` and `.runtime_args`. They are both
in `SimpleNamespace` type and contain some key-value information. However, they are defined differently and serve
different purposes.

- **`.metas` are statically defined.** "Static" means, e.g. from hard-coded value in the code, from a YAML file.
- **`.runtime_args` are dynamically determined during runtime.** Means that you don't know the value before running
  the `Executor`, e.g. `pea_id`, `replicas`, `replica_id`. Those values are often related to the system/network
  environment around the `Executor`, and less about the `Executor` itself.

In 2.0rc1, the following fields are valid for `metas` and `runtime_args`:

|||
| --- | --- | 
| `.metas` (static values from hard-coded values, YAML config) | `name`, `description`, `py_modules`, `workspace` |
| `.runtime_args` (runtime values from its containers, e.g. `Runtime`, `Pea`, `Pod`) | `name`, `description`, `workspace`, `log_config`, `quiet`, `quiet_error`, `identity`, `port_ctrl`, `ctrl_with_ipc`, `timeout_ctrl`, `ssh_server`, `ssh_keyfile`, `ssh_password`, `uses`, `py_modules`, `port_in`, `port_out`, `host_in`, `host_out`, `socket_in`, `socket_out`, `read_only`, `memory_hwm`, `on_error_strategy`, `num_part`, `uses_internal`, `entrypoint`, `docker_kwargs`, `pull_latest`, `volumes`, `host`, `port_expose`, `quiet_remote_logs`, `upload_files`, `workspace_id`, `daemon`, `runtime_backend`, `runtime_cls`, `timeout_ready`, `env`, `expose_public`, `pea_id`, `pea_role`, `noblock_on_start`, `uses_before`, `uses_after`, `parallel`, `replicas`, `polling`, `scheduling`, `pod_role`, `peas_hosts` |

Note that the YAML API will ignore `.runtime_args` during save and load as they are not statically stored.

Also note that for any other parametrization of the Executor, you can still access its constructor arguments (defined in
the class `__init__`) and the request `parameters`.

--- 

## Migration in Practice

### Encoder in `jina hello fashion`

Left is 1.x, right is 2.0:

![img.png](../migration-fashion.png?raw=true)

Line number corresponds to the 1.x code:

- `L5`: change imports to top-level namespace `jina`;
- `L8`: all executors now subclass from `Executor` class;
- `L13-14`: there is no need to inherit from `__init__`, no signature is enforced;
- `L20`: `.touch()` is removed; for this particular encoder as long as the seed is fixed there is no need to store;
- `L22`: adding `@requests` to decorate the core method, changing signature to `docs, **kwargs`;
- `L32`:
    - content extraction and embedding assignment are now done manually;
    - replacing previous `Blob2PngURI` and `ExcludeQL` driver logic using `Document` built-in
      methods `convert_blob_to_uri` and `pop`
    - there is nothing to return, as the change is done in-place.
    
## Executors in Action

### Paddle

```python
import paddle  # paddle==2.1.0
import numpy as np

from jina import Executor, requests


class PaddleMwuExecutor(Executor):
    def __init__(self, **kwargs):
        super().__init__()
        self.dims = 5
        self.encoding_mat = paddle.to_tensor(np.random.rand(self.dims, self.dims))

    @requests
    def encode(self, docs, **kwargs):
        for doc in docs:
            _input = paddle.to_tensor(doc.blob)  # convert the ``ndarray`` of the doc to ``Paddle.Tensor``
            _output = _input.matmul(self.encoding_mat)  # multiply the input with the encoding matrix using Paddle ``matmul`` operator 
            doc.embedding = np.array(_output)  # assign the encoding results to ``embedding``
```

<<<<<<< HEAD
### MindSpore

```python
import numpy as np
from mindspore import Tensor  # mindspre 1.2.0
import mindspore.ops as ops
import mindspore.context as context

from jina import Executor, requests


class MindsporeMwuExecutor(Executor):
    def __init__(self, **kwargs):
        super().__init__()
        context.set_context(mode=context.PYNATIVE_MODE, device_target="CPU")
        self.dims = 5
        self.encoding_mat = Tensor(np.random.rand(self.dims, self.dims))

    @requests
    def encode(self, docs, **kwargs):
        for doc in docs:
            input_tensor = Tensor(
                doc.blob
            )  # convert the ``ndarray`` of the doc to ``Tensor``
            matmul = ops.MatMul()
            output_tensor = matmul(
                self.encoding_mat, input_tensor
            )  # multiply the input with the encoding matrix.
            doc.embedding = output_tensor.asnumpy() # assign the encoding results to ``embedding``
```

=======
>>>>>>> db4a3733

<|MERGE_RESOLUTION|>--- conflicted
+++ resolved
@@ -514,7 +514,6 @@
             doc.embedding = np.array(_output)  # assign the encoding results to ``embedding``
 ```
 
-<<<<<<< HEAD
 ### MindSpore
 
 ```python
@@ -544,8 +543,4 @@
                 self.encoding_mat, input_tensor
             )  # multiply the input with the encoding matrix.
             doc.embedding = output_tensor.asnumpy() # assign the encoding results to ``embedding``
-```
-
-=======
->>>>>>> db4a3733
-
+```