import pytest

from jina.parsers import set_pod_parser
from jina.peapods import CompoundPod


@pytest.fixture(scope='function')
def pod_args():
    args = [
        '--name',
        'test',
        '--parallel',
        '2',
        '--replicas',
        '3',
        '--host',
        '0.0.0.0',
    ]
    return set_pod_parser().parse_args(args)


@pytest.fixture(scope='function')
def pod_args_singleton():
    args = [
        '--name',
        'test2',
        '--uses-before',
        '_pass',
        '--parallel',
        '1',
        '--replicas',
        '3',
        '--host',
        '0.0.0.0',
    ]
    return set_pod_parser().parse_args(args)


def test_name(pod_args):
    with CompoundPod(pod_args) as pod:
        assert pod.name == 'test'


def test_host(pod_args):
    with CompoundPod(pod_args) as pod:
        assert pod.host == '0.0.0.0'
        assert pod.host_in == '0.0.0.0'
        assert pod.host_out == '0.0.0.0'


def test_address_in_out(pod_args):
    with CompoundPod(pod_args) as pod:
        assert pod.host in pod.address_in
        assert pod.host in pod.address_out


def test_is_ready(pod_args):
    with CompoundPod(pod_args) as pod:
        assert pod.is_ready is True


def test_equal(pod_args, pod_args_singleton):
    pod1 = CompoundPod(pod_args)
    pod2 = CompoundPod(pod_args)
    assert pod1 == pod2
    pod1.close()
    pod2.close()
    # test not equal
    pod1 = CompoundPod(pod_args)
    pod2 = CompoundPod(pod_args_singleton)
    assert pod1 != pod2
    pod1.close()
    pod2.close()


@pytest.mark.parametrize('parallel', [1, 4])
@pytest.mark.parametrize('replicas', [3])
@pytest.mark.parametrize('runtime', ['process', 'thread'])
def test_pod_context_parallel(runtime, parallel, replicas):
    args = set_pod_parser().parse_args(
        [
            '--runtime-backend',
            runtime,
            '--parallel',
            str(parallel),
            '--replicas',
            str(replicas),
        ]
    )
    with CompoundPod(args) as bp:
        if parallel == 1:
            assert bp.num_peas == parallel * replicas + 2
        else:
            # count head and tail
            assert bp.num_peas == (parallel + 2) * replicas + 2

    with CompoundPod(args) as pod:
        pass


@pytest.mark.parametrize('runtime', ['process', 'thread'])
def test_pod_naming_with_parallel(runtime):
    args = set_pod_parser().parse_args(
        [
            '--name',
            'pod_name',
            '--parallel',
            '2',
            '--replicas',
            '3',
            '--runtime-backend',
            runtime,
        ]
    )
    with CompoundPod(args) as bp:
<<<<<<< HEAD
        assert bp.head_pea.name == 'pod_name/head'
        assert bp.tail_pea.name == 'pod_name/tail'

        assert bp.replicas[0].name == 'pod_name/replica-0'
        assert bp.replicas[0].peas[0].name == 'pod_name/replica-0/head'
        assert bp.replicas[0].peas[0].inner is False
        assert bp.replicas[0].peas[1].name == 'pod_name/replica-0/pea-0'
        assert bp.replicas[0].peas[1].inner
        assert bp.replicas[0].peas[2].name == 'pod_name/replica-0/pea-1'
        assert bp.replicas[0].peas[2].inner
        assert bp.replicas[0].peas[3].name == 'pod_name/replica-0/tail'
        assert bp.replicas[0].peas[3].inner is False

        assert bp.replicas[1].name == 'pod_name/replica-1'
        assert bp.replicas[1].peas[0].name == 'pod_name/replica-1/head'
        assert bp.replicas[1].peas[0].inner is False
        assert bp.replicas[1].peas[1].name == 'pod_name/replica-1/pea-0'
        assert bp.replicas[1].peas[1].inner
        assert bp.replicas[1].peas[2].name == 'pod_name/replica-1/pea-1'
        assert bp.replicas[1].peas[2].inner
        assert bp.replicas[1].peas[3].name == 'pod_name/replica-1/tail'
        assert bp.replicas[1].peas[3].inner is False

        assert bp.replicas[2].name == 'pod_name/replica-2'
        assert bp.replicas[2].peas[0].name == 'pod_name/replica-2/head'
        assert bp.replicas[2].peas[0].inner is False
        assert bp.replicas[2].peas[1].name == 'pod_name/replica-2/pea-0'
        assert bp.replicas[2].peas[1].inner
        assert bp.replicas[2].peas[2].name == 'pod_name/replica-2/pea-1'
        assert bp.replicas[2].peas[2].inner
        assert bp.replicas[2].peas[3].name == 'pod_name/replica-2/tail'
        assert bp.replicas[2].peas[3].inner is False

        # runtime
        assert bp.head_pea.runtime.name == 'pod_name/head/ZEDRuntime'
        assert bp.tail_pea.runtime.name == 'pod_name/tail/ZEDRuntime'

        assert (
            bp.replicas[0].peas[0].runtime.name == 'pod_name/replica-0/head/ZEDRuntime'
        )
        assert (
            bp.replicas[0].peas[1].runtime.name == 'pod_name/replica-0/pea-0/ZEDRuntime'
        )
        assert (
            bp.replicas[0].peas[2].runtime.name == 'pod_name/replica-0/pea-1/ZEDRuntime'
        )
        assert (
            bp.replicas[0].peas[3].runtime.name == 'pod_name/replica-0/tail/ZEDRuntime'
        )

        assert (
            bp.replicas[1].peas[0].runtime.name == 'pod_name/replica-1/head/ZEDRuntime'
        )
        assert (
            bp.replicas[1].peas[1].runtime.name == 'pod_name/replica-1/pea-0/ZEDRuntime'
        )
        assert (
            bp.replicas[1].peas[2].runtime.name == 'pod_name/replica-1/pea-1/ZEDRuntime'
        )
        assert (
            bp.replicas[1].peas[3].runtime.name == 'pod_name/replica-1/tail/ZEDRuntime'
        )

        assert (
            bp.replicas[2].peas[0].runtime.name == 'pod_name/replica-2/head/ZEDRuntime'
        )
        assert (
            bp.replicas[2].peas[1].runtime.name == 'pod_name/replica-2/pea-0/ZEDRuntime'
        )
        assert (
            bp.replicas[2].peas[2].runtime.name == 'pod_name/replica-2/pea-1/ZEDRuntime'
        )
        assert (
            bp.replicas[2].peas[3].runtime.name == 'pod_name/replica-2/tail/ZEDRuntime'
        )
=======
        assert bp.head_pea.name == 'pod/head'
        assert bp.tail_pea.name == 'pod/tail'

        assert bp.replicas[0].name == 'pod/0'
        assert bp.replicas[0].peas[0].name == 'pod/0/head'
        assert bp.replicas[0].peas[0].inner is False
        assert bp.replicas[0].peas[1].name == 'pod/0/0'
        assert bp.replicas[0].peas[1].inner
        assert bp.replicas[0].peas[2].name == 'pod/0/1'
        assert bp.replicas[0].peas[2].inner
        assert bp.replicas[0].peas[3].name == 'pod/0/tail'
        assert bp.replicas[0].peas[3].inner is False

        assert bp.replicas[1].name == 'pod/1'
        assert bp.replicas[1].peas[0].name == 'pod/1/head'
        assert bp.replicas[1].peas[0].inner is False
        assert bp.replicas[1].peas[1].name == 'pod/1/0'
        assert bp.replicas[1].peas[1].inner
        assert bp.replicas[1].peas[2].name == 'pod/1/1'
        assert bp.replicas[1].peas[2].inner
        assert bp.replicas[1].peas[3].name == 'pod/1/tail'
        assert bp.replicas[1].peas[3].inner is False

        assert bp.replicas[2].name == 'pod/2'
        assert bp.replicas[2].peas[0].name == 'pod/2/head'
        assert bp.replicas[2].peas[0].inner is False
        assert bp.replicas[2].peas[1].name == 'pod/2/0'
        assert bp.replicas[2].peas[1].inner
        assert bp.replicas[2].peas[2].name == 'pod/2/1'
        assert bp.replicas[2].peas[2].inner
        assert bp.replicas[2].peas[3].name == 'pod/2/tail'
        assert bp.replicas[2].peas[3].inner is False

        # runtime
        assert bp.head_pea.runtime.name == 'pod/head/ZEDRuntime'
        assert bp.tail_pea.runtime.name == 'pod/tail/ZEDRuntime'

        assert bp.replicas[0].peas[0].runtime.name == 'pod/0/head/ZEDRuntime'
        assert bp.replicas[0].peas[1].runtime.name == 'pod/0/0/ZEDRuntime'
        assert bp.replicas[0].peas[2].runtime.name == 'pod/0/1/ZEDRuntime'
        assert bp.replicas[0].peas[3].runtime.name == 'pod/0/tail/ZEDRuntime'

        assert bp.replicas[1].peas[0].runtime.name == 'pod/1/head/ZEDRuntime'
        assert bp.replicas[1].peas[1].runtime.name == 'pod/1/0/ZEDRuntime'
        assert bp.replicas[1].peas[2].runtime.name == 'pod/1/1/ZEDRuntime'
        assert bp.replicas[1].peas[3].runtime.name == 'pod/1/tail/ZEDRuntime'

        assert bp.replicas[2].peas[0].runtime.name == 'pod/2/head/ZEDRuntime'
        assert bp.replicas[2].peas[1].runtime.name == 'pod/2/0/ZEDRuntime'
        assert bp.replicas[2].peas[2].runtime.name == 'pod/2/1/ZEDRuntime'
        assert bp.replicas[2].peas[3].runtime.name == 'pod/2/tail/ZEDRuntime'
>>>>>>> 7512f13a


@pytest.mark.parametrize(
    'num_hosts, used_hosts',
    (
        (
            6,
            (
                ['0.0.0.1', '0.0.0.2'],
                ['0.0.0.3', '0.0.0.4'],
                ['0.0.0.5', '0.0.0.6'],
            ),
        ),
        (
            8,
            (
                ['0.0.0.1', '0.0.0.2'],
                ['0.0.0.3', '0.0.0.4'],
                ['0.0.0.5', '0.0.0.6'],
            ),
        ),
        (
            3,
            (
                ['0.0.0.1', '0.0.0.2'],
                ['0.0.0.3', '0.0.0.1'],
                ['0.0.0.2', '0.0.0.3'],
            ),
        ),
    ),
)
def test_host_list_matching(num_hosts, used_hosts):
    args = set_pod_parser().parse_args(
        [
            '--name',
            'pod',
            '--parallel',
            '2',
            '--replicas',
            '3',
            '--peas-hosts',
            *[f'0.0.0.{i+1}' for i in range(num_hosts)],
            '--runtime-backend',
            'process',
        ]
    )
    compound_pod = CompoundPod(args)
    replica_args = compound_pod.replicas_args
    assert replica_args[0].peas_hosts == used_hosts[0]
    assert replica_args[1].peas_hosts == used_hosts[1]
    assert replica_args[2].peas_hosts == used_hosts[2]<|MERGE_RESOLUTION|>--- conflicted
+++ resolved
@@ -113,7 +113,6 @@
         ]
     )
     with CompoundPod(args) as bp:
-<<<<<<< HEAD
         assert bp.head_pea.name == 'pod_name/head'
         assert bp.tail_pea.name == 'pod_name/tail'
 
@@ -151,97 +150,20 @@
         assert bp.head_pea.runtime.name == 'pod_name/head/ZEDRuntime'
         assert bp.tail_pea.runtime.name == 'pod_name/tail/ZEDRuntime'
 
-        assert (
-            bp.replicas[0].peas[0].runtime.name == 'pod_name/replica-0/head/ZEDRuntime'
-        )
-        assert (
-            bp.replicas[0].peas[1].runtime.name == 'pod_name/replica-0/pea-0/ZEDRuntime'
-        )
-        assert (
-            bp.replicas[0].peas[2].runtime.name == 'pod_name/replica-0/pea-1/ZEDRuntime'
-        )
-        assert (
-            bp.replicas[0].peas[3].runtime.name == 'pod_name/replica-0/tail/ZEDRuntime'
-        )
-
-        assert (
-            bp.replicas[1].peas[0].runtime.name == 'pod_name/replica-1/head/ZEDRuntime'
-        )
-        assert (
-            bp.replicas[1].peas[1].runtime.name == 'pod_name/replica-1/pea-0/ZEDRuntime'
-        )
-        assert (
-            bp.replicas[1].peas[2].runtime.name == 'pod_name/replica-1/pea-1/ZEDRuntime'
-        )
-        assert (
-            bp.replicas[1].peas[3].runtime.name == 'pod_name/replica-1/tail/ZEDRuntime'
-        )
-
-        assert (
-            bp.replicas[2].peas[0].runtime.name == 'pod_name/replica-2/head/ZEDRuntime'
-        )
-        assert (
-            bp.replicas[2].peas[1].runtime.name == 'pod_name/replica-2/pea-0/ZEDRuntime'
-        )
-        assert (
-            bp.replicas[2].peas[2].runtime.name == 'pod_name/replica-2/pea-1/ZEDRuntime'
-        )
-        assert (
-            bp.replicas[2].peas[3].runtime.name == 'pod_name/replica-2/tail/ZEDRuntime'
-        )
-=======
-        assert bp.head_pea.name == 'pod/head'
-        assert bp.tail_pea.name == 'pod/tail'
-
-        assert bp.replicas[0].name == 'pod/0'
-        assert bp.replicas[0].peas[0].name == 'pod/0/head'
-        assert bp.replicas[0].peas[0].inner is False
-        assert bp.replicas[0].peas[1].name == 'pod/0/0'
-        assert bp.replicas[0].peas[1].inner
-        assert bp.replicas[0].peas[2].name == 'pod/0/1'
-        assert bp.replicas[0].peas[2].inner
-        assert bp.replicas[0].peas[3].name == 'pod/0/tail'
-        assert bp.replicas[0].peas[3].inner is False
-
-        assert bp.replicas[1].name == 'pod/1'
-        assert bp.replicas[1].peas[0].name == 'pod/1/head'
-        assert bp.replicas[1].peas[0].inner is False
-        assert bp.replicas[1].peas[1].name == 'pod/1/0'
-        assert bp.replicas[1].peas[1].inner
-        assert bp.replicas[1].peas[2].name == 'pod/1/1'
-        assert bp.replicas[1].peas[2].inner
-        assert bp.replicas[1].peas[3].name == 'pod/1/tail'
-        assert bp.replicas[1].peas[3].inner is False
-
-        assert bp.replicas[2].name == 'pod/2'
-        assert bp.replicas[2].peas[0].name == 'pod/2/head'
-        assert bp.replicas[2].peas[0].inner is False
-        assert bp.replicas[2].peas[1].name == 'pod/2/0'
-        assert bp.replicas[2].peas[1].inner
-        assert bp.replicas[2].peas[2].name == 'pod/2/1'
-        assert bp.replicas[2].peas[2].inner
-        assert bp.replicas[2].peas[3].name == 'pod/2/tail'
-        assert bp.replicas[2].peas[3].inner is False
-
-        # runtime
-        assert bp.head_pea.runtime.name == 'pod/head/ZEDRuntime'
-        assert bp.tail_pea.runtime.name == 'pod/tail/ZEDRuntime'
-
-        assert bp.replicas[0].peas[0].runtime.name == 'pod/0/head/ZEDRuntime'
-        assert bp.replicas[0].peas[1].runtime.name == 'pod/0/0/ZEDRuntime'
-        assert bp.replicas[0].peas[2].runtime.name == 'pod/0/1/ZEDRuntime'
-        assert bp.replicas[0].peas[3].runtime.name == 'pod/0/tail/ZEDRuntime'
-
-        assert bp.replicas[1].peas[0].runtime.name == 'pod/1/head/ZEDRuntime'
-        assert bp.replicas[1].peas[1].runtime.name == 'pod/1/0/ZEDRuntime'
-        assert bp.replicas[1].peas[2].runtime.name == 'pod/1/1/ZEDRuntime'
-        assert bp.replicas[1].peas[3].runtime.name == 'pod/1/tail/ZEDRuntime'
-
-        assert bp.replicas[2].peas[0].runtime.name == 'pod/2/head/ZEDRuntime'
-        assert bp.replicas[2].peas[1].runtime.name == 'pod/2/0/ZEDRuntime'
-        assert bp.replicas[2].peas[2].runtime.name == 'pod/2/1/ZEDRuntime'
-        assert bp.replicas[2].peas[3].runtime.name == 'pod/2/tail/ZEDRuntime'
->>>>>>> 7512f13a
+        assert bp.replicas[0].peas[0].runtime.name == 'pod_name/replica-0/head/ZEDRuntime'
+        assert bp.replicas[0].peas[1].runtime.name == 'pod_name/replica-0/pea-0/ZEDRuntime'
+        assert bp.replicas[0].peas[2].runtime.name == 'pod_name/replica-0/pea-1/ZEDRuntime'
+        assert bp.replicas[0].peas[3].runtime.name == 'pod_name/replica-0/tail/ZEDRuntime'
+
+        assert bp.replicas[1].peas[0].runtime.name == 'pod_name/replica-1/head/ZEDRuntime'
+        assert bp.replicas[1].peas[1].runtime.name == 'pod_name/replica-1/pea-0/ZEDRuntime'
+        assert bp.replicas[1].peas[2].runtime.name == 'pod_name/replica-1/pea-1/ZEDRuntime'
+        assert bp.replicas[1].peas[3].runtime.name == 'pod_name/replica-1/tail/ZEDRuntime'
+
+        assert bp.replicas[2].peas[0].runtime.name == 'pod_name/replica-2/head/ZEDRuntime'
+        assert bp.replicas[2].peas[1].runtime.name == 'pod_name/replica-2/pea-0/ZEDRuntime'
+        assert bp.replicas[2].peas[2].runtime.name == 'pod_name/replica-2/pea-1/ZEDRuntime'
+        assert bp.replicas[2].peas[3].runtime.name == 'pod_name/replica-2/tail/ZEDRuntime'
 
 
 @pytest.mark.parametrize(
