--- conflicted
+++ resolved
@@ -32,14 +32,11 @@
 
 docker-compose -f tests/integration/jinad/test_simple_distributed/docker-compose.yml --project-directory . down
 
-if [ ${TEXT_BACK} -ne "hey, dude" ]; then
-<<<<<<< HEAD
+EXPECTED_TEXT='"text:hey, dude how are you"'
+
+if [ "$EXPECTED_TEXT" = "$TEXT_BACK" ]; then
         echo "Success"
 else
         echo "Fail"
-=======
-        echo "Fail"
-else
-        echo "Success"
->>>>>>> 21ea9b21
+        exit 1
 fi