import copy
from typing import Optional, Dict, TypeVar

from google.protobuf import json_format

from . import Request
from docarray.simple import StructView
from ... import DocumentArray
from ...excepts import BadRequestType
<<<<<<< HEAD
from ...helper import typename, random_identity
=======
from ...helper import typename, random_identity, cached_property
>>>>>>> 93b7417b
from ...proto import jina_pb2

RequestSourceType = TypeVar(
    'RequestSourceType', jina_pb2.DataRequestProto, str, Dict, bytes
)


class DataRequest(Request):
    """ Represents a DataRequest used for exchanging DocumentArrays to and within a Flow"""

    class _DataContent:
        def __init__(self, content: 'jina_pb2.DataRequestProto.DataContentProto'):
            self._content = content

<<<<<<< HEAD
        @property
=======
        @cached_property
>>>>>>> 93b7417b
        def docs(self) -> 'DocumentArray':
            """Get the :class: `DocumentArray` with sequence `data.docs` as content.

            .. # noqa: DAR201"""
            return DocumentArray(self._content.docs)

<<<<<<< HEAD
        @property
=======
        @cached_property
>>>>>>> 93b7417b
        def groundtruths(self) -> 'DocumentArray':
            """Get the :class: `DocumentArray` with sequence `data.docs` as content.

            .. # noqa: DAR201"""
            return DocumentArray(self._content.groundtruths)

    """
    :class:`DataRequest` is one of the **primitive data type** in Jina.

    It offers a Pythonic interface to allow users access and manipulate
    :class:`jina.jina_pb2.DataRequestProto` object without working with Protobuf itself.

    A container for serialized :class:`jina_pb2.DataRequestProto` that only triggers deserialization
    and decompression when receives the first read access to its member.
<<<<<<< HEAD

    It overrides :meth:`__getattr__` to provide the same get/set interface as an
    :class:`jina_pb2.DataRequestProto` object.

    :param request: The request.
    """

    def __init__(
        self,
        request: Optional[RequestSourceType] = None,
    ):
        self.buffer = None
        try:
            if isinstance(request, jina_pb2.DataRequestProto):
                self._pb_body = request
            elif isinstance(request, dict):
                self._pb_body = jina_pb2.DataRequestProto()
                json_format.ParseDict(request, self._pb_body)
            elif isinstance(request, str):
                self._pb_body = jina_pb2.DataRequestProto()
                json_format.Parse(request, self._pb_body)
            elif isinstance(request, bytes):
                self.buffer = request
            elif request is not None:
                # note ``None`` is not considered as a bad type
                raise ValueError(f'{typename(request)} is not recognizable')
            else:
                self._pb_body = jina_pb2.DataRequestProto()
                self._pb_body.header.request_id = random_identity()
        except Exception as ex:
            raise BadRequestType(
                f'fail to construct a {self.__class__} object from {request}'
            ) from ex

    @property
    def is_decompressed(self) -> bool:
        """
        Checks if the underlying proto object was already deserialized

        :return: True if the proto was deserialized before
        """
        return self.buffer is None

    @property
    def proto(self) -> 'jina_pb2.DataRequestProto':
        """
        Cast ``self`` to a :class:`jina_pb2.DataRequestProto`. Laziness will be broken and serialization will be recomputed when calling
        :meth:`SerializeToString`.
        :return: protobuf instance
        """
        if not self.is_decompressed:
            self._decompress()
        return self._pb_body

    def _decompress(self):
        self._pb_body = jina_pb2.DataRequestProto()
        self._pb_body.ParseFromString(self.buffer)
        self.buffer = None

    @property
    def docs(self) -> 'DocumentArray':
        """Get the :class: `DocumentArray` with sequence `data.docs` as content.

        .. # noqa: DAR201"""
        return DocumentArray(self.proto.data.docs)

    @property
    def groundtruths(self) -> 'DocumentArray':
        """Get the :class: `DocumentArray` with sequence `data.groundtruths` as content.

        .. # noqa: DAR201"""
        return DocumentArray(self.proto.data.groundtruths)

    @property
    def data(self) -> 'DataRequest._DataContent':
        """Get the data contaned in this data request

        :return: the data content as an instance of _DataContent wrapping docs and groundtruths
        """
        return DataRequest._DataContent(self.proto.data)

    @property
    def parameters(self) -> StructView:
        """Return the `parameters` field of this DataRequest as a Python dict
        :return: a Python dict view of the parameters.
        """
        # if u get this u need to have it decompressed
        return StructView(self.proto.parameters)

    @parameters.setter
    def parameters(self, value: Dict):
        """Set the `parameters` field of this Request to a Python dict
        :param value: a Python dict
        """
        self.proto.parameters.Clear()
        self.proto.parameters.update(value)

    @property
    def response(self):
        """
        Returns the response of this request.

=======

    It overrides :meth:`__getattr__` to provide the same get/set interface as an
    :class:`jina_pb2.DataRequestProto` object.

    :param request: The request.
    """

    def __init__(
        self,
        request: Optional[RequestSourceType] = None,
    ):
        self.buffer = None
        try:
            if isinstance(request, jina_pb2.DataRequestProto):
                self._pb_body = request
            elif isinstance(request, dict):
                self._pb_body = jina_pb2.DataRequestProto()
                json_format.ParseDict(request, self._pb_body)
            elif isinstance(request, str):
                self._pb_body = jina_pb2.DataRequestProto()
                json_format.Parse(request, self._pb_body)
            elif isinstance(request, bytes):
                self.buffer = request
            elif request is not None:
                # note ``None`` is not considered as a bad type
                raise ValueError(f'{typename(request)} is not recognizable')
            else:
                self._pb_body = jina_pb2.DataRequestProto()
                self._pb_body.header.request_id = random_identity()
        except Exception as ex:
            raise BadRequestType(
                f'fail to construct a {self.__class__} object from {request}'
            ) from ex

    @property
    def is_decompressed(self) -> bool:
        """
        Checks if the underlying proto object was already deserialized

        :return: True if the proto was deserialized before
        """
        return self.buffer is None

    @property
    def proto(self) -> 'jina_pb2.DataRequestProto':
        """
        Cast ``self`` to a :class:`jina_pb2.DataRequestProto`. Laziness will be broken and serialization will be recomputed when calling
        :meth:`SerializeToString`.
        :return: protobuf instance
        """
        if not self.is_decompressed:
            self._decompress()
        return self._pb_body

    def _decompress(self):
        self._pb_body = jina_pb2.DataRequestProto()
        self._pb_body.ParseFromString(self.buffer)
        self.buffer = None

    @property
    def docs(self) -> 'DocumentArray':
        """Get the :class: `DocumentArray` with sequence `data.docs` as content.

        .. # noqa: DAR201"""
        return self.data.docs

    @property
    def groundtruths(self) -> 'DocumentArray':
        """Get the :class: `DocumentArray` with sequence `data.groundtruths` as content.

        .. # noqa: DAR201"""
        return self.data.groundtruths

    @cached_property
    def data(self) -> 'DataRequest._DataContent':
        """Get the data contaned in this data request

        :return: the data content as an instance of _DataContent wrapping docs and groundtruths
        """
        return DataRequest._DataContent(self.proto.data)

    @property
    def parameters(self) -> StructView:
        """Return the `parameters` field of this DataRequest as a Python dict
        :return: a Python dict view of the parameters.
        """
        # if u get this u need to have it decompressed
        return StructView(self.proto.parameters)

    @parameters.setter
    def parameters(self, value: Dict):
        """Set the `parameters` field of this Request to a Python dict
        :param value: a Python dict
        """
        self.proto.parameters.Clear()
        self.proto.parameters.update(value)

    @property
    def response(self):
        """
        Returns the response of this request.

>>>>>>> 93b7417b
        :return: the response of this request (self) as an instance of Response
        """
        return Response(request=self.proto)

    @property
    def status(self):
        """
        Returns the status from the header field

        :return: the status object of this request
        """
        return self.proto.header.status

    @classmethod
    def from_proto(cls, request: 'jina_pb2.DataRequestProto'):
        """Creates a new DataRequest object from a given :class:`DataRequestProto` object.
        :param request: the to-be-copied data request
        :return: the new message object
        """
        return cls(request=request)

    def __copy__(self, _):
        return DataRequest(request=self.proto)

    def __deepcopy__(self, _):
        return DataRequest(request=copy.deepcopy(self.proto))


class Response(DataRequest):
    """
    Response is the :class:`Request` object returns from the flow. Right now it shares the same representation as
    :class:`Request`. At 0.8.12, :class:`Response` is a simple alias. But it does give a more consistent semantic on
    the client API: send a :class:`Request` and receive a :class:`Response`.

    .. note::
        For now it only exposes `Docs` and `GroundTruth`. Users should very rarely access `Control` commands, so preferably
        not confuse the user by adding `CommandMixin`.
    """<|MERGE_RESOLUTION|>--- conflicted
+++ resolved
@@ -7,11 +7,7 @@
 from docarray.simple import StructView
 from ... import DocumentArray
 from ...excepts import BadRequestType
-<<<<<<< HEAD
-from ...helper import typename, random_identity
-=======
 from ...helper import typename, random_identity, cached_property
->>>>>>> 93b7417b
 from ...proto import jina_pb2
 
 RequestSourceType = TypeVar(
@@ -26,22 +22,14 @@
         def __init__(self, content: 'jina_pb2.DataRequestProto.DataContentProto'):
             self._content = content
 
-<<<<<<< HEAD
-        @property
-=======
         @cached_property
->>>>>>> 93b7417b
         def docs(self) -> 'DocumentArray':
             """Get the :class: `DocumentArray` with sequence `data.docs` as content.
 
             .. # noqa: DAR201"""
             return DocumentArray(self._content.docs)
 
-<<<<<<< HEAD
-        @property
-=======
         @cached_property
->>>>>>> 93b7417b
         def groundtruths(self) -> 'DocumentArray':
             """Get the :class: `DocumentArray` with sequence `data.docs` as content.
 
@@ -56,110 +44,6 @@
 
     A container for serialized :class:`jina_pb2.DataRequestProto` that only triggers deserialization
     and decompression when receives the first read access to its member.
-<<<<<<< HEAD
-
-    It overrides :meth:`__getattr__` to provide the same get/set interface as an
-    :class:`jina_pb2.DataRequestProto` object.
-
-    :param request: The request.
-    """
-
-    def __init__(
-        self,
-        request: Optional[RequestSourceType] = None,
-    ):
-        self.buffer = None
-        try:
-            if isinstance(request, jina_pb2.DataRequestProto):
-                self._pb_body = request
-            elif isinstance(request, dict):
-                self._pb_body = jina_pb2.DataRequestProto()
-                json_format.ParseDict(request, self._pb_body)
-            elif isinstance(request, str):
-                self._pb_body = jina_pb2.DataRequestProto()
-                json_format.Parse(request, self._pb_body)
-            elif isinstance(request, bytes):
-                self.buffer = request
-            elif request is not None:
-                # note ``None`` is not considered as a bad type
-                raise ValueError(f'{typename(request)} is not recognizable')
-            else:
-                self._pb_body = jina_pb2.DataRequestProto()
-                self._pb_body.header.request_id = random_identity()
-        except Exception as ex:
-            raise BadRequestType(
-                f'fail to construct a {self.__class__} object from {request}'
-            ) from ex
-
-    @property
-    def is_decompressed(self) -> bool:
-        """
-        Checks if the underlying proto object was already deserialized
-
-        :return: True if the proto was deserialized before
-        """
-        return self.buffer is None
-
-    @property
-    def proto(self) -> 'jina_pb2.DataRequestProto':
-        """
-        Cast ``self`` to a :class:`jina_pb2.DataRequestProto`. Laziness will be broken and serialization will be recomputed when calling
-        :meth:`SerializeToString`.
-        :return: protobuf instance
-        """
-        if not self.is_decompressed:
-            self._decompress()
-        return self._pb_body
-
-    def _decompress(self):
-        self._pb_body = jina_pb2.DataRequestProto()
-        self._pb_body.ParseFromString(self.buffer)
-        self.buffer = None
-
-    @property
-    def docs(self) -> 'DocumentArray':
-        """Get the :class: `DocumentArray` with sequence `data.docs` as content.
-
-        .. # noqa: DAR201"""
-        return DocumentArray(self.proto.data.docs)
-
-    @property
-    def groundtruths(self) -> 'DocumentArray':
-        """Get the :class: `DocumentArray` with sequence `data.groundtruths` as content.
-
-        .. # noqa: DAR201"""
-        return DocumentArray(self.proto.data.groundtruths)
-
-    @property
-    def data(self) -> 'DataRequest._DataContent':
-        """Get the data contaned in this data request
-
-        :return: the data content as an instance of _DataContent wrapping docs and groundtruths
-        """
-        return DataRequest._DataContent(self.proto.data)
-
-    @property
-    def parameters(self) -> StructView:
-        """Return the `parameters` field of this DataRequest as a Python dict
-        :return: a Python dict view of the parameters.
-        """
-        # if u get this u need to have it decompressed
-        return StructView(self.proto.parameters)
-
-    @parameters.setter
-    def parameters(self, value: Dict):
-        """Set the `parameters` field of this Request to a Python dict
-        :param value: a Python dict
-        """
-        self.proto.parameters.Clear()
-        self.proto.parameters.update(value)
-
-    @property
-    def response(self):
-        """
-        Returns the response of this request.
-
-=======
 
     It overrides :meth:`__getattr__` to provide the same get/set interface as an
     :class:`jina_pb2.DataRequestProto` object.
@@ -262,7 +146,6 @@
         """
         Returns the response of this request.
 
->>>>>>> 93b7417b
         :return: the response of this request (self) as an instance of Response
         """
         return Response(request=self.proto)
