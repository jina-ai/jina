import argparse
import asyncio
import base64
import copy
import inspect
import json
import multiprocessing
import os
import sys
import threading
import time
import uuid
import warnings
from collections import OrderedDict
from contextlib import ExitStack
from typing import (
    TYPE_CHECKING,
    Dict,
    List,
    Optional,
    Set,
    Tuple,
    Type,
    Union,
    overload,
)

from rich import print
from rich.panel import Panel
from rich.progress import (
    BarColumn,
    MofNCompleteColumn,
    Progress,
    SpinnerColumn,
    TextColumn,
    TimeElapsedColumn,
)
from rich.table import Table

from jina.clients import Client
from jina.clients.mixin import AsyncPostMixin, HealthCheckMixin, PostMixin, ProfileMixin
from jina.constants import __default_host__, __docker_host__, __windows__
from jina.enums import (
    DeploymentRoleType,
    FlowBuildLevel,
    FlowInspectType,
    GatewayProtocolType,
)
from jina.excepts import (
    FlowMissingDeploymentError,
    FlowTopologyError,
    PortAlreadyUsed,
    RuntimeFailToStart,
)
from jina.helper import (
    GATEWAY_NAME,
    ArgNamespace,
    CatchAllCleanupContextManager,
    download_mermaid_url,
    get_internal_ip,
    get_public_ip,
    is_port_free,
    random_ports,
    send_telemetry_event,
    typename,
)
from jina.importer import ImportExtensions
from jina.jaml import JAMLCompatible
from jina.logging.logger import JinaLogger
from jina.orchestrate.deployments import Deployment
from jina.orchestrate.flow.builder import _hanging_deployments, allowed_levels
from jina.orchestrate.orchestrator import BaseOrchestrator
from jina.parsers import (
    set_client_cli_parser,
    set_deployment_parser,
    set_gateway_parser,
)
from jina.parsers.flow import set_flow_parser
from jina.serve.networking import host_is_local, in_docker

__all__ = ['Flow']
GATEWAY_ARGS_BLACKLIST = ['uses', 'uses_with']
EXECUTOR_ARGS_BLACKLIST = ['port', 'port_monitoring', 'uses', 'uses_with']


class FlowType(type(ExitStack), type(JAMLCompatible)):
    """Type of Flow, metaclass of :class:`BaseFlow`"""

    pass


_regex_port = r'(.*?):([0-9]{1,4}|[1-5][0-9]{4}|6[0-4][0-9]{3}|65[0-4][0-9]{2}|655[0-2][0-9]|6553[0-5])$'

if TYPE_CHECKING:  # pragma: no cover
    from jina.clients.base import BaseClient
    from jina.orchestrate.flow.asyncio import AsyncFlow
    from jina.serve.executors import BaseExecutor

FALLBACK_PARSERS = [
    set_gateway_parser(),
    set_deployment_parser(),
    set_client_cli_parser(),
    set_flow_parser(),
]


class Flow(
    PostMixin,
    ProfileMixin,
    HealthCheckMixin,
    JAMLCompatible,
    BaseOrchestrator,
    metaclass=FlowType,
):
    """Flow is how Jina streamlines and distributes Executors."""

    # overload_inject_start_client_flow
    @overload
    def __init__(
        self,
        *,
        asyncio: Optional[bool] = False,
        host: Optional[str] = '0.0.0.0',
        metrics: Optional[bool] = False,
        metrics_exporter_host: Optional[str] = None,
        metrics_exporter_port: Optional[int] = None,
        port: Optional[int] = None,
        prefetch: Optional[int] = 1000,
        protocol: Optional[Union[str, List[str]]] = 'GRPC',
        proxy: Optional[bool] = False,
        tls: Optional[bool] = False,
        traces_exporter_host: Optional[str] = None,
        traces_exporter_port: Optional[int] = None,
        tracing: Optional[bool] = False,
        **kwargs,
    ):
        """Create a Flow. Flow is how Jina streamlines and scales Executors. This overloaded method provides arguments from `jina client` CLI.

        :param asyncio: If set, then the input and output of this Client work in an asynchronous manner.
        :param host: The host of the Gateway, which the client should connect to, by default it is 0.0.0.0.
        :param metrics: If set, the sdk implementation of the OpenTelemetry metrics will be available for default monitoring and custom measurements. Otherwise a no-op implementation will be provided.
        :param metrics_exporter_host: If tracing is enabled, this hostname will be used to configure the metrics exporter agent.
        :param metrics_exporter_port: If tracing is enabled, this port will be used to configure the metrics exporter agent.
        :param port: The port of the Gateway, which the client should connect to.
        :param prefetch: Number of requests fetched from the client before feeding into the first Executor.

              Used to control the speed of data input into a Flow. 0 disables prefetch (1000 requests is the default)
        :param protocol: Communication protocol between server and client.
        :param proxy: If set, respect the http_proxy and https_proxy environment variables. otherwise, it will unset these proxy variables before start. gRPC seems to prefer no proxy
        :param tls: If set, connect to gateway using tls encryption
        :param traces_exporter_host: If tracing is enabled, this hostname will be used to configure the trace exporter agent.
        :param traces_exporter_port: If tracing is enabled, this port will be used to configure the trace exporter agent.
        :param tracing: If set, the sdk implementation of the OpenTelemetry tracer will be available and will be enabled for automatic tracing of requests and customer span creation. Otherwise a no-op implementation will be provided.

        .. # noqa: DAR202
        .. # noqa: DAR101
        .. # noqa: DAR003
        """

    # overload_inject_end_client_flow

    # overload_inject_start_gateway_flow
    @overload
    def __init__(
<<<<<<< HEAD
        self,*,
        compression: Optional[str] = None, 
        cors: Optional[bool] = False, 
        deployments_addresses: Optional[str] = '{}', 
        deployments_metadata: Optional[str] = '{}', 
        deployments_no_reduce: Optional[str] = '[]', 
        description: Optional[str] = None, 
        docker_kwargs: Optional[dict] = None, 
        entrypoint: Optional[str] = None, 
        env: Optional[dict] = None, 
        env_from_secret: Optional[dict] = None, 
        expose_endpoints: Optional[str] = None, 
        expose_graphql_endpoint: Optional[bool] = False, 
        floating: Optional[bool] = False, 
        graph_conditions: Optional[str] = '{}', 
        graph_description: Optional[str] = '{}', 
        grpc_server_options: Optional[dict] = None, 
        host: Optional[str] = '0.0.0.0', 
        log_config: Optional[str] = None, 
        metrics: Optional[bool] = False, 
        metrics_exporter_host: Optional[str] = None, 
        metrics_exporter_port: Optional[int] = None, 
        monitoring: Optional[bool] = False, 
        name: Optional[str] = 'gateway', 
        no_crud_endpoints: Optional[bool] = False, 
        no_debug_endpoints: Optional[bool] = False, 
        port: Optional[int] = None, 
        port_monitoring: Optional[int] = None, 
        prefetch: Optional[int] = 1000, 
        protocol: Optional[Union[str, List[str]]] = ['GRPC'], 
        proxy: Optional[bool] = False, 
        py_modules: Optional[List[str]] = None, 
        quiet: Optional[bool] = False, 
        quiet_error: Optional[bool] = False, 
        reload: Optional[bool] = False, 
        retries: Optional[int] = -1, 
        runtime_cls: Optional[str] = 'GatewayRuntime', 
        ssl_certfile: Optional[str] = None, 
        ssl_keyfile: Optional[str] = None, 
        stateful: Optional[bool] = False, 
        timeout_ctrl: Optional[int] = 60, 
        timeout_ready: Optional[int] = 600000, 
        timeout_send: Optional[int] = None, 
        title: Optional[str] = None, 
        traces_exporter_host: Optional[str] = None, 
        traces_exporter_port: Optional[int] = None, 
        tracing: Optional[bool] = False, 
        uses: Optional[Union[str, Type['BaseExecutor'], dict]] = None, 
        uses_with: Optional[dict] = None, 
        uvicorn_kwargs: Optional[dict] = None, 
        workspace: Optional[str] = None, 
        **kwargs):
=======
        self,
        *,
        compression: Optional[str] = None,
        cors: Optional[bool] = False,
        deployments_addresses: Optional[str] = '{}',
        deployments_metadata: Optional[str] = '{}',
        deployments_no_reduce: Optional[str] = '[]',
        description: Optional[str] = None,
        docker_kwargs: Optional[dict] = None,
        entrypoint: Optional[str] = None,
        env: Optional[dict] = None,
        env_from_secret: Optional[dict] = None,
        expose_endpoints: Optional[str] = None,
        expose_graphql_endpoint: Optional[bool] = False,
        floating: Optional[bool] = False,
        graph_conditions: Optional[str] = '{}',
        graph_description: Optional[str] = '{}',
        grpc_server_options: Optional[dict] = None,
        host: Optional[str] = '0.0.0.0',
        log_config: Optional[str] = None,
        metrics: Optional[bool] = False,
        metrics_exporter_host: Optional[str] = None,
        metrics_exporter_port: Optional[int] = None,
        monitoring: Optional[bool] = False,
        name: Optional[str] = 'gateway',
        no_crud_endpoints: Optional[bool] = False,
        no_debug_endpoints: Optional[bool] = False,
        port: Optional[int] = None,
        port_monitoring: Optional[int] = None,
        prefetch: Optional[int] = 1000,
        protocol: Optional[Union[str, List[str]]] = ['GRPC'],
        proxy: Optional[bool] = False,
        py_modules: Optional[List[str]] = None,
        quiet: Optional[bool] = False,
        quiet_error: Optional[bool] = False,
        reload: Optional[bool] = False,
        retries: Optional[int] = -1,
        runtime_cls: Optional[str] = 'GatewayRuntime',
        ssl_certfile: Optional[str] = None,
        ssl_keyfile: Optional[str] = None,
        timeout_ctrl: Optional[int] = 60,
        timeout_ready: Optional[int] = 600000,
        timeout_send: Optional[int] = None,
        title: Optional[str] = None,
        traces_exporter_host: Optional[str] = None,
        traces_exporter_port: Optional[int] = None,
        tracing: Optional[bool] = False,
        uses: Optional[Union[str, Type['BaseExecutor'], dict]] = None,
        uses_with: Optional[dict] = None,
        uvicorn_kwargs: Optional[dict] = None,
        workspace: Optional[str] = None,
        **kwargs,
    ):
>>>>>>> 6cfc36fc
        """Create a Flow. Flow is how Jina streamlines and scales Executors. This overloaded method provides arguments from `jina gateway` CLI.

        :param compression: The compression mechanism used when sending requests from the Head to the WorkerRuntimes. For more details, check https://grpc.github.io/grpc/python/grpc.html#compression.
        :param cors: If set, a CORS middleware is added to FastAPI frontend to allow cross-origin access.
        :param deployments_addresses: JSON dictionary with the input addresses of each Deployment
        :param deployments_metadata: JSON dictionary with the request metadata for each Deployment
        :param deployments_no_reduce: list JSON disabling the built-in merging mechanism for each Deployment listed
        :param description: The description of this HTTP server. It will be used in automatics docs such as Swagger UI.
        :param docker_kwargs: Dictionary of kwargs arguments that will be passed to Docker SDK when starting the docker '
          container.

          More details can be found in the Docker SDK docs:  https://docker-py.readthedocs.io/en/stable/
        :param entrypoint: The entrypoint command overrides the ENTRYPOINT in Docker image. when not set then the Docker image ENTRYPOINT takes effective.
        :param env: The map of environment variables that are available inside runtime
        :param env_from_secret: The map of environment variables that are read from kubernetes cluster secrets
        :param expose_endpoints: A JSON string that represents a map from executor endpoints (`@requests(on=...)`) to HTTP endpoints.
        :param expose_graphql_endpoint: If set, /graphql endpoint is added to HTTP interface.
        :param floating: If set, the current Pod/Deployment can not be further chained, and the next `.add()` will chain after the last Pod/Deployment not this current one.
        :param graph_conditions: Dictionary stating which filtering conditions each Executor in the graph requires to receive Documents.
        :param graph_description: Routing graph for the gateway
        :param grpc_server_options: Dictionary of kwargs arguments that will be passed to the grpc server as options when starting the server, example : {'grpc.max_send_message_length': -1}
        :param host: The host address of the runtime, by default it is 0.0.0.0.
        :param log_config: The YAML config of the logger used in this object.
        :param metrics: If set, the sdk implementation of the OpenTelemetry metrics will be available for default monitoring and custom measurements. Otherwise a no-op implementation will be provided.
        :param metrics_exporter_host: If tracing is enabled, this hostname will be used to configure the metrics exporter agent.
        :param metrics_exporter_port: If tracing is enabled, this port will be used to configure the metrics exporter agent.
        :param monitoring: If set, spawn an http server with a prometheus endpoint to expose metrics
        :param name: The name of this object.

              This will be used in the following places:
              - how you refer to this object in Python/YAML/CLI
              - visualization
              - log message header
              - ...

              When not given, then the default naming strategy will apply.
        :param no_crud_endpoints: If set, `/index`, `/search`, `/update`, `/delete` endpoints are removed from HTTP interface.

                  Any executor that has `@requests(on=...)` bound with those values will receive data requests.
        :param no_debug_endpoints: If set, `/status` `/post` endpoints are removed from HTTP interface.
        :param port: The port for input data to bind the gateway server to, by default, random ports between range [49152, 65535] will be assigned. The port argument can be either 1 single value in case only 1 protocol is used or multiple values when many protocols are used.
        :param port_monitoring: The port on which the prometheus server is exposed, default is a random port between [49152, 65535]
        :param prefetch: Number of requests fetched from the client before feeding into the first Executor.

              Used to control the speed of data input into a Flow. 0 disables prefetch (1000 requests is the default)
        :param protocol: Communication protocol of the server exposed by the Gateway. This can be a single value or a list of protocols, depending on your chosen Gateway. Choose the convenient protocols from: ['GRPC', 'HTTP', 'WEBSOCKET'].
        :param proxy: If set, respect the http_proxy and https_proxy environment variables. otherwise, it will unset these proxy variables before start. gRPC seems to prefer no proxy
        :param py_modules: The customized python modules need to be imported before loading the gateway

          Note that the recommended way is to only import a single module - a simple python file, if your
          gateway can be defined in a single file, or an ``__init__.py`` file if you have multiple files,
          which should be structured as a python package.
        :param quiet: If set, then no log will be emitted from this object.
        :param quiet_error: If set, then exception stack information will not be added to the log
        :param reload: If set, the Gateway will restart while serving if YAML configuration source is changed.
        :param retries: Number of retries per gRPC call. If <0 it defaults to max(3, num_replicas)
        :param runtime_cls: The runtime class to run inside the Pod
        :param ssl_certfile: the path to the certificate file
        :param ssl_keyfile: the path to the key file
        :param stateful: If set, start consensus module to make sure write operations are properly replicated between all the replicas
        :param timeout_ctrl: The timeout in milliseconds of the control request, -1 for waiting forever
        :param timeout_ready: The timeout in milliseconds of a Pod waits for the runtime to be ready, -1 for waiting forever
        :param timeout_send: The timeout in milliseconds used when sending data requests to Executors, -1 means no timeout, disabled by default
        :param title: The title of this HTTP server. It will be used in automatics docs such as Swagger UI.
        :param traces_exporter_host: If tracing is enabled, this hostname will be used to configure the trace exporter agent.
        :param traces_exporter_port: If tracing is enabled, this port will be used to configure the trace exporter agent.
        :param tracing: If set, the sdk implementation of the OpenTelemetry tracer will be available and will be enabled for automatic tracing of requests and customer span creation. Otherwise a no-op implementation will be provided.
        :param uses: The config of the gateway, it could be one of the followings:
                  * the string literal of an Gateway class name
                  * a Gateway YAML file (.yml, .yaml, .jaml)
                  * a docker image (must start with `docker://`)
                  * the string literal of a YAML config (must start with `!` or `jtype: `)
                  * the string literal of a JSON config

                  When use it under Python, one can use the following values additionally:
                  - a Python dict that represents the config
                  - a text file stream has `.read()` interface
        :param uses_with: Dictionary of keyword arguments that will override the `with` configuration in `uses`
        :param uvicorn_kwargs: Dictionary of kwargs arguments that will be passed to Uvicorn server when starting the server

          More details can be found in Uvicorn docs: https://www.uvicorn.org/settings/
        :param workspace: The working directory for any IO operations in this object. If not set, then derive from its parent `workspace`.

        .. # noqa: DAR202
        .. # noqa: DAR101
        .. # noqa: DAR003
        """

    # overload_inject_end_gateway_flow
    # overload_inject_start_flow
    @overload
    def __init__(
        self,
        *,
        env: Optional[dict] = None,
        inspect: Optional[str] = 'COLLECT',
        log_config: Optional[str] = None,
        name: Optional[str] = None,
        quiet: Optional[bool] = False,
        quiet_error: Optional[bool] = False,
        reload: Optional[bool] = False,
        uses: Optional[str] = None,
        workspace: Optional[str] = None,
        **kwargs,
    ):
        """Create a Flow. Flow is how Jina streamlines and scales Executors. This overloaded method provides arguments from `jina flow` CLI.

        :param env: The map of environment variables that are available inside runtime
        :param inspect: The strategy on those inspect deployments in the flow.

              If `REMOVE` is given then all inspect deployments are removed when building the flow.
        :param log_config: The YAML config of the logger used in this object.
        :param name: The name of this object.

              This will be used in the following places:
              - how you refer to this object in Python/YAML/CLI
              - visualization
              - log message header
              - ...

              When not given, then the default naming strategy will apply.
        :param quiet: If set, then no log will be emitted from this object.
        :param quiet_error: If set, then exception stack information will not be added to the log
        :param reload: If set, auto-reloading on file changes is enabled: the Flow will restart while blocked if  YAML configuration source is changed. This also applies apply to underlying Executors, if their source code or YAML configuration has changed.
        :param uses: The YAML path represents a flow. It can be either a local file path or a URL.
        :param workspace: The working directory for any IO operations in this object. If not set, then derive from its parent `workspace`.

        .. # noqa: DAR202
        .. # noqa: DAR101
        .. # noqa: DAR003
        """

    # overload_inject_end_flow
    def __init__(
        self,
        args: Optional['argparse.Namespace'] = None,
        **kwargs,
    ):
        # implementation_stub_inject_start_flow

        """Create a Flow. Flow is how Jina streamlines and scales Executors.

        EXAMPLE USAGE

            Python API

            .. code-block:: python

                from jina import Flow

                f = Flow().add(uses='jinahub+docker://SimpleIndexer')  # create Flow and add Executor
                with f:
                    f.bock()  # serve Flow

            To and from YAML configuration

            .. code-block:: python

                from jina import Flow

                f = Flow().add(uses='jinahub+docker://SimpleIndexer')  # create Flow and add Executor
                f.save_config('flow.yml')  # save YAML config file
                f = Flow.load_config('flow.yml')  # load Flow from YAML config
                with f:
                    f.bock()  # serve Flow

        All arguments received by {class}`~jina.Flow()` API will be propagated to other entities (Gateway, Executor) with the following exceptions:

        - `uses` and `uses_with` won't be passed to Gateway
        - `port`, `port_monitoring`, `uses` and `uses_with` won't be passed to Executor

        :param asyncio: If set, then the input and output of this Client work in an asynchronous manner.
        :param host: The host of the Gateway, which the client should connect to, by default it is 0.0.0.0.
        :param metrics: If set, the sdk implementation of the OpenTelemetry metrics will be available for default monitoring and custom measurements. Otherwise a no-op implementation will be provided.
        :param metrics_exporter_host: If tracing is enabled, this hostname will be used to configure the metrics exporter agent.
        :param metrics_exporter_port: If tracing is enabled, this port will be used to configure the metrics exporter agent.
        :param port: The port of the Gateway, which the client should connect to.
        :param prefetch: Number of requests fetched from the client before feeding into the first Executor.

              Used to control the speed of data input into a Flow. 0 disables prefetch (1000 requests is the default)
        :param protocol: Communication protocol between server and client.
        :param proxy: If set, respect the http_proxy and https_proxy environment variables. otherwise, it will unset these proxy variables before start. gRPC seems to prefer no proxy
        :param tls: If set, connect to gateway using tls encryption
        :param traces_exporter_host: If tracing is enabled, this hostname will be used to configure the trace exporter agent.
        :param traces_exporter_port: If tracing is enabled, this port will be used to configure the trace exporter agent.
        :param tracing: If set, the sdk implementation of the OpenTelemetry tracer will be available and will be enabled for automatic tracing of requests and customer span creation. Otherwise a no-op implementation will be provided.
        :param compression: The compression mechanism used when sending requests from the Head to the WorkerRuntimes. For more details, check https://grpc.github.io/grpc/python/grpc.html#compression.
        :param cors: If set, a CORS middleware is added to FastAPI frontend to allow cross-origin access.
        :param deployments_addresses: JSON dictionary with the input addresses of each Deployment
        :param deployments_metadata: JSON dictionary with the request metadata for each Deployment
        :param deployments_no_reduce: list JSON disabling the built-in merging mechanism for each Deployment listed
        :param description: The description of this HTTP server. It will be used in automatics docs such as Swagger UI.
        :param docker_kwargs: Dictionary of kwargs arguments that will be passed to Docker SDK when starting the docker '
          container.

          More details can be found in the Docker SDK docs:  https://docker-py.readthedocs.io/en/stable/
        :param entrypoint: The entrypoint command overrides the ENTRYPOINT in Docker image. when not set then the Docker image ENTRYPOINT takes effective.
        :param env: The map of environment variables that are available inside runtime
        :param env_from_secret: The map of environment variables that are read from kubernetes cluster secrets
        :param expose_endpoints: A JSON string that represents a map from executor endpoints (`@requests(on=...)`) to HTTP endpoints.
        :param expose_graphql_endpoint: If set, /graphql endpoint is added to HTTP interface.
        :param floating: If set, the current Pod/Deployment can not be further chained, and the next `.add()` will chain after the last Pod/Deployment not this current one.
        :param graph_conditions: Dictionary stating which filtering conditions each Executor in the graph requires to receive Documents.
        :param graph_description: Routing graph for the gateway
        :param grpc_server_options: Dictionary of kwargs arguments that will be passed to the grpc server as options when starting the server, example : {'grpc.max_send_message_length': -1}
        :param host: The host address of the runtime, by default it is 0.0.0.0.
        :param log_config: The YAML config of the logger used in this object.
        :param metrics: If set, the sdk implementation of the OpenTelemetry metrics will be available for default monitoring and custom measurements. Otherwise a no-op implementation will be provided.
        :param metrics_exporter_host: If tracing is enabled, this hostname will be used to configure the metrics exporter agent.
        :param metrics_exporter_port: If tracing is enabled, this port will be used to configure the metrics exporter agent.
        :param monitoring: If set, spawn an http server with a prometheus endpoint to expose metrics
        :param name: The name of this object.

              This will be used in the following places:
              - how you refer to this object in Python/YAML/CLI
              - visualization
              - log message header
              - ...

              When not given, then the default naming strategy will apply.
        :param no_crud_endpoints: If set, `/index`, `/search`, `/update`, `/delete` endpoints are removed from HTTP interface.

                  Any executor that has `@requests(on=...)` bound with those values will receive data requests.
        :param no_debug_endpoints: If set, `/status` `/post` endpoints are removed from HTTP interface.
        :param port: The port for input data to bind the gateway server to, by default, random ports between range [49152, 65535] will be assigned. The port argument can be either 1 single value in case only 1 protocol is used or multiple values when many protocols are used.
        :param port_monitoring: The port on which the prometheus server is exposed, default is a random port between [49152, 65535]
        :param prefetch: Number of requests fetched from the client before feeding into the first Executor.

              Used to control the speed of data input into a Flow. 0 disables prefetch (1000 requests is the default)
        :param protocol: Communication protocol of the server exposed by the Gateway. This can be a single value or a list of protocols, depending on your chosen Gateway. Choose the convenient protocols from: ['GRPC', 'HTTP', 'WEBSOCKET'].
        :param proxy: If set, respect the http_proxy and https_proxy environment variables. otherwise, it will unset these proxy variables before start. gRPC seems to prefer no proxy
        :param py_modules: The customized python modules need to be imported before loading the gateway

          Note that the recommended way is to only import a single module - a simple python file, if your
          gateway can be defined in a single file, or an ``__init__.py`` file if you have multiple files,
          which should be structured as a python package.
        :param quiet: If set, then no log will be emitted from this object.
        :param quiet_error: If set, then exception stack information will not be added to the log
        :param reload: If set, the Gateway will restart while serving if YAML configuration source is changed.
        :param retries: Number of retries per gRPC call. If <0 it defaults to max(3, num_replicas)
        :param runtime_cls: The runtime class to run inside the Pod
        :param ssl_certfile: the path to the certificate file
        :param ssl_keyfile: the path to the key file
        :param stateful: If set, start consensus module to make sure write operations are properly replicated between all the replicas
        :param timeout_ctrl: The timeout in milliseconds of the control request, -1 for waiting forever
        :param timeout_ready: The timeout in milliseconds of a Pod waits for the runtime to be ready, -1 for waiting forever
        :param timeout_send: The timeout in milliseconds used when sending data requests to Executors, -1 means no timeout, disabled by default
        :param title: The title of this HTTP server. It will be used in automatics docs such as Swagger UI.
        :param traces_exporter_host: If tracing is enabled, this hostname will be used to configure the trace exporter agent.
        :param traces_exporter_port: If tracing is enabled, this port will be used to configure the trace exporter agent.
        :param tracing: If set, the sdk implementation of the OpenTelemetry tracer will be available and will be enabled for automatic tracing of requests and customer span creation. Otherwise a no-op implementation will be provided.
        :param uses: The config of the gateway, it could be one of the followings:
                  * the string literal of an Gateway class name
                  * a Gateway YAML file (.yml, .yaml, .jaml)
                  * a docker image (must start with `docker://`)
                  * the string literal of a YAML config (must start with `!` or `jtype: `)
                  * the string literal of a JSON config

                  When use it under Python, one can use the following values additionally:
                  - a Python dict that represents the config
                  - a text file stream has `.read()` interface
        :param uses_with: Dictionary of keyword arguments that will override the `with` configuration in `uses`
        :param uvicorn_kwargs: Dictionary of kwargs arguments that will be passed to Uvicorn server when starting the server

          More details can be found in Uvicorn docs: https://www.uvicorn.org/settings/
        :param workspace: The working directory for any IO operations in this object. If not set, then derive from its parent `workspace`.
        :param env: The map of environment variables that are available inside runtime
        :param inspect: The strategy on those inspect deployments in the flow.

              If `REMOVE` is given then all inspect deployments are removed when building the flow.
        :param log_config: The YAML config of the logger used in this object.
        :param name: The name of this object.

              This will be used in the following places:
              - how you refer to this object in Python/YAML/CLI
              - visualization
              - log message header
              - ...

              When not given, then the default naming strategy will apply.
        :param quiet: If set, then no log will be emitted from this object.
        :param quiet_error: If set, then exception stack information will not be added to the log
        :param reload: If set, auto-reloading on file changes is enabled: the Flow will restart while blocked if  YAML configuration source is changed. This also applies apply to underlying Executors, if their source code or YAML configuration has changed.
        :param uses: The YAML path represents a flow. It can be either a local file path or a URL.
        :param workspace: The working directory for any IO operations in this object. If not set, then derive from its parent `workspace`.

        .. # noqa: DAR102
        .. # noqa: DAR202
        .. # noqa: DAR101
        .. # noqa: DAR003
        """
        # implementation_stub_inject_end_flow
        super().__init__()
        self._version = '1'  #: YAML version number, this will be later overridden if YAML config says the other way
        self._deployment_nodes = OrderedDict()  # type: Dict[str, Deployment]
        self._inspect_deployments = {}  # type: Dict[str, str]
        self._endpoints_mapping = {}  # type: Dict[str, Dict]
        self._build_level = FlowBuildLevel.EMPTY
        self._last_changed_deployment = [
            GATEWAY_NAME
        ]  #: default first deployment is gateway, will add when build()
        self._update_args(args, **kwargs)

        if isinstance(self.args, argparse.Namespace):
            self.logger = JinaLogger(
                self.__class__.__name__, **vars(self.args), **self._common_kwargs
            )
        else:
            self.logger = JinaLogger(self.__class__.__name__, **self._common_kwargs)

    def _update_args(self, args, **kwargs):
        from jina.helper import ArgNamespace
        from jina.parsers.flow import set_flow_parser

        _flow_parser = set_flow_parser()
        if args is None:
            args = ArgNamespace.kwargs2namespace(
                kwargs, _flow_parser, True, fallback_parsers=FALLBACK_PARSERS
            )
        self.args = args
        # common args should be the ones that can not be parsed by _flow_parser
        known_keys = vars(args)
        self._common_kwargs = {k: v for k, v in kwargs.items() if k not in known_keys}

        # gateway args inherit from flow args
        self._gateway_kwargs = {
            k: v
            for k, v in self._common_kwargs.items()
            if k not in GATEWAY_ARGS_BLACKLIST
        }

        self._kwargs = ArgNamespace.get_non_defaults_args(
            args, _flow_parser
        )  #: for yaml dump

        if self._common_kwargs.get('asyncio', False) and not isinstance(
            self, AsyncPostMixin
        ):
            from jina.orchestrate.flow.asyncio import AsyncFlow

            self.__class__ = AsyncFlow

    @staticmethod
    def _parse_endpoints(
        op_flow, deployment_name, endpoint, connect_to_last_deployment=False
    ) -> Set:
        # parsing needs
        if isinstance(endpoint, str):
            endpoint = [endpoint]
        elif not endpoint:
            if op_flow._last_changed_deployment and connect_to_last_deployment:
                endpoint = [op_flow._last_deployment]
            else:
                endpoint = []

        if isinstance(endpoint, (list, tuple)):
            for idx, s in enumerate(endpoint):
                if s == deployment_name:
                    raise FlowTopologyError(
                        'the income/output of a deployment can not be itself'
                    )
        else:
            raise ValueError(f'endpoint={endpoint} is not parsable')

        # if an endpoint is being inspected, then replace it with inspected Deployment
        endpoint = set(op_flow._inspect_deployments.get(ep, ep) for ep in endpoint)
        return endpoint

    @property
    def _last_deployment(self):
        """Last deployment


        .. # noqa: DAR401


        .. # noqa: DAR201
        """
        return self._last_changed_deployment[-1]

    @_last_deployment.setter
    def _last_deployment(self, name: str):
        """
        Set a Deployment as the last Deployment in the Flow, useful when modifying the Flow.


        .. # noqa: DAR401
        :param name: the name of the existing Deployment
        """
        if name not in self._deployment_nodes:
            raise FlowMissingDeploymentError(f'{name} can not be found in this Flow')

        if self._last_changed_deployment and name == self._last_deployment:
            pass
        else:
            self._last_changed_deployment.append(name)

        # graph is now changed so we need to
        # reset the build level to the lowest
        self._build_level = FlowBuildLevel.EMPTY

    @allowed_levels([FlowBuildLevel.EMPTY])
    def _add_gateway(
        self,
        needs: Union[str, Set[str]],
        graph_description: Dict[str, List[str]],
        deployments_addresses: Dict[str, List[str]],
        deployments_metadata: Dict[str, Dict[str, str]],
        graph_conditions: Dict[str, Dict],
        deployments_no_reduce: List[str],
        **kwargs,
    ):
        kwargs.update(
            dict(
                name=GATEWAY_NAME,
                ctrl_with_ipc=True,  # otherwise ctrl port would be conflicted
                host=self.host,
                protocol=self.protocol,
                port=self.port,
                deployment_role=DeploymentRoleType.GATEWAY,
                expose_endpoints=json.dumps(self._endpoints_mapping),
                env=self.env,
            )
        )

        kwargs.update(self._gateway_kwargs)
        args = ArgNamespace.kwargs2namespace(kwargs, set_gateway_parser())

        # We need to check later if the port was manually set or randomly
        args.default_port = (
            kwargs.get('port', None) is None and kwargs.get('port_expose', None) is None
        )

        if not args.port:
            args.port = random_ports(len(args.protocol))
        args.noblock_on_start = True
        args.graph_description = json.dumps(graph_description)
        args.graph_conditions = json.dumps(graph_conditions)
        args.deployments_addresses = json.dumps(deployments_addresses)
        args.deployments_metadata = json.dumps(deployments_metadata)
        args.deployments_no_reduce = json.dumps(deployments_no_reduce)
        self._deployment_nodes[GATEWAY_NAME] = Deployment(
            args, needs, include_gateway=False
        )

    def _get_deployments_metadata(self) -> Dict[str, Dict[str, str]]:
        """Get the metadata of all deployments in the Flow

        :return: a dictionary of deployment name and its metadata
        """
        return {
            name: deployment.grpc_metadata
            for name, deployment in self._deployment_nodes.items()
            if deployment.grpc_metadata
        }

    def _get_deployments_addresses(self) -> Dict[str, List[str]]:
        graph_dict = {}
        for node, deployment in self._deployment_nodes.items():
            if node == GATEWAY_NAME:
                continue
            if deployment.head_args:
                # add head information
                graph_dict[node] = [
                    f'{deployment.protocol}://{deployment.host}:{deployment.head_port}'
                ]
            else:
                # there is no head, add the worker connection information instead
                ports = deployment.ports
                hosts = [
                    __docker_host__
                    if host_is_local(host)
                    and in_docker()
                    and deployment.dockerized_uses
                    else host
                    for host in deployment.hosts
                ]
                graph_dict[node] = [
                    f'{deployment.protocol}://{host}:{port}'
                    for host, port in zip(hosts, ports)
                ]

        return graph_dict

    def _get_k8s_deployments_addresses(
        self, k8s_namespace: str
    ) -> Dict[str, List[str]]:
        graph_dict = {}
        from jina.orchestrate.deployments.config.helper import to_compatible_name
        from jina.serve.networking import GrpcConnectionPool

        for node, v in self._deployment_nodes.items():
            if node == GATEWAY_NAME:
                continue

            if v.external:
                deployment_k8s_address = f'{v.host}'
            elif v.head_args:
                deployment_k8s_address = (
                    f'{to_compatible_name(v.head_args.name)}.{k8s_namespace}.svc'
                )
            else:
                deployment_k8s_address = (
                    f'{to_compatible_name(v.name)}.{k8s_namespace}.svc'
                )

            external_port = v.head_port if v.head_port else v.port
            graph_dict[node] = [
                f'{v.protocol}://{deployment_k8s_address}:{external_port if v.external else GrpcConnectionPool.K8S_PORT}'
            ]

        return graph_dict if graph_dict else None

    def _get_k8s_deployments_metadata(self) -> Dict[str, List[str]]:
        graph_dict = {}

        for node, v in self._deployment_nodes.items():
            if v.grpc_metadata:
                graph_dict[node] = v.grpc_metadata

        return graph_dict or None

    def _get_docker_compose_deployments_addresses(self) -> Dict[str, List[str]]:
        graph_dict = {}
        from jina.orchestrate.deployments.config.docker_compose import port
        from jina.orchestrate.deployments.config.helper import to_compatible_name

        for node, v in self._deployment_nodes.items():
            if node == GATEWAY_NAME:
                continue

            if v.external:
                deployment_docker_compose_address = [
                    f'{v.protocol}://{v.host}:{v.port}'
                ]
            elif v.head_args:
                deployment_docker_compose_address = [
                    f'{to_compatible_name(v.head_args.name)}:{port}'
                ]
            else:
                if v.args.replicas == 1:
                    deployment_docker_compose_address = [
                        f'{to_compatible_name(v.name)}:{port}'
                    ]
                else:
                    deployment_docker_compose_address = []
                    for rep_id in range(v.args.replicas):
                        node_name = f'{v.name}/rep-{rep_id}'
                        deployment_docker_compose_address.append(
                            f'{to_compatible_name(node_name)}:{port}'
                        )
            graph_dict[node] = deployment_docker_compose_address

        return graph_dict

    def _get_graph_conditions(self) -> Dict[str, Dict]:
        graph_condition = {}
        for node, v in self._deployment_nodes.items():
            if v.args.when is not None:  # condition on input docs
                graph_condition[node] = v.args.when

        return graph_condition

    def _get_disabled_reduce_deployments(self) -> List[str]:
        disabled_deployments = []
        for node, v in self._deployment_nodes.items():
            if v.args.no_reduce:
                disabled_deployments.append(node)

        return disabled_deployments

    def _get_graph_representation(self) -> Dict[str, List[str]]:
        def _add_node(graph, n):
            # in the graph we need to distinguish between start and end gateway, although they are the same deployment
            if n == GATEWAY_NAME:
                n = 'start-gateway'
            if n not in graph:
                graph[n] = []
            return n

        graph_dict = {}
        for node, v in self._deployment_nodes.items():
            node = _add_node(graph_dict, node)
            if node == 'start-gateway':
                continue
            for need in sorted(v.needs):
                need = _add_node(graph_dict, need)
                graph_dict[need].append(node)

        # find all non floating leafs
        last_deployment = self._last_deployment
        if last_deployment != 'gateway':
            graph_dict[last_deployment].append('end-gateway')

        return graph_dict

    @allowed_levels([FlowBuildLevel.EMPTY])
    def needs(
        self, needs: Union[Tuple[str], List[str]], name: str = 'joiner', *args, **kwargs
    ) -> 'Flow':
        """
        Add a blocker to the Flow, wait until all pods defined in **needs** completed.


        .. # noqa: DAR401
        :param needs: list of service names to wait
        :param name: the name of this joiner, by default is ``joiner``
        :param args: additional positional arguments forwarded to the add function
        :param kwargs: additional key value arguments forwarded to the add function
        :return: the modified Flow
        """
        if len(needs) <= 1:
            raise FlowTopologyError(
                'no need to wait for a single service, need len(needs) > 1'
            )
        return self.add(
            name=name,
            needs=needs,
            deployment_role=DeploymentRoleType.JOIN,
            *args,
            **kwargs,
        )

    @allowed_levels([FlowBuildLevel.EMPTY])
    def needs_all(self, name: str = 'joiner', *args, **kwargs) -> 'Flow':
        """
        Collect all floating Deployments so far and add a blocker to the Flow; wait until all handing pods completed.

        :param name: the name of this joiner (default is ``joiner``)
        :param args: additional positional arguments which are forwarded to the add and needs function
        :param kwargs: additional key value arguments which are forwarded to the add and needs function
        :return: the modified Flow
        """
        needs = _hanging_deployments(self)
        if len(needs) == 1:
            return self.add(name=name, needs=needs, *args, **kwargs)

        return self.needs(name=name, needs=needs, *args, **kwargs)

    # overload_inject_start_deployment
    @overload
    def add(
<<<<<<< HEAD
        self,*,
        compression: Optional[str] = None, 
        connection_list: Optional[str] = None, 
        disable_auto_volume: Optional[bool] = False, 
        docker_kwargs: Optional[dict] = None, 
        entrypoint: Optional[str] = None, 
        env: Optional[dict] = None, 
        env_from_secret: Optional[dict] = None, 
        exit_on_exceptions: Optional[List[str]] = [], 
        external: Optional[bool] = False, 
        floating: Optional[bool] = False, 
        force_update: Optional[bool] = False, 
        gpus: Optional[str] = None, 
        grpc_metadata: Optional[dict] = None, 
        grpc_server_options: Optional[dict] = None, 
        host: Optional[List[str]] = ['0.0.0.0'], 
        install_requirements: Optional[bool] = False, 
        log_config: Optional[str] = None, 
        metrics: Optional[bool] = False, 
        metrics_exporter_host: Optional[str] = None, 
        metrics_exporter_port: Optional[int] = None, 
        monitoring: Optional[bool] = False, 
        name: Optional[str] = None, 
        native: Optional[bool] = False, 
        no_reduce: Optional[bool] = False, 
        output_array_type: Optional[str] = None, 
        polling: Optional[str] = 'ANY', 
        port: Optional[int] = None, 
        port_monitoring: Optional[int] = None, 
        prefer_platform: Optional[str] = None, 
        py_modules: Optional[List[str]] = None, 
        quiet: Optional[bool] = False, 
        quiet_error: Optional[bool] = False, 
        raft_bootstrap: Optional[bool] = False, 
        raft_configuration: Optional[dict] = None, 
        reload: Optional[bool] = False, 
        replicas: Optional[int] = 1, 
        retries: Optional[int] = -1, 
        runtime_cls: Optional[str] = 'WorkerRuntime', 
        shards: Optional[int] = 1, 
        stateful: Optional[bool] = False, 
        timeout_ctrl: Optional[int] = 60, 
        timeout_ready: Optional[int] = 600000, 
        timeout_send: Optional[int] = None, 
        tls: Optional[bool] = False, 
        traces_exporter_host: Optional[str] = None, 
        traces_exporter_port: Optional[int] = None, 
        tracing: Optional[bool] = False, 
        uses: Optional[Union[str, Type['BaseExecutor'], dict]] = 'BaseExecutor', 
        uses_after: Optional[Union[str, Type['BaseExecutor'], dict]] = None, 
        uses_after_address: Optional[str] = None, 
        uses_before: Optional[Union[str, Type['BaseExecutor'], dict]] = None, 
        uses_before_address: Optional[str] = None, 
        uses_dynamic_batching: Optional[dict] = None, 
        uses_metas: Optional[dict] = None, 
        uses_requests: Optional[dict] = None, 
        uses_with: Optional[dict] = None, 
        volumes: Optional[List[str]] = None, 
        when: Optional[dict] = None, 
        workspace: Optional[str] = None, 
        **kwargs) -> Union['Flow', 'AsyncFlow']:
=======
        self,
        *,
        compression: Optional[str] = None,
        connection_list: Optional[str] = None,
        disable_auto_volume: Optional[bool] = False,
        docker_kwargs: Optional[dict] = None,
        entrypoint: Optional[str] = None,
        env: Optional[dict] = None,
        env_from_secret: Optional[dict] = None,
        exit_on_exceptions: Optional[List[str]] = [],
        external: Optional[bool] = False,
        floating: Optional[bool] = False,
        force_update: Optional[bool] = False,
        gpus: Optional[str] = None,
        grpc_metadata: Optional[dict] = None,
        grpc_server_options: Optional[dict] = None,
        host: Optional[List[str]] = ['0.0.0.0'],
        install_requirements: Optional[bool] = False,
        log_config: Optional[str] = None,
        metrics: Optional[bool] = False,
        metrics_exporter_host: Optional[str] = None,
        metrics_exporter_port: Optional[int] = None,
        monitoring: Optional[bool] = False,
        name: Optional[str] = None,
        native: Optional[bool] = False,
        no_reduce: Optional[bool] = False,
        output_array_type: Optional[str] = None,
        polling: Optional[str] = 'ANY',
        port: Optional[int] = None,
        port_monitoring: Optional[int] = None,
        prefer_platform: Optional[str] = None,
        py_modules: Optional[List[str]] = None,
        quiet: Optional[bool] = False,
        quiet_error: Optional[bool] = False,
        reload: Optional[bool] = False,
        replicas: Optional[int] = 1,
        retries: Optional[int] = -1,
        runtime_cls: Optional[str] = 'WorkerRuntime',
        shards: Optional[int] = 1,
        timeout_ctrl: Optional[int] = 60,
        timeout_ready: Optional[int] = 600000,
        timeout_send: Optional[int] = None,
        tls: Optional[bool] = False,
        traces_exporter_host: Optional[str] = None,
        traces_exporter_port: Optional[int] = None,
        tracing: Optional[bool] = False,
        uses: Optional[Union[str, Type['BaseExecutor'], dict]] = 'BaseExecutor',
        uses_after: Optional[Union[str, Type['BaseExecutor'], dict]] = None,
        uses_after_address: Optional[str] = None,
        uses_before: Optional[Union[str, Type['BaseExecutor'], dict]] = None,
        uses_before_address: Optional[str] = None,
        uses_dynamic_batching: Optional[dict] = None,
        uses_metas: Optional[dict] = None,
        uses_requests: Optional[dict] = None,
        uses_with: Optional[dict] = None,
        volumes: Optional[List[str]] = None,
        when: Optional[dict] = None,
        workspace: Optional[str] = None,
        **kwargs,
    ) -> Union['Flow', 'AsyncFlow']:
>>>>>>> 6cfc36fc
        """Add an Executor to the current Flow object.

        :param compression: The compression mechanism used when sending requests from the Head to the WorkerRuntimes. For more details, check https://grpc.github.io/grpc/python/grpc.html#compression.
        :param connection_list: dictionary JSON with a list of connections to configure
        :param disable_auto_volume: Do not automatically mount a volume for dockerized Executors.
        :param docker_kwargs: Dictionary of kwargs arguments that will be passed to Docker SDK when starting the docker '
          container.

          More details can be found in the Docker SDK docs:  https://docker-py.readthedocs.io/en/stable/
        :param entrypoint: The entrypoint command overrides the ENTRYPOINT in Docker image. when not set then the Docker image ENTRYPOINT takes effective.
        :param env: The map of environment variables that are available inside runtime
        :param env_from_secret: The map of environment variables that are read from kubernetes cluster secrets
        :param exit_on_exceptions: List of exceptions that will cause the Executor to shut down.
        :param external: The Deployment will be considered an external Deployment that has been started independently from the Flow.This Deployment will not be context managed by the Flow.
        :param floating: If set, the current Pod/Deployment can not be further chained, and the next `.add()` will chain after the last Pod/Deployment not this current one.
        :param force_update: If set, always pull the latest Hub Executor bundle even it exists on local
        :param gpus: This argument allows dockerized Jina Executors to discover local gpu devices.

              Note,
              - To access all gpus, use `--gpus all`.
              - To access multiple gpus, e.g. make use of 2 gpus, use `--gpus 2`.
              - To access specified gpus based on device id, use `--gpus device=[YOUR-GPU-DEVICE-ID]`
              - To access specified gpus based on multiple device id, use `--gpus device=[YOUR-GPU-DEVICE-ID1],device=[YOUR-GPU-DEVICE-ID2]`
              - To specify more parameters, use `--gpus device=[YOUR-GPU-DEVICE-ID],runtime=nvidia,capabilities=display
        :param grpc_metadata: The metadata to be passed to the gRPC request.
        :param grpc_server_options: Dictionary of kwargs arguments that will be passed to the grpc server as options when starting the server, example : {'grpc.max_send_message_length': -1}
        :param host: The host of the Gateway, which the client should connect to, by default it is 0.0.0.0. In the case of an external Executor (`--external` or `external=True`) this can be a list of hosts.  Then, every resulting address will be considered as one replica of the Executor.
        :param install_requirements: If set, try to install `requirements.txt` from the local Executor if exists in the Executor folder. If using Hub, install `requirements.txt` in the Hub Executor bundle to local.
        :param log_config: The YAML config of the logger used in this object.
        :param metrics: If set, the sdk implementation of the OpenTelemetry metrics will be available for default monitoring and custom measurements. Otherwise a no-op implementation will be provided.
        :param metrics_exporter_host: If tracing is enabled, this hostname will be used to configure the metrics exporter agent.
        :param metrics_exporter_port: If tracing is enabled, this port will be used to configure the metrics exporter agent.
        :param monitoring: If set, spawn an http server with a prometheus endpoint to expose metrics
        :param name: The name of this object.

              This will be used in the following places:
              - how you refer to this object in Python/YAML/CLI
              - visualization
              - log message header
              - ...

              When not given, then the default naming strategy will apply.
        :param native: If set, only native Executors is allowed, and the Executor is always run inside WorkerRuntime.
        :param no_reduce: Disable the built-in reduction mechanism. Set this if the reduction is to be handled by the Executor itself by operating on a `docs_matrix` or `docs_map`
        :param output_array_type: The type of array `tensor` and `embedding` will be serialized to.

          Supports the same types as `docarray.to_protobuf(.., ndarray_type=...)`, which can be found
          `here <https://docarray.jina.ai/fundamentals/document/serialization/#from-to-protobuf>`.
          Defaults to retaining whatever type is returned by the Executor.
        :param polling: The polling strategy of the Deployment and its endpoints (when `shards>1`).
              Can be defined for all endpoints of a Deployment or by endpoint.
              Define per Deployment:
              - ANY: only one (whoever is idle) Pod polls the message
              - ALL: all Pods poll the message (like a broadcast)
              Define per Endpoint:
              JSON dict, {endpoint: PollingType}
              {'/custom': 'ALL', '/search': 'ANY', '*': 'ANY'}
        :param port: The port for input data to bind to, default is a random port between [49152, 65535]. In the case of an external Executor (`--external` or `external=True`) this can be a list of ports. Then, every resulting address will be considered as one replica of the Executor.
        :param port_monitoring: The port on which the prometheus server is exposed, default is a random port between [49152, 65535]
        :param prefer_platform: The preferred target Docker platform. (e.g. "linux/amd64", "linux/arm64")
        :param py_modules: The customized python modules need to be imported before loading the executor

          Note that the recommended way is to only import a single module - a simple python file, if your
          executor can be defined in a single file, or an ``__init__.py`` file if you have multiple files,
          which should be structured as a python package. For more details, please see the
          `Executor cookbook <https://docs.jina.ai/concepts/executor/executor-files/>`__
        :param quiet: If set, then no log will be emitted from this object.
        :param quiet_error: If set, then exception stack information will not be added to the log
        :param raft_bootstrap: If set, bootstrap the RAFT nodes
        :param raft_configuration: Dictionary of kwargs arguments that will be passed to the RAFT node as configuration options when starting the RAFT node.
        :param reload: If set, the Executor will restart while serving if YAML configuration source or Executor modules are changed. If YAML configuration is changed, the whole deployment is reloaded and new processes will be restarted. If only Python modules of the Executor have changed, they will be reloaded to the interpreter without restarting process.
        :param replicas: The number of replicas in the deployment
        :param retries: Number of retries per gRPC call. If <0 it defaults to max(3, num_replicas)
        :param runtime_cls: The runtime class to run inside the Pod
        :param shards: The number of shards in the deployment running at the same time. For more details check https://docs.jina.ai/concepts/flow/create-flow/#complex-flow-topologies
        :param stateful: If set, start consensus module to make sure write operations are properly replicated between all the replicas
        :param timeout_ctrl: The timeout in milliseconds of the control request, -1 for waiting forever
        :param timeout_ready: The timeout in milliseconds of a Pod waits for the runtime to be ready, -1 for waiting forever
        :param timeout_send: The timeout in milliseconds used when sending data requests to Executors, -1 means no timeout, disabled by default
        :param tls: If set, connect to deployment using tls encryption
        :param traces_exporter_host: If tracing is enabled, this hostname will be used to configure the trace exporter agent.
        :param traces_exporter_port: If tracing is enabled, this port will be used to configure the trace exporter agent.
        :param tracing: If set, the sdk implementation of the OpenTelemetry tracer will be available and will be enabled for automatic tracing of requests and customer span creation. Otherwise a no-op implementation will be provided.
        :param uses: The config of the executor, it could be one of the followings:
                  * the string literal of an Executor class name
                  * an Executor YAML file (.yml, .yaml, .jaml)
                  * a Jina Hub Executor (must start with `jinahub://` or `jinahub+docker://`)
                  * a docker image (must start with `docker://`)
                  * the string literal of a YAML config (must start with `!` or `jtype: `)
                  * the string literal of a JSON config

                  When use it under Python, one can use the following values additionally:
                  - a Python dict that represents the config
                  - a text file stream has `.read()` interface
        :param uses_after: The executor attached after the Pods described by --uses, typically used for receiving from all shards, accepted type follows `--uses`. This argument only applies for sharded Deployments (shards > 1).
        :param uses_after_address: The address of the uses-before runtime
        :param uses_before: The executor attached before the Pods described by --uses, typically before sending to all shards, accepted type follows `--uses`. This argument only applies for sharded Deployments (shards > 1).
        :param uses_before_address: The address of the uses-before runtime
        :param uses_dynamic_batching: Dictionary of keyword arguments that will override the `dynamic_batching` configuration in `uses`
        :param uses_metas: Dictionary of keyword arguments that will override the `metas` configuration in `uses`
        :param uses_requests: Dictionary of keyword arguments that will override the `requests` configuration in `uses`
        :param uses_with: Dictionary of keyword arguments that will override the `with` configuration in `uses`
        :param volumes: The path on the host to be mounted inside the container.

          Note,
          - If separated by `:`, then the first part will be considered as the local host path and the second part is the path in the container system.
          - If no split provided, then the basename of that directory will be mounted into container's root path, e.g. `--volumes="/user/test/my-workspace"` will be mounted into `/my-workspace` inside the container.
          - All volumes are mounted with read-write mode.
        :param when: The condition that the documents need to fulfill before reaching the Executor.The condition can be defined in the form of a `DocArray query condition <https://docarray.jina.ai/fundamentals/documentarray/find/#query-by-conditions>`
        :param workspace: The working directory for any IO operations in this object. If not set, then derive from its parent `workspace`.
        :return: a (new) Flow object with modification

        .. # noqa: DAR202
        .. # noqa: DAR101
        .. # noqa: DAR003
        """

    # overload_inject_end_deployment
    @overload
    def add(
        self,
        *,
        needs: Optional[Union[str, Tuple[str], List[str]]] = None,
        copy_flow: bool = True,
        deployment_role: 'DeploymentRoleType' = DeploymentRoleType.DEPLOYMENT,
        **kwargs,
    ) -> Union['Flow', 'AsyncFlow']:
        """
        Add a Deployment to the current Flow object and return the new modified Flow object.
        The attribute of the Deployment can be later changed with :py:meth:`set` or deleted with :py:meth:`remove`

        :param needs: the name of the Deployment(s) that this Deployment receives data from.
                           One can also use 'gateway' to indicate the connection with the gateway.
        :param deployment_role: the role of the Deployment, used for visualization and route planning
        :param copy_flow: when set to true, then always copy the current Flow and do the modification on top of it then return, otherwise, do in-line modification
        :param kwargs: other keyword-value arguments that the Deployment CLI supports
        :return: a (new) Flow object with modification

        .. # noqa: DAR202
        .. # noqa: DAR101
        .. # noqa: DAR003
        .. # noqa: DAR401
        """

    @allowed_levels([FlowBuildLevel.EMPTY])
    def add(
        self,
        **kwargs,
    ) -> Union['Flow', 'AsyncFlow']:
        # implementation_stub_inject_start_add

        """Add a Deployment to the current Flow object and return the new modified Flow object.
        The attribute of the Deployment can be later changed with :py:meth:`set` or deleted with :py:meth:`remove`

        :param compression: The compression mechanism used when sending requests from the Head to the WorkerRuntimes. For more details, check https://grpc.github.io/grpc/python/grpc.html#compression.
        :param connection_list: dictionary JSON with a list of connections to configure
        :param disable_auto_volume: Do not automatically mount a volume for dockerized Executors.
        :param docker_kwargs: Dictionary of kwargs arguments that will be passed to Docker SDK when starting the docker '
          container.

          More details can be found in the Docker SDK docs:  https://docker-py.readthedocs.io/en/stable/
        :param entrypoint: The entrypoint command overrides the ENTRYPOINT in Docker image. when not set then the Docker image ENTRYPOINT takes effective.
        :param env: The map of environment variables that are available inside runtime
        :param env_from_secret: The map of environment variables that are read from kubernetes cluster secrets
        :param exit_on_exceptions: List of exceptions that will cause the Executor to shut down.
        :param external: The Deployment will be considered an external Deployment that has been started independently from the Flow.This Deployment will not be context managed by the Flow.
        :param floating: If set, the current Pod/Deployment can not be further chained, and the next `.add()` will chain after the last Pod/Deployment not this current one.
        :param force_update: If set, always pull the latest Hub Executor bundle even it exists on local
        :param gpus: This argument allows dockerized Jina Executors to discover local gpu devices.

              Note,
              - To access all gpus, use `--gpus all`.
              - To access multiple gpus, e.g. make use of 2 gpus, use `--gpus 2`.
              - To access specified gpus based on device id, use `--gpus device=[YOUR-GPU-DEVICE-ID]`
              - To access specified gpus based on multiple device id, use `--gpus device=[YOUR-GPU-DEVICE-ID1],device=[YOUR-GPU-DEVICE-ID2]`
              - To specify more parameters, use `--gpus device=[YOUR-GPU-DEVICE-ID],runtime=nvidia,capabilities=display
        :param grpc_metadata: The metadata to be passed to the gRPC request.
        :param grpc_server_options: Dictionary of kwargs arguments that will be passed to the grpc server as options when starting the server, example : {'grpc.max_send_message_length': -1}
        :param host: The host of the Gateway, which the client should connect to, by default it is 0.0.0.0. In the case of an external Executor (`--external` or `external=True`) this can be a list of hosts.  Then, every resulting address will be considered as one replica of the Executor.
        :param install_requirements: If set, try to install `requirements.txt` from the local Executor if exists in the Executor folder. If using Hub, install `requirements.txt` in the Hub Executor bundle to local.
        :param log_config: The YAML config of the logger used in this object.
        :param metrics: If set, the sdk implementation of the OpenTelemetry metrics will be available for default monitoring and custom measurements. Otherwise a no-op implementation will be provided.
        :param metrics_exporter_host: If tracing is enabled, this hostname will be used to configure the metrics exporter agent.
        :param metrics_exporter_port: If tracing is enabled, this port will be used to configure the metrics exporter agent.
        :param monitoring: If set, spawn an http server with a prometheus endpoint to expose metrics
        :param name: The name of this object.

              This will be used in the following places:
              - how you refer to this object in Python/YAML/CLI
              - visualization
              - log message header
              - ...

              When not given, then the default naming strategy will apply.
        :param native: If set, only native Executors is allowed, and the Executor is always run inside WorkerRuntime.
        :param no_reduce: Disable the built-in reduction mechanism. Set this if the reduction is to be handled by the Executor itself by operating on a `docs_matrix` or `docs_map`
        :param output_array_type: The type of array `tensor` and `embedding` will be serialized to.

          Supports the same types as `docarray.to_protobuf(.., ndarray_type=...)`, which can be found
          `here <https://docarray.jina.ai/fundamentals/document/serialization/#from-to-protobuf>`.
          Defaults to retaining whatever type is returned by the Executor.
        :param polling: The polling strategy of the Deployment and its endpoints (when `shards>1`).
              Can be defined for all endpoints of a Deployment or by endpoint.
              Define per Deployment:
              - ANY: only one (whoever is idle) Pod polls the message
              - ALL: all Pods poll the message (like a broadcast)
              Define per Endpoint:
              JSON dict, {endpoint: PollingType}
              {'/custom': 'ALL', '/search': 'ANY', '*': 'ANY'}
        :param port: The port for input data to bind to, default is a random port between [49152, 65535]. In the case of an external Executor (`--external` or `external=True`) this can be a list of ports. Then, every resulting address will be considered as one replica of the Executor.
        :param port_monitoring: The port on which the prometheus server is exposed, default is a random port between [49152, 65535]
        :param prefer_platform: The preferred target Docker platform. (e.g. "linux/amd64", "linux/arm64")
        :param py_modules: The customized python modules need to be imported before loading the executor

          Note that the recommended way is to only import a single module - a simple python file, if your
          executor can be defined in a single file, or an ``__init__.py`` file if you have multiple files,
          which should be structured as a python package. For more details, please see the
          `Executor cookbook <https://docs.jina.ai/concepts/executor/executor-files/>`__
        :param quiet: If set, then no log will be emitted from this object.
        :param quiet_error: If set, then exception stack information will not be added to the log
        :param raft_bootstrap: If set, bootstrap the RAFT nodes
        :param raft_configuration: Dictionary of kwargs arguments that will be passed to the RAFT node as configuration options when starting the RAFT node.
        :param reload: If set, the Executor will restart while serving if YAML configuration source or Executor modules are changed. If YAML configuration is changed, the whole deployment is reloaded and new processes will be restarted. If only Python modules of the Executor have changed, they will be reloaded to the interpreter without restarting process.
        :param replicas: The number of replicas in the deployment
        :param retries: Number of retries per gRPC call. If <0 it defaults to max(3, num_replicas)
        :param runtime_cls: The runtime class to run inside the Pod
        :param shards: The number of shards in the deployment running at the same time. For more details check https://docs.jina.ai/concepts/flow/create-flow/#complex-flow-topologies
        :param stateful: If set, start consensus module to make sure write operations are properly replicated between all the replicas
        :param timeout_ctrl: The timeout in milliseconds of the control request, -1 for waiting forever
        :param timeout_ready: The timeout in milliseconds of a Pod waits for the runtime to be ready, -1 for waiting forever
        :param timeout_send: The timeout in milliseconds used when sending data requests to Executors, -1 means no timeout, disabled by default
        :param tls: If set, connect to deployment using tls encryption
        :param traces_exporter_host: If tracing is enabled, this hostname will be used to configure the trace exporter agent.
        :param traces_exporter_port: If tracing is enabled, this port will be used to configure the trace exporter agent.
        :param tracing: If set, the sdk implementation of the OpenTelemetry tracer will be available and will be enabled for automatic tracing of requests and customer span creation. Otherwise a no-op implementation will be provided.
        :param uses: The config of the executor, it could be one of the followings:
                  * the string literal of an Executor class name
                  * an Executor YAML file (.yml, .yaml, .jaml)
                  * a Jina Hub Executor (must start with `jinahub://` or `jinahub+docker://`)
                  * a docker image (must start with `docker://`)
                  * the string literal of a YAML config (must start with `!` or `jtype: `)
                  * the string literal of a JSON config

                  When use it under Python, one can use the following values additionally:
                  - a Python dict that represents the config
                  - a text file stream has `.read()` interface
        :param uses_after: The executor attached after the Pods described by --uses, typically used for receiving from all shards, accepted type follows `--uses`. This argument only applies for sharded Deployments (shards > 1).
        :param uses_after_address: The address of the uses-before runtime
        :param uses_before: The executor attached before the Pods described by --uses, typically before sending to all shards, accepted type follows `--uses`. This argument only applies for sharded Deployments (shards > 1).
        :param uses_before_address: The address of the uses-before runtime
        :param uses_dynamic_batching: Dictionary of keyword arguments that will override the `dynamic_batching` configuration in `uses`
        :param uses_metas: Dictionary of keyword arguments that will override the `metas` configuration in `uses`
        :param uses_requests: Dictionary of keyword arguments that will override the `requests` configuration in `uses`
        :param uses_with: Dictionary of keyword arguments that will override the `with` configuration in `uses`
        :param volumes: The path on the host to be mounted inside the container.

          Note,
          - If separated by `:`, then the first part will be considered as the local host path and the second part is the path in the container system.
          - If no split provided, then the basename of that directory will be mounted into container's root path, e.g. `--volumes="/user/test/my-workspace"` will be mounted into `/my-workspace` inside the container.
          - All volumes are mounted with read-write mode.
        :param when: The condition that the documents need to fulfill before reaching the Executor.The condition can be defined in the form of a `DocArray query condition <https://docarray.jina.ai/fundamentals/documentarray/find/#query-by-conditions>`
        :param workspace: The working directory for any IO operations in this object. If not set, then derive from its parent `workspace`.
        :param needs: the name of the Deployment(s) that this Deployment receives data from. One can also use "gateway" to indicate the connection with the gateway.
        :param deployment_role: the role of the Deployment, used for visualization and route planning
        :param copy_flow: when set to true, then always copy the current Flow and do the modification on top of it then return, otherwise, do in-line modification
        :param kwargs: other keyword-value arguments that the Deployment CLI supports
        :return: a (new) Flow object with modification
        :return: a (new) Flow object with modification

        .. # noqa: DAR102
        .. # noqa: DAR202
        .. # noqa: DAR101
        .. # noqa: DAR003
        """
        # implementation_stub_inject_end_add

        needs = kwargs.pop('needs', None)
        copy_flow = kwargs.pop('copy_flow', True)
        deployment_role = kwargs.get('deployment_role', DeploymentRoleType.DEPLOYMENT)

        op_flow = copy.deepcopy(self) if copy_flow else self

        # deployment naming logic
        deployment_name = kwargs.get('name', None)

        if deployment_name in op_flow._deployment_nodes:
            new_name = f'{deployment_name}{len(op_flow._deployment_nodes)}'
            self.logger.debug(
                f'"{deployment_name}" is used in this Flow already! renamed it to "{new_name}"'
            )
            deployment_name = new_name

        if not deployment_name:
            deployment_name = f'executor{len(op_flow._deployment_nodes)}'

        if not deployment_name.isidentifier():
            # hyphen - can not be used in the name
            raise ValueError(
                f'name: {deployment_name} is invalid, please follow the python variable name conventions'
            )

        # needs logic
        needs = op_flow._parse_endpoints(
            op_flow, deployment_name, needs, connect_to_last_deployment=True
        )

        # set the kwargs inherit from `Flow(kwargs1=..., kwargs2=)`
        for key, value in op_flow._common_kwargs.items():

            # do not inherit from all the argument from the flow and respect EXECUTOR_ARGS_BLACKLIST
            if key not in kwargs and key not in EXECUTOR_ARGS_BLACKLIST:
                kwargs[key] = value

        # update kwargs of this Deployment
        kwargs.update(
            dict(
                name=deployment_name,
                deployment_role=deployment_role,
            )
        )
        parser = set_deployment_parser()
        if deployment_role == DeploymentRoleType.GATEWAY:
            parser = set_gateway_parser()

        args = ArgNamespace.kwargs2namespace(
            kwargs, parser, True, fallback_parsers=FALLBACK_PARSERS
        )

        # deployment workspace if not set then derive from flow workspace
        if args.workspace:
            args.workspace = os.path.abspath(args.workspace)
        else:
            args.workspace = self.workspace

        args.noblock_on_start = True

        if len(needs) > 1 and args.external and args.no_reduce:
            raise ValueError(
                'External Executors with multiple needs have to do auto reduce.'
            )

        op_flow._deployment_nodes[deployment_name] = Deployment(
            args, needs, include_gateway=False
        )

        if not args.floating:
            op_flow._last_deployment = deployment_name

        return op_flow

    # overload_inject_start_config_gateway
    @overload
    def config_gateway(
<<<<<<< HEAD
        self,*,
        compression: Optional[str] = None, 
        cors: Optional[bool] = False, 
        deployments_addresses: Optional[str] = '{}', 
        deployments_metadata: Optional[str] = '{}', 
        deployments_no_reduce: Optional[str] = '[]', 
        description: Optional[str] = None, 
        docker_kwargs: Optional[dict] = None, 
        entrypoint: Optional[str] = None, 
        env: Optional[dict] = None, 
        env_from_secret: Optional[dict] = None, 
        expose_endpoints: Optional[str] = None, 
        expose_graphql_endpoint: Optional[bool] = False, 
        floating: Optional[bool] = False, 
        graph_conditions: Optional[str] = '{}', 
        graph_description: Optional[str] = '{}', 
        grpc_server_options: Optional[dict] = None, 
        host: Optional[str] = '0.0.0.0', 
        log_config: Optional[str] = None, 
        metrics: Optional[bool] = False, 
        metrics_exporter_host: Optional[str] = None, 
        metrics_exporter_port: Optional[int] = None, 
        monitoring: Optional[bool] = False, 
        name: Optional[str] = 'gateway', 
        no_crud_endpoints: Optional[bool] = False, 
        no_debug_endpoints: Optional[bool] = False, 
        port: Optional[int] = None, 
        port_monitoring: Optional[int] = None, 
        prefetch: Optional[int] = 1000, 
        protocol: Optional[Union[str, List[str]]] = ['GRPC'], 
        proxy: Optional[bool] = False, 
        py_modules: Optional[List[str]] = None, 
        quiet: Optional[bool] = False, 
        quiet_error: Optional[bool] = False, 
        reload: Optional[bool] = False, 
        retries: Optional[int] = -1, 
        runtime_cls: Optional[str] = 'GatewayRuntime', 
        ssl_certfile: Optional[str] = None, 
        ssl_keyfile: Optional[str] = None, 
        stateful: Optional[bool] = False, 
        timeout_ctrl: Optional[int] = 60, 
        timeout_ready: Optional[int] = 600000, 
        timeout_send: Optional[int] = None, 
        title: Optional[str] = None, 
        traces_exporter_host: Optional[str] = None, 
        traces_exporter_port: Optional[int] = None, 
        tracing: Optional[bool] = False, 
        uses: Optional[Union[str, Type['BaseExecutor'], dict]] = None, 
        uses_with: Optional[dict] = None, 
        uvicorn_kwargs: Optional[dict] = None, 
        workspace: Optional[str] = None, 
        **kwargs):
=======
        self,
        *,
        compression: Optional[str] = None,
        cors: Optional[bool] = False,
        deployments_addresses: Optional[str] = '{}',
        deployments_metadata: Optional[str] = '{}',
        deployments_no_reduce: Optional[str] = '[]',
        description: Optional[str] = None,
        docker_kwargs: Optional[dict] = None,
        entrypoint: Optional[str] = None,
        env: Optional[dict] = None,
        env_from_secret: Optional[dict] = None,
        expose_endpoints: Optional[str] = None,
        expose_graphql_endpoint: Optional[bool] = False,
        floating: Optional[bool] = False,
        graph_conditions: Optional[str] = '{}',
        graph_description: Optional[str] = '{}',
        grpc_server_options: Optional[dict] = None,
        host: Optional[str] = '0.0.0.0',
        log_config: Optional[str] = None,
        metrics: Optional[bool] = False,
        metrics_exporter_host: Optional[str] = None,
        metrics_exporter_port: Optional[int] = None,
        monitoring: Optional[bool] = False,
        name: Optional[str] = 'gateway',
        no_crud_endpoints: Optional[bool] = False,
        no_debug_endpoints: Optional[bool] = False,
        port: Optional[int] = None,
        port_monitoring: Optional[int] = None,
        prefetch: Optional[int] = 1000,
        protocol: Optional[Union[str, List[str]]] = ['GRPC'],
        proxy: Optional[bool] = False,
        py_modules: Optional[List[str]] = None,
        quiet: Optional[bool] = False,
        quiet_error: Optional[bool] = False,
        reload: Optional[bool] = False,
        retries: Optional[int] = -1,
        runtime_cls: Optional[str] = 'GatewayRuntime',
        ssl_certfile: Optional[str] = None,
        ssl_keyfile: Optional[str] = None,
        timeout_ctrl: Optional[int] = 60,
        timeout_ready: Optional[int] = 600000,
        timeout_send: Optional[int] = None,
        title: Optional[str] = None,
        traces_exporter_host: Optional[str] = None,
        traces_exporter_port: Optional[int] = None,
        tracing: Optional[bool] = False,
        uses: Optional[Union[str, Type['BaseExecutor'], dict]] = None,
        uses_with: Optional[dict] = None,
        uvicorn_kwargs: Optional[dict] = None,
        workspace: Optional[str] = None,
        **kwargs,
    ):
>>>>>>> 6cfc36fc
        """Configure the Gateway inside a Flow. The Gateway exposes your Flow logic as a service to the internet according to the protocol and configuration you choose.

        :param compression: The compression mechanism used when sending requests from the Head to the WorkerRuntimes. For more details, check https://grpc.github.io/grpc/python/grpc.html#compression.
        :param cors: If set, a CORS middleware is added to FastAPI frontend to allow cross-origin access.
        :param deployments_addresses: JSON dictionary with the input addresses of each Deployment
        :param deployments_metadata: JSON dictionary with the request metadata for each Deployment
        :param deployments_no_reduce: list JSON disabling the built-in merging mechanism for each Deployment listed
        :param description: The description of this HTTP server. It will be used in automatics docs such as Swagger UI.
        :param docker_kwargs: Dictionary of kwargs arguments that will be passed to Docker SDK when starting the docker '
          container.

          More details can be found in the Docker SDK docs:  https://docker-py.readthedocs.io/en/stable/
        :param entrypoint: The entrypoint command overrides the ENTRYPOINT in Docker image. when not set then the Docker image ENTRYPOINT takes effective.
        :param env: The map of environment variables that are available inside runtime
        :param env_from_secret: The map of environment variables that are read from kubernetes cluster secrets
        :param expose_endpoints: A JSON string that represents a map from executor endpoints (`@requests(on=...)`) to HTTP endpoints.
        :param expose_graphql_endpoint: If set, /graphql endpoint is added to HTTP interface.
        :param floating: If set, the current Pod/Deployment can not be further chained, and the next `.add()` will chain after the last Pod/Deployment not this current one.
        :param graph_conditions: Dictionary stating which filtering conditions each Executor in the graph requires to receive Documents.
        :param graph_description: Routing graph for the gateway
        :param grpc_server_options: Dictionary of kwargs arguments that will be passed to the grpc server as options when starting the server, example : {'grpc.max_send_message_length': -1}
        :param host: The host address of the runtime, by default it is 0.0.0.0.
        :param log_config: The YAML config of the logger used in this object.
        :param metrics: If set, the sdk implementation of the OpenTelemetry metrics will be available for default monitoring and custom measurements. Otherwise a no-op implementation will be provided.
        :param metrics_exporter_host: If tracing is enabled, this hostname will be used to configure the metrics exporter agent.
        :param metrics_exporter_port: If tracing is enabled, this port will be used to configure the metrics exporter agent.
        :param monitoring: If set, spawn an http server with a prometheus endpoint to expose metrics
        :param name: The name of this object.

              This will be used in the following places:
              - how you refer to this object in Python/YAML/CLI
              - visualization
              - log message header
              - ...

              When not given, then the default naming strategy will apply.
        :param no_crud_endpoints: If set, `/index`, `/search`, `/update`, `/delete` endpoints are removed from HTTP interface.

                  Any executor that has `@requests(on=...)` bound with those values will receive data requests.
        :param no_debug_endpoints: If set, `/status` `/post` endpoints are removed from HTTP interface.
        :param port: The port for input data to bind the gateway server to, by default, random ports between range [49152, 65535] will be assigned. The port argument can be either 1 single value in case only 1 protocol is used or multiple values when many protocols are used.
        :param port_monitoring: The port on which the prometheus server is exposed, default is a random port between [49152, 65535]
        :param prefetch: Number of requests fetched from the client before feeding into the first Executor.

              Used to control the speed of data input into a Flow. 0 disables prefetch (1000 requests is the default)
        :param protocol: Communication protocol of the server exposed by the Gateway. This can be a single value or a list of protocols, depending on your chosen Gateway. Choose the convenient protocols from: ['GRPC', 'HTTP', 'WEBSOCKET'].
        :param proxy: If set, respect the http_proxy and https_proxy environment variables. otherwise, it will unset these proxy variables before start. gRPC seems to prefer no proxy
        :param py_modules: The customized python modules need to be imported before loading the gateway

          Note that the recommended way is to only import a single module - a simple python file, if your
          gateway can be defined in a single file, or an ``__init__.py`` file if you have multiple files,
          which should be structured as a python package.
        :param quiet: If set, then no log will be emitted from this object.
        :param quiet_error: If set, then exception stack information will not be added to the log
        :param reload: If set, the Gateway will restart while serving if YAML configuration source is changed.
        :param retries: Number of retries per gRPC call. If <0 it defaults to max(3, num_replicas)
        :param runtime_cls: The runtime class to run inside the Pod
        :param ssl_certfile: the path to the certificate file
        :param ssl_keyfile: the path to the key file
        :param stateful: If set, start consensus module to make sure write operations are properly replicated between all the replicas
        :param timeout_ctrl: The timeout in milliseconds of the control request, -1 for waiting forever
        :param timeout_ready: The timeout in milliseconds of a Pod waits for the runtime to be ready, -1 for waiting forever
        :param timeout_send: The timeout in milliseconds used when sending data requests to Executors, -1 means no timeout, disabled by default
        :param title: The title of this HTTP server. It will be used in automatics docs such as Swagger UI.
        :param traces_exporter_host: If tracing is enabled, this hostname will be used to configure the trace exporter agent.
        :param traces_exporter_port: If tracing is enabled, this port will be used to configure the trace exporter agent.
        :param tracing: If set, the sdk implementation of the OpenTelemetry tracer will be available and will be enabled for automatic tracing of requests and customer span creation. Otherwise a no-op implementation will be provided.
        :param uses: The config of the gateway, it could be one of the followings:
                  * the string literal of an Gateway class name
                  * a Gateway YAML file (.yml, .yaml, .jaml)
                  * a docker image (must start with `docker://`)
                  * the string literal of a YAML config (must start with `!` or `jtype: `)
                  * the string literal of a JSON config

                  When use it under Python, one can use the following values additionally:
                  - a Python dict that represents the config
                  - a text file stream has `.read()` interface
        :param uses_with: Dictionary of keyword arguments that will override the `with` configuration in `uses`
        :param uvicorn_kwargs: Dictionary of kwargs arguments that will be passed to Uvicorn server when starting the server

          More details can be found in Uvicorn docs: https://www.uvicorn.org/settings/
        :param workspace: The working directory for any IO operations in this object. If not set, then derive from its parent `workspace`.

        .. # noqa: DAR202
        .. # noqa: DAR101
        .. # noqa: DAR003
        """

    # overload_inject_end_config_gateway

    @allowed_levels([FlowBuildLevel.EMPTY])
    def config_gateway(
        self,
        args: Optional['argparse.Namespace'] = None,
        **kwargs,
    ) -> Union['Flow', 'AsyncFlow']:
        # implementation_stub_inject_start_config_gateway

        """Configure the Gateway inside a Flow. The Gateway exposes your Flow logic as a service to the internet according to the protocol and configuration you choose.

        :param compression: The compression mechanism used when sending requests from the Head to the WorkerRuntimes. For more details, check https://grpc.github.io/grpc/python/grpc.html#compression.
        :param cors: If set, a CORS middleware is added to FastAPI frontend to allow cross-origin access.
        :param deployments_addresses: JSON dictionary with the input addresses of each Deployment
        :param deployments_metadata: JSON dictionary with the request metadata for each Deployment
        :param deployments_no_reduce: list JSON disabling the built-in merging mechanism for each Deployment listed
        :param description: The description of this HTTP server. It will be used in automatics docs such as Swagger UI.
        :param docker_kwargs: Dictionary of kwargs arguments that will be passed to Docker SDK when starting the docker '
          container.

          More details can be found in the Docker SDK docs:  https://docker-py.readthedocs.io/en/stable/
        :param entrypoint: The entrypoint command overrides the ENTRYPOINT in Docker image. when not set then the Docker image ENTRYPOINT takes effective.
        :param env: The map of environment variables that are available inside runtime
        :param env_from_secret: The map of environment variables that are read from kubernetes cluster secrets
        :param expose_endpoints: A JSON string that represents a map from executor endpoints (`@requests(on=...)`) to HTTP endpoints.
        :param expose_graphql_endpoint: If set, /graphql endpoint is added to HTTP interface.
        :param floating: If set, the current Pod/Deployment can not be further chained, and the next `.add()` will chain after the last Pod/Deployment not this current one.
        :param graph_conditions: Dictionary stating which filtering conditions each Executor in the graph requires to receive Documents.
        :param graph_description: Routing graph for the gateway
        :param grpc_server_options: Dictionary of kwargs arguments that will be passed to the grpc server as options when starting the server, example : {'grpc.max_send_message_length': -1}
        :param host: The host address of the runtime, by default it is 0.0.0.0.
        :param log_config: The YAML config of the logger used in this object.
        :param metrics: If set, the sdk implementation of the OpenTelemetry metrics will be available for default monitoring and custom measurements. Otherwise a no-op implementation will be provided.
        :param metrics_exporter_host: If tracing is enabled, this hostname will be used to configure the metrics exporter agent.
        :param metrics_exporter_port: If tracing is enabled, this port will be used to configure the metrics exporter agent.
        :param monitoring: If set, spawn an http server with a prometheus endpoint to expose metrics
        :param name: The name of this object.

              This will be used in the following places:
              - how you refer to this object in Python/YAML/CLI
              - visualization
              - log message header
              - ...

              When not given, then the default naming strategy will apply.
        :param no_crud_endpoints: If set, `/index`, `/search`, `/update`, `/delete` endpoints are removed from HTTP interface.

                  Any executor that has `@requests(on=...)` bound with those values will receive data requests.
        :param no_debug_endpoints: If set, `/status` `/post` endpoints are removed from HTTP interface.
        :param port: The port for input data to bind the gateway server to, by default, random ports between range [49152, 65535] will be assigned. The port argument can be either 1 single value in case only 1 protocol is used or multiple values when many protocols are used.
        :param port_monitoring: The port on which the prometheus server is exposed, default is a random port between [49152, 65535]
        :param prefetch: Number of requests fetched from the client before feeding into the first Executor.

              Used to control the speed of data input into a Flow. 0 disables prefetch (1000 requests is the default)
        :param protocol: Communication protocol of the server exposed by the Gateway. This can be a single value or a list of protocols, depending on your chosen Gateway. Choose the convenient protocols from: ['GRPC', 'HTTP', 'WEBSOCKET'].
        :param proxy: If set, respect the http_proxy and https_proxy environment variables. otherwise, it will unset these proxy variables before start. gRPC seems to prefer no proxy
        :param py_modules: The customized python modules need to be imported before loading the gateway

          Note that the recommended way is to only import a single module - a simple python file, if your
          gateway can be defined in a single file, or an ``__init__.py`` file if you have multiple files,
          which should be structured as a python package.
        :param quiet: If set, then no log will be emitted from this object.
        :param quiet_error: If set, then exception stack information will not be added to the log
        :param reload: If set, the Gateway will restart while serving if YAML configuration source is changed.
        :param retries: Number of retries per gRPC call. If <0 it defaults to max(3, num_replicas)
        :param runtime_cls: The runtime class to run inside the Pod
        :param ssl_certfile: the path to the certificate file
        :param ssl_keyfile: the path to the key file
        :param stateful: If set, start consensus module to make sure write operations are properly replicated between all the replicas
        :param timeout_ctrl: The timeout in milliseconds of the control request, -1 for waiting forever
        :param timeout_ready: The timeout in milliseconds of a Pod waits for the runtime to be ready, -1 for waiting forever
        :param timeout_send: The timeout in milliseconds used when sending data requests to Executors, -1 means no timeout, disabled by default
        :param title: The title of this HTTP server. It will be used in automatics docs such as Swagger UI.
        :param traces_exporter_host: If tracing is enabled, this hostname will be used to configure the trace exporter agent.
        :param traces_exporter_port: If tracing is enabled, this port will be used to configure the trace exporter agent.
        :param tracing: If set, the sdk implementation of the OpenTelemetry tracer will be available and will be enabled for automatic tracing of requests and customer span creation. Otherwise a no-op implementation will be provided.
        :param uses: The config of the gateway, it could be one of the followings:
                  * the string literal of an Gateway class name
                  * a Gateway YAML file (.yml, .yaml, .jaml)
                  * a docker image (must start with `docker://`)
                  * the string literal of a YAML config (must start with `!` or `jtype: `)
                  * the string literal of a JSON config

                  When use it under Python, one can use the following values additionally:
                  - a Python dict that represents the config
                  - a text file stream has `.read()` interface
        :param uses_with: Dictionary of keyword arguments that will override the `with` configuration in `uses`
        :param uvicorn_kwargs: Dictionary of kwargs arguments that will be passed to Uvicorn server when starting the server

          More details can be found in Uvicorn docs: https://www.uvicorn.org/settings/
        :param workspace: The working directory for any IO operations in this object. If not set, then derive from its parent `workspace`.
        :return: the new Flow object

        .. # noqa: DAR102
        .. # noqa: DAR202
        .. # noqa: DAR101
        .. # noqa: DAR003
        """
        # implementation_stub_inject_end_config_gateway

        copy_flow = kwargs.pop('copy_flow', True)

        op_flow = copy.deepcopy(self) if copy_flow else self

        # override gateway args inherited from Flow API
        for key, value in kwargs.items():
            op_flow._gateway_kwargs[key] = value

        return op_flow

    @allowed_levels([FlowBuildLevel.EMPTY])
    def inspect(self, name: str = 'inspect', *args, **kwargs) -> 'Flow':
        """Add an inspection on the last changed Deployment in the Flow

        Internally, it adds two Deployments to the Flow. But don't worry, the overhead is minimized and you
        can remove them by simply using `Flow(inspect=FlowInspectType.REMOVE)` before using the Flow.

        .. highlight:: bash
        .. code-block:: bash

            Flow -- PUB-SUB -- Deployment(_pass) -- Flow
                    |
                    -- PUB-SUB -- InspectDeployment (Hanging)

        In this way, :class:`InspectDeployment` looks like a simple ``_pass`` from outside and
        does not introduce side-effects (e.g. changing the socket type) to the original Flow.
        The original incoming and outgoing socket types are preserved.

        This function is very handy for introducing an Evaluator into the Flow.

        .. seealso::

            :meth:`gather_inspect`

        :param name: name of the Deployment
        :param args: args for .add()
        :param kwargs: kwargs for .add()
        :return: the new instance of the Flow
        """
        _last_deployment = self._last_deployment
        op_flow = self.add(
            name=name,
            needs=_last_deployment,
            deployment_role=DeploymentRoleType.INSPECT,
            *args,
            **kwargs,
        )

        # now remove uses and add an auxiliary Deployment
        if 'uses' in kwargs:
            kwargs.pop('uses')
        op_flow = op_flow.add(
            name=f'_aux_{name}',
            needs=_last_deployment,
            deployment_role=DeploymentRoleType.INSPECT_AUX_PASS,
            *args,
            **kwargs,
        )

        # register any future connection to _last_deployment by the auxiliary Deployment
        op_flow._inspect_deployments[_last_deployment] = op_flow._last_deployment

        return op_flow

    @allowed_levels([FlowBuildLevel.EMPTY])
    def gather_inspect(
        self,
        name: str = 'gather_inspect',
        include_last_deployment: bool = True,
        *args,
        **kwargs,
    ) -> 'Flow':
        """Gather all inspect Deployments output into one Deployment. When the Flow has no inspect Deployment then the Flow itself
        is returned.

        .. note::

            If ``--no-inspect`` is **not** given, then :meth:`gather_inspect` is auto called before :meth:`build`. So
            in general you don't need to manually call :meth:`gather_inspect`.

        :param name: the name of the gather Deployment
        :param include_last_deployment: if to include the last modified Deployment in the Flow
        :param args: args for .add()
        :param kwargs: kwargs for .add()
        :return: the modified Flow or the copy of it


        .. seealso::

            :meth:`inspect`

        """
        needs = [
            k
            for k, v in self._deployment_nodes.items()
            if v.role == DeploymentRoleType.INSPECT
        ]
        if needs:
            if include_last_deployment:
                needs.append(self._last_deployment)
            return self.add(
                name=name,
                needs=needs,
                deployment_role=DeploymentRoleType.JOIN_INSPECT,
                *args,
                **kwargs,
            )
        else:
            # no inspect node is in the graph, return the current graph
            return self

    def _get_gateway_target(self, prefix):
        gateway_deployment = self._deployment_nodes[GATEWAY_NAME]
        return (
            f'{prefix}-{GATEWAY_NAME}',
            {
                'host': gateway_deployment.head_host,
                'port': gateway_deployment.head_port,
                'expected_parts': 0,
            },
        )

    @allowed_levels([FlowBuildLevel.EMPTY])
    def build(
        self, copy_flow: bool = False, disable_build_sandbox: bool = False
    ) -> 'Flow':
        """
        Build the current Flow and make it ready to use

        .. note::

            No need to manually call it since 0.0.8. When using Flow with the
            context manager, or using :meth:`start`, :meth:`build` will be invoked.

        :param copy_flow: when set to true, then always copy the current Flow and do the modification on top of it then return, otherwise, do in-line modification
        :param disable_build_sandbox: when set to true, the sandbox building part will be skipped, will be used by `plot`
        :return: the current Flow (by default)

        .. note::
            ``copy_flow=True`` is recommended if you are building the same Flow multiple times in a row. e.g.

            .. highlight:: python
            .. code-block:: python

                f = Flow()
                with f:
                    f.index()

                with f.build(copy_flow=True) as fl:
                    fl.search()


        .. # noqa: DAR401
        """
        if multiprocessing.get_start_method().lower() == 'fork':
            os.environ['GRPC_ENABLE_FORK_SUPPORT'] = '1'

        op_flow = copy.deepcopy(self) if copy_flow else self

        if op_flow.args.inspect == FlowInspectType.COLLECT:
            op_flow.gather_inspect(copy_flow=False)

        if not disable_build_sandbox:
            for deployment in self._deployment_nodes.values():
                deployment.update_sandbox_args()

        if GATEWAY_NAME not in op_flow._deployment_nodes:
            op_flow._add_gateway(
                needs={op_flow._last_deployment},
                graph_description=op_flow._get_graph_representation(),
                deployments_addresses=op_flow._get_deployments_addresses(),
                deployments_metadata=op_flow._get_deployments_metadata(),
                graph_conditions=op_flow._get_graph_conditions(),
                deployments_no_reduce=op_flow._get_disabled_reduce_deployments(),
                uses=op_flow.gateway_args.uses,
            )

        removed_deployments = []

        # if set no_inspect then all inspect related nodes are removed
        if op_flow.args.inspect == FlowInspectType.REMOVE:
            filtered_deployment_nodes = OrderedDict()
            for k, v in op_flow._deployment_nodes.items():
                if not v.role.is_inspect:
                    filtered_deployment_nodes[k] = v
                else:
                    removed_deployments.append(v.name)

            op_flow._deployment_nodes = filtered_deployment_nodes
            reverse_inspect_map = {
                v: k for k, v in op_flow._inspect_deployments.items()
            }
            while (
                len(op_flow._last_changed_deployment) > 0
                and len(removed_deployments) > 0
                and op_flow._last_deployment in removed_deployments
            ):
                op_flow._last_changed_deployment.pop()

        for end, deployment in op_flow._deployment_nodes.items():
            # if an endpoint is being inspected, then replace it with inspected Deployment
            # but not those inspect related node
            if op_flow.args.inspect.is_keep:
                deployment.needs = set(
                    ep
                    if deployment.role.is_inspect
                    else op_flow._inspect_deployments.get(ep, ep)
                    for ep in deployment.needs
                )
            else:
                deployment.needs = set(
                    reverse_inspect_map.get(ep, ep) for ep in deployment.needs
                )

        hanging_deployments = _hanging_deployments(op_flow)
        if hanging_deployments:
            op_flow.logger.warning(
                f'{hanging_deployments} are "floating" in this flow with no deployment receiving from them, '
                f'you may want to double check if it is intentional or some mistake'
            )
        op_flow._build_level = FlowBuildLevel.GRAPH
        if len(removed_deployments) > 0:
            # very dirty
            op_flow._deployment_nodes[GATEWAY_NAME].args.graph_description = json.dumps(
                op_flow._get_graph_representation()
            )
            op_flow._deployment_nodes[
                GATEWAY_NAME
            ].args.deployments_addresses = json.dumps(
                op_flow._get_deployments_addresses()
            )

            op_flow._deployment_nodes[GATEWAY_NAME].update_pod_args()
        return op_flow

    def __call__(self, *args, **kwargs):
        """Builds the Flow
        :param args: args for build
        :param kwargs: kwargs for build
        :return: the built Flow
        """
        return self.build(*args, **kwargs)

    def __exit__(self, exc_type, exc_val, exc_tb):
        super().__exit__(exc_type, exc_val, exc_tb)

        # unset all envs to avoid any side-effect
        if self.args.env:
            for k in self.args.env.keys():
                os.environ.pop(k, None)

        # do not know why but removing these 2 lines make 2 tests fail
        if GATEWAY_NAME in self._deployment_nodes:
            self._deployment_nodes.pop(GATEWAY_NAME)

        self._build_level = FlowBuildLevel.EMPTY

        self._stop_time = time.time()
        send_telemetry_event(
            event='stop',
            obj=self,
            entity_id=self._entity_id,
            duration=self._stop_time - self._start_time,
            exc_type=str(exc_type),
        )
        self.logger.debug('flow is closed!')
        self.logger.close()

    @allowed_levels([FlowBuildLevel.EMPTY, FlowBuildLevel.GRAPH])
    def start(self):
        """Start to run all Deployments in this Flow.

        Remember to close the Flow with :meth:`close`.

        Note that this method has a timeout of ``timeout_ready`` set in CLI,
        which is inherited all the way from :class:`jina.orchestrate.pods.Pod`


        .. # noqa: DAR401

        :return: this instance
        """
        self._start_time = time.time()
        if self._build_level.value < FlowBuildLevel.GRAPH.value:
            self.build(copy_flow=False)

        port_gateway = self._deployment_nodes[GATEWAY_NAME].args.port
        host_gateway = self._deployment_nodes[GATEWAY_NAME].args.host

        if not (
            is_port_free(host_gateway, port_gateway)
        ):  # we check if the port is not used at parsing time as well for robustness
            raise PortAlreadyUsed(f'port:{port_gateway}')

        # set env only before the Deployment get started
        if self.args.env:
            for k, v in self.args.env.items():
                os.environ[k] = str(v)

        for depl_name, deployment in self:
            if not deployment.external:
                self.enter_context(deployment)

        self._wait_until_all_ready()

        self._build_level = FlowBuildLevel.RUNNING

        send_telemetry_event(event='start', obj=self, entity_id=self._entity_id)

        return self

    def _wait_until_all_ready(self):
        results = {}
        threads = []

        async def _async_wait_ready(_deployment_name, _deployment):
            try:
                if not _deployment.external:
                    results[_deployment_name] = 'pending'
                    await _deployment.async_wait_start_success()
                    results[_deployment_name] = 'done'
            except Exception as ex:
                results[_deployment_name] = repr(ex)

        def _wait_ready(_deployment_name, _deployment):
            try:
                if not _deployment.external:
                    results[_deployment_name] = 'pending'
                    _deployment.wait_start_success()
                    results[_deployment_name] = 'done'
            except Exception as ex:
                results[_deployment_name] = repr(ex)

        def _polling_status(progress, task):

            progress.update(task, total=len(results))
            progress.start_task(task)

            while True:
                num_done = 0
                pendings = []
                for _k, _v in results.items():
                    sys.stdout.flush()
                    if _v == 'pending':
                        pendings.append(_k)
                    elif _v == 'done':
                        num_done += 1
                    else:
                        if 'JINA_EARLY_STOP' in os.environ:
                            self.logger.error(f'Flow is aborted due to {_k} {_v}.')
                            os._exit(1)

                pending_str = ' '.join(pendings)

                progress.update(task, completed=num_done, pending_str=pending_str)

                if not pendings:
                    break
                time.sleep(0.1)

        wait_for_ready_coros = []
        for k, v in self:
            wait_for_ready_coros.append(_async_wait_ready(k, v))

        async def _async_wait_all():
            await asyncio.gather(*wait_for_ready_coros)

        progress = Progress(
            SpinnerColumn(),
            TextColumn('Waiting [b]{task.fields[pending_str]}[/]...', justify='right'),
            BarColumn(),
            MofNCompleteColumn(),
            TimeElapsedColumn(),
            transient=True,
        )
        with progress:
            task = progress.add_task(
                'wait', total=len(wait_for_ready_coros), pending_str='', start=False
            )

            # kick off ip getter thread, address, http, graphq
            all_panels = []

            t_ip = threading.Thread(
                target=self._get_summary_table, args=(all_panels, results), daemon=True
            )
            threads.append(t_ip)

            # kick off spinner thread
            t_m = threading.Thread(
                target=_polling_status, args=(progress, task), daemon=True
            )
            threads.append(t_m)

            for t in threads:
                t.start()

            # kick off all deployments wait-ready tasks
            try:
                _ = asyncio.get_event_loop()
            except:
                loop = asyncio.new_event_loop()
                asyncio.set_event_loop(loop)

            async def _f():
                pass

            running_in_event_loop = False
            try:
                asyncio.get_event_loop().run_until_complete(_f())
            except:
                running_in_event_loop = True

            if not running_in_event_loop:
                asyncio.get_event_loop().run_until_complete(_async_wait_all())
            else:
                new_threads = []
                for k, v in self:
                    new_threads.append(
                        threading.Thread(target=_wait_ready, args=(k, v), daemon=True)
                    )
                threads.extend(new_threads)
                for t in new_threads:
                    t.start()

            for t in threads:
                t.join()

            error_deployments = [k for k, v in results.items() if v != 'done']
            if error_deployments:
                self.logger.error(
                    f'Flow is aborted due to {error_deployments} can not be started.'
                )
                self.close()
                raise RuntimeFailToStart
            from rich.rule import Rule

            print(
                Rule(':tada: Flow is ready to serve!'), *all_panels
            )  # can't use logger here see : https://github.com/Textualize/rich/discussions/2024
        self.logger.debug(
            f'{self.num_deployments} Deployments (i.e. {self.num_pods} Pods) are running in this Flow'
        )

    @property
    def num_deployments(self) -> int:
        """Get the number of Deployments in this Flow


        .. # noqa: DAR201"""
        return len(self._deployment_nodes)

    @property
    def num_pods(self) -> int:
        """Get the number of pods (shards count) in this Flow


        .. # noqa: DAR201"""
        return sum(v.num_pods for v in self._deployment_nodes.values())

    def __eq__(self, other: 'Flow') -> bool:
        """
        Compare the topology of a Flow with another Flow.
        Identification is defined by whether two flows share the same set of edges.

        :param other: the second Flow object
        :return: result of equality check
        """

        if self._build_level.value < FlowBuildLevel.GRAPH.value:
            op_flow = copy.deepcopy(self)
            a = op_flow.build()
        else:
            a = self

        if other._build_level.value < FlowBuildLevel.GRAPH.value:
            op_flow_b = copy.deepcopy(other)
            b = op_flow_b.build()
        else:
            b = other

        return a._deployment_nodes == b._deployment_nodes

    @property
    def client(self) -> 'BaseClient':
        """Return a :class:`BaseClient` object attach to this Flow.

        .. # noqa: DAR201"""

        kwargs = dict(
            host=self.host,
            port=self.port,
            protocol=self.protocol,
        )
        kwargs.update(self._gateway_kwargs)
        return Client(**kwargs)

    @property
    def _mermaid_str(self):
        mermaid_graph = [
            '''
            %%{init:{
  "theme": "base",
  "themeVariables": {
      "primaryColor": "#fff",
      "primaryBorderColor": "#fff",
      "mainBkg": "#32C8CD",
      "clusterBkg": "#EEEDE78C",
      "secondaryBorderColor": "none",
      "tertiaryBorderColor": "none",
      "lineColor": "#a6d8da"
      }
}}%%
            '''.replace(
                '\n', ''
            ),
            'flowchart LR;',
        ]

        deployment_nodes = []

        # plot subgraphs
        for node, v in self._deployment_nodes.items():
            deployment_nodes.append(v.name)
            deployment_mermaid = v._mermaid_str
            mermaid_graph.extend(deployment_mermaid)

        for node, v in self._deployment_nodes.items():
            for need in sorted(v.needs):
                need_print = need
                if need == 'gateway':
                    need_print = 'gatewaystart[gateway]'
                node_print = node
                if node == 'gateway':
                    node_print = 'gatewayend[gateway]'

                _s_role = self._deployment_nodes[need].role
                _e_role = self._deployment_nodes[node].role
                if self._deployment_nodes[need].external:
                    _s_role = 'EXTERNAL'
                if self._deployment_nodes[node].external:
                    _e_role = 'EXTERNAL'
                line_st = '-->'
                if (
                    _s_role == DeploymentRoleType.INSPECT
                    or _e_role == DeploymentRoleType.INSPECT
                ):
                    line_st = '-.->'
                mermaid_graph.append(
                    f'{need_print}:::{str(_s_role)} {line_st} {node_print}:::{str(_e_role)};'
                )

        mermaid_graph.append(
            f'classDef {str(DeploymentRoleType.INSPECT)} stroke:#F29C9F'
        )

        mermaid_graph.append(
            f'classDef {str(DeploymentRoleType.JOIN_INSPECT)} stroke:#F29C9F'
        )
        mermaid_graph.append(
            f'classDef {str(DeploymentRoleType.GATEWAY)} fill:none,color:#000,stroke:none'
        )
        mermaid_graph.append(
            f'classDef {str(DeploymentRoleType.INSPECT_AUX_PASS)} stroke-dasharray: 2 2'
        )
        mermaid_graph.append(f'classDef HEADTAIL fill:#32C8CD1D')

        mermaid_graph.append(f'\nclassDef EXTERNAL fill:#fff,stroke:#32C8CD')

        return '\n'.join(mermaid_graph)

    def plot(
        self,
        output: Optional[str] = None,
        vertical_layout: bool = False,
        inline_display: bool = False,
        build: bool = True,
        copy_flow: bool = True,
    ) -> 'Flow':
        """
        Visualize the Flow up to the current point
        If a file name is provided it will create a jpg image with that name,
        otherwise it will display the URL for mermaid.
        If called within IPython notebook, it will be rendered inline,
        otherwise an image will be created.

        Example,

        .. highlight:: python
        .. code-block:: python

            flow = Flow().add(name='deployment_a').plot('flow.svg')

        :param output: a filename specifying the name of the image to be created,
                    the suffix svg/jpg determines the file type of the output image
        :param vertical_layout: top-down or left-right layout
        :param inline_display: show image directly inside the Jupyter Notebook
        :param build: build the Flow first before plotting, gateway connection can be better showed
        :param copy_flow: when set to true, then always copy the current Flow and
                do the modification on top of it then return, otherwise, do in-line modification
        :return: the Flow
        """

        # deepcopy causes the below error while reusing a Flow in Jupyter
        # 'Pickling an AuthenticationString object is disallowed for security reasons'
        # no need to deep copy if the Graph is built because no change will be made to the Flow
        op_flow = (
            copy.deepcopy(self)
            if (copy_flow and self._build_level.value == FlowBuildLevel.EMPTY)
            else self
        )

        if build and op_flow._build_level.value == FlowBuildLevel.EMPTY:
            op_flow.build(copy_flow=False, disable_build_sandbox=True)

        mermaid_str = op_flow._mermaid_str
        if vertical_layout:
            mermaid_str = mermaid_str.replace('flowchart LR', 'flowchart TD')

        image_type = 'svg'
        if output and not output.endswith('svg'):
            image_type = 'img'

        url = op_flow._mermaid_to_url(mermaid_str, image_type)
        showed = False
        if inline_display:
            try:
                from IPython.display import Image, display

                display(Image(url=url))
                showed = True
            except:
                # no need to panic users
                pass

        if output:
            download_mermaid_url(url, output)
        elif not showed:
            print(f'[link={url}]Click here to see the visualization in browser[/]')

        return self

    def _ipython_display_(self):
        """Displays the object in IPython as a side effect"""
        self.plot(
            inline_display=True, build=(self._build_level != FlowBuildLevel.GRAPH)
        )

    def _mermaid_to_url(self, mermaid_str: str, img_type: str) -> str:
        """
        Render the current Flow as URL points to a SVG. It needs internet connection

        :param mermaid_str: the mermaid representation
        :param img_type: image type (svg/jpg)
        :return: the url points to a SVG
        """
        encoded_str = base64.b64encode(bytes(mermaid_str, 'utf-8')).decode('utf-8')

        return f'https://mermaid.ink/{img_type}/{encoded_str}'

    @property
    def port(self) -> Union[List[int], Optional[int]]:
        """Return the exposed port of the gateway
        .. # noqa: DAR201
        """
        if GATEWAY_NAME in self._deployment_nodes:
            res = self._deployment_nodes[GATEWAY_NAME].port
        else:
            res = self._gateway_kwargs.get('port', None) or self._gateway_kwargs.get(
                'ports', None
            )
        if not isinstance(res, list):
            return res
        elif len(res) == 1:
            return res[0]
        else:
            return res

    @port.setter
    def port(self, value: Union[int, List[int]]):
        """Set the new exposed port of the Flow (affects Gateway and Client)

        :param value: the new port to expose
        """
        if isinstance(value, int):
            self._gateway_kwargs['port'] = [value]
        elif isinstance(value, list):
            self._gateway_kwargs['port'] = value

        # Flow is build to graph already
        if self._build_level >= FlowBuildLevel.GRAPH:
            self[GATEWAY_NAME].args.port = self._gateway_kwargs['port']

        # Flow is running already, then close the existing gateway
        if self._build_level >= FlowBuildLevel.RUNNING:
            self[GATEWAY_NAME].close()
            self.enter_context(self[GATEWAY_NAME])
            self[GATEWAY_NAME].wait_start_success()

    @property
    def host(self) -> str:
        """Return the local address of the gateway
        .. # noqa: DAR201
        """
        if GATEWAY_NAME in self._deployment_nodes:
            return self._deployment_nodes[GATEWAY_NAME].host
        else:
            return self._gateway_kwargs.get('host', __default_host__)

    @host.setter
    def host(self, value: str):
        """Set the new host of the Flow (affects Gateway and Client)

        :param value: the new port to expose
        """
        self._gateway_kwargs['host'] = value

        # Flow is build to graph already
        if self._build_level >= FlowBuildLevel.GRAPH:
            self[GATEWAY_NAME].args.host = self._gateway_kwargs['host']

        # Flow is running already, then close the existing gateway
        if self._build_level >= FlowBuildLevel.RUNNING:
            self[GATEWAY_NAME].close()
            self.enter_context(self[GATEWAY_NAME])
            self[GATEWAY_NAME].wait_start_success()

    @property
    def monitoring(self) -> bool:
        """Return if the monitoring is enabled
        .. # noqa: DAR201
        """
        if GATEWAY_NAME in self._deployment_nodes:
            return self[GATEWAY_NAME].args.monitoring
        else:
            return False

    @property
    def port_monitoring(self) -> Optional[int]:
        """Return if the monitoring is enabled
        .. # noqa: DAR201
        """
        if GATEWAY_NAME in self._deployment_nodes:
            return self[GATEWAY_NAME].args.port_monitoring
        else:
            return self._gateway_kwargs.get('port_monitoring', None)

    def __iter__(self):
        return self._deployment_nodes.items().__iter__()

    def _get_summary_table(self, all_panels: List[Panel], results):

        results['summary'] = 'pending'

        address_table = self._init_table()

        if not isinstance(self.protocol, list):
            _protocols = [str(self.protocol)]
        else:
            _protocols = [str(_p) for _p in self.protocol]

        if not isinstance(self.port, list):
            _ports = [self.port]
        else:
            _ports = [str(_p) for _p in self.port]

        for _port, _protocol in zip(_ports, _protocols):
            if self.gateway_args.ssl_certfile and self.gateway_args.ssl_keyfile:
                _protocol = f'{_protocol}S'
                address_table.add_row(
                    ':chains:', 'Protocol', f':closed_lock_with_key: {_protocol}'
                )

            else:
                address_table.add_row(':chains:', 'Protocol', _protocol)

            _protocol = _protocol.lower()
            address_table.add_row(
                ':house:',
                'Local',
                f'[link={_protocol}://{self.host}:{_port}]{self.host}:{_port}[/]',
            )
            address_table.add_row(
                ':lock:',
                'Private',
                f'[link={_protocol}://{self.address_private}:{_port}]{self.address_private}:{_port}[/]',
            )

            if self.address_public:
                address_table.add_row(
                    ':earth_africa:',
                    'Public',
                    f'[link={_protocol}://{self.address_public}:{_port}]{self.address_public}:{_port}[/]',
                )

        all_panels.append(
            Panel(
                address_table,
                title=':link: [b]Endpoint[/]',
                expand=False,
            )
        )

        if self.protocol == GatewayProtocolType.HTTP:

            http_ext_table = self._init_table()

            _address = [
                f'[link={_protocol}://localhost:{self.port}/docs]Local[/]',
                f'[link={_protocol}://{self.address_private}:{self.port}/docs]Private[/]',
            ]
            if self.address_public:
                _address.append(
                    f'[link={_protocol}://{self.address_public}:{self.port}/docs]Public[/]'
                )
            http_ext_table.add_row(
                ':speech_balloon:',
                'Swagger UI',
                '.../docs',
            )

            _address = [
                f'[link={_protocol}://localhost:{self.port}/redoc]Local[/]',
                f'[link={_protocol}://{self.address_private}:{self.port}/redoc]Private[/]',
            ]

            if self.address_public:
                _address.append(
                    f'[link={_protocol}://{self.address_public}:{self.port}/redoc]Public[/]'
                )

            http_ext_table.add_row(
                ':books:',
                'Redoc',
                '.../redoc',
            )

            if self.gateway_args.expose_graphql_endpoint:
                _address = [
                    f'[link={_protocol}://localhost:{self.port}/graphql]Local[/]',
                    f'[link={_protocol}://{self.address_private}:{self.port}/graphql]Private[/]',
                ]

                if self.address_public:
                    _address.append(
                        f'[link={_protocol}://{self.address_public}:{self.port}/graphql]Public[/]'
                    )

                http_ext_table.add_row(
                    ':strawberry:',
                    'GraphQL UI',
                    '.../graphql',
                )

            all_panels.append(
                Panel(
                    http_ext_table,
                    title=':gem: [b]HTTP extension[/]',
                    expand=False,
                )
            )

        if self.monitoring:
            monitor_ext_table = self._init_table()

            for name, deployment in self:

                if deployment.args.monitoring:

                    for replica in deployment.pod_args['pods'][0]:
                        _address = [
                            f'[link=http://localhost:{replica.port_monitoring}]Local[/]',
                            f'[link=http://{self.address_private}:{replica.port_monitoring}]Private[/]',
                        ]

                        if self.address_public:
                            _address.append(
                                f'[link=http://{self.address_public}:{deployment.args.port_monitoring}]Public[/]'
                            )

                        _name = (
                            name
                            if len(deployment.pod_args['pods'][0]) == 1
                            else replica.name
                        )

                        monitor_ext_table.add_row(
                            ':flashlight:',  # upstream issue: they dont have :torch: emoji, so we use :flashlight:
                            # to represent observability of Prometheus (even they have :torch: it will be a war
                            # between AI community and Cloud-native community fighting on this emoji)
                            _name,
                            f'...[b]:{replica.port_monitoring}[/]',
                        )

            all_panels.append(
                Panel(
                    monitor_ext_table,
                    title=':gem: [b]Prometheus extension[/]',
                    expand=False,
                )
            )

        results['summary'] = 'done'
        return all_panels

    @allowed_levels([FlowBuildLevel.RUNNING])
    def block(
        self, stop_event: Optional[Union[threading.Event, multiprocessing.Event]] = None
    ):
        """Block the Flow until `stop_event` is set or user hits KeyboardInterrupt

        :param stop_event: a threading event or a multiprocessing event that onces set will resume the control Flow
            to main thread.
        """

        def _reload_flow(changed_file):
            self.logger.info(
                f'change in Flow YAML {changed_file} observed, reloading Flow'
            )
            self.__exit__(None, None, None)
            new_flow = Flow.load_config(changed_file)
            self.__dict__ = new_flow.__dict__
            self.__enter__()

        def _reload_deployment(deployment, changed_file):
            self.logger.info(
                f'change in Executor configuration YAML {changed_file} observed, reloading Executor deployment'
            )
            deployment.__exit__(None, None, None)
            old_args, old_needs = deployment.args, deployment.needs
            new_deployment = Deployment(old_args, old_needs, include_gateway=False)
            deployment.__dict__ = new_deployment.__dict__
            deployment.__enter__()

        try:
            watch_changes = self.args.reload or any(
                [
                    deployment.args.reload
                    for deployment in list(self._deployment_nodes.values())
                ]
            )
            watch_files_from_deployments = {}
            for name, deployment in self._deployment_nodes.items():
                if deployment.args.reload:
                    if deployment._is_executor_from_yaml:
                        watch_files_from_deployments[deployment.args.uses] = name
            watch_files_list = list(watch_files_from_deployments.keys())

            config_loaded = getattr(self, '_config_loaded', '')
            if config_loaded.endswith('yml') or config_loaded.endswith('yaml'):
                watch_files_list.append(config_loaded)

            if watch_changes and len(watch_files_list) > 0:

                with ImportExtensions(
                    required=True,
                    logger=self.logger,
                    help_text='''reload requires watchfiles dependency to be installed. You can do `pip install 
                    watchfiles''',
                ):
                    from watchfiles import watch

                new_stop_event = stop_event or threading.Event()
                if len(watch_files_list) > 0:
                    for changes in watch(*watch_files_list, stop_event=new_stop_event):
                        for _, changed_file in changes:
                            if changed_file not in watch_files_from_deployments:
                                # maybe changed_file is the absolute path of one in watch_files_from_deployments
                                is_absolute_path = False
                                for (
                                    file,
                                    deployment_name,
                                ) in watch_files_from_deployments.items():
                                    if changed_file.endswith(file):
                                        is_absolute_path = True
                                        _reload_deployment(
                                            self._deployment_nodes[deployment_name],
                                            changed_file,
                                        )
                                        break

                                if not is_absolute_path:
                                    _reload_flow(changed_file)
                            else:
                                _reload_deployment(
                                    self._deployment_nodes[
                                        watch_files_from_deployments[changed_file]
                                    ],
                                    changed_file,
                                )
            else:
                wait_event = stop_event
                if not wait_event:
                    self._stop_event = threading.Event()
                    wait_event = self._stop_event
                if not __windows__:
                    wait_event.wait()
                else:
                    while True:
                        if wait_event.is_set():
                            break
                        time.sleep(0.5)
        except KeyboardInterrupt:
            pass

    @property
    def protocol(self) -> Union[GatewayProtocolType, List[GatewayProtocolType]]:
        """Return the protocol of this Flow

        :return: the protocol of this Flow, if only 1 protocol is supported otherwise returns the list of protocols
        """
        v = (
            self._gateway_kwargs.get('protocol', None)
            or self._gateway_kwargs.get('protocols', None)
            or [GatewayProtocolType.GRPC]
        )
        if not isinstance(v, list):
            v = [v]
        v = GatewayProtocolType.from_string_list(v)
        if len(v) == 1:
            return v[0]
        else:
            return v

    @protocol.setter
    def protocol(
        self,
        value: Union[str, GatewayProtocolType, List[str], List[GatewayProtocolType]],
    ):
        """Set the protocol of this Flow, can only be set before the Flow has been started

        :param value: the protocol to set
        """
        # Flow is running already, protocol cant be changed anymore
        if self._build_level >= FlowBuildLevel.RUNNING:
            raise RuntimeError('Protocol can not be changed after the Flow has started')

        if isinstance(value, str):
            self._gateway_kwargs['protocol'] = [GatewayProtocolType.from_string(value)]
        elif isinstance(value, GatewayProtocolType):
            self._gateway_kwargs['protocol'] = [value]
        elif isinstance(value, list):
            self._gateway_kwargs['protocol'] = GatewayProtocolType.from_string_list(
                value
            )
        else:
            raise TypeError(
                f'{value} must be either `str` or `GatewayProtocolType` or list of protocols'
            )

        # Flow is build to graph already
        if self._build_level >= FlowBuildLevel.GRAPH:
            self[GATEWAY_NAME].args.protocol = self._gateway_kwargs['protocol']

    def __getitem__(self, item):
        if isinstance(item, str):
            return self._deployment_nodes[item]
        elif isinstance(item, int):
            return list(self._deployment_nodes.values())[item]
        else:
            raise TypeError(f'{typename(item)} is not supported')

    @property
    def workspace(self) -> str:
        """Return the workspace path of the flow.

        .. # noqa: DAR201"""
        if self.args.workspace is not None:
            return os.path.abspath(self.args.workspace)
        else:
            return None

    @workspace.setter
    def workspace(self, value: str):
        """set workspace dir for flow & all deployments

        :param value: workspace to be set
        """
        self.args.workspace = value
        for k, p in self:
            p.args.workspace = value
            p.update_pod_args()

    @property
    def workspace_id(self) -> Dict[str, str]:
        """Get all Deployments' ``workspace_id`` values in a dict


        .. # noqa: DAR201"""
        return {
            k: p.args.workspace_id for k, p in self if hasattr(p.args, 'workspace_id')
        }

    @workspace_id.setter
    def workspace_id(self, value: str):
        """Set all Deployments' ``workspace_id`` to ``value``

        :param value: a hexadecimal UUID string
        """
        uuid.UUID(value)
        for k, p in self:
            if hasattr(p.args, 'workspace_id'):
                p.args.workspace_id = value
                args = getattr(p, 'pod_args', getattr(p, 'shards_args', None))
                if args is None:
                    raise ValueError(
                        f'could not find "pod_args" or "shards_args" on {p}'
                    )
                values = None
                if isinstance(args, dict):
                    values = args.values()
                elif isinstance(args, list):
                    values = args
                for v in values:
                    if v and isinstance(v, argparse.Namespace):
                        v.workspace_id = value
                    if v and isinstance(v, List):
                        for i in v:
                            i.workspace_id = value

    @property
    def env(self) -> Optional[Dict]:
        """Get all envs to be set in the Flow

        :return: envs as dict
        """
        return self.args.env

    @env.setter
    def env(self, value: Dict[str, str]):
        """set env vars for flow & all deployments.
        This can be used by jinad to set envs for Flow and all child objects

        :param value: value to be set
        """
        self.args.env = value
        for k, v in self:
            v.args.env = value
            v.update_pod_args()

    @overload
    def expose_endpoint(self, exec_endpoint: str, path: Optional[str] = None):
        """Expose an Executor's endpoint (defined by `@requests(on=...)`) to HTTP endpoint for easier access.

        After expose, you can send data request directly to `http://hostname:port/endpoint`.

        :param exec_endpoint: the endpoint string, by convention starts with `/`
        :param path: the HTTP endpoint string, when not given, it is `exec_endpoint`
        """
        ...

    @overload
    def expose_endpoint(
        self,
        exec_endpoint: str,
        *,
        path: Optional[str] = None,
        status_code: int = 200,
        tags: Optional[List[str]] = None,
        summary: Optional[str] = None,
        description: Optional[str] = None,
        response_description: str = 'Successful Response',
        deprecated: Optional[bool] = None,
        methods: Optional[List[str]] = None,
        operation_id: Optional[str] = None,
        response_model_by_alias: bool = True,
        response_model_exclude_unset: bool = False,
        response_model_exclude_defaults: bool = False,
        response_model_exclude_none: bool = False,
        include_in_schema: bool = True,
        name: Optional[str] = None,
    ):
        """Expose an Executor's endpoint (defined by `@requests(on=...)`) to HTTP endpoint for easier access.

        After expose, you can send data request directly to `http://hostname:port/endpoint`.

        Use this method to specify your HTTP endpoint with richer semantic and schema.

        :param exec_endpoint: the endpoint string, by convention starts with `/`

        # noqa: DAR101
        """
        ...

    @allowed_levels([FlowBuildLevel.EMPTY])
    def expose_endpoint(self, exec_endpoint: str, **kwargs):
        """Expose an Executor's endpoint (defined by `@requests(on=...)`) to HTTP endpoint for easier access.

        After expose, you can send data request directly to `http://hostname:port/endpoint`.

        :param exec_endpoint: the endpoint string, by convention starts with `/`

        # noqa: DAR101
        # noqa: DAR102
        """
        self._endpoints_mapping[exec_endpoint] = kwargs

    def to_kubernetes_yaml(
        self,
        output_base_path: str,
        k8s_namespace: Optional[str] = None,
        include_gateway: bool = True,
    ):
        """
        Converts the Flow into a set of yaml deployments to deploy in Kubernetes.

        If you don't want to rebuild image on Jina Hub,
        you can set `JINA_HUB_NO_IMAGE_REBUILD` environment variable.

        :param output_base_path: The base path where to dump all the yaml files
        :param k8s_namespace: The name of the k8s namespace to set for the configurations. If None, the name of the Flow will be used.
        :param include_gateway: Defines if the gateway deployment should be included, defaults to True
        """
        import yaml

        if self._build_level.value < FlowBuildLevel.GRAPH.value:
            self.build(copy_flow=False)

        from jina.orchestrate.deployments.config.k8s import K8sDeploymentConfig

        k8s_namespace = k8s_namespace or self.args.name or 'default'

        for node, v in self._deployment_nodes.items():
            if v.external or (node == 'gateway' and not include_gateway):
                continue
            if node == 'gateway' and v.args.default_port:
                from jina.serve.networking import GrpcConnectionPool

                v.args.port = GrpcConnectionPool.K8S_PORT
                v.first_pod_args.port = GrpcConnectionPool.K8S_PORT

                v.args.port_monitoring = GrpcConnectionPool.K8S_PORT_MONITORING
                v.first_pod_args.port_monitoring = (
                    GrpcConnectionPool.K8S_PORT_MONITORING
                )

                v.args.default_port = False

            deployment_base = os.path.join(output_base_path, node)
            k8s_deployment = K8sDeploymentConfig(
                args=v.args,
                k8s_namespace=k8s_namespace,
                k8s_deployments_addresses=self._get_k8s_deployments_addresses(
                    k8s_namespace
                )
                if node == 'gateway'
                else None,
                k8s_deployments_metadata=self._get_k8s_deployments_metadata()
                if node == 'gateway'
                else None,
            )
            configs = k8s_deployment.to_kubernetes_yaml()
            for name, k8s_objects in configs:
                filename = os.path.join(deployment_base, f'{name}.yml')
                os.makedirs(deployment_base, exist_ok=True)
                with open(filename, 'w+') as fp:
                    for i, k8s_object in enumerate(k8s_objects):
                        yaml.dump(k8s_object, fp)
                        if i < len(k8s_objects) - 1:
                            fp.write('---\n')

        self.logger.info(
            f'K8s yaml files have been created under [b]{output_base_path}[/]. You can use it by running [b]kubectl apply -R -f {output_base_path}[/]'
        )

    to_k8s_yaml = to_kubernetes_yaml

    def to_docker_compose_yaml(
        self,
        output_path: Optional[str] = None,
        network_name: Optional[str] = None,
        include_gateway: bool = True,
    ):
        """
        Converts the Flow into a yaml file to run with `docker-compose up`
        :param output_path: The output path for the yaml file
        :param network_name: The name of the network that will be used by the deployment name
        :param include_gateway: Defines if the gateway deployment should be included, defaults to True
        """
        import yaml

        if self._build_level.value < FlowBuildLevel.GRAPH.value:
            self.build(copy_flow=False)

        output_path = output_path or 'docker-compose.yml'
        network_name = network_name or 'jina-network'

        from jina.orchestrate.deployments.config.docker_compose import (
            DockerComposeConfig,
        )

        docker_compose_dict = {
            'version': '3.3',
            'networks': {network_name: {'driver': 'bridge'}},
        }

        services = {}

        for node, v in self._deployment_nodes.items():
            if v.external or (node == 'gateway' and not include_gateway):
                continue

            docker_compose_deployment = DockerComposeConfig(
                args=v.args,
                deployments_addresses=self._get_docker_compose_deployments_addresses(),
            )
            service_configs = docker_compose_deployment.to_docker_compose_config()
            for service_name, service in service_configs:
                service['networks'] = [network_name]
                services[service_name] = service

        docker_compose_dict['services'] = services
        with open(output_path, 'w+') as fp:
            yaml.dump(docker_compose_dict, fp, sort_keys=False)

        command = (
            'docker-compose up'
            if output_path is None
            else f'docker-compose -f {output_path} up'
        )

        self.logger.info(
            f'Docker compose file has been created under [b]{output_path}[/b]. You can use it by running [b]{command}[/b]'
        )

    @property
    def client_args(self) -> argparse.Namespace:
        """Get Client settings.

        # noqa: DAR201
        """
        if 'port' in self._gateway_kwargs:
            kwargs = copy.deepcopy(self._gateway_kwargs)
            kwargs['port'] = self._gateway_kwargs['port']

        return ArgNamespace.kwargs2namespace(kwargs, set_client_cli_parser())

    @property
    def gateway_args(self) -> argparse.Namespace:
        """Get Gateway settings.

        # noqa: DAR201
        """
        return ArgNamespace.kwargs2namespace(self._gateway_kwargs, set_gateway_parser())

    def _update_network_interface(self, **kwargs):
        """Update the network interface of this Flow (affects Gateway & Client)

        :param kwargs: new network settings
        """
        self._gateway_kwargs.update(kwargs)

    def __getattribute__(self, item):
        obj = super().__getattribute__(item)

        if (
            item == 'load_config' and inspect.ismethod(obj) and obj.__self__ is Flow
        ):  # check if obj load config call from an instance and not the Class
            warnings.warn(
                "Calling `load_config` from a Flow instance will override all of the instance's initial parameters. We recommend to use `Flow.load_config(...)` instead"
            )

        return obj

    @property
    def _entity_id(self) -> str:
        import uuid

        if hasattr(self, '_entity_id_'):
            return self._entity_id_
        self._entity_id_ = uuid.uuid1().hex
        return self._entity_id_<|MERGE_RESOLUTION|>--- conflicted
+++ resolved
@@ -117,22 +117,22 @@
     # overload_inject_start_client_flow
     @overload
     def __init__(
-        self,
-        *,
-        asyncio: Optional[bool] = False,
-        host: Optional[str] = '0.0.0.0',
-        metrics: Optional[bool] = False,
-        metrics_exporter_host: Optional[str] = None,
-        metrics_exporter_port: Optional[int] = None,
-        port: Optional[int] = None,
-        prefetch: Optional[int] = 1000,
-        protocol: Optional[Union[str, List[str]]] = 'GRPC',
-        proxy: Optional[bool] = False,
-        tls: Optional[bool] = False,
-        traces_exporter_host: Optional[str] = None,
-        traces_exporter_port: Optional[int] = None,
-        tracing: Optional[bool] = False,
-        **kwargs,
+            self,
+            *,
+            asyncio: Optional[bool] = False,
+            host: Optional[str] = '0.0.0.0',
+            metrics: Optional[bool] = False,
+            metrics_exporter_host: Optional[str] = None,
+            metrics_exporter_port: Optional[int] = None,
+            port: Optional[int] = None,
+            prefetch: Optional[int] = 1000,
+            protocol: Optional[Union[str, List[str]]] = 'GRPC',
+            proxy: Optional[bool] = False,
+            tls: Optional[bool] = False,
+            traces_exporter_host: Optional[str] = None,
+            traces_exporter_port: Optional[int] = None,
+            tracing: Optional[bool] = False,
+            **kwargs,
     ):
         """Create a Flow. Flow is how Jina streamlines and scales Executors. This overloaded method provides arguments from `jina client` CLI.
 
@@ -162,114 +162,59 @@
     # overload_inject_start_gateway_flow
     @overload
     def __init__(
-<<<<<<< HEAD
-        self,*,
-        compression: Optional[str] = None, 
-        cors: Optional[bool] = False, 
-        deployments_addresses: Optional[str] = '{}', 
-        deployments_metadata: Optional[str] = '{}', 
-        deployments_no_reduce: Optional[str] = '[]', 
-        description: Optional[str] = None, 
-        docker_kwargs: Optional[dict] = None, 
-        entrypoint: Optional[str] = None, 
-        env: Optional[dict] = None, 
-        env_from_secret: Optional[dict] = None, 
-        expose_endpoints: Optional[str] = None, 
-        expose_graphql_endpoint: Optional[bool] = False, 
-        floating: Optional[bool] = False, 
-        graph_conditions: Optional[str] = '{}', 
-        graph_description: Optional[str] = '{}', 
-        grpc_server_options: Optional[dict] = None, 
-        host: Optional[str] = '0.0.0.0', 
-        log_config: Optional[str] = None, 
-        metrics: Optional[bool] = False, 
-        metrics_exporter_host: Optional[str] = None, 
-        metrics_exporter_port: Optional[int] = None, 
-        monitoring: Optional[bool] = False, 
-        name: Optional[str] = 'gateway', 
-        no_crud_endpoints: Optional[bool] = False, 
-        no_debug_endpoints: Optional[bool] = False, 
-        port: Optional[int] = None, 
-        port_monitoring: Optional[int] = None, 
-        prefetch: Optional[int] = 1000, 
-        protocol: Optional[Union[str, List[str]]] = ['GRPC'], 
-        proxy: Optional[bool] = False, 
-        py_modules: Optional[List[str]] = None, 
-        quiet: Optional[bool] = False, 
-        quiet_error: Optional[bool] = False, 
-        reload: Optional[bool] = False, 
-        retries: Optional[int] = -1, 
-        runtime_cls: Optional[str] = 'GatewayRuntime', 
-        ssl_certfile: Optional[str] = None, 
-        ssl_keyfile: Optional[str] = None, 
-        stateful: Optional[bool] = False, 
-        timeout_ctrl: Optional[int] = 60, 
-        timeout_ready: Optional[int] = 600000, 
-        timeout_send: Optional[int] = None, 
-        title: Optional[str] = None, 
-        traces_exporter_host: Optional[str] = None, 
-        traces_exporter_port: Optional[int] = None, 
-        tracing: Optional[bool] = False, 
-        uses: Optional[Union[str, Type['BaseExecutor'], dict]] = None, 
-        uses_with: Optional[dict] = None, 
-        uvicorn_kwargs: Optional[dict] = None, 
-        workspace: Optional[str] = None, 
-        **kwargs):
-=======
-        self,
-        *,
-        compression: Optional[str] = None,
-        cors: Optional[bool] = False,
-        deployments_addresses: Optional[str] = '{}',
-        deployments_metadata: Optional[str] = '{}',
-        deployments_no_reduce: Optional[str] = '[]',
-        description: Optional[str] = None,
-        docker_kwargs: Optional[dict] = None,
-        entrypoint: Optional[str] = None,
-        env: Optional[dict] = None,
-        env_from_secret: Optional[dict] = None,
-        expose_endpoints: Optional[str] = None,
-        expose_graphql_endpoint: Optional[bool] = False,
-        floating: Optional[bool] = False,
-        graph_conditions: Optional[str] = '{}',
-        graph_description: Optional[str] = '{}',
-        grpc_server_options: Optional[dict] = None,
-        host: Optional[str] = '0.0.0.0',
-        log_config: Optional[str] = None,
-        metrics: Optional[bool] = False,
-        metrics_exporter_host: Optional[str] = None,
-        metrics_exporter_port: Optional[int] = None,
-        monitoring: Optional[bool] = False,
-        name: Optional[str] = 'gateway',
-        no_crud_endpoints: Optional[bool] = False,
-        no_debug_endpoints: Optional[bool] = False,
-        port: Optional[int] = None,
-        port_monitoring: Optional[int] = None,
-        prefetch: Optional[int] = 1000,
-        protocol: Optional[Union[str, List[str]]] = ['GRPC'],
-        proxy: Optional[bool] = False,
-        py_modules: Optional[List[str]] = None,
-        quiet: Optional[bool] = False,
-        quiet_error: Optional[bool] = False,
-        reload: Optional[bool] = False,
-        retries: Optional[int] = -1,
-        runtime_cls: Optional[str] = 'GatewayRuntime',
-        ssl_certfile: Optional[str] = None,
-        ssl_keyfile: Optional[str] = None,
-        timeout_ctrl: Optional[int] = 60,
-        timeout_ready: Optional[int] = 600000,
-        timeout_send: Optional[int] = None,
-        title: Optional[str] = None,
-        traces_exporter_host: Optional[str] = None,
-        traces_exporter_port: Optional[int] = None,
-        tracing: Optional[bool] = False,
-        uses: Optional[Union[str, Type['BaseExecutor'], dict]] = None,
-        uses_with: Optional[dict] = None,
-        uvicorn_kwargs: Optional[dict] = None,
-        workspace: Optional[str] = None,
-        **kwargs,
-    ):
->>>>>>> 6cfc36fc
+            self,
+            *,
+            compression: Optional[str] = None,
+            cors: Optional[bool] = False,
+            deployments_addresses: Optional[str] = '{}',
+            deployments_metadata: Optional[str] = '{}',
+            deployments_no_reduce: Optional[str] = '[]',
+            description: Optional[str] = None,
+            docker_kwargs: Optional[dict] = None,
+            entrypoint: Optional[str] = None,
+            env: Optional[dict] = None,
+            env_from_secret: Optional[dict] = None,
+            expose_endpoints: Optional[str] = None,
+            expose_graphql_endpoint: Optional[bool] = False,
+            floating: Optional[bool] = False,
+            graph_conditions: Optional[str] = '{}',
+            graph_description: Optional[str] = '{}',
+            grpc_server_options: Optional[dict] = None,
+            host: Optional[str] = '0.0.0.0',
+            log_config: Optional[str] = None,
+            metrics: Optional[bool] = False,
+            metrics_exporter_host: Optional[str] = None,
+            metrics_exporter_port: Optional[int] = None,
+            monitoring: Optional[bool] = False,
+            name: Optional[str] = 'gateway',
+            no_crud_endpoints: Optional[bool] = False,
+            no_debug_endpoints: Optional[bool] = False,
+            port: Optional[int] = None,
+            port_monitoring: Optional[int] = None,
+            prefetch: Optional[int] = 1000,
+            protocol: Optional[Union[str, List[str]]] = ['GRPC'],
+            proxy: Optional[bool] = False,
+            py_modules: Optional[List[str]] = None,
+            quiet: Optional[bool] = False,
+            quiet_error: Optional[bool] = False,
+            reload: Optional[bool] = False,
+            retries: Optional[int] = -1,
+            runtime_cls: Optional[str] = 'GatewayRuntime',
+            ssl_certfile: Optional[str] = None,
+            ssl_keyfile: Optional[str] = None,
+            stateful: Optional[bool] = False,
+            timeout_ctrl: Optional[int] = 60,
+            timeout_ready: Optional[int] = 600000,
+            timeout_send: Optional[int] = None,
+            title: Optional[str] = None,
+            traces_exporter_host: Optional[str] = None,
+            traces_exporter_port: Optional[int] = None,
+            tracing: Optional[bool] = False,
+            uses: Optional[Union[str, Type['BaseExecutor'], dict]] = None,
+            uses_with: Optional[dict] = None,
+            uvicorn_kwargs: Optional[dict] = None,
+            workspace: Optional[str] = None,
+            **kwargs):
         """Create a Flow. Flow is how Jina streamlines and scales Executors. This overloaded method provides arguments from `jina gateway` CLI.
 
         :param compression: The compression mechanism used when sending requests from the Head to the WorkerRuntimes. For more details, check https://grpc.github.io/grpc/python/grpc.html#compression.
@@ -362,18 +307,18 @@
     # overload_inject_start_flow
     @overload
     def __init__(
-        self,
-        *,
-        env: Optional[dict] = None,
-        inspect: Optional[str] = 'COLLECT',
-        log_config: Optional[str] = None,
-        name: Optional[str] = None,
-        quiet: Optional[bool] = False,
-        quiet_error: Optional[bool] = False,
-        reload: Optional[bool] = False,
-        uses: Optional[str] = None,
-        workspace: Optional[str] = None,
-        **kwargs,
+            self,
+            *,
+            env: Optional[dict] = None,
+            inspect: Optional[str] = 'COLLECT',
+            log_config: Optional[str] = None,
+            name: Optional[str] = None,
+            quiet: Optional[bool] = False,
+            quiet_error: Optional[bool] = False,
+            reload: Optional[bool] = False,
+            uses: Optional[str] = None,
+            workspace: Optional[str] = None,
+            **kwargs,
     ):
         """Create a Flow. Flow is how Jina streamlines and scales Executors. This overloaded method provides arguments from `jina flow` CLI.
 
@@ -404,9 +349,9 @@
 
     # overload_inject_end_flow
     def __init__(
-        self,
-        args: Optional['argparse.Namespace'] = None,
-        **kwargs,
+            self,
+            args: Optional['argparse.Namespace'] = None,
+            **kwargs,
     ):
         # implementation_stub_inject_start_flow
 
@@ -606,7 +551,7 @@
         )  #: for yaml dump
 
         if self._common_kwargs.get('asyncio', False) and not isinstance(
-            self, AsyncPostMixin
+                self, AsyncPostMixin
         ):
             from jina.orchestrate.flow.asyncio import AsyncFlow
 
@@ -614,7 +559,7 @@
 
     @staticmethod
     def _parse_endpoints(
-        op_flow, deployment_name, endpoint, connect_to_last_deployment=False
+            op_flow, deployment_name, endpoint, connect_to_last_deployment=False
     ) -> Set:
         # parsing needs
         if isinstance(endpoint, str):
@@ -673,14 +618,14 @@
 
     @allowed_levels([FlowBuildLevel.EMPTY])
     def _add_gateway(
-        self,
-        needs: Union[str, Set[str]],
-        graph_description: Dict[str, List[str]],
-        deployments_addresses: Dict[str, List[str]],
-        deployments_metadata: Dict[str, Dict[str, str]],
-        graph_conditions: Dict[str, Dict],
-        deployments_no_reduce: List[str],
-        **kwargs,
+            self,
+            needs: Union[str, Set[str]],
+            graph_description: Dict[str, List[str]],
+            deployments_addresses: Dict[str, List[str]],
+            deployments_metadata: Dict[str, Dict[str, str]],
+            graph_conditions: Dict[str, Dict],
+            deployments_no_reduce: List[str],
+            **kwargs,
     ):
         kwargs.update(
             dict(
@@ -700,7 +645,7 @@
 
         # We need to check later if the port was manually set or randomly
         args.default_port = (
-            kwargs.get('port', None) is None and kwargs.get('port_expose', None) is None
+                kwargs.get('port', None) is None and kwargs.get('port_expose', None) is None
         )
 
         if not args.port:
@@ -742,8 +687,8 @@
                 hosts = [
                     __docker_host__
                     if host_is_local(host)
-                    and in_docker()
-                    and deployment.dockerized_uses
+                       and in_docker()
+                       and deployment.dockerized_uses
                     else host
                     for host in deployment.hosts
                 ]
@@ -755,7 +700,7 @@
         return graph_dict
 
     def _get_k8s_deployments_addresses(
-        self, k8s_namespace: str
+            self, k8s_namespace: str
     ) -> Dict[str, List[str]]:
         graph_dict = {}
         from jina.orchestrate.deployments.config.helper import to_compatible_name
@@ -868,7 +813,7 @@
 
     @allowed_levels([FlowBuildLevel.EMPTY])
     def needs(
-        self, needs: Union[Tuple[str], List[str]], name: str = 'joiner', *args, **kwargs
+            self, needs: Union[Tuple[str], List[str]], name: str = 'joiner', *args, **kwargs
     ) -> 'Flow':
         """
         Add a blocker to the Flow, wait until all pods defined in **needs** completed.
@@ -912,130 +857,68 @@
     # overload_inject_start_deployment
     @overload
     def add(
-<<<<<<< HEAD
-        self,*,
-        compression: Optional[str] = None, 
-        connection_list: Optional[str] = None, 
-        disable_auto_volume: Optional[bool] = False, 
-        docker_kwargs: Optional[dict] = None, 
-        entrypoint: Optional[str] = None, 
-        env: Optional[dict] = None, 
-        env_from_secret: Optional[dict] = None, 
-        exit_on_exceptions: Optional[List[str]] = [], 
-        external: Optional[bool] = False, 
-        floating: Optional[bool] = False, 
-        force_update: Optional[bool] = False, 
-        gpus: Optional[str] = None, 
-        grpc_metadata: Optional[dict] = None, 
-        grpc_server_options: Optional[dict] = None, 
-        host: Optional[List[str]] = ['0.0.0.0'], 
-        install_requirements: Optional[bool] = False, 
-        log_config: Optional[str] = None, 
-        metrics: Optional[bool] = False, 
-        metrics_exporter_host: Optional[str] = None, 
-        metrics_exporter_port: Optional[int] = None, 
-        monitoring: Optional[bool] = False, 
-        name: Optional[str] = None, 
-        native: Optional[bool] = False, 
-        no_reduce: Optional[bool] = False, 
-        output_array_type: Optional[str] = None, 
-        polling: Optional[str] = 'ANY', 
-        port: Optional[int] = None, 
-        port_monitoring: Optional[int] = None, 
-        prefer_platform: Optional[str] = None, 
-        py_modules: Optional[List[str]] = None, 
-        quiet: Optional[bool] = False, 
-        quiet_error: Optional[bool] = False, 
-        raft_bootstrap: Optional[bool] = False, 
-        raft_configuration: Optional[dict] = None, 
-        reload: Optional[bool] = False, 
-        replicas: Optional[int] = 1, 
-        retries: Optional[int] = -1, 
-        runtime_cls: Optional[str] = 'WorkerRuntime', 
-        shards: Optional[int] = 1, 
-        stateful: Optional[bool] = False, 
-        timeout_ctrl: Optional[int] = 60, 
-        timeout_ready: Optional[int] = 600000, 
-        timeout_send: Optional[int] = None, 
-        tls: Optional[bool] = False, 
-        traces_exporter_host: Optional[str] = None, 
-        traces_exporter_port: Optional[int] = None, 
-        tracing: Optional[bool] = False, 
-        uses: Optional[Union[str, Type['BaseExecutor'], dict]] = 'BaseExecutor', 
-        uses_after: Optional[Union[str, Type['BaseExecutor'], dict]] = None, 
-        uses_after_address: Optional[str] = None, 
-        uses_before: Optional[Union[str, Type['BaseExecutor'], dict]] = None, 
-        uses_before_address: Optional[str] = None, 
-        uses_dynamic_batching: Optional[dict] = None, 
-        uses_metas: Optional[dict] = None, 
-        uses_requests: Optional[dict] = None, 
-        uses_with: Optional[dict] = None, 
-        volumes: Optional[List[str]] = None, 
-        when: Optional[dict] = None, 
-        workspace: Optional[str] = None, 
-        **kwargs) -> Union['Flow', 'AsyncFlow']:
-=======
-        self,
-        *,
-        compression: Optional[str] = None,
-        connection_list: Optional[str] = None,
-        disable_auto_volume: Optional[bool] = False,
-        docker_kwargs: Optional[dict] = None,
-        entrypoint: Optional[str] = None,
-        env: Optional[dict] = None,
-        env_from_secret: Optional[dict] = None,
-        exit_on_exceptions: Optional[List[str]] = [],
-        external: Optional[bool] = False,
-        floating: Optional[bool] = False,
-        force_update: Optional[bool] = False,
-        gpus: Optional[str] = None,
-        grpc_metadata: Optional[dict] = None,
-        grpc_server_options: Optional[dict] = None,
-        host: Optional[List[str]] = ['0.0.0.0'],
-        install_requirements: Optional[bool] = False,
-        log_config: Optional[str] = None,
-        metrics: Optional[bool] = False,
-        metrics_exporter_host: Optional[str] = None,
-        metrics_exporter_port: Optional[int] = None,
-        monitoring: Optional[bool] = False,
-        name: Optional[str] = None,
-        native: Optional[bool] = False,
-        no_reduce: Optional[bool] = False,
-        output_array_type: Optional[str] = None,
-        polling: Optional[str] = 'ANY',
-        port: Optional[int] = None,
-        port_monitoring: Optional[int] = None,
-        prefer_platform: Optional[str] = None,
-        py_modules: Optional[List[str]] = None,
-        quiet: Optional[bool] = False,
-        quiet_error: Optional[bool] = False,
-        reload: Optional[bool] = False,
-        replicas: Optional[int] = 1,
-        retries: Optional[int] = -1,
-        runtime_cls: Optional[str] = 'WorkerRuntime',
-        shards: Optional[int] = 1,
-        timeout_ctrl: Optional[int] = 60,
-        timeout_ready: Optional[int] = 600000,
-        timeout_send: Optional[int] = None,
-        tls: Optional[bool] = False,
-        traces_exporter_host: Optional[str] = None,
-        traces_exporter_port: Optional[int] = None,
-        tracing: Optional[bool] = False,
-        uses: Optional[Union[str, Type['BaseExecutor'], dict]] = 'BaseExecutor',
-        uses_after: Optional[Union[str, Type['BaseExecutor'], dict]] = None,
-        uses_after_address: Optional[str] = None,
-        uses_before: Optional[Union[str, Type['BaseExecutor'], dict]] = None,
-        uses_before_address: Optional[str] = None,
-        uses_dynamic_batching: Optional[dict] = None,
-        uses_metas: Optional[dict] = None,
-        uses_requests: Optional[dict] = None,
-        uses_with: Optional[dict] = None,
-        volumes: Optional[List[str]] = None,
-        when: Optional[dict] = None,
-        workspace: Optional[str] = None,
-        **kwargs,
-    ) -> Union['Flow', 'AsyncFlow']:
->>>>>>> 6cfc36fc
+            self,
+            *,
+            compression: Optional[str] = None,
+            connection_list: Optional[str] = None,
+            disable_auto_volume: Optional[bool] = False,
+            docker_kwargs: Optional[dict] = None,
+            entrypoint: Optional[str] = None,
+            env: Optional[dict] = None,
+            env_from_secret: Optional[dict] = None,
+            exit_on_exceptions: Optional[List[str]] = [],
+            external: Optional[bool] = False,
+            floating: Optional[bool] = False,
+            force_update: Optional[bool] = False,
+            gpus: Optional[str] = None,
+            grpc_metadata: Optional[dict] = None,
+            grpc_server_options: Optional[dict] = None,
+            host: Optional[List[str]] = ['0.0.0.0'],
+            install_requirements: Optional[bool] = False,
+            log_config: Optional[str] = None,
+            metrics: Optional[bool] = False,
+            metrics_exporter_host: Optional[str] = None,
+            metrics_exporter_port: Optional[int] = None,
+            monitoring: Optional[bool] = False,
+            name: Optional[str] = None,
+            native: Optional[bool] = False,
+            no_reduce: Optional[bool] = False,
+            output_array_type: Optional[str] = None,
+            polling: Optional[str] = 'ANY',
+            port: Optional[int] = None,
+            port_monitoring: Optional[int] = None,
+            prefer_platform: Optional[str] = None,
+            py_modules: Optional[List[str]] = None,
+            quiet: Optional[bool] = False,
+            quiet_error: Optional[bool] = False,
+            raft_bootstrap: Optional[bool] = False,
+            raft_configuration: Optional[dict] = None,
+            reload: Optional[bool] = False,
+            replicas: Optional[int] = 1,
+            retries: Optional[int] = -1,
+            runtime_cls: Optional[str] = 'WorkerRuntime',
+            shards: Optional[int] = 1,
+            stateful: Optional[bool] = False,
+            timeout_ctrl: Optional[int] = 60,
+            timeout_ready: Optional[int] = 600000,
+            timeout_send: Optional[int] = None,
+            tls: Optional[bool] = False,
+            traces_exporter_host: Optional[str] = None,
+            traces_exporter_port: Optional[int] = None,
+            tracing: Optional[bool] = False,
+            uses: Optional[Union[str, Type['BaseExecutor'], dict]] = 'BaseExecutor',
+            uses_after: Optional[Union[str, Type['BaseExecutor'], dict]] = None,
+            uses_after_address: Optional[str] = None,
+            uses_before: Optional[Union[str, Type['BaseExecutor'], dict]] = None,
+            uses_before_address: Optional[str] = None,
+            uses_dynamic_batching: Optional[dict] = None,
+            uses_metas: Optional[dict] = None,
+            uses_requests: Optional[dict] = None,
+            uses_with: Optional[dict] = None,
+            volumes: Optional[List[str]] = None,
+            when: Optional[dict] = None,
+            workspace: Optional[str] = None,
+            **kwargs) -> Union['Flow', 'AsyncFlow']:
         """Add an Executor to the current Flow object.
 
         :param compression: The compression mechanism used when sending requests from the Head to the WorkerRuntimes. For more details, check https://grpc.github.io/grpc/python/grpc.html#compression.
@@ -1156,12 +1039,12 @@
     # overload_inject_end_deployment
     @overload
     def add(
-        self,
-        *,
-        needs: Optional[Union[str, Tuple[str], List[str]]] = None,
-        copy_flow: bool = True,
-        deployment_role: 'DeploymentRoleType' = DeploymentRoleType.DEPLOYMENT,
-        **kwargs,
+            self,
+            *,
+            needs: Optional[Union[str, Tuple[str], List[str]]] = None,
+            copy_flow: bool = True,
+            deployment_role: 'DeploymentRoleType' = DeploymentRoleType.DEPLOYMENT,
+            **kwargs,
     ) -> Union['Flow', 'AsyncFlow']:
         """
         Add a Deployment to the current Flow object and return the new modified Flow object.
@@ -1182,8 +1065,8 @@
 
     @allowed_levels([FlowBuildLevel.EMPTY])
     def add(
-        self,
-        **kwargs,
+            self,
+            **kwargs,
     ) -> Union['Flow', 'AsyncFlow']:
         # implementation_stub_inject_start_add
 
@@ -1389,114 +1272,59 @@
     # overload_inject_start_config_gateway
     @overload
     def config_gateway(
-<<<<<<< HEAD
-        self,*,
-        compression: Optional[str] = None, 
-        cors: Optional[bool] = False, 
-        deployments_addresses: Optional[str] = '{}', 
-        deployments_metadata: Optional[str] = '{}', 
-        deployments_no_reduce: Optional[str] = '[]', 
-        description: Optional[str] = None, 
-        docker_kwargs: Optional[dict] = None, 
-        entrypoint: Optional[str] = None, 
-        env: Optional[dict] = None, 
-        env_from_secret: Optional[dict] = None, 
-        expose_endpoints: Optional[str] = None, 
-        expose_graphql_endpoint: Optional[bool] = False, 
-        floating: Optional[bool] = False, 
-        graph_conditions: Optional[str] = '{}', 
-        graph_description: Optional[str] = '{}', 
-        grpc_server_options: Optional[dict] = None, 
-        host: Optional[str] = '0.0.0.0', 
-        log_config: Optional[str] = None, 
-        metrics: Optional[bool] = False, 
-        metrics_exporter_host: Optional[str] = None, 
-        metrics_exporter_port: Optional[int] = None, 
-        monitoring: Optional[bool] = False, 
-        name: Optional[str] = 'gateway', 
-        no_crud_endpoints: Optional[bool] = False, 
-        no_debug_endpoints: Optional[bool] = False, 
-        port: Optional[int] = None, 
-        port_monitoring: Optional[int] = None, 
-        prefetch: Optional[int] = 1000, 
-        protocol: Optional[Union[str, List[str]]] = ['GRPC'], 
-        proxy: Optional[bool] = False, 
-        py_modules: Optional[List[str]] = None, 
-        quiet: Optional[bool] = False, 
-        quiet_error: Optional[bool] = False, 
-        reload: Optional[bool] = False, 
-        retries: Optional[int] = -1, 
-        runtime_cls: Optional[str] = 'GatewayRuntime', 
-        ssl_certfile: Optional[str] = None, 
-        ssl_keyfile: Optional[str] = None, 
-        stateful: Optional[bool] = False, 
-        timeout_ctrl: Optional[int] = 60, 
-        timeout_ready: Optional[int] = 600000, 
-        timeout_send: Optional[int] = None, 
-        title: Optional[str] = None, 
-        traces_exporter_host: Optional[str] = None, 
-        traces_exporter_port: Optional[int] = None, 
-        tracing: Optional[bool] = False, 
-        uses: Optional[Union[str, Type['BaseExecutor'], dict]] = None, 
-        uses_with: Optional[dict] = None, 
-        uvicorn_kwargs: Optional[dict] = None, 
-        workspace: Optional[str] = None, 
-        **kwargs):
-=======
-        self,
-        *,
-        compression: Optional[str] = None,
-        cors: Optional[bool] = False,
-        deployments_addresses: Optional[str] = '{}',
-        deployments_metadata: Optional[str] = '{}',
-        deployments_no_reduce: Optional[str] = '[]',
-        description: Optional[str] = None,
-        docker_kwargs: Optional[dict] = None,
-        entrypoint: Optional[str] = None,
-        env: Optional[dict] = None,
-        env_from_secret: Optional[dict] = None,
-        expose_endpoints: Optional[str] = None,
-        expose_graphql_endpoint: Optional[bool] = False,
-        floating: Optional[bool] = False,
-        graph_conditions: Optional[str] = '{}',
-        graph_description: Optional[str] = '{}',
-        grpc_server_options: Optional[dict] = None,
-        host: Optional[str] = '0.0.0.0',
-        log_config: Optional[str] = None,
-        metrics: Optional[bool] = False,
-        metrics_exporter_host: Optional[str] = None,
-        metrics_exporter_port: Optional[int] = None,
-        monitoring: Optional[bool] = False,
-        name: Optional[str] = 'gateway',
-        no_crud_endpoints: Optional[bool] = False,
-        no_debug_endpoints: Optional[bool] = False,
-        port: Optional[int] = None,
-        port_monitoring: Optional[int] = None,
-        prefetch: Optional[int] = 1000,
-        protocol: Optional[Union[str, List[str]]] = ['GRPC'],
-        proxy: Optional[bool] = False,
-        py_modules: Optional[List[str]] = None,
-        quiet: Optional[bool] = False,
-        quiet_error: Optional[bool] = False,
-        reload: Optional[bool] = False,
-        retries: Optional[int] = -1,
-        runtime_cls: Optional[str] = 'GatewayRuntime',
-        ssl_certfile: Optional[str] = None,
-        ssl_keyfile: Optional[str] = None,
-        timeout_ctrl: Optional[int] = 60,
-        timeout_ready: Optional[int] = 600000,
-        timeout_send: Optional[int] = None,
-        title: Optional[str] = None,
-        traces_exporter_host: Optional[str] = None,
-        traces_exporter_port: Optional[int] = None,
-        tracing: Optional[bool] = False,
-        uses: Optional[Union[str, Type['BaseExecutor'], dict]] = None,
-        uses_with: Optional[dict] = None,
-        uvicorn_kwargs: Optional[dict] = None,
-        workspace: Optional[str] = None,
-        **kwargs,
-    ):
->>>>>>> 6cfc36fc
+            self,
+            *,
+            compression: Optional[str] = None,
+            cors: Optional[bool] = False,
+            deployments_addresses: Optional[str] = '{}',
+            deployments_metadata: Optional[str] = '{}',
+            deployments_no_reduce: Optional[str] = '[]',
+            description: Optional[str] = None,
+            docker_kwargs: Optional[dict] = None,
+            entrypoint: Optional[str] = None,
+            env: Optional[dict] = None,
+            env_from_secret: Optional[dict] = None,
+            expose_endpoints: Optional[str] = None,
+            expose_graphql_endpoint: Optional[bool] = False,
+            floating: Optional[bool] = False,
+            graph_conditions: Optional[str] = '{}',
+            graph_description: Optional[str] = '{}',
+            grpc_server_options: Optional[dict] = None,
+            host: Optional[str] = '0.0.0.0',
+            log_config: Optional[str] = None,
+            metrics: Optional[bool] = False,
+            metrics_exporter_host: Optional[str] = None,
+            metrics_exporter_port: Optional[int] = None,
+            monitoring: Optional[bool] = False,
+            name: Optional[str] = 'gateway',
+            no_crud_endpoints: Optional[bool] = False,
+            no_debug_endpoints: Optional[bool] = False,
+            port: Optional[int] = None,
+            port_monitoring: Optional[int] = None,
+            prefetch: Optional[int] = 1000,
+            protocol: Optional[Union[str, List[str]]] = ['GRPC'],
+            proxy: Optional[bool] = False,
+            py_modules: Optional[List[str]] = None,
+            quiet: Optional[bool] = False,
+            quiet_error: Optional[bool] = False,
+            reload: Optional[bool] = False,
+            retries: Optional[int] = -1,
+            runtime_cls: Optional[str] = 'GatewayRuntime',
+            ssl_certfile: Optional[str] = None,
+            ssl_keyfile: Optional[str] = None,
+            stateful: Optional[bool] = False,
+            timeout_ctrl: Optional[int] = 60,
+            timeout_ready: Optional[int] = 600000,
+            timeout_send: Optional[int] = None,
+            title: Optional[str] = None,
+            traces_exporter_host: Optional[str] = None,
+            traces_exporter_port: Optional[int] = None,
+            tracing: Optional[bool] = False,
+            uses: Optional[Union[str, Type['BaseExecutor'], dict]] = None,
+            uses_with: Optional[dict] = None,
+            uvicorn_kwargs: Optional[dict] = None,
+            workspace: Optional[str] = None,
+            **kwargs):
         """Configure the Gateway inside a Flow. The Gateway exposes your Flow logic as a service to the internet according to the protocol and configuration you choose.
 
         :param compression: The compression mechanism used when sending requests from the Head to the WorkerRuntimes. For more details, check https://grpc.github.io/grpc/python/grpc.html#compression.
@@ -1589,9 +1417,9 @@
 
     @allowed_levels([FlowBuildLevel.EMPTY])
     def config_gateway(
-        self,
-        args: Optional['argparse.Namespace'] = None,
-        **kwargs,
+            self,
+            args: Optional['argparse.Namespace'] = None,
+            **kwargs,
     ) -> Union['Flow', 'AsyncFlow']:
         # implementation_stub_inject_start_config_gateway
 
@@ -1752,11 +1580,11 @@
 
     @allowed_levels([FlowBuildLevel.EMPTY])
     def gather_inspect(
-        self,
-        name: str = 'gather_inspect',
-        include_last_deployment: bool = True,
-        *args,
-        **kwargs,
+            self,
+            name: str = 'gather_inspect',
+            include_last_deployment: bool = True,
+            *args,
+            **kwargs,
     ) -> 'Flow':
         """Gather all inspect Deployments output into one Deployment. When the Flow has no inspect Deployment then the Flow itself
         is returned.
@@ -1810,7 +1638,7 @@
 
     @allowed_levels([FlowBuildLevel.EMPTY])
     def build(
-        self, copy_flow: bool = False, disable_build_sandbox: bool = False
+            self, copy_flow: bool = False, disable_build_sandbox: bool = False
     ) -> 'Flow':
         """
         Build the current Flow and make it ready to use
@@ -1879,9 +1707,9 @@
                 v: k for k, v in op_flow._inspect_deployments.items()
             }
             while (
-                len(op_flow._last_changed_deployment) > 0
-                and len(removed_deployments) > 0
-                and op_flow._last_deployment in removed_deployments
+                    len(op_flow._last_changed_deployment) > 0
+                    and len(removed_deployments) > 0
+                    and op_flow._last_deployment in removed_deployments
             ):
                 op_flow._last_changed_deployment.pop()
 
@@ -1976,7 +1804,7 @@
         host_gateway = self._deployment_nodes[GATEWAY_NAME].args.host
 
         if not (
-            is_port_free(host_gateway, port_gateway)
+                is_port_free(host_gateway, port_gateway)
         ):  # we check if the port is not used at parsing time as well for robustness
             raise PortAlreadyUsed(f'port:{port_gateway}')
 
@@ -2230,8 +2058,8 @@
                     _e_role = 'EXTERNAL'
                 line_st = '-->'
                 if (
-                    _s_role == DeploymentRoleType.INSPECT
-                    or _e_role == DeploymentRoleType.INSPECT
+                        _s_role == DeploymentRoleType.INSPECT
+                        or _e_role == DeploymentRoleType.INSPECT
                 ):
                     line_st = '-.->'
                 mermaid_graph.append(
@@ -2258,12 +2086,12 @@
         return '\n'.join(mermaid_graph)
 
     def plot(
-        self,
-        output: Optional[str] = None,
-        vertical_layout: bool = False,
-        inline_display: bool = False,
-        build: bool = True,
-        copy_flow: bool = True,
+            self,
+            output: Optional[str] = None,
+            vertical_layout: bool = False,
+            inline_display: bool = False,
+            build: bool = True,
+            copy_flow: bool = True,
     ) -> 'Flow':
         """
         Visualize the Flow up to the current point
@@ -2593,7 +2421,7 @@
 
     @allowed_levels([FlowBuildLevel.RUNNING])
     def block(
-        self, stop_event: Optional[Union[threading.Event, multiprocessing.Event]] = None
+            self, stop_event: Optional[Union[threading.Event, multiprocessing.Event]] = None
     ):
         """Block the Flow until `stop_event` is set or user hits KeyboardInterrupt
 
@@ -2641,9 +2469,9 @@
             if watch_changes and len(watch_files_list) > 0:
 
                 with ImportExtensions(
-                    required=True,
-                    logger=self.logger,
-                    help_text='''reload requires watchfiles dependency to be installed. You can do `pip install 
+                        required=True,
+                        logger=self.logger,
+                        help_text='''reload requires watchfiles dependency to be installed. You can do `pip install 
                     watchfiles''',
                 ):
                     from watchfiles import watch
@@ -2656,8 +2484,8 @@
                                 # maybe changed_file is the absolute path of one in watch_files_from_deployments
                                 is_absolute_path = False
                                 for (
-                                    file,
-                                    deployment_name,
+                                        file,
+                                        deployment_name,
                                 ) in watch_files_from_deployments.items():
                                     if changed_file.endswith(file):
                                         is_absolute_path = True
@@ -2698,9 +2526,9 @@
         :return: the protocol of this Flow, if only 1 protocol is supported otherwise returns the list of protocols
         """
         v = (
-            self._gateway_kwargs.get('protocol', None)
-            or self._gateway_kwargs.get('protocols', None)
-            or [GatewayProtocolType.GRPC]
+                self._gateway_kwargs.get('protocol', None)
+                or self._gateway_kwargs.get('protocols', None)
+                or [GatewayProtocolType.GRPC]
         )
         if not isinstance(v, list):
             v = [v]
@@ -2712,8 +2540,8 @@
 
     @protocol.setter
     def protocol(
-        self,
-        value: Union[str, GatewayProtocolType, List[str], List[GatewayProtocolType]],
+            self,
+            value: Union[str, GatewayProtocolType, List[str], List[GatewayProtocolType]],
     ):
         """Set the protocol of this Flow, can only be set before the Flow has been started
 
@@ -2839,24 +2667,24 @@
 
     @overload
     def expose_endpoint(
-        self,
-        exec_endpoint: str,
-        *,
-        path: Optional[str] = None,
-        status_code: int = 200,
-        tags: Optional[List[str]] = None,
-        summary: Optional[str] = None,
-        description: Optional[str] = None,
-        response_description: str = 'Successful Response',
-        deprecated: Optional[bool] = None,
-        methods: Optional[List[str]] = None,
-        operation_id: Optional[str] = None,
-        response_model_by_alias: bool = True,
-        response_model_exclude_unset: bool = False,
-        response_model_exclude_defaults: bool = False,
-        response_model_exclude_none: bool = False,
-        include_in_schema: bool = True,
-        name: Optional[str] = None,
+            self,
+            exec_endpoint: str,
+            *,
+            path: Optional[str] = None,
+            status_code: int = 200,
+            tags: Optional[List[str]] = None,
+            summary: Optional[str] = None,
+            description: Optional[str] = None,
+            response_description: str = 'Successful Response',
+            deprecated: Optional[bool] = None,
+            methods: Optional[List[str]] = None,
+            operation_id: Optional[str] = None,
+            response_model_by_alias: bool = True,
+            response_model_exclude_unset: bool = False,
+            response_model_exclude_defaults: bool = False,
+            response_model_exclude_none: bool = False,
+            include_in_schema: bool = True,
+            name: Optional[str] = None,
     ):
         """Expose an Executor's endpoint (defined by `@requests(on=...)`) to HTTP endpoint for easier access.
 
@@ -2884,10 +2712,10 @@
         self._endpoints_mapping[exec_endpoint] = kwargs
 
     def to_kubernetes_yaml(
-        self,
-        output_base_path: str,
-        k8s_namespace: Optional[str] = None,
-        include_gateway: bool = True,
+            self,
+            output_base_path: str,
+            k8s_namespace: Optional[str] = None,
+            include_gateway: bool = True,
     ):
         """
         Converts the Flow into a set of yaml deployments to deploy in Kubernetes.
@@ -2954,10 +2782,10 @@
     to_k8s_yaml = to_kubernetes_yaml
 
     def to_docker_compose_yaml(
-        self,
-        output_path: Optional[str] = None,
-        network_name: Optional[str] = None,
-        include_gateway: bool = True,
+            self,
+            output_path: Optional[str] = None,
+            network_name: Optional[str] = None,
+            include_gateway: bool = True,
     ):
         """
         Converts the Flow into a yaml file to run with `docker-compose up`
@@ -3042,7 +2870,7 @@
         obj = super().__getattribute__(item)
 
         if (
-            item == 'load_config' and inspect.ismethod(obj) and obj.__self__ is Flow
+                item == 'load_config' and inspect.ismethod(obj) and obj.__self__ is Flow
         ):  # check if obj load config call from an instance and not the Class
             warnings.warn(
                 "Calling `load_config` from a Flow instance will override all of the instance's initial parameters. We recommend to use `Flow.load_config(...)` instead"
