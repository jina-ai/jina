"""
Top-level module of Jina.

The primary function of this module is to import all of the public Jina
interfaces into a single place. The interfaces themselves are located in
sub-modules, as described below.

"""

import os as _os
import platform as _platform
import signal as _signal
import sys as _sys
import warnings as _warnings

import docarray as _docarray

if _sys.version_info < (3, 7, 0):
    raise OSError(f'Jina requires Python >= 3.7, but yours is {_sys.version_info}')


def _warning_on_one_line(message, category, filename, lineno, *args, **kwargs):
    return '\033[1;33m%s: %s\033[0m \033[1;30m(raised from %s:%s)\033[0m\n' % (
        category.__name__,
        message,
        filename,
        lineno,
    )


_warnings.formatwarning = _warning_on_one_line
_warnings.simplefilter('always', DeprecationWarning)

# fix fork error on MacOS but seems no effect? must do EXPORT manually before jina start
_os.environ['OBJC_DISABLE_INITIALIZE_FORK_SAFETY'] = 'YES'

# JINA_MP_START_METHOD has higher priority than os-patch
_start_method = _os.environ.get('JINA_MP_START_METHOD', None)
if _start_method and _start_method.lower() in {'fork', 'spawn', 'forkserver'}:
    from multiprocessing import set_start_method as _set_start_method

    try:
        _set_start_method(_start_method.lower())
        _warnings.warn(
            f'multiprocessing start method is set to `{_start_method.lower()}`'
        )
    except Exception as e:
        _warnings.warn(
            f'failed to set multiprocessing start_method to `{_start_method.lower()}`: {e!r}'
        )
elif _sys.version_info >= (3, 8, 0) and _platform.system() == 'Darwin':
    # DO SOME OS-WISE PATCHES

    # temporary fix for python 3.8 on macos where the default start is set to "spawn"
    # https://docs.python.org/3/library/multiprocessing.html#contexts-and-start-methods
    from multiprocessing import set_start_method as _set_start_method

    _set_start_method('fork')

# do not change this line manually
# this is managed by git tag and updated on every release
# NOTE: this represents the NEXT release version

<<<<<<< HEAD
__version__ = '3.11.1'
=======
__version__ = '3.13.2'
>>>>>>> 3a66c8b4

# do not change this line manually
# this is managed by proto/build-proto.sh and updated on every execution
__proto_version__ = '0.1.13'

try:
    __docarray_version__ = _docarray.__version__
except AttributeError as e:
    raise RuntimeError(
        '`docarray` dependency is not installed correctly, please reinstall with `pip install -U --force-reinstall docarray`'
    )

<<<<<<< HEAD
__uptime__ = _datetime.datetime.now().isoformat()

# update on MacOS
# 1. clean this tuple,
# 2. grep -rohEI --exclude-dir=jina/hub --exclude-dir=tests --include \*.py "\'JINA_.*?\'" jina  | sort -u | sed "s/$/,/g"
# 3. copy all lines EXCEPT the first (which is the grep command in the last line)
__jina_env__ = (
    'JINA_DEFAULT_HOST',
    'JINA_DEFAULT_TIMEOUT_CTRL',
    'JINA_DEPLOYMENT_NAME',
    'JINA_DISABLE_UVLOOP',
    'JINA_EARLY_STOP',
    'JINA_FULL_CLI',
    'JINA_GATEWAY_IMAGE',
    'JINA_GRPC_RECV_BYTES',
    'JINA_GRPC_SEND_BYTES',
    'JINA_HUB_NO_IMAGE_REBUILD',
    'JINA_LOG_CONFIG',
    'JINA_LOG_LEVEL',
    'JINA_LOG_NO_COLOR',
    'JINA_MP_START_METHOD',
    'JINA_OPTOUT_TELEMETRY',
    'JINA_RANDOM_PORT_MAX',
    'JINA_RANDOM_PORT_MIN',
    'JINA_LOCKS_ROOT',
    'JINA_OPTOUT_TELEMETRY',
    'JINA_K8S_ACCESS_MODES',
    'JINA_K8S_STORAGE_CLASS_NAME',
    'JINA_K8S_STORAGE_CAPACITY',
)

__default_host__ = _os.environ.get(
    'JINA_DEFAULT_HOST', '127.0.0.1' if __windows__ else '0.0.0.0'
)
__docker_host__ = 'host.docker.internal'
__default_executor__ = 'BaseExecutor'
__default_gateway__ = 'BaseGateway'
__default_http_gateway__ = 'HTTPGateway'
__default_websocket_gateway__ = 'WebSocketGateway'
__default_grpc_gateway__ = 'GRPCGateway'
__default_endpoint__ = '/default'
__ready_msg__ = 'ready and listening'
__stop_msg__ = 'terminated'
__unset_msg__ = '(unset)'
__args_executor_func__ = {
    'docs',
    'parameters',
    'docs_matrix',
}
__args_executor_init__ = {'metas', 'requests', 'runtime_args'}
__resources_path__ = _os.path.join(
    _os.path.dirname(_sys.modules['jina'].__file__), 'resources'
)
__cache_path__ = f'{_os.path.expanduser("~")}/.cache/{__package__}'
if not _Path(__cache_path__).exists():
    _Path(__cache_path__).mkdir(parents=True, exist_ok=True)

_names_with_underscore = [
    '__version__',
    '__proto_version__',
    '__default_host__',
    '__ready_msg__',
    '__stop_msg__',
    '__jina_env__',
    '__uptime__',
    '__default_endpoint__',
    '__default_executor__',
    '__unset_msg__',
    '__windows__',
]

=======
>>>>>>> 3a66c8b4
try:
    _signal.signal(_signal.SIGINT, _signal.default_int_handler)
except Exception as exc:
    _warnings.warn(f'failed to set default signal handler: {exc!r}`')


def _set_nofile(nofile_atleast=4096):
    """
    Set nofile soft limit to at least 4096, useful for running matlplotlib/seaborn on
    parallel executing plot generators vs. Ubuntu default ulimit -n 1024 or OS X El Captian 256
    temporary setting extinguishing with Python session.

    :param nofile_atleast: nofile soft limit
    :return: nofile soft limit and nofile hard limit
    """

    try:
        import resource as res
    except ImportError:  # Windows
        res = None

    if res is None:
        return (None,) * 2

    soft, ohard = res.getrlimit(res.RLIMIT_NOFILE)
    hard = ohard

    if soft < nofile_atleast:
        soft = nofile_atleast
        if hard < soft:
            hard = soft

        try:
            res.setrlimit(res.RLIMIT_NOFILE, (soft, hard))
        except (ValueError, res.error):
            try:
                hard = soft
                print(f'trouble with max limit, retrying with soft,hard {soft},{hard}')
                res.setrlimit(res.RLIMIT_NOFILE, (soft, hard))
            except Exception:
                print('failed to set ulimit, giving up')
                soft, hard = res.getrlimit(res.RLIMIT_NOFILE)

    return soft, hard


_set_nofile()

# ONLY FIRST CLASS CITIZENS ARE ALLOWED HERE, namely Document, Executor Flow

# Document
from docarray import Document, DocumentArray

# Client
from jina.clients import Client
from jina.orchestrate.flow.asyncio import AsyncFlow

# Flow
from jina.orchestrate.flow.base import Flow

# Executor
from jina.serve.executors import BaseExecutor as Executor
from jina.serve.executors.decorators import dynamic_batching, monitor, requests

# Custom Gateway
from jina.serve.gateway import BaseGateway as Gateway<|MERGE_RESOLUTION|>--- conflicted
+++ resolved
@@ -61,11 +61,7 @@
 # this is managed by git tag and updated on every release
 # NOTE: this represents the NEXT release version
 
-<<<<<<< HEAD
-__version__ = '3.11.1'
-=======
 __version__ = '3.13.2'
->>>>>>> 3a66c8b4
 
 # do not change this line manually
 # this is managed by proto/build-proto.sh and updated on every execution
@@ -78,80 +74,6 @@
         '`docarray` dependency is not installed correctly, please reinstall with `pip install -U --force-reinstall docarray`'
     )
 
-<<<<<<< HEAD
-__uptime__ = _datetime.datetime.now().isoformat()
-
-# update on MacOS
-# 1. clean this tuple,
-# 2. grep -rohEI --exclude-dir=jina/hub --exclude-dir=tests --include \*.py "\'JINA_.*?\'" jina  | sort -u | sed "s/$/,/g"
-# 3. copy all lines EXCEPT the first (which is the grep command in the last line)
-__jina_env__ = (
-    'JINA_DEFAULT_HOST',
-    'JINA_DEFAULT_TIMEOUT_CTRL',
-    'JINA_DEPLOYMENT_NAME',
-    'JINA_DISABLE_UVLOOP',
-    'JINA_EARLY_STOP',
-    'JINA_FULL_CLI',
-    'JINA_GATEWAY_IMAGE',
-    'JINA_GRPC_RECV_BYTES',
-    'JINA_GRPC_SEND_BYTES',
-    'JINA_HUB_NO_IMAGE_REBUILD',
-    'JINA_LOG_CONFIG',
-    'JINA_LOG_LEVEL',
-    'JINA_LOG_NO_COLOR',
-    'JINA_MP_START_METHOD',
-    'JINA_OPTOUT_TELEMETRY',
-    'JINA_RANDOM_PORT_MAX',
-    'JINA_RANDOM_PORT_MIN',
-    'JINA_LOCKS_ROOT',
-    'JINA_OPTOUT_TELEMETRY',
-    'JINA_K8S_ACCESS_MODES',
-    'JINA_K8S_STORAGE_CLASS_NAME',
-    'JINA_K8S_STORAGE_CAPACITY',
-)
-
-__default_host__ = _os.environ.get(
-    'JINA_DEFAULT_HOST', '127.0.0.1' if __windows__ else '0.0.0.0'
-)
-__docker_host__ = 'host.docker.internal'
-__default_executor__ = 'BaseExecutor'
-__default_gateway__ = 'BaseGateway'
-__default_http_gateway__ = 'HTTPGateway'
-__default_websocket_gateway__ = 'WebSocketGateway'
-__default_grpc_gateway__ = 'GRPCGateway'
-__default_endpoint__ = '/default'
-__ready_msg__ = 'ready and listening'
-__stop_msg__ = 'terminated'
-__unset_msg__ = '(unset)'
-__args_executor_func__ = {
-    'docs',
-    'parameters',
-    'docs_matrix',
-}
-__args_executor_init__ = {'metas', 'requests', 'runtime_args'}
-__resources_path__ = _os.path.join(
-    _os.path.dirname(_sys.modules['jina'].__file__), 'resources'
-)
-__cache_path__ = f'{_os.path.expanduser("~")}/.cache/{__package__}'
-if not _Path(__cache_path__).exists():
-    _Path(__cache_path__).mkdir(parents=True, exist_ok=True)
-
-_names_with_underscore = [
-    '__version__',
-    '__proto_version__',
-    '__default_host__',
-    '__ready_msg__',
-    '__stop_msg__',
-    '__jina_env__',
-    '__uptime__',
-    '__default_endpoint__',
-    '__default_executor__',
-    '__unset_msg__',
-    '__windows__',
-]
-
-=======
->>>>>>> 3a66c8b4
 try:
     _signal.signal(_signal.SIGINT, _signal.default_int_handler)
 except Exception as exc:
