--- conflicted
+++ resolved
@@ -113,13 +113,8 @@
 
 ![](../doc.content.svg?raw=true)
 
-<<<<<<< HEAD
 Note that one `Document` can only contain one type of `content`: it is either `text`, `buffer`, `blob` or `uri`.
 Setting `text` first and then setting `uri` will clear the `text` field.
-=======
-Note that one `Document` can only contain one type of `content`: it is one of `text`, `buffer`, `blob`, `uri`.
-Setting `text` first and then set `uri` will clear the `text` field.
->>>>>>> 80e3046b
 
 ```python
 d = Document(text='hello world')
@@ -178,7 +173,6 @@
 
 |     |     |
 | --- | --- |
-<<<<<<< HEAD
 | `doc.tags` | A structured data value, consisting of fields which map to dynamically typed values |
 | `doc.id` | A hexdigest that represents a unique Document ID |
 | `doc.weight` | The weight of the Document |
@@ -186,15 +180,6 @@
 | `doc.location` | The position of the Document. This could be start and end index of a string; x,y (top, left) coordinates of an image crop; timestamp of an audio clip, etc |
 | `doc.offset` | The offset of the Document in the previous granularity Document|
 | `doc.modality` | An identifier of the modality the Document belongs to|
-=======
-| `doc.tags` | A structured data value, consisting of field which map to dynamically typed values |
-| `doc.id` | A hexdigest that represents a unique document ID |
-| `doc.weight` | The weight of this document |
-| `doc.mime_type` | The [MIME types](https://developer.mozilla.org/en-US/docs/Web/HTTP/Basics_of_HTTP/MIME_types/Common_types) of this document |
-| `doc.location` | The position of the doc, could be start and end index of a string; could be x,y (top, left) coordinate of an image crop; could be timestamp of an audio clip |
-| `doc.offset` | The offset of this doc in the previous granularity document|
-| `doc.modality` | An identifier to the modality this document belongs to|
->>>>>>> 80e3046b
 
 You can assign multiple attributes in the constructor via:
 
@@ -306,17 +291,10 @@
 
 |     |     |
 | --- | --- |
-<<<<<<< HEAD
 | `Document.from_ndjson()` | Yield `Document` from a line-based JSON file. Each line is a `Document` object |
 | `Document.from_csv()` | Yield `Document` from a CSV file. Each line is a `Document` object |
 | `Document.from_files()` | Yield `Document` from a glob files. Each file is a `Document` object |
 | `Document.from_ndarray()` | Yield `Document` from a `ndarray`. Each row (depending on `axis`) is a `Document` object |
-=======
-| `DocumentArray.from_ndjson()` | Yield `Document` from a line-based JSON file, each line is a `Document` object |
-| `DocumentArray.from_csv()` | Yield `Document` from a CSV file, each line is a `Document` object |
-| `DocumentArray.from_files()` | Yield `Document` from a glob files, each file is a `Document` object |
-| `DocumentArray.from_ndarray()` | Yield `Document` from a `ndarray`, each row (depending on `axis`) is a `Document` object |
->>>>>>> 80e3046b
 
 Using a generator is sometimes less memory-demanding, as it does not load/build all Document objects in one shot.
 
