--- conflicted
+++ resolved
@@ -1,8 +1,4 @@
-<<<<<<< HEAD
-from typing import Dict, List, TYPE_CHECKING
-=======
 from typing import Dict, List, TYPE_CHECKING, Optional
->>>>>>> 93b7417b
 
 from .... import __default_endpoint__, __default_executor__
 from ....excepts import (
@@ -18,51 +14,6 @@
     from ....logging.logger import JinaLogger
 
 
-<<<<<<< HEAD
-def _get_docs_matrix_from_request(
-    requests: List['DataRequest'],
-    field: str,
-) -> List['DocumentArray']:
-    if len(requests) > 1:
-        result = [getattr(request, field) for request in reversed(requests)]
-    else:
-        result = [getattr(requests[0], field)]
-
-    # to unify all length=0 DocumentArray (or any other results) will simply considered as None
-    # otherwise, the executor has to handle [None, None, None] or [DocArray(0), DocArray(0), DocArray(0)]
-    len_r = sum(len(r) for r in result)
-    if len_r:
-        return result
-
-
-def get_docs_from_request(
-    requests: List['DataRequest'],
-    field: str,
-) -> 'DocumentArray':
-    """
-    Gets a field from the message
-
-    :param requests: requests to get the field from
-    :param field: field name to access
-
-    :returns: DocumentArray extraced from the field from all messages
-    """
-    if len(requests) > 1:
-        result = DocumentArray(
-            [
-                d
-                for r in reversed([request for request in requests])
-                for d in getattr(r, field)
-            ]
-        )
-    else:
-        result = getattr(requests[0], field)
-
-    return result
-
-
-=======
->>>>>>> 93b7417b
 class DataRequestHandler:
     """Object to encapsulate the code related to handle the data requests passing to executor and its returned values"""
 
@@ -127,24 +78,12 @@
             self.logger.debug(
                 f'skip executor: mismatch request, exec_endpoint: {requests[0].header.exec_endpoint}, requests: {self._executor.requests}'
             )
-<<<<<<< HEAD
-            if len(requests) > 1:
-                DataRequestHandler.replace_docs(
-                    requests[0],
-                    docs=get_docs_from_request(requests, field='docs'),
-                )
-=======
->>>>>>> 93b7417b
             return requests[0]
 
         params = self._parse_params(
             requests[0].parameters.to_dict(), self._executor.metas.name
         )
-<<<<<<< HEAD
-        docs = get_docs_from_request(
-=======
         docs = DataRequestHandler.get_docs_from_request(
->>>>>>> 93b7417b
             requests,
             field='docs',
         )
@@ -152,19 +91,6 @@
         # executor logic
         r_docs = self._executor(
             req_endpoint=requests[0].header.exec_endpoint,
-<<<<<<< HEAD
-            docs=docs,
-            parameters=params,
-            docs_matrix=_get_docs_matrix_from_request(
-                requests,
-                field='docs',
-            ),
-            groundtruths=get_docs_from_request(
-                requests,
-                field='groundtruths',
-            ),
-            groundtruths_matrix=_get_docs_matrix_from_request(
-=======
             docs=DataRequestHandler.get_docs_from_request(requests, field='docs'),
             parameters=params,
             docs_matrix=DataRequestHandler.get_docs_matrix_from_request(
@@ -176,7 +102,6 @@
                 field='groundtruths',
             ),
             groundtruths_matrix=DataRequestHandler.get_docs_matrix_from_request(
->>>>>>> 93b7417b
                 requests,
                 field='groundtruths',
             ),
