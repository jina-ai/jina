--- conflicted
+++ resolved
@@ -56,24 +56,14 @@
         routing_table = {
             'active_pod': 'executor1',
             'pods': {
-<<<<<<< HEAD
-                'pod1': {
-                    'host': __default_host__,
-=======
-                'executor1': {
-                    'host': '0.0.0.0',
->>>>>>> 97519df9
+                'executor1': {
+                    'host': __default_host__,
                     'port': args1.port_in,
                     'expected_parts': 0,
                     'out_edges': [{'pod': 'executor2'}],
                 },
-<<<<<<< HEAD
-                'pod2': {
-                    'host': __default_host__,
-=======
-                'executor2': {
-                    'host': '0.0.0.0',
->>>>>>> 97519df9
+                'executor2': {
+                    'host': __default_host__,
                     'port': args2.port_in,
                     'expected_parts': 1,
                     'out_edges': [],
@@ -116,35 +106,20 @@
         routing_table = {
             'active_pod': 'executor1',
             'pods': {
-<<<<<<< HEAD
-                'pod1': {
-                    'host': __default_host__,
-=======
-                'executor1': {
-                    'host': '0.0.0.0',
->>>>>>> 97519df9
+                'executor1': {
+                    'host': __default_host__,
                     'port': args1.port_in,
                     'expected_parts': 0,
                     'out_edges': [{'pod': 'executor2'}, {'pod': 'executor3'}],
                 },
-<<<<<<< HEAD
-                'pod2': {
-                    'host': __default_host__,
-=======
-                'executor2': {
-                    'host': '0.0.0.0',
->>>>>>> 97519df9
-                    'port': args2.port_in,
-                    'expected_parts': 1,
-                    'out_edges': [],
-                },
-<<<<<<< HEAD
-                'pod3': {
-                    'host': __default_host__,
-=======
+                'executor2': {
+                    'host': __default_host__,
+                    'port': args2.port_in,
+                    'expected_parts': 1,
+                    'out_edges': [],
+                },
                 'executor3': {
-                    'host': '0.0.0.0',
->>>>>>> 97519df9
+                    'host': __default_host__,
                     'port': args3.port_in,
                     'expected_parts': 1,
                     'out_edges': [],
@@ -198,35 +173,20 @@
         routing_table = {
             'active_pod': 'executor1',
             'pods': {
-<<<<<<< HEAD
-                'pod1': {
-                    'host': __default_host__,
-=======
-                'executor1': {
-                    'host': '0.0.0.0',
->>>>>>> 97519df9
+                'executor1': {
+                    'host': __default_host__,
                     'port': args1.port_in,
                     'expected_parts': 0,
                     'out_edges': [{'pod': 'executor2'}, {'pod': 'executor3'}],
                 },
-<<<<<<< HEAD
-                'pod2': {
-                    'host': __default_host__,
-=======
-                'executor2': {
-                    'host': '0.0.0.0',
->>>>>>> 97519df9
-                    'port': args2.port_in,
-                    'expected_parts': 1,
-                    'out_edges': [],
-                },
-<<<<<<< HEAD
-                'pod3': {
-                    'host': __default_host__,
-=======
+                'executor2': {
+                    'host': __default_host__,
+                    'port': args2.port_in,
+                    'expected_parts': 1,
+                    'out_edges': [],
+                },
                 'executor3': {
-                    'host': '0.0.0.0',
->>>>>>> 97519df9
+                    'host': __default_host__,
                     'port': args3.port_in,
                     'expected_parts': 1,
                     'out_edges': [],
@@ -271,35 +231,20 @@
         routing_table = {
             'active_pod': 'executor1',
             'pods': {
-<<<<<<< HEAD
-                'pod1': {
-                    'host': __default_host__,
-=======
-                'executor1': {
-                    'host': '0.0.0.0',
->>>>>>> 97519df9
+                'executor1': {
+                    'host': __default_host__,
                     'port': args1.port_in,
                     'expected_parts': 0,
                     'out_edges': [{'pod': 'executor2'}, {'pod': 'executor3'}],
                 },
-<<<<<<< HEAD
-                'pod2': {
-                    'host': __default_host__,
-=======
-                'executor2': {
-                    'host': '0.0.0.0',
->>>>>>> 97519df9
-                    'port': args2.port_in,
-                    'expected_parts': 1,
-                    'out_edges': [],
-                },
-<<<<<<< HEAD
-                'pod3': {
-                    'host': __default_host__,
-=======
+                'executor2': {
+                    'host': __default_host__,
+                    'port': args2.port_in,
+                    'expected_parts': 1,
+                    'out_edges': [],
+                },
                 'executor3': {
-                    'host': '0.0.0.0',
->>>>>>> 97519df9
+                    'host': __default_host__,
                     'port': args3.port_in,
                     'expected_parts': 1,
                     'out_edges': [],
@@ -349,24 +294,14 @@
         routing_table = {
             'active_pod': 'executor1',
             'pods': {
-<<<<<<< HEAD
-                'pod1': {
-                    'host': __default_host__,
-=======
-                'executor1': {
-                    'host': '0.0.0.0',
->>>>>>> 97519df9
+                'executor1': {
+                    'host': __default_host__,
                     'port': args1.port_in,
                     'expected_parts': 0,
                     'out_edges': [{'pod': 'executor2', 'send_as_bind': True}],
                 },
-<<<<<<< HEAD
-                'pod2': {
-                    'host': __default_host__,
-=======
-                'executor2': {
-                    'host': '0.0.0.0',
->>>>>>> 97519df9
+                'executor2': {
+                    'host': __default_host__,
                     'port': args2.port_in,
                     'expected_parts': 1,
                     'out_edges': [],
