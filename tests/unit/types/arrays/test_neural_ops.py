import copy
import os

import numpy as np
import scipy.sparse as sp
from scipy.spatial.distance import cdist as scipy_cdist
import pytest

from jina import Document, DocumentArray
from jina.types.arrays.memmap import DocumentArrayMemmap
from jina.math.dimensionality_reduction import PCA


@pytest.fixture
<<<<<<< HEAD
def doc_lists_for_embedding_distance_computation():
=======
def embeddings():
    return np.array([[1, 0, 0], [2, 0, 0], [3, 0, 0]])


@pytest.fixture
def docarrays_for_embedding_distance_computation():
>>>>>>> 55df38f7
    d1 = Document(embedding=np.array([0, 0, 0]))
    d2 = Document(embedding=np.array([3, 0, 0]))
    d3 = Document(embedding=np.array([1, 0, 0]))
    d4 = Document(embedding=np.array([2, 0, 0]))

    d1_m = Document(embedding=np.array([1, 0, 0]))
    d2_m = Document(embedding=np.array([2, 0, 0]))
    d3_m = Document(embedding=np.array([0, 0, 1]))
    d4_m = Document(embedding=np.array([0, 0, 2]))
    d5_m = Document(embedding=np.array([0, 0, 3]))

    return [d1, d2, d3, d4], [d1_m, d2_m, d3_m, d4_m, d5_m]


@pytest.fixture
def dam_da_for_embedding_distance_computation(
    tmpdir, doc_lists_for_embedding_distance_computation
):
    D1, D2 = doc_lists_for_embedding_distance_computation
    dam = DocumentArrayMemmap(tmpdir)
    dam.extend(D1)
    da = DocumentArray(D2)
    return dam, da


@pytest.fixture
def da_da_for_embedding_distance_computation(
    tmpdir, doc_lists_for_embedding_distance_computation
):
    D1, D2 = doc_lists_for_embedding_distance_computation
    da1 = DocumentArray(D1)
    da2 = DocumentArray(D2)
    return da1, da2


@pytest.fixture
def da_dam_for_embedding_distance_computation(
    tmpdir, doc_lists_for_embedding_distance_computation
):
    D1, D2 = doc_lists_for_embedding_distance_computation
    dam = DocumentArrayMemmap(tmpdir)
    dam.extend(D2)
    da = DocumentArray(D1)
    return da, dam


@pytest.fixture
def da_small_dam_for_embedding_distance_computation(
    tmpdir, doc_lists_for_embedding_distance_computation
):
    D1, D2 = doc_lists_for_embedding_distance_computation
    dam = DocumentArrayMemmap(tmpdir, buffer_pool_size=3)
    dam.extend(D2)
    da = DocumentArray(D1)
    return da, dam


@pytest.fixture
def dam_dam_for_embedding_distance_computation(
    tmpdir, doc_lists_for_embedding_distance_computation
):
    dir1 = tmpdir / 'dir1'
    dir1.mkdir()
    dir2 = tmpdir / 'dir2'
    dir2.mkdir()
    D1, D2 = doc_lists_for_embedding_distance_computation
    dam1 = DocumentArrayMemmap(dir1)
    dam1.extend(D2)
    dam2 = DocumentArrayMemmap(dir2)
    dam2.extend(D2)
    return dam1, dam2


@pytest.fixture
def docarray_combinations(
    dam_da_for_embedding_distance_computation,
    da_da_for_embedding_distance_computation,
    da_dam_for_embedding_distance_computation,
    dam_dam_for_embedding_distance_computation,
    da_small_dam_for_embedding_distance_computation,
):
    return [
        dam_da_for_embedding_distance_computation,
        da_da_for_embedding_distance_computation,
        da_dam_for_embedding_distance_computation,
        dam_dam_for_embedding_distance_computation,
        da_small_dam_for_embedding_distance_computation,
    ]


@pytest.fixture
def docarrays_for_embedding_distance_computation(
    da_da_for_embedding_distance_computation,
):
    return da_da_for_embedding_distance_computation


@pytest.fixture
def docarrays_for_embedding_distance_computation_sparse():
    d1 = Document(embedding=sp.csr_matrix([0, 0, 0]))
    d2 = Document(embedding=sp.csr_matrix([3, 0, 0]))
    d3 = Document(embedding=sp.csr_matrix([1, 0, 0]))
    d4 = Document(embedding=sp.csr_matrix([2, 0, 0]))

    d1_m = Document(embedding=sp.csr_matrix([1, 0, 0]))
    d2_m = Document(embedding=sp.csr_matrix([2, 0, 0]))
    d3_m = Document(embedding=sp.csr_matrix([0, 0, 1]))
    d4_m = Document(embedding=sp.csr_matrix([0, 0, 2]))
    d5_m = Document(embedding=sp.csr_matrix([0, 0, 3]))

    D1 = DocumentArray([d1, d2, d3, d4])
    D2 = DocumentArray([d1_m, d2_m, d3_m, d4_m, d5_m])
    return D1, D2


@pytest.mark.parametrize('limit', [1, 2])
def test_matching_retrieves_correct_number(
    docarrays_for_embedding_distance_computation, limit
):
    D1, D2 = docarrays_for_embedding_distance_computation
    D1.match(D2, metric='sqeuclidean', limit=limit)
    for m in D1.get_attributes('matches'):
        assert len(m) == limit


@pytest.mark.parametrize('metric', ['sqeuclidean', 'cosine'])
def test_matching_same_results_with_sparse(
    docarrays_for_embedding_distance_computation,
    docarrays_for_embedding_distance_computation_sparse,
    metric,
):

    D1, D2 = docarrays_for_embedding_distance_computation
    D1_sp, D2_sp = docarrays_for_embedding_distance_computation_sparse

    # use match with numpy arrays
    D1.match(D2, metric=metric)
    distances = []
    for m in D1.get_attributes('matches'):
        for d in m:
            distances.extend([d.scores[metric].value])

    # use match with sparse arrays
    D1_sp.match(D2_sp, metric=metric)
    distances_sparse = []
    for m in D1.get_attributes('matches'):
        for d in m:
            distances_sparse.extend([d.scores[metric].value])

    np.testing.assert_equal(distances, distances_sparse)


@pytest.mark.parametrize('metric', ['euclidean', 'cosine'])
def test_matching_scipy_cdist(
    docarrays_for_embedding_distance_computation,
    metric,
):
    def scipy_cdist_metric(X, Y):
        return scipy_cdist(X, Y, metric=metric)

    D1, D2 = docarrays_for_embedding_distance_computation
    D1_scipy = copy.deepcopy(D1)

    # match with our custom metric
    D1.match(D2, metric=metric)
    distances = []
    for m in D1.get_attributes('matches'):
        for d in m:
            distances.extend([d.scores[metric].value])

<<<<<<< HEAD
@pytest.mark.parametrize('limit', [1, 2])
def test_matching_retrieves_correct_number(docarray_combinations, limit):
    for D1, D2 in docarray_combinations:
        D1.match(D2, metric='sqeuclidean', limit=limit)
        for m in D1.get_attributes('matches'):
            assert len(m) == limit
=======
    # match with callable cdist function from scipy
    D1_scipy.match(D2, metric=scipy_cdist_metric)
    distances_scipy = []
    for m in D1.get_attributes('matches'):
        for d in m:
            distances_scipy.extend([d.scores[metric].value])

    np.testing.assert_equal(distances, distances_scipy)
>>>>>>> 55df38f7


@pytest.mark.parametrize(
    'normalization, metric',
    [
        (None, 'sqeuclidean'),
        ((0, 1), 'sqeuclidean'),
        (None, 'euclidean'),
        ((0, 1), 'euclidean'),
        (None, 'cosine'),
        ((0, 1), 'cosine'),
    ],
)
@pytest.mark.parametrize('use_scipy', [True, False])
def test_matching_retrieves_closest_matches(
    docarray_combinations, normalization, metric, use_scipy
):
    """
    Tests if match.values are returned 'low to high' if normalization is True or 'high to low' otherwise
    """
    for D1, D2 in docarray_combinations:
        D1.match(
            D2, metric=metric, limit=3, normalization=normalization, use_scipy=use_scipy
        )
        expected_sorted_values = [
            D1[0].matches[i].scores['sqeuclidean'].value for i in range(3)
        ]
        if normalization:
            assert min(expected_sorted_values) >= 0
            assert max(expected_sorted_values) <= 1
        else:
            assert expected_sorted_values == sorted(expected_sorted_values)


@pytest.mark.parametrize(
    'normalization, metric',
    [
        (None, 'sqeuclidean'),
        ((0, 1), 'sqeuclidean'),
        (None, 'euclidean'),
        ((0, 1), 'euclidean'),
        (None, 'cosine'),
        ((0, 1), 'cosine'),
    ],
)
@pytest.mark.parametrize('use_scipy', [True, False])
def test_docarray_match_docarraymemmap(
    docarrays_for_embedding_distance_computation,
    normalization,
    metric,
    tmpdir,
    use_scipy,
):
    D1, D2 = docarrays_for_embedding_distance_computation
    D1_ = copy.deepcopy(D1)
    D2_ = copy.deepcopy(D2)
    D1.match(
        D2, metric=metric, limit=3, normalization=normalization, use_scipy=use_scipy
    )
    values_docarray = [m.scores[metric].value for d in D1 for m in d.matches]

    D2memmap = DocumentArrayMemmap(tmpdir)
    D2memmap.extend(D2_)
    D1_.match(D2memmap, metric=metric, limit=3, normalization=normalization)
    values_docarraymemmap = [m.scores[metric].value for d in D1_ for m in d.matches]

    np.testing.assert_equal(values_docarray, values_docarraymemmap)


@pytest.mark.parametrize(
    'normalization, metric',
    [
        (None, 'hamming'),
        ((0, 1), 'hamming'),
        (None, 'minkowski'),
        ((0, 1), 'minkowski'),
        (None, 'jaccard'),
        ((0, 1), 'jaccard'),
    ],
)
def test_scipy_dist(
    docarrays_for_embedding_distance_computation, normalization, metric, tmpdir
):
    D1, D2 = docarrays_for_embedding_distance_computation
    D1_ = copy.deepcopy(D1)
    D2_ = copy.deepcopy(D2)
    D1.match(D2, metric=metric, limit=3, normalization=normalization, use_scipy=True)
    values_docarray = [m.scores[metric].value for d in D1 for m in d.matches]

    D2memmap = DocumentArrayMemmap(tmpdir)
    D2memmap.extend(D2_)
    D1_.match(
        D2memmap, metric=metric, limit=3, normalization=normalization, use_scipy=True
    )
    values_docarraymemmap = [m.scores[metric].value for d in D1_ for m in d.matches]

    np.testing.assert_equal(values_docarray, values_docarraymemmap)


def test_2arity_function(docarray_combinations):
    def dotp(x, y):
        return np.dot(x, np.transpose(y))

    for D1, D2 in docarray_combinations:
        D1.match(D2, metric=dotp, use_scipy=True)

        for d in D1:
            for m in d.matches:
                assert 'dotp' in m.scores


@pytest.mark.parametrize('whiten', [True, False])
def test_pca_projection(embeddings, whiten):
    n_components = 2
    n_features = embeddings.shape[1]
    pca = PCA(n_components=n_components, whiten=whiten)
    assert pca.e_values is None
    assert pca.w is None
    embeddings_transformed = pca.fit_transform(embeddings)
    assert len(pca.e_values) == n_features
    assert pca.w.shape[0] == n_features
    assert embeddings_transformed.shape[1] == n_components


def test_pca_plot_generated(embeddings, tmpdir):
    doc_array = DocumentArray([Document(embedding=x) for x in embeddings])
    file_path = os.path.join(tmpdir, 'pca_plot.png')
    doc_array.visualize(output=file_path)
    assert os.path.exists(file_path)


def test_match_inclusive():
    """Call match function, while the other :class:`DocumentArray` is itself
    or have same :class:`Document`.
    """
    # The document array da1 match with itself.
    da1 = DocumentArray(
        [
            Document(embedding=np.array([1, 2, 3])),
            Document(embedding=np.array([1, 0, 1])),
            Document(embedding=np.array([1, 1, 2])),
        ]
    )

    da1.match(da1)
    assert len(da1) == 3
    traversed = da1.traverse_flat(traversal_paths=['m', 'mm', 'mmm'])
    assert len(traversed) == 9
    # The document array da2 shares same documents with da1
    da2 = DocumentArray([Document(embedding=np.array([4, 1, 3])), da1[0], da1[1]])
    da1.match(da2)
    assert len(da2) == 3
    traversed = da1.traverse_flat(traversal_paths=['m', 'mm', 'mmm'])
    assert len(traversed) == 9


def test_match_inclusive_dam(tmpdir):
    """Call match function, while the other :class:`DocumentArray` is itself
    or have same :class:`Document`.
    """
    # The document array da1 match with itself.
    dam = DocumentArrayMemmap(tmpdir)
    dam.extend(
        [
            Document(embedding=np.array([1, 2, 3])),
            Document(embedding=np.array([1, 0, 1])),
            Document(embedding=np.array([1, 1, 2])),
        ]
    )

    dam.match(dam)
    assert len(dam) == 3
    traversed = dam.traverse_flat(traversal_paths=['m', 'mm', 'mmm'])
    assert len(list(traversed)) == 9
    # The document array da2 shares same documents with da1
    da2 = DocumentArray([Document(embedding=np.array([4, 1, 3])), dam[0], dam[1]])
    dam.match(da2)
    assert len(da2) == 3
    traversed = dam.traverse_flat(traversal_paths=['m', 'mm', 'mmm'])
    assert len(list(traversed)) == 9<|MERGE_RESOLUTION|>--- conflicted
+++ resolved
@@ -5,23 +5,17 @@
 import scipy.sparse as sp
 from scipy.spatial.distance import cdist as scipy_cdist
 import pytest
+from scipy.spatial.distance import cdist
 
 from jina import Document, DocumentArray
+from jina.math.distance import sqeuclidean, cosine
+from jina.math.helper import minmax_normalize
 from jina.types.arrays.memmap import DocumentArrayMemmap
 from jina.math.dimensionality_reduction import PCA
 
 
 @pytest.fixture
-<<<<<<< HEAD
 def doc_lists_for_embedding_distance_computation():
-=======
-def embeddings():
-    return np.array([[1, 0, 0], [2, 0, 0], [3, 0, 0]])
-
-
-@pytest.fixture
-def docarrays_for_embedding_distance_computation():
->>>>>>> 55df38f7
     d1 = Document(embedding=np.array([0, 0, 0]))
     d2 = Document(embedding=np.array([3, 0, 0]))
     d3 = Document(embedding=np.array([1, 0, 0]))
@@ -137,14 +131,17 @@
     return D1, D2
 
 
+@pytest.fixture
+def embeddings():
+    return np.array([[1, 0, 0], [2, 0, 0], [3, 0, 0]])
+
+
 @pytest.mark.parametrize('limit', [1, 2])
-def test_matching_retrieves_correct_number(
-    docarrays_for_embedding_distance_computation, limit
-):
-    D1, D2 = docarrays_for_embedding_distance_computation
-    D1.match(D2, metric='sqeuclidean', limit=limit)
-    for m in D1.get_attributes('matches'):
-        assert len(m) == limit
+def test_matching_retrieves_correct_number(docarray_combinations, limit):
+    for D1, D2 in docarray_combinations:
+        D1.match(D2, metric='sqeuclidean', limit=limit)
+        for m in D1.get_attributes('matches'):
+            assert len(m) == limit
 
 
 @pytest.mark.parametrize('metric', ['sqeuclidean', 'cosine'])
@@ -192,14 +189,6 @@
         for d in m:
             distances.extend([d.scores[metric].value])
 
-<<<<<<< HEAD
-@pytest.mark.parametrize('limit', [1, 2])
-def test_matching_retrieves_correct_number(docarray_combinations, limit):
-    for D1, D2 in docarray_combinations:
-        D1.match(D2, metric='sqeuclidean', limit=limit)
-        for m in D1.get_attributes('matches'):
-            assert len(m) == limit
-=======
     # match with callable cdist function from scipy
     D1_scipy.match(D2, metric=scipy_cdist_metric)
     distances_scipy = []
@@ -208,7 +197,6 @@
             distances_scipy.extend([d.scores[metric].value])
 
     np.testing.assert_equal(distances, distances_scipy)
->>>>>>> 55df38f7
 
 
 @pytest.mark.parametrize(
