import argparse
import asyncio
import signal
import time
from abc import ABC, abstractmethod
from typing import TYPE_CHECKING, Optional, Union

from grpc import RpcError

from jina.constants import __windows__
from jina.helper import send_telemetry_event
from jina.serve.instrumentation import InstrumentationMixin
from jina.serve.networking import GrpcConnectionPool
from jina.serve.runtimes.base import BaseRuntime
from jina.serve.runtimes.monitoring import MonitoringMixin
from jina.types.request.data import DataRequest

<<<<<<< HEAD
if TYPE_CHECKING: # pragma: no cover
=======
if TYPE_CHECKING:  # pragma: no cover
>>>>>>> 3a66c8b4
    import multiprocessing
    import threading

HANDLED_SIGNALS = (
    signal.SIGINT,  # Unix signal 2. Sent by Ctrl+C.
    signal.SIGTERM,  # Unix signal 15. Sent by `kill <pid>`.
)


class AsyncNewLoopRuntime(BaseRuntime, MonitoringMixin, InstrumentationMixin, ABC):
    """
    The async runtime to start a new event loop.
    """

    def __init__(
        self,
        args: 'argparse.Namespace',
        cancel_event: Optional[
            Union['asyncio.Event', 'multiprocessing.Event', 'threading.Event']
        ] = None,
        **kwargs,
    ):
        super().__init__(args, **kwargs)
        self._loop = asyncio.new_event_loop()
        asyncio.set_event_loop(self._loop)
        self.is_cancel = cancel_event or asyncio.Event()

        if not __windows__:

            def _cancel(sig):
                def _inner_cancel(*args, **kwargs):
                    self.logger.debug(f'Received signal {sig.name}')
                    self.is_cancel.set(),

                return _inner_cancel

            for sig in HANDLED_SIGNALS:
                self._loop.add_signal_handler(sig, _cancel(sig), sig, None)
        else:

            def _cancel(signum, frame):
                self.logger.debug(f'Received signal {signum}')
                self.is_cancel.set(),

            for sig in HANDLED_SIGNALS:
                signal.signal(sig, _cancel)

        self._setup_monitoring()
        self._setup_instrumentation(
            name=self.args.name,
            tracing=self.args.tracing,
            traces_exporter_host=self.args.traces_exporter_host,
            traces_exporter_port=self.args.traces_exporter_port,
            metrics=self.args.metrics,
            metrics_exporter_host=self.args.metrics_exporter_host,
            metrics_exporter_port=self.args.metrics_exporter_port,
        )
        self._start_time = time.time()
        self._loop.run_until_complete(self.async_setup())
        self._send_telemetry_event()

    def _send_telemetry_event(self):
        send_telemetry_event(event='start', obj=self, entity_id=self._entity_id)

    def run_forever(self):
        """
        Running method to block the main thread.

        Run the event loop until a Future is done.
        """
        self._loop.run_until_complete(self._loop_body())

    def _teardown_instrumentation(self):
        try:
            if self.tracing and self.tracer_provider:
                if hasattr(self.tracer_provider, 'force_flush'):
                    self.tracer_provider.force_flush()
                if hasattr(self.tracer_provider, 'shutdown'):
                    self.tracer_provider.shutdown()
            if self.metrics and self.meter_provider:
                if hasattr(self.meter_provider, 'force_flush'):
                    self.meter_provider.force_flush()
                if hasattr(self.meter_provider, 'shutdown'):
                    self.meter_provider.shutdown()
        except Exception as ex:
            self.logger.warning(f'Exception during instrumentation teardown, {str(ex)}')

    def teardown(self):
        """Call async_teardown() and stop and close the event loop."""
        self._teardown_instrumentation()
        self._loop.run_until_complete(self.async_teardown())
        self._loop.stop()
        self._loop.close()
        super().teardown()
        self._stop_time = time.time()
        send_telemetry_event(
            event='stop',
            obj=self,
            duration=self._stop_time - self._start_time,
            entity_id=self._entity_id,
        )

    async def _wait_for_cancel(self):
        """Do NOT override this method when inheriting from :class:`GatewayPod`"""
        # threads are not using asyncio.Event, but threading.Event
        if isinstance(self.is_cancel, asyncio.Event):
            await self.is_cancel.wait()
        else:
            while not self.is_cancel.is_set():
                await asyncio.sleep(0.1)

        await self.async_cancel()

    async def _loop_body(self):
        """Do NOT override this method when inheriting from :class:`GatewayPod`"""
        try:
            await asyncio.gather(self.async_run_forever(), self._wait_for_cancel())
        except asyncio.CancelledError:
            self.logger.warning('received terminate ctrl message from main process')

    def _cancel(self):
        """
        Signal the runtime to terminate
        """
        self.is_cancel.set()

    async def async_setup(self):
        """The async method to setup."""
        pass

    async def async_teardown(self):
        """The async method to clean up resources during teardown. This method should free all resources allocated
        during async_setup"""
        pass

    @abstractmethod
    async def async_cancel(self):
        """An async method to cancel async_run_forever."""
        ...

    @abstractmethod
    async def async_run_forever(self):
        """The async method to run until it is stopped."""
        ...

    # Static methods used by the Pod to communicate with the `Runtime` in the separate process

    @staticmethod
    def is_ready(ctrl_address: str, timeout: float = 1.0, **kwargs) -> bool:
        """
        Check if status is ready.

        :param ctrl_address: the address where the control request needs to be sent
        :param timeout: timeout of the health check in seconds
        :param kwargs: extra keyword arguments

        :return: True if status is ready else False.
        """
        try:
            from grpc_health.v1 import health_pb2, health_pb2_grpc

            response = GrpcConnectionPool.send_health_check_sync(
                ctrl_address, timeout=timeout
            )
            return (
                response.status == health_pb2.HealthCheckResponse.ServingStatus.SERVING
            )
        except RpcError:
            return False

    @classmethod
    def wait_for_ready_or_shutdown(
        cls,
        timeout: Optional[float],
        ready_or_shutdown_event: Union['multiprocessing.Event', 'threading.Event'],
        ctrl_address: str,
        **kwargs,
    ):
        """
        Check if the runtime has successfully started

        :param timeout: The time to wait before readiness or failure is determined
        :param ctrl_address: the address where the control message needs to be sent
        :param ready_or_shutdown_event: the multiprocessing event to detect if the process failed or is ready
        :param kwargs: extra keyword arguments
        :return: True if is ready or it needs to be shutdown
        """
        timeout_ns = 1000000000 * timeout if timeout else None
        now = time.time_ns()
        while timeout_ns is None or time.time_ns() - now < timeout_ns:
            if ready_or_shutdown_event.is_set() or cls.is_ready(ctrl_address, **kwargs):
                return True
            time.sleep(0.1)
        return False

    def _log_info_msg(self, request: DataRequest):
        self._log_data_request(request)

    def _log_data_request(self, request: DataRequest):
        self.logger.debug(
            f'recv DataRequest at {request.header.exec_endpoint} with id: {request.header.request_id}'
        )

    @property
    def _entity_id(self):
        import uuid

        if hasattr(self, '_entity_id_'):
            return self._entity_id_
        self._entity_id_ = uuid.uuid1().hex
        return self._entity_id_<|MERGE_RESOLUTION|>--- conflicted
+++ resolved
@@ -15,11 +15,7 @@
 from jina.serve.runtimes.monitoring import MonitoringMixin
 from jina.types.request.data import DataRequest
 
-<<<<<<< HEAD
-if TYPE_CHECKING: # pragma: no cover
-=======
 if TYPE_CHECKING:  # pragma: no cover
->>>>>>> 3a66c8b4
     import multiprocessing
     import threading
 
