from typing import Union, Dict, Tuple, List, Optional, Set
from unittest.mock import Mock

import pytest

import jina
from jina.helper import Namespace
from jina.parsers import set_pod_parser, set_gateway_parser
from jina.peapods.pods.k8s import K8sPod
from jina.peapods.pods.k8slib import kubernetes_tools, kubernetes_deployment
from jina.peapods.pods.k8slib.kubernetes_deployment import dictionary_to_cli_param


def namespace_equal(
    n1: Union[Namespace, Dict], n2: Union[Namespace, Dict], skip_attr: Tuple = ()
) -> bool:
    """
    Checks that two `Namespace` object have equal public attributes.
    It skips attributes that start with a underscore and additional `skip_attr`.
    """
    if n1 is None and n2 is None:
        return True
    for attr in filter(lambda x: x not in skip_attr and not x.startswith('_'), dir(n1)):
        if not getattr(n1, attr) == getattr(n2, attr):
            return False
    return True


@pytest.mark.parametrize('is_master', (True, False))
def test_version(is_master, requests_mock):
    args = set_pod_parser().parse_args(['--name', 'test-pod'])
    if is_master:
        version = 'v2'
    else:
        # current version is published already
        version = jina.__version__
    requests_mock.get(
        'https://registry.hub.docker.com/v1/repositories/jinaai/jina/tags',
        text='[{"name": "v1"}, {"name": "' + version + '"}]',
    )
    pod = K8sPod(args)
<<<<<<< HEAD

    with pod:
        assert (
            mock_create.call_count == 6
        )  # 3 because of namespace, service and deployment
        if is_master:
            assert pod.version == 'master'
        else:
            assert pod.version == jina.__version__
=======
    if is_master:
        assert pod.version == 'master'
    else:
        assert pod.version == jina.__version__
>>>>>>> df24dced


def test_dictionary_to_cli_param():
    assert (
        dictionary_to_cli_param({'k1': 'v1', 'k2': {'k3': 'v3'}})
        == '{\\"k1\\": \\"v1\\", \\"k2\\": {\\"k3\\": \\"v3\\"}}'
    )


@pytest.mark.parametrize('parallel', [1, 2, 3, 4, 5])
def test_parse_args(parallel: int):
    args = set_pod_parser().parse_args(['--parallel', str(parallel)])
    pod = K8sPod(args)

    assert namespace_equal(
        pod.deployment_args['head_deployment'], None if parallel == 1 else args
    )
    assert namespace_equal(
        pod.deployment_args['tail_deployment'], None if parallel == 1 else args
    )
    assert pod.deployment_args['deployments'] == [args] * parallel


@pytest.mark.parametrize('parallel', [2, 3, 4, 5])
def test_parse_args_custom_executor(parallel: int):
    uses_before = 'custom-executor-before'
    uses_after = 'custom-executor-after'
    args = set_pod_parser().parse_args(
        [
            '--parallel',
            str(parallel),
            '--uses-before',
            uses_before,
            '--uses-after',
            uses_after,
        ]
    )
    pod = K8sPod(args)

    assert namespace_equal(
        args, pod.deployment_args['head_deployment'], skip_attr=('uses',)
    )
    assert pod.deployment_args['head_deployment'].uses == uses_before
    assert namespace_equal(
        args, pod.deployment_args['tail_deployment'], skip_attr=('uses',)
    )
    assert pod.deployment_args['tail_deployment'].uses == uses_after
    assert pod.deployment_args['deployments'] == [args] * parallel


@pytest.mark.parametrize(
    ['name', 'parallel', 'expected_deployments'],
    [
        (
            'gateway',
            '1',
            [{'name': 'gateway', 'head_host': 'gateway.ns.svc'}],
        ),
        (
            'test-pod',
            '1',
            [{'name': 'test-pod', 'head_host': 'test-pod.ns.svc'}],
        ),
        (
            'test-pod',
            '2',
            [
                {
                    'name': 'test-pod-head',
                    'head_host': 'test-pod-head.ns.svc',
                },
                {'name': 'test-pod-0', 'head_host': 'test-pod-0.ns.svc'},
                {'name': 'test-pod-1', 'head_host': 'test-pod-1.ns.svc'},
                {
                    'name': 'test-pod-tail',
                    'head_host': 'test-pod-tail.ns.svc',
                },
            ],
        ),
    ],
)
def test_deployments(name: str, parallel: str, expected_deployments: List[Dict]):
    args = set_pod_parser().parse_args(
        ['--name', name, '--parallel', parallel, '--k8s-namespace', 'ns']
    )
    pod = K8sPod(args)

    actual_deployments = pod.deployments

    assert len(actual_deployments) == len(expected_deployments)

    for actual, expected in zip(actual_deployments, expected_deployments):
        assert actual['name'] == expected['name']
        assert actual['head_host'] == expected['head_host']
        assert actual['head_port_in'] == pod.fixed_head_port_in
        assert actual['tail_port_out'] == pod.fixed_tail_port_out
        assert actual['head_zmq_identity'] == pod.head_zmq_identity


def get_k8s_pod(
    pod_name: str,
    namespace: str,
    parallel: str = None,
    replicas: str = None,
    needs: Optional[Set[str]] = None,
    uses_before=None,
    uses_after=None,
    port_expose=None,
):
    parameter_list = ['--name', pod_name, '--k8s-namespace', namespace]
    if parallel:
        parameter_list.extend(
            [
                '--parallel',
                str(parallel),
            ]
        )
    if replicas:
        parameter_list.extend(
            [
                '--replicas',
                str(replicas),
            ]
        )

    if port_expose:
        parameter_list.extend(
            [
                '--port-expose',
                str(port_expose),
            ]
        )
    if uses_before:
        parameter_list.extend(
            [
                '--uses-before',
                uses_before,
            ]
        )
    if uses_after:
        parameter_list.extend(['--uses-after', uses_after])
    parameter_list.append('--noblock-on-start')
    parser = set_gateway_parser() if pod_name == 'gateway' else set_pod_parser()
    args = parser.parse_args(parameter_list)
    pod = K8sPod(args, needs)
    return pod


def test_start_creates_namespace():
    ns = 'test'
    pod = get_k8s_pod('gateway', ns, port_expose=8085)
    kubernetes_deployment.deploy_service = Mock()
    pod.start()
    assert kubernetes_deployment.deploy_service.call_args[0][0] == 'gateway'
    assert kubernetes_deployment.deploy_service.call_args[1]['port_expose'] == 8085


def test_start_deploys_gateway():
    pod_name = 'gateway'
    ns = 'test-flow'

    kubernetes_deployment.deploy_service = Mock()
    kubernetes_deployment.get_cli_params = Mock()

    pod = get_k8s_pod(pod_name, ns)
    pod.start()

    kubernetes_deployment.deploy_service.assert_called_once()

    assert kubernetes_deployment.deploy_service.call_args[0][0] == pod_name
    call_kwargs = kubernetes_deployment.deploy_service.call_args[1]
    assert call_kwargs['namespace'] == ns
    assert pod.version in call_kwargs['image_name']

    kubernetes_deployment.get_cli_params.assert_called_once()
    assert kubernetes_deployment.get_cli_params.call_args[0][0] == pod.args
    assert kubernetes_deployment.get_cli_params.call_args[0][1] == ('pod_role',)


def test_start_deploys_runtime():
    pod_name = 'executor'
    namespace = 'ns'
    pod = get_k8s_pod(pod_name, namespace)

    assert len(pod.k8s_deployments) > 0
    for deployment in pod.k8s_deployments:
        deployment._construct_runtime_container_args = Mock()
    kubernetes_deployment.deploy_service = Mock()

    pod.start()

    kubernetes_deployment.deploy_service.assert_called_once()
    dns_name = kubernetes_deployment.deploy_service.call_args[0][0]
    kwargs = kubernetes_deployment.deploy_service.call_args[1]

    assert dns_name == pod_name
    assert kwargs['namespace'] == namespace
    assert kwargs['image_name'] == f'jinaai/jina:{pod.version}-py38-standard'
    assert kwargs['replicas'] == 1
    assert kwargs['init_container'] is None
    assert kwargs['custom_resource_dir'] is None

    assert len(pod.k8s_deployments) > 0
    for i, deployment in enumerate(pod.k8s_deployments):
        deployment._construct_runtime_container_args.assert_called_once()
        call_args = deployment._construct_runtime_container_args.call_args[0]
        assert call_args[0] == deployment.deployment_args
        assert call_args[1] == pod.args.uses
        assert call_args[2] == kubernetes_deployment.dictionary_to_cli_param(
            {'pea_id': i}
        )
        assert call_args[3] == ''


@pytest.mark.parametrize('parallel', [2, 3, 4])
def test_start_deploys_runtime_with_parallel(parallel: int):
    namespace = 'ns'
    pod = get_k8s_pod('executor', namespace, str(parallel))

    deploy_mock = Mock()
    kubernetes_deployment.deploy_service = deploy_mock

    pod.start()

    expected_calls = parallel + 2  # for head and tail

    assert expected_calls == kubernetes_deployment.deploy_service.call_count

    head_call_args = deploy_mock.call_args_list[0][0]
    assert head_call_args[0] == pod.name + '-head'

    executor_call_args_list = [
        deploy_mock.call_args_list[i][0] for i in range(1, parallel + 1)
    ]
    for i, call_args in enumerate(executor_call_args_list):
        assert call_args[0] == pod.name + f'-{i}'

    tail_call_args = deploy_mock.call_args_list[-1][0]
    assert tail_call_args[0] == pod.name + '-tail'


@pytest.mark.parametrize(
    'needs, replicas, expected_calls, expected_executors',
    [
        (None, 1, 1, ['executor']),
        (None, 2, 1, ['executor']),
        (['first_pod'], 1, 1, ['executor']),
        (['first_pod'], 2, 1, ['executor']),
        (['first_pod', 'second_pod'], 1, 1, ['executor']),
        (['first_pod', 'second_pod'], 2, 2, ['executor-head', 'executor']),
        (['first_pod', 'second_pod', 'third_pod'], 1, 1, ['executor']),
        (['first_pod', 'second_pod', 'third_pod'], 2, 2, ['executor-head', 'executor']),
    ],
)
def test_needs(needs, replicas, expected_calls, expected_executors):
    namespace = 'ns'
    pod = get_k8s_pod('executor', namespace, str(1), str(replicas), needs)

    deploy_mock = Mock()
    kubernetes_deployment.deploy_service = deploy_mock
    pod.start()
    assert expected_calls == kubernetes_deployment.deploy_service.call_count

    actual_executors = [executor[0][0] for executor in deploy_mock.call_args_list]
    assert actual_executors == expected_executors


@pytest.mark.parametrize(
    'uses_before, uses_after, expected_calls, expected_executors',
    [
        (None, None, 1, ['executor']),
        ('custom_head', None, 2, ['executor-head', 'executor']),
        (None, 'custom_tail', 2, ['executor', 'executor-tail']),
        (
            'custom_head',
            'custom_tail',
            3,
            ['executor-head', 'executor', 'executor-tail'],
        ),
    ],
)
def test_uses_before_and_uses_after(
    uses_before, uses_after, expected_calls, expected_executors
):
    namespace = 'ns'
    pod = get_k8s_pod(
        'executor', namespace, str(1), uses_before=uses_before, uses_after=uses_after
    )
    deploy_mock = Mock()
    kubernetes_deployment.deploy_service = deploy_mock
    pod.start()
    assert expected_calls == kubernetes_deployment.deploy_service.call_count

    actual_executors = [executor[0][0] for executor in deploy_mock.call_args_list]
    assert actual_executors == expected_executors<|MERGE_RESOLUTION|>--- conflicted
+++ resolved
@@ -27,8 +27,10 @@
 
 
 @pytest.mark.parametrize('is_master', (True, False))
-def test_version(is_master, requests_mock):
+def test_version(is_master, requests_mock, monkeypatch):
     args = set_pod_parser().parse_args(['--name', 'test-pod'])
+    mock_create = Mock()
+    monkeypatch.setattr(kubernetes_tools, 'create', mock_create)
     if is_master:
         version = 'v2'
     else:
@@ -39,7 +41,6 @@
         text='[{"name": "v1"}, {"name": "' + version + '"}]',
     )
     pod = K8sPod(args)
-<<<<<<< HEAD
 
     with pod:
         assert (
@@ -49,12 +50,6 @@
             assert pod.version == 'master'
         else:
             assert pod.version == jina.__version__
-=======
-    if is_master:
-        assert pod.version == 'master'
-    else:
-        assert pod.version == jina.__version__
->>>>>>> df24dced
 
 
 def test_dictionary_to_cli_param():
