--- conflicted
+++ resolved
@@ -37,13 +37,8 @@
     """When no available random port could be found"""
 
 
-<<<<<<< HEAD
-class RuntimeTerminated(KeyboardInterrupt):
-    """The event loop of Pea ends."""
-=======
 class RuntimeTerminated(KeyboardInterrupt, BaseJinaExeception):
     """The event loop of BasePea ends."""
->>>>>>> bf680d03
 
 
 class UnknownControlCommand(RuntimeError, BaseJinaExeception):
@@ -110,27 +105,11 @@
     """Exception to raise when jina daemon is not connectable."""
 
 
-<<<<<<< HEAD
-class NotSupportedError(Exception):
-    """Exeception when user accidentally using a retired argument."""
-
-
-class ValidationError(Exception):
-    """Raised when a certain validation cannot be completed."""
-
-
-class SocketTypeError(Exception):
-    """Raised when such socket type is not supported or does not exist."""
-
-
-class RuntimeRunForeverEarlyError(Exception):
-=======
 class NotSupportedError(Exception, BaseJinaExeception):
     """Exception when user accidentally using a retired argument."""
 
 
 class RuntimeRunForeverEarlyError(Exception, BaseJinaExeception):
->>>>>>> bf680d03
     """Raised when an error occurs when starting the run_forever of Runtime"""
 
 
