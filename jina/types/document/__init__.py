--- conflicted
+++ resolved
@@ -34,17 +34,13 @@
 from ..mixin import ProtoTypeMixin
 from ..ndarray.generic import NdArray, BaseSparseNdArray
 from ..score import NamedScore
-<<<<<<< HEAD
-=======
-from ..arrays.chunk import ChunkArray
-from ..arrays.match import MatchArray
->>>>>>> 7512f13a
 from ...excepts import BadDocType
 from ...helper import (
     is_url,
     typename,
     random_identity,
-    download_mermaid_url, dunder_get,
+    download_mermaid_url,
+    dunder_get,
 )
 from ...importer import ImportExtensions
 from ...logging import default_logger
@@ -154,11 +150,11 @@
     """
 
     def __init__(
-            self,
-            document: Optional[DocumentSourceType] = None,
-            field_resolver: Dict[str, str] = None,
-            copy: bool = False,
-            **kwargs,
+        self,
+        document: Optional[DocumentSourceType] = None,
+        field_resolver: Dict[str, str] = None,
+        copy: bool = False,
+        **kwargs,
     ):
         """
         :param document: the document to construct from. If ``bytes`` is given
@@ -340,12 +336,12 @@
 
     @staticmethod
     def _update(
-            source: 'Document',
-            destination: 'Document',
-            exclude_fields: Optional[Tuple[str]] = None,
-            include_fields: Optional[Tuple[str]] = None,
-            replace_message_field: bool = True,
-            replace_repeated_field: bool = True,
+        source: 'Document',
+        destination: 'Document',
+        exclude_fields: Optional[Tuple[str]] = None,
+        include_fields: Optional[Tuple[str]] = None,
+        replace_message_field: bool = True,
+        replace_repeated_field: bool = True,
     ) -> None:
         """Merge fields specified in ``include_fields`` or ``exclude_fields`` from source to destination.
 
@@ -410,10 +406,10 @@
             destination.proto.MergeFrom(_dest)
 
     def update(
-            self,
-            source: 'Document',
-            exclude_fields: Optional[Tuple[str, ...]] = None,
-            include_fields: Optional[Tuple[str, ...]] = None,
+        self,
+        source: 'Document',
+        exclude_fields: Optional[Tuple[str, ...]] = None,
+        include_fields: Optional[Tuple[str, ...]] = None,
     ) -> None:
         """Updates fields specified in ``include_fields`` from the source to current Document.
 
@@ -426,7 +422,7 @@
             *. ``destination`` will be modified in place, ``source`` will be unchanged
         """
         if (include_fields and not isinstance(include_fields, tuple)) or (
-                exclude_fields and not isinstance(exclude_fields, tuple)
+            exclude_fields and not isinstance(exclude_fields, tuple)
         ):
             raise TypeError('include_fields and exclude_fields must be tuple of str')
 
@@ -455,15 +451,15 @@
         )
 
     def update_content_hash(
-            self,
-            exclude_fields: Optional[Tuple[str]] = (
-                    'id',
-                    'chunks',
-                    'matches',
-                    'content_hash',
-                    'parent_id',
-            ),
-            include_fields: Optional[Tuple[str]] = None,
+        self,
+        exclude_fields: Optional[Tuple[str]] = (
+            'id',
+            'chunks',
+            'matches',
+            'content_hash',
+            'parent_id',
+        ),
+        include_fields: Optional[Tuple[str]] = None,
     ) -> None:
         """Update the document hash according to its content.
 
@@ -555,7 +551,7 @@
         return NdArray(self._pb_body.embedding).value
 
     def get_sparse_embedding(
-            self, sparse_ndarray_cls_type: Type[BaseSparseNdArray], **kwargs
+        self, sparse_ndarray_cls_type: Type[BaseSparseNdArray], **kwargs
     ) -> 'SparseEmbeddingType':
         """Return ``embedding`` of the content of a Document as an sparse array.
 
@@ -676,12 +672,8 @@
 
         :return: the array of chunks of this document
         """
-<<<<<<< HEAD
         self.pop('matches')
         self.matches.extend(value)
-=======
-        return MatchArray(self._pb_body.matches, reference_doc=self)
->>>>>>> 7512f13a
 
     @property
     def chunks(self) -> 'ChunkArray':
@@ -722,9 +714,9 @@
                 getattr(self._pb_body, k).update(v)
             else:
                 if (
-                        hasattr(Document, k)
-                        and isinstance(getattr(Document, k), property)
-                        and getattr(Document, k).fset
+                    hasattr(Document, k)
+                    and isinstance(getattr(Document, k), property)
+                    and getattr(Document, k).fset
                 ):
                     # if class property has a setter
                     setattr(self, k, v)
@@ -798,11 +790,11 @@
         self._pb_body.buffer = value
         if value and not self._pb_body.mime_type:
             with ImportExtensions(
-                    required=False,
-                    pkg_name='python-magic',
-                    help_text=f'can not sniff the MIME type '
-                              f'MIME sniffing requires brew install '
-                              f'libmagic (Mac)/ apt-get install libmagic1 (Linux)',
+                required=False,
+                pkg_name='python-magic',
+                help_text=f'can not sniff the MIME type '
+                f'MIME sniffing requires brew install '
+                f'libmagic (Mac)/ apt-get install libmagic1 (Linux)',
             ):
                 import magic
 
@@ -985,7 +977,7 @@
         self.blob = to_image_blob(io.BytesIO(self.buffer), color_axis)
 
     def convert_image_blob_to_uri(
-            self, width: int, height: int, resize_method: str = 'BILINEAR'
+        self, width: int, height: int, resize_method: str = 'BILINEAR'
     ):
         """Assuming :attr:`blob` is a _valid_ image, set :attr:`uri` accordingly
         :param width: the width of the blob
@@ -997,7 +989,7 @@
         self.uri = 'data:image/png;base64,' + base64.b64encode(png_bytes).decode()
 
     def convert_image_uri_to_blob(
-            self, color_axis: int = -1, uri_prefix: Optional[str] = None
+        self, color_axis: int = -1, uri_prefix: Optional[str] = None
     ):
         """Convert uri to blob
 
@@ -1055,9 +1047,7 @@
         else:
             raise FileNotFoundError(f'{self.uri} is not a URL or a valid local path')
 
-    def convert_uri_to_datauri(
-            self, charset: str = 'utf-8', base64: bool = False
-    ):
+    def convert_uri_to_datauri(self, charset: str = 'utf-8', base64: bool = False):
         """Convert uri to data uri.
         Internally it reads uri into buffer and convert it to data uri
 
@@ -1067,11 +1057,11 @@
         """
         if not _is_datauri(self.uri):
             self.convert_uri_to_buffer()
-            self.uri = to_datauri(self.mime_type, self.buffer, charset, base64, binary=True)
-
-    def convert_buffer_to_uri(
-            self, charset: str = 'utf-8', base64: bool = False
-    ):
+            self.uri = to_datauri(
+                self.mime_type, self.buffer, charset, base64, binary=True
+            )
+
+    def convert_buffer_to_uri(self, charset: str = 'utf-8', base64: bool = False):
         """Convert buffer to data uri.
         Internally it first reads into buffer and then converts it to data URI.
 
@@ -1089,9 +1079,7 @@
 
         self.uri = to_datauri(self.mime_type, self.buffer, charset, base64, binary=True)
 
-    def convert_text_to_uri(
-            self, charset: str = 'utf-8', base64: bool = False
-    ):
+    def convert_text_to_uri(self, charset: str = 'utf-8', base64: bool = False):
         """Convert text to data uri.
 
         :param charset: charset may be any character set registered with IANA
@@ -1182,21 +1170,12 @@
             img_type = 'img'
 
         mermaid_str = (
-<<<<<<< HEAD
-                """
+            """
                     %%{init: {'theme': 'base', 'themeVariables': { 'primaryColor': '#FFC666'}}}%%
                     classDiagram
                 
                             """
-                + self.__mermaid_str__()
-=======
-            """
-    %%{init: {'theme': 'base', 'themeVariables': { 'primaryColor': '#FFC666'}}}%%
-    classDiagram
-
-            """
             + self.__mermaid_str__()
->>>>>>> 7512f13a
         )
 
         encoded_str = base64.b64encode(bytes(mermaid_str.strip(), 'utf-8')).decode(
@@ -1250,9 +1229,9 @@
 
     @staticmethod
     def attributes(
-            include_proto_fields: bool = True,
-            include_proto_fields_camelcase: bool = False,
-            include_properties: bool = False,
+        include_proto_fields: bool = True,
+        include_proto_fields_camelcase: bool = False,
+        include_properties: bool = False,
     ) -> List[str]:
         """Return all attributes supported by the Document, which can be accessed by ``doc.attribute``
 
@@ -1280,13 +1259,13 @@
 
     @staticmethod
     def from_lines(
-            lines: Optional[Iterable[str]] = None,
-            filepath: Optional[str] = None,
-            read_mode: str = 'r',
-            line_format: str = 'json',
-            field_resolver: Optional[Dict[str, str]] = None,
-            size: Optional[int] = None,
-            sampling_rate: Optional[float] = None,
+        lines: Optional[Iterable[str]] = None,
+        filepath: Optional[str] = None,
+        read_mode: str = 'r',
+        line_format: str = 'json',
+        field_resolver: Optional[Dict[str, str]] = None,
+        size: Optional[int] = None,
+        sampling_rate: Optional[float] = None,
     ) -> Generator['Document', None, None]:
         """Generator function for lines, json and sc. Yields documents or strings.
 
@@ -1326,10 +1305,10 @@
 
     @staticmethod
     def from_ndjson(
-            fp: Iterable[str],
-            field_resolver: Optional[Dict[str, str]] = None,
-            size: Optional[int] = None,
-            sampling_rate: Optional[float] = None,
+        fp: Iterable[str],
+        field_resolver: Optional[Dict[str, str]] = None,
+        size: Optional[int] = None,
+        sampling_rate: Optional[float] = None,
     ) -> Generator['Document', None, None]:
         for line in _subsample(fp, size, sampling_rate):
             value = json.loads(line)
@@ -1342,10 +1321,10 @@
 
     @staticmethod
     def from_csv(
-            fp: Iterable[str],
-            field_resolver: Optional[Dict[str, str]] = None,
-            size: Optional[int] = None,
-            sampling_rate: Optional[float] = None,
+        fp: Iterable[str],
+        field_resolver: Optional[Dict[str, str]] = None,
+        size: Optional[int] = None,
+        sampling_rate: Optional[float] = None,
     ) -> Generator['Document', None, None]:
         lines = csv.DictReader(fp)
         for value in _subsample(lines, size, sampling_rate):
@@ -1358,11 +1337,11 @@
 
     @staticmethod
     def from_files(
-            patterns: Union[str, List[str]],
-            recursive: bool = True,
-            size: Optional[int] = None,
-            sampling_rate: Optional[float] = None,
-            read_mode: Optional[str] = None,
+        patterns: Union[str, List[str]],
+        recursive: bool = True,
+        size: Optional[int] = None,
+        sampling_rate: Optional[float] = None,
+        read_mode: Optional[str] = None,
     ) -> Generator['Document', None, None]:
         """Creates an iterator over a list of file path or the content of the files.
 
@@ -1405,10 +1384,10 @@
 
     @staticmethod
     def from_ndarray(
-            array: 'np.ndarray',
-            axis: int = 0,
-            size: Optional[int] = None,
-            shuffle: bool = False,
+        array: 'np.ndarray',
+        axis: int = 0,
+        size: Optional[int] = None,
+        shuffle: bool = False,
     ) -> Generator['Document', None, None]:
         """Create a generator for a given dimension of a numpy array.
 
@@ -1439,6 +1418,7 @@
             value = dunder_get(self._pb_body, item)
         return value
 
+
 # https://github.com/ndjson/ndjson.github.io/issues/1#issuecomment-109935996
 _jsonl_ext = {'.jsonlines', '.ndjson', '.jsonl', '.jl', '.ldjson'}
 _csv_ext = {'.csv', '.tcsv'}
@@ -1451,7 +1431,7 @@
 
 
 def _subsample(
-        iterable, size: Optional[int] = None, sampling_rate: Optional[float] = None
+    iterable, size: Optional[int] = None, sampling_rate: Optional[float] = None
 ):
     yield from it.islice(_sample(iterable, sampling_rate), size)
 
@@ -1459,10 +1439,10 @@
 def _is_uri(value: str) -> bool:
     scheme = urllib.parse.urlparse(value).scheme
     return (
-            (scheme in {'http', 'https'} and is_url(value))
-            or (scheme in {'data'})
-            or os.path.exists(value)
-            or os.access(os.path.dirname(value), os.W_OK)
+        (scheme in {'http', 'https'} and is_url(value))
+        or (scheme in {'data'})
+        or os.path.exists(value)
+        or os.access(os.path.dirname(value), os.W_OK)
     )
 
 
