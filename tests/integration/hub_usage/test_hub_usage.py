import os
from pathlib import Path

import pytest

from jina import Flow
from jina.excepts import RuntimeFailToStart
from jina.orchestrate.deployments import Deployment
from jina.parsers import set_deployment_parser
from jina.serve.executors import BaseExecutor

cur_dir = os.path.dirname(os.path.abspath(__file__))


def test_simple_use_abs_import_shall_fail():
    with pytest.raises(ModuleNotFoundError):
        from .dummyhub_abs import DummyHubExecutorAbs

        DummyHubExecutorAbs()

    with pytest.raises(RuntimeFailToStart):
        with Flow().add(uses='DummyHubExecutorAbs'):
            pass


def test_simple_use_relative_import():
    from .dummyhub import DummyHubExecutor

    DummyHubExecutor()

    with Flow().add(uses='DummyHubExecutor'):
        pass


def test_use_from_local_dir_exe_level():
    with BaseExecutor.load_config('dummyhub/config.yml'):
        pass


def test_use_from_local_dir_deployment_level():
    a = set_deployment_parser().parse_args(['--uses', 'dummyhub/config.yml'])
    with Deployment(a):
        pass


def test_use_from_local_dir_flow_level():
    with Flow().add(uses='dummyhub/config.yml'):
        pass


@pytest.fixture
def local_hub_executor(tmpdir):
    from hubble.executor import HubExecutor, helper, hubapi

    pkg_path = Path(__file__).parent / 'dummyhub'
    stream_data = helper.archive_package(pkg_path)
    with open(tmpdir / 'dummy_test.zip', 'wb') as temp_zip_file:
        temp_zip_file.write(stream_data.getvalue())

    hubapi.install_local(
        Path(tmpdir) / 'dummy_test.zip', HubExecutor(uuid='hello', tag='v0')
    )


def test_use_from_local_hub_deployment_level(mocker, monkeypatch, local_hub_executor):
<<<<<<< HEAD
    from jina.hubble.hubio import HubExecutor, HubIO
=======
    from hubble.executor.hubio import HubExecutor, HubIO
>>>>>>> 58d0e108

    mock = mocker.Mock()

    def _mock_fetch(
        name,
        tag,
        image_required=True,
        rebuild_image=True,
        *,
        secret=None,
        force=False,
    ):
        mock(name=name)
        return (
            HubExecutor(
                uuid='hello',
                name='alias_dummy',
                tag='v0',
                image_name='jinahub/pod.dummy_mwu_encoder',
                md5sum=None,
                visibility=True,
                archive_url=None,
            ),
            False,
        )

    monkeypatch.setattr(HubIO, 'fetch_meta', _mock_fetch)
    a = set_deployment_parser().parse_args(['--uses', 'jinahub://hello'])
    with Deployment(a):
        pass


def test_use_from_local_hub_flow_level(mocker, monkeypatch, local_hub_executor):
<<<<<<< HEAD
    from jina.hubble.hubio import HubExecutor, HubIO
=======
    from hubble.executor.hubio import HubExecutor, HubIO
>>>>>>> 58d0e108

    mock = mocker.Mock()

    def _mock_fetch(
        name,
        tag,
        image_required=True,
        rebuild_image=True,
        *,
        secret=None,
        force=False,
    ):
        mock(name=name)
        return (
            HubExecutor(
                uuid='hello',
                name='alias_dummy',
                tag='v0',
                image_name='jinahub/pod.dummy_mwu_encoder',
                md5sum=None,
                visibility=True,
                archive_url=None,
            ),
            False,
        )

    monkeypatch.setattr(HubIO, 'fetch_meta', _mock_fetch)

    with Flow().add(uses='jinahub://hello', install_requirements=True):
        pass<|MERGE_RESOLUTION|>--- conflicted
+++ resolved
@@ -63,11 +63,7 @@
 
 
 def test_use_from_local_hub_deployment_level(mocker, monkeypatch, local_hub_executor):
-<<<<<<< HEAD
-    from jina.hubble.hubio import HubExecutor, HubIO
-=======
     from hubble.executor.hubio import HubExecutor, HubIO
->>>>>>> 58d0e108
 
     mock = mocker.Mock()
 
@@ -101,11 +97,7 @@
 
 
 def test_use_from_local_hub_flow_level(mocker, monkeypatch, local_hub_executor):
-<<<<<<< HEAD
-    from jina.hubble.hubio import HubExecutor, HubIO
-=======
     from hubble.executor.hubio import HubExecutor, HubIO
->>>>>>> 58d0e108
 
     mock = mocker.Mock()
 
