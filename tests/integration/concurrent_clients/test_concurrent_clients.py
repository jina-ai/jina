import pytest

from jina import Flow, Executor, Client, requests, DocumentArray, Document
import multiprocessing
import random
import time
from functools import partial

from jina.types.request.data import Response

NUM_REQUESTS = 5


class MyExecutor(Executor):
    @requests(on='/ping')
    def ping(self, **kwargs):
        time.sleep(0.1 * random.random())


<<<<<<< HEAD
@pytest.mark.parametrize('protocol', ['grpc', 'http'])
=======
@pytest.mark.parametrize('protocol', ['http', 'grpc'])
>>>>>>> d5b1e64e
@pytest.mark.parametrize('shards', [10])
@pytest.mark.parametrize('polling', ['ANY', 'ALL'])
@pytest.mark.parametrize('prefetch', [1, 10])
@pytest.mark.parametrize('concurrent', [15])
def test_concurrent_clients(concurrent, protocol, shards, polling, prefetch, reraise):
<<<<<<< HEAD
    def peer_client(clients_served_set, port, protocal, peer_hash):
        with reraise:
            c = Client(protocol=protocal, port=port)
            for _ in range(5):
                resp = c.post('/ping', Document(text=peer_hash), return_results=True)
                assert len(resp) == 1
                assert len(resp[0].docs) == 1
                for d in resp[0].docs:
                    assert d.text == peer_hash
                    clients_served_set.add(int(d.text))
=======
    def pong(peer_hash, queue, resp: Response):
        with reraise:
            for d in resp.docs:
                queue.put((peer_hash, d.text))

    def peer_client(port, protocol, peer_hash, queue):
        c = Client(protocol=protocol, port=port)
        for _ in range(NUM_REQUESTS):
            c.post(
                '/ping',
                Document(text=peer_hash),
                on_done=lambda r: pong(peer_hash, queue, r),
            )
>>>>>>> d5b1e64e

    f = Flow(protocol=protocol, prefetch=prefetch).add(
        uses=MyExecutor, shards=shards, polling=polling
    )

    set_of_clients_served = set()

    with f:
        pqueue = multiprocessing.Queue()
        port_expose = f.port_expose
<<<<<<< HEAD
        thread_pool = []
        for peer_id in range(concurrent):
            t = threading.Thread(
                target=partial(
                    peer_client,
                    set_of_clients_served,
                    port_expose,
                    protocol,
                    str(peer_id),
=======

        process_pool = []
        for peer_id in range(concurrent):
            p = multiprocessing.Process(
                target=partial(
                    peer_client, port_expose, protocol, str(peer_id), pqueue
>>>>>>> d5b1e64e
                ),
                daemon=True,
            )
            p.start()
            process_pool.append(p)

        for p in process_pool:
            p.join()

<<<<<<< HEAD
        for t in thread_pool:
            t.join()

    assert set_of_clients_served == set(list(range(concurrent)))
=======
        queue_len = 0
        while not pqueue.empty():
            peer_hash, text = pqueue.get()
            assert peer_hash == text
            queue_len += 1
        assert queue_len == concurrent * NUM_REQUESTS
>>>>>>> d5b1e64e
<|MERGE_RESOLUTION|>--- conflicted
+++ resolved
@@ -17,32 +17,15 @@
         time.sleep(0.1 * random.random())
 
 
-<<<<<<< HEAD
-@pytest.mark.parametrize('protocol', ['grpc', 'http'])
-=======
 @pytest.mark.parametrize('protocol', ['http', 'grpc'])
->>>>>>> d5b1e64e
 @pytest.mark.parametrize('shards', [10])
 @pytest.mark.parametrize('polling', ['ANY', 'ALL'])
 @pytest.mark.parametrize('prefetch', [1, 10])
 @pytest.mark.parametrize('concurrent', [15])
 def test_concurrent_clients(concurrent, protocol, shards, polling, prefetch, reraise):
-<<<<<<< HEAD
-    def peer_client(clients_served_set, port, protocal, peer_hash):
-        with reraise:
-            c = Client(protocol=protocal, port=port)
-            for _ in range(5):
-                resp = c.post('/ping', Document(text=peer_hash), return_results=True)
-                assert len(resp) == 1
-                assert len(resp[0].docs) == 1
-                for d in resp[0].docs:
-                    assert d.text == peer_hash
-                    clients_served_set.add(int(d.text))
-=======
     def pong(peer_hash, queue, resp: Response):
-        with reraise:
-            for d in resp.docs:
-                queue.put((peer_hash, d.text))
+        for d in resp.docs:
+            queue.put((peer_hash, d.text))
 
     def peer_client(port, protocol, peer_hash, queue):
         c = Client(protocol=protocol, port=port)
@@ -52,7 +35,6 @@
                 Document(text=peer_hash),
                 on_done=lambda r: pong(peer_hash, queue, r),
             )
->>>>>>> d5b1e64e
 
     f = Flow(protocol=protocol, prefetch=prefetch).add(
         uses=MyExecutor, shards=shards, polling=polling
@@ -63,24 +45,11 @@
     with f:
         pqueue = multiprocessing.Queue()
         port_expose = f.port_expose
-<<<<<<< HEAD
-        thread_pool = []
-        for peer_id in range(concurrent):
-            t = threading.Thread(
-                target=partial(
-                    peer_client,
-                    set_of_clients_served,
-                    port_expose,
-                    protocol,
-                    str(peer_id),
-=======
-
         process_pool = []
         for peer_id in range(concurrent):
             p = multiprocessing.Process(
                 target=partial(
                     peer_client, port_expose, protocol, str(peer_id), pqueue
->>>>>>> d5b1e64e
                 ),
                 daemon=True,
             )
@@ -90,16 +59,9 @@
         for p in process_pool:
             p.join()
 
-<<<<<<< HEAD
-        for t in thread_pool:
-            t.join()
-
-    assert set_of_clients_served == set(list(range(concurrent)))
-=======
         queue_len = 0
         while not pqueue.empty():
             peer_hash, text = pqueue.get()
             assert peer_hash == text
             queue_len += 1
-        assert queue_len == concurrent * NUM_REQUESTS
->>>>>>> d5b1e64e
+        assert queue_len == concurrent * NUM_REQUESTS