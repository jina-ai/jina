--- conflicted
+++ resolved
@@ -101,24 +101,14 @@
     routing_table = {
         'active_pod': 'executor1',
         'pods': {
-<<<<<<< HEAD
-            'pod1': {
+            'executor1': {
                 'host': __default_host__,
-=======
-            'executor1': {
-                'host': '0.0.0.0',
->>>>>>> 97519df9
                 'port': args.port_in,
                 'expected_parts': 1,
                 'out_edges': [{'pod': 'executor2'}],
             },
-<<<<<<< HEAD
-            'pod2': {
+            'executor2': {
                 'host': __default_host__,
-=======
-            'executor2': {
-                'host': '0.0.0.0',
->>>>>>> 97519df9
                 'port': args.port_in,
                 'expected_parts': 1,
                 'out_edges': [],
