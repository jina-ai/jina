--- conflicted
+++ resolved
@@ -207,22 +207,6 @@
 
 
 def requests(
-<<<<<<< HEAD
-        func: Optional[
-            Callable[
-                [
-                    'DocumentArray',
-                    Dict,
-                    'DocumentArray',
-                    List['DocumentArray'],
-                    List['DocumentArray'],
-                ],
-                Optional[Union['DocumentArray', Dict]],
-            ]
-        ] = None,
-        *,
-        on: Optional[Union[str, Sequence[str]]] = None,
-=======
     func: Optional[
         Callable[
             [
@@ -239,7 +223,6 @@
     on: Optional[Union[str, Sequence[str]]] = None,
     request_schema: Optional[Type[DocumentArray]] = None,
     response_schema: Optional[Type[DocumentArray]] = None,
->>>>>>> c57fdbb1
 ):
     """
     `@requests` defines the endpoints of an Executor. It has a keyword `on=` to
@@ -334,7 +317,6 @@
             else:
                 return fn
 
-<<<<<<< HEAD
         def _unwrap_write_decorator(self, fn):
             if type(fn).__name__ == 'WriteMethodDecorator':
                 self._write_decorator = fn
@@ -342,12 +324,9 @@
             else:
                 return fn
 
-        def _inject_owner_attrs(self, owner, name):
-=======
         def _inject_owner_attrs(
             self, owner, name, request_schema_arg, response_schema_arg
         ):
->>>>>>> c57fdbb1
             if not hasattr(owner, 'requests'):
                 owner.requests = {}
 
@@ -376,11 +355,7 @@
             else:
                 owner.requests_by_class[owner.__name__][
                     on or __default_endpoint__
-<<<<<<< HEAD
-                    ] = self.fn
-=======
                 ] = fn_with_schema
->>>>>>> c57fdbb1
 
             setattr(owner, name, self.fn)
 
