--- conflicted
+++ resolved
@@ -507,11 +507,7 @@
                     from jina.peapods.networking import K8sGrpcConnectionPool
 
                     pod_k8s_address = (
-<<<<<<< HEAD
-                        f'{v.name}.{self.args.k8s_namespace or self.args.name}.svc'
-=======
                         f'{v.name}-head.{self.args.k8s_namespace or self.args.name}.svc'
->>>>>>> 93b7417b
                     )
 
                     graph_dict[node] = [
