__copyright__ = "Copyright (c) 2020 Jina AI Limited. All rights reserved."
__license__ = "Apache-2.0"

import glob
import json
import urllib.parse
import urllib.request
import webbrowser
from typing import Dict, Any

from docker import DockerClient

from .checker import *
from .helper import credentials_file
<<<<<<< HEAD
from .hubapi import _list, _register_to_mongodb, _list_local, _docker_auth
from ..clients.python import ProgressBar
=======
from .hubapi import _list, _register_to_mongodb, _list_local
from .. import __version__ as jina_version
>>>>>>> d68af45d
from ..enums import BuildTestLevel
from ..excepts import DockerLoginFailed, HubBuilderError, HubBuilderBuildError, HubBuilderTestError, ImageAlreadyExists
from ..executors import BaseExecutor
from ..flow import Flow
from ..helper import colored, get_readable_size, get_now_timestamp, get_full_version, random_name, expand_dict, \
    countdown
from ..importer import ImportExtensions
from ..logging import JinaLogger
from ..logging.profile import TimeContext, ProgressBar
from ..parser import set_pod_parser
from ..peapods import Pod

if False:
    import argparse

_allowed = {'name', 'description', 'author', 'url',
            'documentation', 'version', 'vendor', 'license', 'avatar',
            'jina_version', 'platform', 'update', 'keywords'}

_label_prefix = 'ai.jina.hub.'


class HubIO:
    """ :class:`HubIO` provides the way to interact with Jina Hub registry.
    You can use it with CLI to package a directory into a Jina Hub image and publish it to the world.

    Examples:
        - :command:`jina hub build my_pod/` build the image
        - :command:`jina hub build my_pod/ --push` build the image and push to the public registry
        - :command:`jina hub pull jinahub/pod.dummy_mwu_encoder:0.0.6` to download the image
    """

    def __init__(self, args: 'argparse.Namespace'):
        self.logger = JinaLogger(self.__class__.__name__, **vars(args))
        self.args = args
        self._load_docker_client()

    def _load_docker_client(self):
        with ImportExtensions(required=False,
                              help_text='missing "docker" dependency, available CLIs limited to "jina hub [list, new]"'
                                        'to enable full CLI, please do pip install "jina[docker]"'):
            import docker
            from docker import APIClient

            self._client: DockerClient = docker.from_env()

            # low-level client
            self._raw_client = APIClient(base_url='unix://var/run/docker.sock')

    def new(self) -> None:
        """Create a new executor using cookiecutter template """
        with ImportExtensions(required=True):
            from cookiecutter.main import cookiecutter
            import click  # part of cookiecutter

        cookiecutter_template = self.args.template
        if self.args.type == 'app':
            cookiecutter_template = 'https://github.com/jina-ai/cookiecutter-jina.git'
        elif self.args.type == 'pod':
            cookiecutter_template = 'https://github.com/jina-ai/cookiecutter-jina-hub.git'

        try:
            cookiecutter(cookiecutter_template, overwrite_if_exists=self.args.overwrite,
                         output_dir=self.args.output_dir)
        except click.exceptions.Abort:
            self.logger.info('nothing is created, bye!')

    def login(self) -> None:
        """Login using Github Device flow to allow push access to Jina Hub Registry"""
        import requests

        with resource_stream('jina', '/'.join(('resources', 'hubapi.yml'))) as fp:
            hubapi_yml = yaml.load(fp)

        client_id = hubapi_yml['github']['client_id']
        scope = hubapi_yml['github']['scope']
        device_code_url = hubapi_yml['github']['device_code_url']
        access_token_url = hubapi_yml['github']['access_token_url']
        grant_type = hubapi_yml['github']['grant_type']
        login_max_retry = hubapi_yml['github']['login_max_retry']

        headers = {'Accept': 'application/json'}
        code_request_body = {
            'client_id': client_id,
            'scope': scope
        }
        try:
            self.logger.info('Jina Hub login will use Github Device to generate one time token')
            response = requests.post(url=device_code_url,
                                     headers=headers,
                                     data=code_request_body)
            if response.status_code != requests.codes.ok:
                self.logger.error('cannot reach github server. please make sure you\'re connected to internet')

            code_response = response.json()
            device_code = code_response['device_code']
            user_code = code_response['user_code']
            verification_uri = code_response['verification_uri']

            try:
                webbrowser.open(verification_uri, new=2)
            except:
                pass  # intentional pass, browser support isn't cross-platform
            finally:
                self.logger.info(f'You should see a "Device Activation" page open in your browser. '
                                 f'If not, please go to {colored(verification_uri, "cyan", attrs=["underline"])}')
                self.logger.info('Please follow the steps:\n'
                                 f'1. Enter the following code to that page: {colored(user_code, "cyan", attrs=["bold"])}\n'
                                 '2. Click "Continue"\n'
                                 '3. Come back to this terminal\n')

            access_request_body = {
                'client_id': client_id,
                'device_code': device_code,
                'grant_type': grant_type
            }

            for _ in range(login_max_retry):
                access_token_response = requests.post(url=access_token_url,
                                                      headers=headers,
                                                      data=access_request_body).json()
                if access_token_response.get('error', None) == 'authorization_pending':
                    self.logger.warning('still waiting for authorization')
                    countdown(10, reason=colored('re-fetch access token', 'cyan', attrs=['bold', 'reverse']))
                elif 'access_token' in access_token_response:
                    token = {
                        'access_token': access_token_response['access_token']
                    }
                    with open(credentials_file(), 'w') as cf:
                        yaml.dump(token, cf)
                    self.logger.success(f'successfully logged in!')
                    break
            else:
                self.logger.error(f'max retries {login_max_retry} reached')

        except KeyError as exp:
            self.logger.error(f'can not read the key in response: {exp}')

    def list(self) -> Dict[str, Any]:
        """ List all hub images given a filter specified by CLI """
        if self.args.local_only:
            return _list_local(self.logger)
        else:
            return _list(logger=self.logger,
                         image_name=self.args.name,
                         image_kind=self.args.kind,
                         image_type=self.args.type,
                         image_keywords=self.args.keywords)

    def push(self, name: str = None, readme_path: str = None, build_result: Dict = None) -> None:
        """ A wrapper of docker push 
        - Checks for the tempfile, returns without push if it cannot find
        - Pushes to docker hub, returns withput writing to db if it fails
        - Writes to the db
        """
        name = name or self.args.name
        try:
            # check if image exists
            # fail if it does
            if self.args.no_overwrite and self._image_version_exists(
                    build_result['manifest_info']['name'],
                    build_result['manifest_info']['version'],
                    jina_version
            ):
                raise ImageAlreadyExists(f'Image with name {name} already exists. Will NOT overwrite.')
            else:
                self.logger.debug(f'Image with name {name} does not exist. Pushing now...')
            docker_creds = _docker_auth(logger=self.logger)
            if docker_creds['docker_username'] and docker_creds['docker_password']:
                self.logger.info(f'Fetched docker credentials successfully. Pushing now...')
                self._push_docker_hub(name, readme_path)
            else:
                self.logger.error(f'Failed to fetch docker login creds. Aborting push.')

            if not build_result:
                file_path = get_summary_path(name)
                if os.path.isfile(file_path):
                    with open(file_path) as f:
                        build_result = json.load(f)
                else:
                    self.logger.error(f'can not find the build summary file.'
                                      f'please use "jina hub build" to build the image first '
                                      f'before pushing.')

            if build_result:
                if build_result.get('is_build_success', False):
                    _register_to_mongodb(logger=self.logger, summary=build_result)
                if build_result.get('details', None) and build_result.get('build_history', None):
                    self._write_slack_message(build_result, build_result['details'], build_result['build_history'])
        except Exception as e:
            self.logger.error(f'Error when trying to push image {name}: {repr(e)}')
            if isinstance(e, ImageAlreadyExists):
                raise e

    def _push_docker_hub(self, name: str = None, readme_path: str = None) -> None:
        """ Helper push function """
        check_registry(self.args.registry, name, self.args.repository)
        self._check_docker_image(name)
        self._docker_login()
        with ProgressBar(task_name=f'pushing {name}', batch_unit='') as t:
            for line in self._client.images.push(name, stream=True, decode=True):
                t.update(1)
                if 'error' in line and 'authentication required' in line['error']:
                    raise DockerLoginFailed('user not logged in to docker.')
                self.logger.debug(line)
        self.logger.success(f'🎉 {name} is now published!')

        if False and readme_path:
            # unfortunately Docker Hub Personal Access Tokens cannot be used as they are not supported by the API
            _volumes = {os.path.dirname(os.path.abspath(readme_path)): {'bind': '/workspace'}}
            _env = {
                'DOCKERHUB_USERNAME': self.args.username,
                'DOCKERHUB_PASSWORD': self.args.password,
                'DOCKERHUB_REPOSITORY': self.args.repository,
                'README_FILEPATH': '/workspace/README.md',
            }

            self._client.containers.run('peterevans/dockerhub-description:2.1',
                                        auto_remove=True,
                                        volumes=_volumes,
                                        environment=_env)

        share_link = f'https://api.jina.ai/hub/?jh={urllib.parse.quote_plus(name)}'

        try:
            webbrowser.open(share_link, new=2)
        except:
            # pass intentionally, dont want to bother users on opening browser failure
            pass
        finally:
            self.logger.info(
                f'Check out the usage {colored(share_link, "cyan", attrs=["underline"])} and share it with others!')

    def pull(self) -> None:
        """A wrapper of docker pull """
        check_registry(self.args.registry, self.args.name, self.args.repository)
        try:
            self._docker_login()
            with TimeContext(f'pulling {self.args.name}', self.logger):
                image = self._client.images.pull(self.args.name)
            if isinstance(image, list):
                image = image[0]
            image_tag = image.tags[0] if image.tags else ''
            self.logger.success(
                f'🎉 pulled {image_tag} ({image.short_id}) uncompressed size: {get_readable_size(image.attrs["Size"])}')
        except Exception as ex:
            self.logger.error(f'can not pull image {self.args.name} from {self.args.registry} due to {repr(ex)}')

    def _check_docker_image(self, name: str) -> None:
        # check local image
        image = self._client.images.get(name)
        for r in _allowed:
            if f'{_label_prefix}{r}' not in image.labels.keys():
                self.logger.warning(f'{r} is missing in your docker image labels, you may want to check it')
        try:
            image.labels['ai.jina.hub.jina_version'] = jina_version
            if name != safe_url_name(
                    f'{self.args.repository}/' + '{type}.{kind}.{name}:{version}-{jina_version}'.format(
                        **{k.replace(_label_prefix, ''): v for k, v in image.labels.items()})):
                raise ValueError(f'image {name} does not match with label info in the image')
        except KeyError:
            self.logger.error('missing key in the label of the image')
            raise

        self.logger.info(f'✅ {name} is a valid Jina Hub image, ready to publish')

    def _docker_login(self) -> None:
        """A wrapper of docker login """
        from docker.errors import APIError
        if self.args.username and self.args.password:
            try:
                self._client.login(username=self.args.username, password=self.args.password,
                                   registry=self.args.registry)
                self.logger.debug(f'successfully logged in to docker hub')
            except APIError:
                raise DockerLoginFailed(f'invalid credentials passed. docker login failed')

    def build(self) -> Dict:
        """A wrapper of docker build """
        if self.args.dry_run:
            result = self.dry_run()
        else:
            is_build_success, is_push_success = True, False
            _logs = []
            _except_strs = []
            _excepts = []

            with TimeContext(f'building {colored(self.args.path, "green")}', self.logger) as tc:
                try:
                    self._check_completeness()

                    streamer = self._raw_client.build(
                        decode=True,
                        path=self.args.path,
                        tag=self.tag,
                        pull=self.args.pull,
                        dockerfile=self.dockerfile_path_revised,
                        rm=True
                    )

                    for chunk in streamer:
                        if 'stream' in chunk:
                            for line in chunk['stream'].splitlines():
                                if is_error_message(line):
                                    self.logger.critical(line)
                                    _except_strs.append(line)
                                elif 'warning' in line.lower():
                                    self.logger.warning(line)
                                else:
                                    self.logger.info(line)
                                _logs.append(line)
                except Exception as ex:
                    # if pytest fails it should end up here as well
                    is_build_success = False
                    ex = HubBuilderBuildError(ex)
                    _except_strs.append(repr(ex))
                    _excepts.append(ex)

            if is_build_success:
                # compile it again, but this time don't show the log
                image, log = self._client.images.build(path=self.args.path,
                                                       tag=self.tag,
                                                       pull=self.args.pull,
                                                       dockerfile=self.dockerfile_path_revised,
                                                       rm=True)

                # success

                _details = {
                    'inspect': self._raw_client.inspect_image(image.tags[0]),
                    'tag': image.tags[0],
                    'hash': image.short_id,
                    'size': get_readable_size(image.attrs['Size']),
                }

                self.logger.success(
                    '🎉 built {tag} ({hash}) uncompressed size: {size}'.format_map(_details))

            else:
                self.logger.error(f'can not build the image, please double check the log')
                _details = {}

            if is_build_success:
                if self.args.test_uses:
                    p_names = []
                    try:
                        is_build_success = False
                        p_names, failed_test_levels = HubIO._test_build(image, self.args.test_level,
                                                                        self.config_yaml_path, self.args.daemon)
                        if any(test_level in failed_test_levels for test_level in
                               [BuildTestLevel.POD_DOCKER, BuildTestLevel.FLOW]):
                            is_build_success = False
                            self.logger.error(f'build unsuccessful, failed at {str(failed_test_levels)} level')
                        else:
                            is_build_success = True
                            self.logger.warning(
                                f'Build successful. Tests failed at : {str(failed_test_levels)} levels. This could be do to the fact that executor has non-installed external dependencies')
                    except Exception as ex:
                        self.logger.error(f'something wrong while testing the build: {repr(ex)}')
                        ex = HubBuilderTestError(ex)
                        _except_strs.append(repr(ex))
                        _excepts.append(ex)
                    finally:
                        if self.args.daemon:
                            try:
                                for p in p_names:
                                    self._raw_client.stop(p)
                            except:
                                pass  # suppress on purpose
                        self._raw_client.prune_containers()

                _version = self.manifest['version'] if 'version' in self.manifest else '0.0.1'
                info, env_info = get_full_version()
                _host_info = {
                    'jina': info,
                    'jina_envs': env_info,
                    'docker': self._raw_client.info(),
                    'build_args': vars(self.args)
                }

            _build_history = {
                'time': get_now_timestamp(),
                'host_info': _host_info if is_build_success and self.args.host_info else '',
                'duration': tc.readable_duration,
                'logs': _logs,
                'exception': _except_strs
            }

            if self.args.prune_images:
                self.logger.info('deleting unused images')
                self._raw_client.prune_images()

            result = {
                'name': getattr(self, 'canonical_name', ''),
                'version': self.manifest['version'] if is_build_success and 'version' in self.manifest else '0.0.1',
                'path': self.args.path,
                'manifest_info': self.manifest if is_build_success else '',
                'details': _details,
                'is_build_success': is_build_success,
                'build_history': _build_history
            }

            # only successful build (NOT dry run) writes the summary to disk
            if result['is_build_success']:
                self._write_summary_to_file(summary=result)
                if self.args.push:
                    self.push(image.tags[0], self.readme_path, result)

        if not result['is_build_success'] and self.args.raise_error:
            # remove the very verbose build log when throw error
            result['build_history'].pop('logs')
            raise HubBuilderError(_excepts)

        return result

    @staticmethod
    def _test_build(image, test_level, config_yaml_path, daemon_arg):
        p_names = []
        failed_levels = []

        # test uses at executor level
        if test_level >= BuildTestLevel.EXECUTOR:
            try:
                with BaseExecutor.load_config(config_yaml_path):
                    pass
            except:
                failed_levels.append(BuildTestLevel.EXECUTOR)

        # test uses at Pod level (no docker)
        if test_level >= BuildTestLevel.POD_NONDOCKER:
            try:
                with Pod(set_pod_parser().parse_args(['--uses', config_yaml_path])):
                    pass
            except:
                failed_levels.append(BuildTestLevel.POD_NONDOCKER)

        # test uses at Pod level (with docker)
        if test_level >= BuildTestLevel.POD_DOCKER:
            p_name = random_name()
            try:
                with Pod(set_pod_parser().parse_args(['--uses', image.tags[0], '--name', p_name] +
                                                     ['--daemon'] if daemon_arg else [])):
                    pass
                p_names.append(p_name)
            except:
                failed_levels.append(BuildTestLevel.POD_DOCKER)

        # test uses at Flow level
        if test_level >= BuildTestLevel.FLOW:
            p_name = random_name()
            try:
                with Flow().add(name=random_name(), uses=image.tags[0], daemon=daemon_arg):
                    pass
                p_names.append(p_name)
            except:
                failed_levels.append(BuildTestLevel.FLOW)

        return p_names, failed_levels

    def dry_run(self) -> Dict:
        try:
            s = self._check_completeness()
            s['is_build_success'] = True
        except Exception as ex:
            s = {'is_build_success': False,
                 'exception': str(ex)}
        return s

    def _write_summary_to_file(self, summary: Dict) -> None:
        file_path = get_summary_path(f'{summary["name"]}:{summary["version"]}')
        with open(file_path, 'w+') as f:
            json.dump(summary, f)
        self.logger.debug(f'stored the summary from build to {file_path}')

    def _check_completeness(self) -> Dict:
        self.dockerfile_path = get_exist_path(self.args.path, 'Dockerfile')
        self.manifest_path = get_exist_path(self.args.path, 'manifest.yml')
        self.config_yaml_path = get_exist_path(self.args.path, 'config.yml')
        self.readme_path = get_exist_path(self.args.path, 'README.md')
        self.requirements_path = get_exist_path(self.args.path, 'requirements.txt')

        yaml_glob = set(glob.glob(os.path.join(self.args.path, '*.yml')))
        yaml_glob.difference_update({self.manifest_path, self.config_yaml_path})

        if not self.config_yaml_path:
            self.config_yaml_path = yaml_glob.pop()

        py_glob = glob.glob(os.path.join(self.args.path, '*.py'))

        test_glob = glob.glob(os.path.join(self.args.path, 'tests/test_*.py'))

        completeness = {
            'Dockerfile': self.dockerfile_path,
            'manifest.yml': self.manifest_path,
            'config.yml': self.config_yaml_path,
            'README.md': self.readme_path,
            'requirements.txt': self.requirements_path,
            '*.yml': yaml_glob,
            '*.py': py_glob,
            'tests': test_glob
        }

        self.logger.info(
            f'completeness check\n' +
            '\n'.join(f'{colored("✓", "green") if v else colored("✗", "red"):>4} {k:<20} {v}' for k, v in
                      completeness.items()) + '\n')

        if completeness['Dockerfile'] and completeness['manifest.yml']:
            pass
        else:
            self.logger.critical('Dockerfile or manifest.yml is not given, can not build')
            raise FileNotFoundError('Dockerfile or manifest.yml is not given, can not build')

        self.manifest = self._read_manifest(self.manifest_path)
        self.manifest['jina_version'] = jina_version
        self.dockerfile_path_revised = self._get_revised_dockerfile(self.dockerfile_path, self.manifest)
        tag_name = safe_url_name(
            f'{self.args.repository}/' + f'{self.manifest["type"]}.{self.manifest["kind"]}.{self.manifest["name"]}:{self.manifest["version"]}-{jina_version}')
        self.tag = tag_name
        self.canonical_name = tag_name
        return completeness

    def _read_manifest(self, path: str, validate: bool = True) -> Dict:
        with resource_stream('jina', '/'.join(('resources', 'hub-builder', 'manifest.yml'))) as fp:
            tmp = yaml.load(fp)  # do not expand variables at here, i.e. DO NOT USE expand_dict(yaml.load(fp))

        with open(path) as fp:
            tmp.update(yaml.load(fp))

        if validate:
            self._validate_manifest(tmp)

        return tmp

    def _validate_manifest(self, manifest: Dict) -> None:
        required = {'name', 'type', 'version'}

        # check the required field in manifest
        for r in required:
            if r not in manifest:
                raise ValueError(f'{r} is missing in the manifest.yaml, it is required')

        # check if all fields are there
        for r in _allowed:
            if r not in manifest:
                self.logger.warning(f'{r} is missing in your manifest.yml, you may want to check it')

        # check name
        check_name(manifest['name'])
        # check_image_type
        check_image_type(manifest['type'])
        # check version number
        check_version(manifest['version'])
        # check version number
        check_license(manifest['license'])
        # check platform
        if not isinstance(manifest['platform'], list):
            manifest['platform'] = list(manifest['platform'])
        check_platform(manifest['platform'])

        # replace all chars in value to safe chars
        for k, v in manifest.items():
            if v and isinstance(v, str):
                manifest[k] = remove_control_characters(v)

        # show manifest key-values
        for k, v in manifest.items():
            self.logger.debug(f'{k}: {v}')

    def _get_revised_dockerfile(self, dockerfile_path: str, manifest: Dict) -> str:
        # modify dockerfile
        revised_dockerfile = []
        with open(dockerfile_path) as fp:
            for l in fp:
                revised_dockerfile.append(l)
                if l.startswith('FROM'):
                    revised_dockerfile.append('LABEL ')
                    revised_dockerfile.append(
                        ' \\      \n'.join(f'{_label_prefix}{k}="{v}"' for k, v in manifest.items()))

        f = tempfile.NamedTemporaryFile('w', delete=False).name
        with open(f, 'w', encoding='utf8') as fp:
            fp.writelines(revised_dockerfile)

        for k in revised_dockerfile:
            self.logger.debug(k)
        return f

    def _write_slack_message(self, *args):
        def _expand_fn(v):
            if isinstance(v, str):
                for d in args:
                    try:
                        v = v.format(**d)
                    except KeyError:
                        pass
            return v

        if 'JINAHUB_SLACK_WEBHOOK' in os.environ:
            with resource_stream('jina', '/'.join(('resources', 'hub-builder-success', 'slack-jinahub.json'))) as fp:
                tmp = expand_dict(json.load(fp), _expand_fn, resolve_cycle_ref=False)
                req = urllib.request.Request(os.environ['JINAHUB_SLACK_WEBHOOK'])
                req.add_header('Content-Type', 'application/json; charset=utf-8')
                jdb = json.dumps(tmp).encode('utf-8')  # needs to be bytes
                req.add_header('Content-Length', str(len(jdb)))
                with urllib.request.urlopen(req, jdb) as f:
                    res = f.read()
                    self.logger.info(f'push to Slack: {res}')

    # alias of "new" in cli
    create = new
    init = new

    def _image_version_exists(self, name, module_version, req_jina_version):
        manifests = _list(self.logger, name)
        # check if matching module version and jina version exists
        if manifests:
            matching = [
                m for m in manifests
                if m['version'] == module_version
                   and 'jina_version' in m.keys()
                   and m['jina_version'] == req_jina_version
            ]
            return len(matching) > 0
        return False<|MERGE_RESOLUTION|>--- conflicted
+++ resolved
@@ -12,13 +12,8 @@
 
 from .checker import *
 from .helper import credentials_file
-<<<<<<< HEAD
 from .hubapi import _list, _register_to_mongodb, _list_local, _docker_auth
-from ..clients.python import ProgressBar
-=======
-from .hubapi import _list, _register_to_mongodb, _list_local
 from .. import __version__ as jina_version
->>>>>>> d68af45d
 from ..enums import BuildTestLevel
 from ..excepts import DockerLoginFailed, HubBuilderError, HubBuilderBuildError, HubBuilderTestError, ImageAlreadyExists
 from ..executors import BaseExecutor
