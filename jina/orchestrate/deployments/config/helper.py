--- conflicted
+++ resolved
@@ -1,7 +1,9 @@
 import os
 from typing import Dict
 
-<<<<<<< HEAD
+from hubble.executor.helper import parse_hub_uri
+from hubble.executor.hubio import HubIO
+
 from jina import (
     __default_executor__,
     __default_grpc_gateway__,
@@ -9,12 +11,6 @@
     __default_websocket_gateway__,
     __version__,
 )
-=======
-from hubble.executor.helper import parse_hub_uri
-from hubble.executor.hubio import HubIO
-
-from jina import __default_executor__, __version__
->>>>>>> 58d0e108
 from jina.enums import PodRoleType
 
 
