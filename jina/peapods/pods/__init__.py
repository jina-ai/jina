import copy
<<<<<<< HEAD
=======
import os
>>>>>>> 9a4a64ce
from abc import abstractmethod
from argparse import Namespace
from contextlib import ExitStack
from itertools import cycle
from typing import Dict, Union, Set, List, Optional

from .. import Pea
<<<<<<< HEAD
from ..networking import GrpcConnectionPool
from ..peas.factory import PeaFactory
from ... import __default_executor__, __default_host__
=======
from ..networking import GrpcConnectionPool, host_is_local
from ..peas.container import ContainerPea
from ..peas.factory import PeaFactory
from ..peas.jinad import JinaDPea
from ... import __default_executor__, __default_host__, __docker_host__
>>>>>>> 9a4a64ce
from ... import helper
from ...enums import (
    PodRoleType,
    PeaRoleType,
    PollingType,
)
from ...excepts import RuntimeFailToStart, RuntimeRunForeverEarlyError, ScalingFails
from ...helper import random_identity, CatchAllCleanupContextManager
from ...jaml.helper import complete_path


class BasePod(ExitStack):
    """A BasePod is an immutable set of peas.
    Internally, the peas can run with the process/thread backend.
    They can be also run in their own containers on remote machines.
    """

    @abstractmethod
    def start(self) -> 'BasePod':
        """Start to run all :class:`Pea` in this BasePod.

        .. note::
            If one of the :class:`Pea` fails to start, make sure that all of them
            are properly closed.
        """
        ...

    @abstractmethod
    async def rolling_update(self, *args, **kwargs):
        """
        Roll update the Executors managed by the Pod

            .. # noqa: DAR201
            .. # noqa: DAR101
        """
        ...

    @abstractmethod
    async def scale(self, *args, **kwargs):
        """
        Scale the amount of replicas of a given Executor.

            .. # noqa: DAR201
            .. # noqa: DAR101
        """
        ...

    @staticmethod
    def _set_upload_files(args):
        # sets args.upload_files at the pod level so that peas inherit from it.
        # all peas work under one remote workspace, hence important to have upload_files set for all

        def valid_path(path):
            try:
                complete_path(path)
                return True
            except FileNotFoundError:
                return False

        _upload_files = set()
        for param in ['uses', 'uses_before', 'uses_after']:
            param_value = getattr(args, param, None)
            if param_value and valid_path(param_value):
                _upload_files.add(param_value)

        if getattr(args, 'py_modules', None):
            _upload_files.update(
                {py_module for py_module in args.py_modules if valid_path(py_module)}
            )
        if getattr(args, 'upload_files', None):
            _upload_files.update(
                {
                    upload_file
                    for upload_file in args.upload_files
                    if valid_path(upload_file)
                }
            )
        return list(_upload_files)

    @property
    def role(self) -> 'PodRoleType':
        """Return the role of this :class:`BasePod`.

        .. # noqa: DAR201
        """
        return self.args.pod_role

    @property
    def name(self) -> str:
        """The name of this :class:`BasePod`.


        .. # noqa: DAR201
        """
        return self.args.name

    @property
    def head_host(self) -> str:
        """Get the host of the HeadPea of this pod
        .. # noqa: DAR201
        """
        return self.head_args.host

    @property
    def head_port_in(self):
        """Get the port_in of the HeadPea of this pod
        .. # noqa: DAR201
        """
        return self.head_args.port_in

    def __enter__(self) -> 'BasePod':
        with CatchAllCleanupContextManager(self):
            return self.start()

    @staticmethod
    def _copy_to_head_args(args: Namespace) -> Namespace:
        """
        Set the outgoing args of the head router

        :param args: basic arguments
        :return: enriched head arguments
        """

        _head_args = copy.deepcopy(args)
        _head_args.polling = args.polling
        if not hasattr(args, 'port_in') or not args.port_in:
            _head_args.port_in = helper.random_port()
        else:
            _head_args.port_in = args.port_in
        _head_args.uses = args.uses
        _head_args.pea_role = PeaRoleType.HEAD
<<<<<<< HEAD
        _head_args.runtime_cls = 'HeadRuntime'
        _head_args.replicas = 1
=======
>>>>>>> 9a4a64ce

        # for now the head is not being scaled, so its always the first head
        if args.name:
            _head_args.name = f'{args.name}/head-0'
        else:
            _head_args.name = f'head-0'

        return _head_args

    @property
    @abstractmethod
    def head_args(self) -> Namespace:
        """Get the arguments for the `head` of this BasePod.

        .. # noqa: DAR201
        """
        ...

    @abstractmethod
    def join(self):
        """Wait until all pods and peas exit."""
        ...

    @property
    @abstractmethod
    def _mermaid_str(self) -> List[str]:
        """String that will be used to represent the Pod graphically when `Flow.plot()` is invoked


        .. # noqa: DAR201
        """
        ...

    @property
    def deployments(self) -> List[Dict]:
        """Get deployments of the pod. The BasePod just gives one deployment.

        :return: list of deployments
        """
        return [
            {
                'name': self.name,
                'head_host': self.head_host,
                'head_port_in': self.head_port_in,
            }
        ]


class Pod(BasePod):
    """A Pod is an immutable set of peas, which run in replicas. They share the same input and output socket.
    Internally, the peas can run with the process/thread backend. They can be also run in their own containers
    :param args: arguments parsed from the CLI
    :param needs: pod names of preceding pods, the output of these pods are going into the input of this pod
    """

    class _ReplicaSet:
        def __init__(
<<<<<<< HEAD
            self, pod_args: Namespace, args: List[Namespace], head_args: Namespace
=======
            self,
            pod_args: Namespace,
            args: List[Namespace],
            head_args: Namespace,
            head_pea,
>>>>>>> 9a4a64ce
        ):
            self.pod_args = copy.copy(pod_args)
            self.head_args = head_args
            self.args = args
            self.shard_id = args[0].shard_id
            self._peas = []
<<<<<<< HEAD
=======
            self.head_pea = head_pea
>>>>>>> 9a4a64ce

        @property
        def is_ready(self):
            return all(p.is_ready.is_set() for p in self._peas)

        def clear_peas(self):
            self._peas.clear()

        @property
        def num_peas(self):
            return len(self._peas)

        def join(self):
            for pea in self._peas:
                pea.join()

        def wait_start_success(self):
            for pea in self._peas:
                pea.wait_start_success()

        async def rolling_update(
            self, dump_path: Optional[str] = None, *, uses_with: Optional[Dict] = None
        ):
            # TODO make rolling_update robust, in what state this ReplicaSet ends when this fails?
            for i in range(len(self._peas)):
                _args = self.args[i]
                old_pea = self._peas[i]
                await GrpcConnectionPool.deactivate_worker(
<<<<<<< HEAD
                    worker_host=_args.host,
=======
                    worker_host=Pod.get_worker_host(_args, old_pea, self.head_pea),
>>>>>>> 9a4a64ce
                    worker_port=_args.port_in,
                    target_head=f'{self.head_args.host}:{self.head_args.port_in}',
                    shard_id=self.shard_id,
                )
                old_pea.close()
                _args.noblock_on_start = True
                ### BACKWARDS COMPATIBILITY, so THAT DUMP_PATH is in runtime_args
                _args.dump_path = dump_path
                ###
                _args.uses_with = uses_with
                new_pea = PeaFactory.build_pea(_args)
                new_pea.__enter__()
                await new_pea.async_wait_start_success()
                await GrpcConnectionPool.activate_worker(
<<<<<<< HEAD
                    worker_host=_args.host,
=======
                    worker_host=Pod.get_worker_host(_args, new_pea, self.head_pea),
>>>>>>> 9a4a64ce
                    worker_port=_args.port_in,
                    target_head=f'{self.head_args.host}:{self.head_args.port_in}',
                    shard_id=self.shard_id,
                )
                self.args[i] = _args
                self._peas[i] = new_pea

        async def _scale_up(self, replicas: int):
            new_peas = []
            new_args_list = []
            for i in range(len(self._peas), replicas):
                new_args = copy.copy(self.args[0])
                new_args.noblock_on_start = True
                new_args.name = new_args.name[:-1] + f'{i}'
                new_args.port_in = helper.random_port()
                new_args.replica_id = i
                # no exception should happen at create and enter time
                new_peas.append(PeaFactory.build_pea(new_args).start())
                new_args_list.append(new_args)
            exception = None
            for new_pea, new_args in zip(new_peas, new_args_list):
                try:
                    await new_pea.async_wait_start_success()
                    await GrpcConnectionPool.activate_worker(
<<<<<<< HEAD
                        worker_host=new_args.host,
=======
                        worker_host=Pod.get_worker_host(
                            new_args, new_pea, self.head_pea
                        ),
>>>>>>> 9a4a64ce
                        worker_port=new_args.port_in,
                        target_head=f'{self.head_args.host}:{self.head_args.port_in}',
                        shard_id=self.shard_id,
                    )
                except (
                    RuntimeFailToStart,
                    TimeoutError,
                    RuntimeRunForeverEarlyError,
                ) as ex:
                    exception = ex
                    break

            if exception is not None:
                if self.pod_args.shards > 1:
                    msg = f' Scaling fails for shard {self.pod_args.shard_id}'
                else:
                    msg = ' Scaling fails'

                msg += f'due to executor failing to start with exception: {exception!r}'
                raise ScalingFails(msg)
            else:
                for new_pea, new_args in zip(new_peas, new_args_list):
                    self.args.append(new_args)
                    self._peas.append(new_pea)

        async def _scale_down(self, replicas: int):
            for i in reversed(range(replicas, len(self._peas))):
                # Close returns exception, but in theory `termination` should handle close properly
                try:
                    await GrpcConnectionPool.deactivate_worker(
<<<<<<< HEAD
                        worker_host=self.args[i].host,
=======
                        worker_host=Pod.get_worker_host(
                            self.args[i], self._peas[i], self.head_pea
                        ),
>>>>>>> 9a4a64ce
                        worker_port=self.args[i].port_in,
                        target_head=f'{self.head_args.host}:{self.head_args.port_in}',
                        shard_id=self.shard_id,
                    )
                    self._peas[i].close()
                finally:
                    # If there is an exception at close time. Most likely the pea's terminated abruptly and therefore these
                    # peas are useless
                    del self._peas[i]
                    del self.args[i]

        async def scale(self, replicas: int):
            """
            Scale the amount of replicas of a given Executor.

            :param replicas: The number of replicas to scale to

                .. note: Scale is either successful or not. If one replica fails to start, the ReplicaSet remains in the same state
            """
            # TODO make scale robust, in what state this ReplicaSet ends when this fails?
            assert replicas > 0
            if replicas > len(self._peas):
                await self._scale_up(replicas)
            elif replicas < len(self._peas):
                await self._scale_down(
                    replicas
                )  # scale down has some challenges with the exit fifo
            self.pod_args.replicas = replicas

        @property
        def has_forked_processes(self):
            """
            Checks if any pea in this replica set is a forked process

            :returns: True if any Pea is a forked Process, False otherwise (Containers/JinaD)
            """
            for pea in self._peas:
                if type(pea) == Pea and pea.is_forked:
                    return True
            return False

        def __enter__(self):
            for _args in self.args:
                if getattr(self.pod_args, 'noblock_on_start', False):
                    _args.noblock_on_start = True
                if (
                    self.pod_args.replicas == 1
                ):  # keep backwards compatibility with `workspace` in `Executor`
                    _args.replica_id = -1
                self._peas.append(PeaFactory.build_pea(_args).start())
            return self

        def __exit__(self, exc_type, exc_val, exc_tb):
            closing_exception = None
            for pea in self._peas:
                try:
                    pea.close()
                except Exception as exc:
                    if closing_exception is None:
                        closing_exception = exc
            if exc_val is None and closing_exception is not None:
                raise closing_exception

    def __init__(
<<<<<<< HEAD
        self,
        args: Union['Namespace', Dict],
        needs: Optional[Union[str, Set[str]]] = None,
=======
        self, args: Union['Namespace', Dict], needs: Optional[Set[str]] = None
>>>>>>> 9a4a64ce
    ):
        super().__init__()
        args.upload_files = BasePod._set_upload_files(args)
        self.args = args
<<<<<<< HEAD

=======
>>>>>>> 9a4a64ce
        # BACKWARDS COMPATIBILITY:
        self.args.parallel = self.args.shards
        self.args.polling = (
            args.polling if hasattr(args, 'polling') else PollingType.ANY
        )
        # polling only works for shards, if there are none, polling will be ignored
        if getattr(args, 'shards', 1) == 1:
            self.args.polling = PollingType.ANY
        self.needs = (
            needs or set()
        )  #: used in the :class:`jina.flow.Flow` to build the graph

        self.uses_before_pea = None
        self.uses_after_pea = None
        self.head_pea = None
        self.shards = {}
        self.update_pea_args()

    def __exit__(self, exc_type, exc_val, exc_tb) -> None:
        super().__exit__(exc_type, exc_val, exc_tb)
        self.join()

    def update_pea_args(self):
        """ Update args of all its peas based on Pod args. Including head/tail"""
        if isinstance(self.args, Dict):
            # This is used when a Pod is created in a remote context, where peas & their connections are already given.
            self.peas_args = self.args
        else:
            self.peas_args = self._parse_args(self.args)

    def update_worker_pea_args(self):
        """ Update args of all its worker peas based on Pod args. Does not touch head and tail"""
        self.peas_args['peas'] = self._set_peas_args(self.args)

    @property
    def first_pea_args(self) -> Namespace:
        """Return the first worker pea's args


        .. # noqa: DAR201
        """
        # note this will be never out of boundary
        return self.peas_args['peas'][0][0]

    @property
    def host(self) -> str:
        """Get the host name of this Pod


        .. # noqa: DAR201
        """
        return self.first_pea_args.host

    def _parse_args(
        self, args: Namespace
    ) -> Dict[str, Optional[Union[List[Namespace], Namespace]]]:
        return self._parse_base_pod_args(args)

    @property
    def head_args(self) -> Namespace:
        """Get the arguments for the `head` of this Pod.


        .. # noqa: DAR201
        """
        return self.peas_args['head']

    @head_args.setter
    def head_args(self, args):
        """Set the arguments for the `head` of this Pod.


        .. # noqa: DAR101
        """
        self.peas_args['head'] = args

    @property
    def uses_before_args(self) -> Namespace:
        """Get the arguments for the `uses_before` of this Pod.


        .. # noqa: DAR201
        """
        return self.peas_args['uses_before']

    @uses_before_args.setter
    def uses_before_args(self, args):
        """Set the arguments for the `uses_before` of this Pod.


        .. # noqa: DAR101
        """
        self.peas_args['uses_before'] = args

    @property
    def uses_after_args(self) -> Namespace:
        """Get the arguments for the `uses_after` of this Pod.


        .. # noqa: DAR201
        """
        return self.peas_args['uses_after']

    @uses_after_args.setter
    def uses_after_args(self, args):
        """Set the arguments for the `uses_after` of this Pod.


        .. # noqa: DAR101
        """
        self.peas_args['uses_after'] = args

    @property
    def all_args(self) -> List[Namespace]:
        """Get all arguments of all Peas in this BasePod.

        .. # noqa: DAR201
        """
        all_args = (
            ([self.peas_args['uses_before']] if self.peas_args['uses_before'] else [])
            + ([self.peas_args['uses_after']] if self.peas_args['uses_after'] else [])
            + ([self.peas_args['head']] if self.peas_args['head'] else [])
        )
        for shard_id in self.peas_args['peas']:
            all_args += self.peas_args['peas'][shard_id]
        return all_args

    @property
    def num_peas(self) -> int:
        """Get the number of running :class:`Pea`

        .. # noqa: DAR201
        """
        num_peas = 0
        if self.head_pea is not None:
            num_peas += 1
        if self.uses_before_pea is not None:
<<<<<<< HEAD
            num_peas += 1
        if self.uses_after_pea is not None:
            num_peas += 1
=======
            num_peas += 1
        if self.uses_after_pea is not None:
            num_peas += 1
>>>>>>> 9a4a64ce
        if self.shards:  # external pods
            for shard_id in self.shards:
                num_peas += self.shards[shard_id].num_peas
        return num_peas

    def __eq__(self, other: 'BasePod'):
        return self.num_peas == other.num_peas and self.name == other.name

    def activate(self):
        """
        Activate all worker peas in this pod by registering them with the head
        """
        if self.head_pea is not None:
            for shard_id in self.peas_args['peas']:
<<<<<<< HEAD
                for pea_args in self.peas_args['peas'][shard_id]:
                    GrpcConnectionPool.activate_worker_sync(
                        pea_args.host,
=======
                for pea_idx, pea_args in enumerate(self.peas_args['peas'][shard_id]):
                    worker_host = self.get_worker_host(
                        pea_args, self.shards[shard_id]._peas[pea_idx], self.head_pea
                    )
                    GrpcConnectionPool.activate_worker_sync(
                        worker_host,
>>>>>>> 9a4a64ce
                        int(pea_args.port_in),
                        self.head_pea.runtime_ctrl_address,
                        shard_id,
                    )
<<<<<<< HEAD
=======

    @staticmethod
    def get_worker_host(pea_args, pea, head_pea):
        """
        Check if the current pea and head are both containerized on the same host
        If so __docker_host__ needs to be advertised as the worker's address to the head

        :param pea_args: arguments of the worker pea
        :param pea: the worker pea
        :param head_pea: head pea communicating with the worker pea
        :return: host to use in activate messages
        """
        # Check if the current pea and head are both containerized on the same host
        # If so __docker_host__ needs to be advertised as the worker's address to the head
        worker_host = (
            __docker_host__
            if Pod._is_container_to_container(pea, head_pea)
            and host_is_local(pea_args.host)
            else pea_args.host
        )
        return worker_host

    @staticmethod
    def _is_container_to_container(pea, head_pea):
        def _in_docker():
            path = '/proc/self/cgroup'
            return (
                os.path.exists('/.dockerenv')
                or os.path.isfile(path)
                and any('docker' in line for line in open(path))
            )

        # Check if both shard_id/pea_idx and the head are containerized
        # if the head is not containerized, it still could mean that the pod itself is containerized
        return (type(pea) == ContainerPea or type(pea) == JinaDPea) and (
            type(head_pea) == ContainerPea or type(head_pea) == JinaDPea or _in_docker()
        )
>>>>>>> 9a4a64ce

    def start(self) -> 'Pod':
        """
        Start to run all :class:`Pea` in this BasePod.

        :return: started pod

        .. note::
            If one of the :class:`Pea` fails to start, make sure that all of them
            are properly closed.
        """
        if self.peas_args['uses_before'] is not None:
            _args = self.peas_args['uses_before']
            if getattr(self.args, 'noblock_on_start', False):
                _args.noblock_on_start = True
            self.uses_before_pea = PeaFactory.build_pea(_args)
            self.enter_context(self.uses_before_pea)
        if self.peas_args['uses_after'] is not None:
            _args = self.peas_args['uses_after']
            if getattr(self.args, 'noblock_on_start', False):
                _args.noblock_on_start = True
            self.uses_after_pea = PeaFactory.build_pea(_args)
            self.enter_context(self.uses_after_pea)
        if self.peas_args['head'] is not None:
            _args = self.peas_args['head']
            if getattr(self.args, 'noblock_on_start', False):
                _args.noblock_on_start = True
            self.head_pea = PeaFactory.build_pea(_args)
            self.enter_context(self.head_pea)
        for shard_id in self.peas_args['peas']:
            self.shards[shard_id] = self._ReplicaSet(
<<<<<<< HEAD
                self.args, self.peas_args['peas'][shard_id], self.head_args
=======
                self.args,
                self.peas_args['peas'][shard_id],
                self.head_args,
                self.head_pea,
>>>>>>> 9a4a64ce
            )
            self.enter_context(self.shards[shard_id])

        if not getattr(self.args, 'noblock_on_start', False):
            self.activate()
        return self

    def wait_start_success(self) -> None:
        """Block until all peas starts successfully.

        If not successful, it will raise an error hoping the outer function to catch it
        """
        if not self.args.noblock_on_start:
            raise ValueError(
                f'{self.wait_start_success!r} should only be called when `noblock_on_start` is set to True'
            )
        try:
            if self.uses_before_pea is not None:
                self.uses_before_pea.wait_start_success()
            if self.uses_after_pea is not None:
                self.uses_after_pea.wait_start_success()
            if self.head_pea is not None:
                self.head_pea.wait_start_success()
            for shard_id in self.shards:
                self.shards[shard_id].wait_start_success()
            self.activate()
        except:
            self.close()
            raise

    def join(self):
        """Wait until all peas exit"""
        try:
            if self.uses_before_pea is not None:
                self.uses_before_pea.join()
            if self.uses_after_pea is not None:
                self.uses_after_pea.join()
            if self.head_pea is not None:
                self.head_pea.join()
            if self.shards:
                for shard_id in self.shards:
                    self.shards[shard_id].join()
        except KeyboardInterrupt:
            pass
        finally:
            self.head_pea = None
            if self.shards:
                for shard_id in self.shards:
                    self.shards[shard_id].clear_peas()

    @property
    def is_ready(self) -> bool:
        """Checks if Pod is ready

        .. note::
            A Pod is ready when all the Peas it contains are ready


        .. # noqa: DAR201
        """
        is_ready = True
        if self.head_pea is not None:
            is_ready = self.head_pea.is_ready.is_set()
        if is_ready:
            for shard_id in self.shards:
                is_ready = self.shards[shard_id].is_ready
        if is_ready and self.uses_before_pea is not None:
            is_ready = self.uses_before_pea.is_ready.is_set()
        if is_ready and self.uses_after_pea is not None:
            is_ready = self.uses_after_pea.is_ready.is_set()
        return is_ready

    @property
    def _has_forked_processes(self):
        return any(
            [self.shards[shard_id].has_forked_processes for shard_id in self.shards]
        )

    async def rolling_update(
        self, dump_path: Optional[str] = None, *, uses_with: Optional[Dict] = None
    ):
        """Reload all Peas of this Pod.

        :param dump_path: the dump from which to read the data
        :param uses_with: a Dictionary of arguments to restart the executor with
        """
        # BACKWARDS COMPATIBILITY
        if dump_path is not None:
            if uses_with is not None:
                uses_with['dump_path'] = dump_path
            else:
                uses_with = {'dump_path': dump_path}

        tasks = []
        try:
            import asyncio

            for shard_id in self.shards:
                task = asyncio.create_task(
                    self.shards[shard_id].rolling_update(
                        dump_path=dump_path, uses_with=uses_with
                    )
                )
                # it is dangerous to fork new processes (peas) while grpc operations are ongoing
                # while we use fork, we need to guarantee that forking/grpc status checking is done sequentially
                # this is true at least when the flow process and the forked processes are running in the same OS
                # thus this does not apply to K8s
                # to ContainerPea it still applies due to the managing process being forked
                # source: https://grpc.github.io/grpc/cpp/impl_2codegen_2fork_8h.html#a450c01a1187f69112a22058bf690e2a0
                await task
                tasks.append(task)

            await asyncio.gather(*tasks)
        except:
            for task in tasks:
                if not task.done():
                    task.cancel()

    async def scale(self, replicas: int):
        """
        Scale the amount of replicas of a given Executor.

        :param replicas: The number of replicas to scale to
        """
        self.args.replicas = replicas

        tasks = []
        try:
            import asyncio

            for shard_id in self.shards:
                task = asyncio.create_task(
                    self.shards[shard_id].scale(replicas=replicas)
                )
                # see rolling_update for explanation of sequential excution
                await task
                tasks.append(task)

            await asyncio.gather(*tasks)
        except:
            # TODO: Handle the failure of one of the shards. Unscale back all of them to the original state? Cancelling would potentially be dangerous.
            for task in tasks:
                if not task.done():
                    task.cancel()
            raise

    @staticmethod
    def _set_peas_args(args: Namespace) -> Dict[int, List[Namespace]]:
        result = {}
        _host_list = (
            args.peas_hosts
            if hasattr(args, 'peas_hosts') and args.peas_hosts
            else [
                args.host,
            ]
        )

        sharding_enabled = args.shards and args.shards > 1
        for shard_id in range(args.shards):
            replica_args = []
            for idx, pea_host in zip(range(args.replicas), cycle(_host_list)):
                _args = copy.deepcopy(args)
                _args.shard_id = shard_id
                # BACKWARDS COMPATIBILITY:
                # pea_id used to be shard_id so we keep it this way, even though a pea in a BasePod is a replica
                _args.pea_id = getattr(_args, 'shard_id', 0)
                _args.replica_id = idx
                _args.pea_role = PeaRoleType.WORKER
                _args.identity = random_identity()

                _args.host = pea_host
                if _args.name:
                    _args.name += (
                        f'/shard-{shard_id}/rep-{idx}'
                        if sharding_enabled
                        else f'/rep-{idx}'
                    )
                else:
                    _args.name = f'{idx}'

                _args.port_in = helper.random_port()

                # pea workspace if not set then derive from workspace
                if not _args.workspace:
                    _args.workspace = args.workspace
                replica_args.append(_args)
            result[shard_id] = replica_args
        return result

    @staticmethod
    def _set_uses_before_after_args(args: Namespace, entity_type: str) -> Namespace:

        _args = copy.deepcopy(args)
        _args.pea_role = PeaRoleType.WORKER
        _args.identity = random_identity()
        _args.host = __default_host__
        _args.port_in = helper.random_port()

        if _args.name:
            _args.name += f'/{entity_type}-0'
        else:
            _args.name = f'{entity_type}-0'

        if 'uses_before' == entity_type:
            _args.uses = args.uses_before or __default_executor__
        elif 'uses_after' == entity_type:
            _args.uses = args.uses_after or __default_executor__
        else:
            raise ValueError(
                f'uses_before/uses_after pea does not support type {entity_type}'
            )

        # pea workspace if not set then derive from workspace
        if not _args.workspace:
            _args.workspace = args.workspace
        return _args

    def _parse_base_pod_args(self, args):
        parsed_args = {
            'head': None,
            'uses_before': None,
            'uses_after': None,
            'peas': {},
        }

        # a gateway has no heads and uses
        if self.role != PodRoleType.GATEWAY:
            if (
                getattr(args, 'uses_before', None)
                and args.uses_before != __default_executor__
            ):
                uses_before_args = self._set_uses_before_after_args(
                    args, entity_type='uses_before'
                )
                parsed_args['uses_before'] = uses_before_args
                args.uses_before_address = (
                    f'{uses_before_args.host}:{uses_before_args.port_in}'
                )
            if (
                getattr(args, 'uses_after', None)
                and args.uses_after != __default_executor__
            ):
                uses_after_args = self._set_uses_before_after_args(
                    args, entity_type='uses_after'
                )
                parsed_args['uses_after'] = uses_after_args
                args.uses_after_address = (
                    f'{uses_after_args.host}:{uses_after_args.port_in}'
                )

            parsed_args['head'] = BasePod._copy_to_head_args(args)
        parsed_args['peas'] = self._set_peas_args(args)

        return parsed_args

    @property
    def _mermaid_str(self) -> List[str]:
        """String that will be used to represent the Pod graphically when `Flow.plot()` is invoked.
        It does not include used_before/uses_after


        .. # noqa: DAR201
        """
        mermaid_graph = []
        if self.role != PodRoleType.GATEWAY and not getattr(
            self.args, 'external', False
        ):
            mermaid_graph = [f'subgraph {self.name};', f'\ndirection LR;\n']

            uses_before_name = (
                self.uses_before_args.name
                if self.uses_before_args is not None
                else None
            )
            uses_before_uses = (
                self.uses_before_args.uses
                if self.uses_before_args is not None
                else None
            )
            uses_after_name = (
                self.uses_after_args.name if self.uses_after_args is not None else None
            )
            uses_after_uses = (
                self.uses_after_args.uses if self.uses_after_args is not None else None
            )
            shard_names = []
            if len(self.peas_args['peas']) > 1:
                # multiple shards
                for shard_id, peas_args in self.peas_args['peas'].items():
                    shard_name = f'{self.name}/shard-{shard_id}'
                    shard_names.append(shard_name)
                    shard_mermaid_graph = [
                        f'subgraph {shard_name};',
                        f'\ndirection TB;\n',
                    ]
                    names = [
                        args.name for args in peas_args
                    ]  # all the names of each of the replicas
                    uses = [
                        args.uses for args in peas_args
                    ]  # all the uses should be the same but let's keep it this
                    # way
                    for rep_i, (name, use) in enumerate(zip(names, uses)):
                        shard_mermaid_graph.append(f'{name}[{use}]:::PEA;')
                    shard_mermaid_graph.append('end;')
                    shard_mermaid_graph = [
                        node.replace(';', '\n') for node in shard_mermaid_graph
                    ]
                    mermaid_graph.extend(shard_mermaid_graph)
                    mermaid_graph.append('\n')
                if uses_before_name is not None:
                    for shard_name in shard_names:
                        mermaid_graph.append(
                            f'{self.args.name}-head[{uses_before_uses}]:::HEADTAIL --> {shard_name};'
                        )
                if uses_after_name is not None:
                    for shard_name in shard_names:
                        mermaid_graph.append(
                            f'{shard_name} --> {self.args.name}-tail[{uses_after_uses}]:::HEADTAIL;'
                        )
            else:
                # single shard case
                names = [
                    args.name for args in self.peas_args['peas'][0]
                ]  # all the names of each of the replicas
                uses = [
                    args.uses for args in self.peas_args['peas'][0]
                ]  # all the uses should be the same but let's keep it this way
                if uses_before_name is None and uses_after_name is None:
                    # just put the replicas in parallel
                    for rep_i, (name, use) in enumerate(zip(names, uses)):
                        mermaid_graph.append(f'{name}/rep-{rep_i}[{use}]:::PEA;')
                if uses_before_name is not None:
                    for name, use in zip(names, uses):
                        mermaid_graph.append(
                            f'{self.args.name}-head[{uses_before_uses}]:::HEADTAIL --> {name}[{use}]:::PEA;'
                        )
                if uses_after_name is not None:
                    for name, use in zip(names, uses):
                        mermaid_graph.append(
                            f'{name}[{use}]:::PEA --> {self.args.name}-tail[{uses_after_uses}]:::HEADTAIL;'
                        )
            mermaid_graph.append('end;')
        return mermaid_graph<|MERGE_RESOLUTION|>--- conflicted
+++ resolved
@@ -1,8 +1,5 @@
 import copy
-<<<<<<< HEAD
-=======
 import os
->>>>>>> 9a4a64ce
 from abc import abstractmethod
 from argparse import Namespace
 from contextlib import ExitStack
@@ -10,17 +7,11 @@
 from typing import Dict, Union, Set, List, Optional
 
 from .. import Pea
-<<<<<<< HEAD
-from ..networking import GrpcConnectionPool
-from ..peas.factory import PeaFactory
-from ... import __default_executor__, __default_host__
-=======
 from ..networking import GrpcConnectionPool, host_is_local
 from ..peas.container import ContainerPea
 from ..peas.factory import PeaFactory
 from ..peas.jinad import JinaDPea
 from ... import __default_executor__, __default_host__, __docker_host__
->>>>>>> 9a4a64ce
 from ... import helper
 from ...enums import (
     PodRoleType,
@@ -152,11 +143,8 @@
             _head_args.port_in = args.port_in
         _head_args.uses = args.uses
         _head_args.pea_role = PeaRoleType.HEAD
-<<<<<<< HEAD
         _head_args.runtime_cls = 'HeadRuntime'
         _head_args.replicas = 1
-=======
->>>>>>> 9a4a64ce
 
         # for now the head is not being scaled, so its always the first head
         if args.name:
@@ -214,25 +202,18 @@
 
     class _ReplicaSet:
         def __init__(
-<<<<<<< HEAD
-            self, pod_args: Namespace, args: List[Namespace], head_args: Namespace
-=======
             self,
             pod_args: Namespace,
             args: List[Namespace],
             head_args: Namespace,
             head_pea,
->>>>>>> 9a4a64ce
         ):
             self.pod_args = copy.copy(pod_args)
             self.head_args = head_args
             self.args = args
             self.shard_id = args[0].shard_id
             self._peas = []
-<<<<<<< HEAD
-=======
             self.head_pea = head_pea
->>>>>>> 9a4a64ce
 
         @property
         def is_ready(self):
@@ -261,11 +242,7 @@
                 _args = self.args[i]
                 old_pea = self._peas[i]
                 await GrpcConnectionPool.deactivate_worker(
-<<<<<<< HEAD
-                    worker_host=_args.host,
-=======
                     worker_host=Pod.get_worker_host(_args, old_pea, self.head_pea),
->>>>>>> 9a4a64ce
                     worker_port=_args.port_in,
                     target_head=f'{self.head_args.host}:{self.head_args.port_in}',
                     shard_id=self.shard_id,
@@ -280,11 +257,7 @@
                 new_pea.__enter__()
                 await new_pea.async_wait_start_success()
                 await GrpcConnectionPool.activate_worker(
-<<<<<<< HEAD
-                    worker_host=_args.host,
-=======
                     worker_host=Pod.get_worker_host(_args, new_pea, self.head_pea),
->>>>>>> 9a4a64ce
                     worker_port=_args.port_in,
                     target_head=f'{self.head_args.host}:{self.head_args.port_in}',
                     shard_id=self.shard_id,
@@ -309,13 +282,9 @@
                 try:
                     await new_pea.async_wait_start_success()
                     await GrpcConnectionPool.activate_worker(
-<<<<<<< HEAD
-                        worker_host=new_args.host,
-=======
                         worker_host=Pod.get_worker_host(
                             new_args, new_pea, self.head_pea
                         ),
->>>>>>> 9a4a64ce
                         worker_port=new_args.port_in,
                         target_head=f'{self.head_args.host}:{self.head_args.port_in}',
                         shard_id=self.shard_id,
@@ -346,13 +315,9 @@
                 # Close returns exception, but in theory `termination` should handle close properly
                 try:
                     await GrpcConnectionPool.deactivate_worker(
-<<<<<<< HEAD
-                        worker_host=self.args[i].host,
-=======
                         worker_host=Pod.get_worker_host(
                             self.args[i], self._peas[i], self.head_pea
                         ),
->>>>>>> 9a4a64ce
                         worker_port=self.args[i].port_in,
                         target_head=f'{self.head_args.host}:{self.head_args.port_in}',
                         shard_id=self.shard_id,
@@ -417,21 +382,12 @@
                 raise closing_exception
 
     def __init__(
-<<<<<<< HEAD
-        self,
-        args: Union['Namespace', Dict],
-        needs: Optional[Union[str, Set[str]]] = None,
-=======
         self, args: Union['Namespace', Dict], needs: Optional[Set[str]] = None
->>>>>>> 9a4a64ce
     ):
         super().__init__()
         args.upload_files = BasePod._set_upload_files(args)
         self.args = args
-<<<<<<< HEAD
-
-=======
->>>>>>> 9a4a64ce
+
         # BACKWARDS COMPATIBILITY:
         self.args.parallel = self.args.shards
         self.args.polling = (
@@ -569,15 +525,9 @@
         if self.head_pea is not None:
             num_peas += 1
         if self.uses_before_pea is not None:
-<<<<<<< HEAD
             num_peas += 1
         if self.uses_after_pea is not None:
             num_peas += 1
-=======
-            num_peas += 1
-        if self.uses_after_pea is not None:
-            num_peas += 1
->>>>>>> 9a4a64ce
         if self.shards:  # external pods
             for shard_id in self.shards:
                 num_peas += self.shards[shard_id].num_peas
@@ -592,24 +542,16 @@
         """
         if self.head_pea is not None:
             for shard_id in self.peas_args['peas']:
-<<<<<<< HEAD
-                for pea_args in self.peas_args['peas'][shard_id]:
-                    GrpcConnectionPool.activate_worker_sync(
-                        pea_args.host,
-=======
                 for pea_idx, pea_args in enumerate(self.peas_args['peas'][shard_id]):
                     worker_host = self.get_worker_host(
                         pea_args, self.shards[shard_id]._peas[pea_idx], self.head_pea
                     )
                     GrpcConnectionPool.activate_worker_sync(
                         worker_host,
->>>>>>> 9a4a64ce
                         int(pea_args.port_in),
                         self.head_pea.runtime_ctrl_address,
                         shard_id,
                     )
-<<<<<<< HEAD
-=======
 
     @staticmethod
     def get_worker_host(pea_args, pea, head_pea):
@@ -647,7 +589,6 @@
         return (type(pea) == ContainerPea or type(pea) == JinaDPea) and (
             type(head_pea) == ContainerPea or type(head_pea) == JinaDPea or _in_docker()
         )
->>>>>>> 9a4a64ce
 
     def start(self) -> 'Pod':
         """
@@ -679,14 +620,10 @@
             self.enter_context(self.head_pea)
         for shard_id in self.peas_args['peas']:
             self.shards[shard_id] = self._ReplicaSet(
-<<<<<<< HEAD
-                self.args, self.peas_args['peas'][shard_id], self.head_args
-=======
                 self.args,
                 self.peas_args['peas'][shard_id],
                 self.head_args,
                 self.head_pea,
->>>>>>> 9a4a64ce
             )
             self.enter_context(self.shards[shard_id])
 
