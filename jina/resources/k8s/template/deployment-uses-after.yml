apiVersion: apps/v1
kind: Deployment
metadata:
  name: {name}
  namespace: {namespace}
spec:
  replicas: {replicas}
  strategy:
    type: RollingUpdate
    rollingUpdate:
      maxSurge: 1
      maxUnavailable: 0
  selector:
    matchLabels:
      app: {name}
  template:
    metadata:
      labels:
        app: {name}
        jina_deployment_name: {jina_deployment_name}
        shard_id: {shard_id}
        pod_type: {pod_type}
        ns: {namespace}
      annotations:
        linkerd.io/inject: enabled
    spec:
      containers:
      - name: executor
        image: {image}
        imagePullPolicy: {pull_policy}
        command: {command}
        args: {args}
        ports:
          - containerPort: {port}
        envFrom:
          - configMapRef:
              name: {name}-configmap
        env:
        - name: POD_UID
          valueFrom:
            fieldRef:
              fieldPath: metadata.uid
        - name: JINA_DEPLOYMENT_NAME
          value: {jina_deployment_name}
        - name: K8S_DEPLOYMENT_NAME
          value: {name}
        - name: K8S_NAMESPACE_NAME
          value: {namespace}
        - name: K8S_POD_NAME
          valueFrom:
            fieldRef:
              fieldPath: metadata.name

        startupProbe:
          exec:
            command:
              - jina
              - ping
              - executor
              - 127.0.0.1:{port}
          initialDelaySeconds: 5
<<<<<<< HEAD
          periodSeconds: 5
          timeoutSeconds: 10
        livenessProbe:
          exec:
            command:
              - jina
              - ping
              - executor
              - 127.0.0.1:{port}
          initialDelaySeconds: 30
          periodSeconds: 5
          timeoutSeconds: 10
=======
          periodSeconds: 10
        lifecycle:
          preStop:
            exec:
              command: ["/bin/sh", "-c", "sleep 2"]
>>>>>>> 42eef995
      - name: uses-after
        image: {image_uses_after}
        imagePullPolicy: {pull_policy}
        command: {command_uses_after}
        args: {args_uses_after}
        ports:
          - containerPort: {port_uses_after}
        envFrom:
          - configMapRef:
              name: {name}-configmap
        env:
        - name: POD_UID
          valueFrom:
            fieldRef:
              fieldPath: metadata.uid
        - name: JINA_DEPLOYMENT_NAME
          value: {jina_deployment_name}
        - name: K8S_DEPLOYMENT_NAME
          value: {name}
        - name: K8S_NAMESPACE_NAME
          value: {namespace}
        - name: K8S_POD_NAME
          valueFrom:
            fieldRef:
              fieldPath: metadata.name

        startupProbe:
          exec:
            command:
              - jina
              - ping
              - executor
              - 127.0.0.1:{port_uses_after}
          initialDelaySeconds: 5
<<<<<<< HEAD
          periodSeconds: 5
          timeoutSeconds: 10
        livenessProbe:
          exec:
            command:
              - jina
              - ping
              - executor
              - 127.0.0.1:{port_uses_after}
          initialDelaySeconds: 30
          periodSeconds: 5
          timeoutSeconds: 10
=======
          periodSeconds: 20
          timeoutSeconds: 10
        lifecycle:
          preStop:
            exec:
              command: ["/bin/sh", "-c", "sleep 2"]
>>>>>>> 42eef995
<|MERGE_RESOLUTION|>--- conflicted
+++ resolved
@@ -59,7 +59,6 @@
               - executor
               - 127.0.0.1:{port}
           initialDelaySeconds: 5
-<<<<<<< HEAD
           periodSeconds: 5
           timeoutSeconds: 10
         livenessProbe:
@@ -72,13 +71,10 @@
           initialDelaySeconds: 30
           periodSeconds: 5
           timeoutSeconds: 10
-=======
-          periodSeconds: 10
         lifecycle:
           preStop:
             exec:
               command: ["/bin/sh", "-c", "sleep 2"]
->>>>>>> 42eef995
       - name: uses-after
         image: {image_uses_after}
         imagePullPolicy: {pull_policy}
@@ -113,7 +109,6 @@
               - executor
               - 127.0.0.1:{port_uses_after}
           initialDelaySeconds: 5
-<<<<<<< HEAD
           periodSeconds: 5
           timeoutSeconds: 10
         livenessProbe:
@@ -126,11 +121,7 @@
           initialDelaySeconds: 30
           periodSeconds: 5
           timeoutSeconds: 10
-=======
-          periodSeconds: 20
-          timeoutSeconds: 10
         lifecycle:
           preStop:
             exec:
-              command: ["/bin/sh", "-c", "sleep 2"]
->>>>>>> 42eef995
+              command: ["/bin/sh", "-c", "sleep 2"]