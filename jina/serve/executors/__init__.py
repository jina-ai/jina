from __future__ import annotations

import asyncio
import contextlib
import copy
import functools
import inspect
import multiprocessing
<<<<<<< HEAD
import threading
=======
import os
import typing
>>>>>>> c57fdbb1
import warnings
import os
from types import SimpleNamespace
from typing import (
    TYPE_CHECKING,
    Any,
    Callable,
    Dict,
    List,
    NamedTuple,
    Optional,
    Type,
    TypeVar,
    Union,
    overload,
)

from jina._docarray import DocumentArray
from jina.constants import __args_executor_init__, __cache_path__, __default_endpoint__
from jina.enums import BetterEnum
from jina.helper import (
    ArgNamespace,
    T,
    get_or_reuse_loop,
    iscoroutinefunction,
    typename,
)
from jina.importer import ImportExtensions
from jina.jaml import JAML, JAMLCompatible, env_var_regex, internal_var_regex
from jina.logging.logger import JinaLogger
from jina.serve.executors.decorators import (
    _init_requests_by_class,
    avoid_concurrent_lock_cls,
)
from jina.serve.executors.metas import get_executor_taboo
from jina.serve.helper import store_init_kwargs, wrap_func
from jina.serve.instrumentation import MetricsTimer
from jina.serve.helper import _get_workspace_from_name_and_shards

if TYPE_CHECKING:  # pragma: no cover
    from opentelemetry.context.context import Context

__dry_run_endpoint__ = '_jina_dry_run_'

__all__ = ['BaseExecutor', __dry_run_endpoint__]


class ExecutorType(type(JAMLCompatible), type):
    """The class of Executor type, which is the metaclass of :class:`BaseExecutor`."""

    def __new__(cls, *args, **kwargs):
        """
        # noqa: DAR101
        # noqa: DAR102

        :return: Executor class
        """
        _cls = super().__new__(cls, *args, **kwargs)
        # this needs to be here, in the case where Executors inherited do not define new `requests`
        _init_requests_by_class(_cls)
        return cls.register_class(_cls)

    @staticmethod
    def register_class(cls):
        """
        Register a class and wrap update, train, aggregate functions.

        :param cls: The class.
        :return: The class, after being registered.
        """
        reg_cls_set = getattr(cls, '_registered_class', set())

        cls_id = f'{cls.__module__}.{cls.__name__}'
        if cls_id not in reg_cls_set:
            arg_spec = inspect.getfullargspec(cls.__init__)

            if not arg_spec.varkw and not __args_executor_init__.issubset(
                arg_spec.args
            ):
                raise TypeError(
                    f'{cls.__init__} does not follow the full signature of `Executor.__init__`, '
                    f'please add `**kwargs` to your __init__ function'
                )
            taboo = get_executor_taboo()

            wrap_func(cls, ['__init__'], store_init_kwargs, taboo=taboo)
            wrap_func(cls, ['__init__'], avoid_concurrent_lock_cls(cls))

            reg_cls_set.add(cls_id)
            setattr(cls, '_registered_class', reg_cls_set)
        return cls


T = TypeVar('T', bound='_FunctionWithSchema')


class _FunctionWithSchema(NamedTuple):
    fn: Callable
    request_schema: Type[DocumentArray] = DocumentArray
    response_schema: Type[DocumentArray] = DocumentArray

    @staticmethod
    def get_function_with_schema(fn: Callable) -> T:

        docs_annotation = fn.__annotations__.get('docs', None)
        if type(docs_annotation) is str:
            warnings.warn(
                f'`docs` annotation must be a type hint, got {docs_annotation}'
                ' instead, you should maybe remove the string annotation. Default value'
                'DocumentArray will be used instead.'
            )
            docs_annotation = None

        return_annotation = fn.__annotations__.get('return', None)
        if type(return_annotation) is str:
            warnings.warn(
                f'`docs` annotation must be a type hint, got {return_annotation}'
                ' instead, you should maybe remove the string annotation. Default value'
                'DocumentArray will be used instead.'
            )
            return_annotation = None

        request_schema = docs_annotation or DocumentArray
        response_schema = return_annotation or DocumentArray

        return _FunctionWithSchema(fn, request_schema, response_schema)


class BaseExecutor(JAMLCompatible, metaclass=ExecutorType):
    """
    The base class of all Executors, can be used to build encoder, indexer, etc.

    :class:`jina.Executor` as an alias for this class.

    EXAMPLE USAGE

    .. code-block:: python

        from jina import Executor, requests, Flow


        class MyExecutor(Executor):
            @requests
            def foo(self, docs, **kwargs):
                print(docs)  # process docs here


        f = Flow().add(uses=Executor)  # you can add your Executor to a Flow

    Any executor inherited from :class:`BaseExecutor` always has the **meta** defined in :mod:`jina.executors.metas.defaults`.

    All arguments in the :func:`__init__` can be specified with a ``with`` map in the YAML config. Example:

    .. highlight:: python
    .. code-block:: python

        class MyAwesomeExecutor(Executor):
            def __init__(awesomeness=5):
                pass

    is equal to

    .. highlight:: yaml
    .. code-block:: yaml

        jtype: MyAwesomeExecutor
        with:
            awesomeness: 5

    """

    def __init__(
        self,
        metas: Optional[Dict] = None,
        requests: Optional[Dict] = None,
        runtime_args: Optional[Dict] = None,
        workspace: Optional[str] = None,
        dynamic_batching: Optional[Dict] = None,
        **kwargs,
    ):
        """`metas` and `requests` are always auto-filled with values from YAML config.

        :param metas: a dict of metas fields
        :param requests: a dict of endpoint-function mapping
        :param runtime_args: a dict of arguments injected from :class:`Runtime` during runtime
        :param kwargs: additional extra keyword arguments to avoid failing when extra params ara passed that are not expected
        :param workspace: the workspace of the executor. Only used if a workspace is not already provided in `metas` or `runtime_args`
        :param dynamic_batching: a dict of endpoint-dynamic_batching config mapping
        """
        self._add_metas(metas)
        self._add_requests(requests)
        self._add_dynamic_batching(dynamic_batching)
        self._add_runtime_args(runtime_args)
        self._init_instrumentation(runtime_args)
        self._init_monitoring()
        self._init_workspace = workspace
        self.logger = JinaLogger(self.__class__.__name__)
        if __dry_run_endpoint__ not in self.requests:
            self.requests[__dry_run_endpoint__] = _FunctionWithSchema(
                self._dry_run_func
            )
        else:
            self.logger.warning(
                f' Endpoint {__dry_run_endpoint__} is defined by the Executor. Be aware that this endpoint is usually reserved to enable health checks from the Client through the gateway.'
                f' So it is recommended not to expose this endpoint. '
            )
        if type(self) == BaseExecutor:
            self.requests[__default_endpoint__] = _FunctionWithSchema(
                self._dry_run_func
            )

        try:
            self._lock = (
                asyncio.Lock()
            )  # Lock to run in Executor non async methods in a way that does not block the event loop to do health checks without the fear of having race conditions or multithreading issues.
        except RuntimeError:
            self._lock = contextlib.AsyncExitStack()

        self._write_lock = (
            threading.Lock()
        )  # watch because this makes it no serializable

    def _dry_run_func(self, *args, **kwargs):
        pass

    def _init_monitoring(self):
        if (
            hasattr(self.runtime_args, 'metrics_registry')
            and self.runtime_args.metrics_registry
        ):
            with ImportExtensions(
                required=True,
                help_text='You need to install the `prometheus_client` to use the montitoring functionality of jina',
            ):
                from prometheus_client import Summary

            self._summary_method = Summary(
                'process_request_seconds',
                'Time spent when calling the executor request method',
                registry=self.runtime_args.metrics_registry,
                namespace='jina',
                labelnames=('executor', 'executor_endpoint', 'runtime_name'),
            )
            self._metrics_buffer = {'process_request_seconds': self._summary_method}

        else:
            self._summary_method = None
            self._metrics_buffer = None

        if self.meter:
            self._process_request_histogram = self.meter.create_histogram(
                name='jina_process_request_seconds',
                description='Time spent when calling the executor request method',
            )
            self._histogram_buffer = {
                'jina_process_request_seconds': self._process_request_histogram
            }
        else:
            self._process_request_histogram = None
            self._histogram_buffer = None

    def _init_instrumentation(self, _runtime_args: Optional[Dict] = None):
        if not _runtime_args:
            _runtime_args = {}

        instrumenting_module_name = _runtime_args.get('name', self.__class__.__name__)

        args_tracer_provider = _runtime_args.get('tracer_provider', None)
        if args_tracer_provider:
            self.tracer_provider = args_tracer_provider
            self.tracer = self.tracer_provider.get_tracer(instrumenting_module_name)
        else:
            self.tracer_provider = None
            self.tracer = None

        args_meter_provider = _runtime_args.get('meter_provider', None)
        if args_meter_provider:
            self.meter_provider = args_meter_provider
            self.meter = self.meter_provider.get_meter(instrumenting_module_name)
        else:
            self.meter_provider = None
            self.meter = None

    @property
    def requests(self):
        """
        Get the request dictionary corresponding to this specific class

        :return: Returns the requests corresponding to the specific Executor instance class
        """
        if hasattr(self, '_requests'):
            return self._requests
        else:
            if not hasattr(self, 'requests_by_class'):
                self.requests_by_class = {}
            if self.__class__.__name__ not in self.requests_by_class:
                self.requests_by_class[self.__class__.__name__] = {}
            # we need to copy so that different instances with different (requests) in input do not disturb one another
            self._requests = copy.copy(self.requests_by_class[self.__class__.__name__])
            return self._requests

    @property
    def write_endpoints(self):
        """
        Get the list of endpoints bound to write methods

        :return: Returns the list of endpoints bound to write methods
        """
        if hasattr(self, '_write_methods'):
            endpoints = []
            for endpoint, fn in self.requests.items():
                if fn.__name__ in self._write_methods:
                    endpoints.append(endpoint)
            return endpoints
        else:
            return []

    def _add_requests(self, _requests: Optional[Dict]):
        if _requests:
            func_names = {f.fn.__name__: e for e, f in self.requests.items()}
            for endpoint, func in _requests.items():
                # the following line must be `getattr(self.__class__, func)` NOT `getattr(self, func)`
                # this to ensure we always have `_func` as unbound method
                if func in func_names:
                    if func_names[func] in self.requests:
                        del self.requests[func_names[func]]

                _func = getattr(self.__class__, func)
                if callable(_func):
                    # the target function is not decorated with `@requests` yet
                    self.requests[
                        endpoint
                    ] = _FunctionWithSchema.get_function_with_schema(_func)
                elif typename(_func) == 'jina.executors.decorators.FunctionMapper':
                    # the target function is already decorated with `@requests`, need unwrap with `.fn`
                    self.requests[
                        endpoint
                    ] = _FunctionWithSchema.get_function_with_schema(_func.fn)
                else:
                    raise TypeError(
                        f'expect {typename(self)}.{func} to be a function, but receiving {typename(_func)}'
                    )

    def _add_dynamic_batching(self, _dynamic_batching: Optional[Dict]):
        if _dynamic_batching:
            self.dynamic_batching = getattr(self, 'dynamic_batching', {})
            self.dynamic_batching.update(_dynamic_batching)

    def _add_metas(self, _metas: Optional[Dict]):
        from jina.serve.executors.metas import get_default_metas

        tmp = get_default_metas()

        if _metas:
            tmp.update(_metas)

        unresolved_attr = False
        target = SimpleNamespace()
        # set self values filtered by those non-exist, and non-expandable
        for k, v in tmp.items():
            if k == 'workspace' and not (v is None or v == ''):
                warnings.warn(
                    'Setting `workspace` via `metas.workspace` is deprecated. '
                    'Instead, use `f.add(..., workspace=...)` when defining a a Flow in Python; '
                    'the `workspace` parameter when defining a Flow using YAML; '
                    'or `--workspace` when starting an Executor using the CLI.',
                    category=DeprecationWarning,
                )
            if not hasattr(target, k):
                if isinstance(v, str):
                    if not env_var_regex.findall(v):
                        setattr(target, k, v)
                    else:
                        unresolved_attr = True
                else:
                    setattr(target, k, v)
            elif type(getattr(target, k)) == type(v):
                setattr(target, k, v)

        if unresolved_attr:
            _tmp = vars(self)
            _tmp['metas'] = tmp
            new_metas = JAML.expand_dict(_tmp)['metas']

            for k, v in new_metas.items():
                if not hasattr(target, k):
                    if isinstance(v, str):
                        if not (
                            env_var_regex.findall(v) or internal_var_regex.findall(v)
                        ):
                            setattr(target, k, v)
                        else:
                            raise ValueError(
                                f'{k}={v} is not substitutable or badly referred'
                            )
                    else:
                        setattr(target, k, v)
        # `name` is important as it serves as an identifier of the executor
        # if not given, then set a name by the rule
        if not getattr(target, 'name', None):
            setattr(target, 'name', self.__class__.__name__)

        self.metas = target

    def close(self) -> None:
        """
        Always invoked as executor is destroyed.

        You can write destructor & saving logic here.
        """
        pass

    def __call__(self, req_endpoint: str, **kwargs):
        """
        # noqa: DAR101
        # noqa: DAR102
        # noqa: DAR201
        """
        if req_endpoint in self.requests:
            return self.requests[req_endpoint](
                self, **kwargs
            )  # unbound method, self is required
        elif __default_endpoint__ in self.requests:
            return self.requests[__default_endpoint__](
                self, **kwargs
            )  # unbound method, self is required

    async def __acall__(self, req_endpoint: str, **kwargs):
        """
        # noqa: DAR101
        # noqa: DAR102
        # noqa: DAR201
        """

        if req_endpoint in self.requests:
            return await self.__acall_endpoint__(req_endpoint, **kwargs)
        elif __default_endpoint__ in self.requests:
            return await self.__acall_endpoint__(__default_endpoint__, **kwargs)

    async def __acall_endpoint__(
        self, req_endpoint, tracing_context: Optional['Context'], **kwargs
    ):
        func, input_doc, output_doc = self.requests[req_endpoint]

        async def exec_func(
            summary, histogram, histogram_metric_labels, tracing_context
        ):
            with MetricsTimer(summary, histogram, histogram_metric_labels):
                if iscoroutinefunction(func):
                    return await func(self, tracing_context=tracing_context, **kwargs)
                else:
                    async with self._lock:
                        return await get_or_reuse_loop().run_in_executor(
                            None,
                            functools.partial(
                                func, self, tracing_context=tracing_context, **kwargs
                            ),
                        )

        runtime_name = (
            self.runtime_args.name if hasattr(self.runtime_args, 'name') else None
        )

        _summary = (
            self._summary_method.labels(
                self.__class__.__name__, req_endpoint, runtime_name
            )
            if self._summary_method
            else None
        )
        _histogram_metric_labels = {
            'executor': self.__class__.__name__,
            'executor_endpoint': req_endpoint,
            'runtime_name': runtime_name,
        }

        if self.tracer:
            with self.tracer.start_as_current_span(
                req_endpoint, context=tracing_context
            ):
                from opentelemetry.propagate import extract
                from opentelemetry.trace.propagation.tracecontext import (
                    TraceContextTextMapPropagator,
                )

                tracing_carrier_context = {}
                TraceContextTextMapPropagator().inject(tracing_carrier_context)
                return await exec_func(
                    _summary,
                    self._process_request_histogram,
                    _histogram_metric_labels,
                    extract(tracing_carrier_context),
                )
        else:
            return await exec_func(
                _summary,
                self._process_request_histogram,
                _histogram_metric_labels,
                None,
            )

    @property
    def workspace(self) -> Optional[str]:
        """
        Get the workspace directory of the Executor.

        :return: returns the workspace of the current shard of this Executor.
        """
        workspace = (
            getattr(self.runtime_args, 'workspace', None)
            or getattr(self.metas, 'workspace')
            or self._init_workspace
            or __cache_path__
        )
        if workspace:
            shard_id = getattr(
                self.runtime_args,
                'shard_id',
                None,
            )
            return _get_workspace_from_name_and_shards(
                workspace=workspace, shard_id=shard_id, name=self.metas.name
            )

    def __enter__(self):
        return self

    def __exit__(self, exc_type, exc_val, exc_tb):
        self.close()

    @classmethod
    def from_hub(
        cls: Type[T],
        uri: str,
        context: Optional[Dict[str, Any]] = None,
        uses_with: Optional[Dict] = None,
        uses_metas: Optional[Dict] = None,
        uses_requests: Optional[Dict] = None,
        uses_dynamic_batching: Optional[Dict] = None,
        **kwargs,
    ) -> T:
        """Construct an Executor from Hub.

        :param uri: a hub Executor scheme starts with `jinahub://`
        :param context: context replacement variables in a dict, the value of the dict is the replacement.
        :param uses_with: dictionary of parameters to overwrite from the default config's with field
        :param uses_metas: dictionary of parameters to overwrite from the default config's metas field
        :param uses_requests: dictionary of parameters to overwrite from the default config's requests field
        :param uses_dynamic_batching: dictionary of parameters to overwrite from the default config's dynamic_batching field
        :param kwargs: other kwargs accepted by the CLI ``jina hub pull``
        :return: the Hub Executor object.

        .. highlight:: python
        .. code-block:: python

            from jina import Executor
            from docarray import Document, DocumentArray

            executor = Executor.from_hub(
                uri='jinahub://CLIPImageEncoder', install_requirements=True
            )

        """
        from hubble.executor.helper import is_valid_huburi

        _source = None
        if is_valid_huburi(uri):
            from hubble.executor.hubio import HubIO
            from hubble.executor.parsers import set_hub_pull_parser

            _args = ArgNamespace.kwargs2namespace(
                {'no_usage': True, **kwargs},
                set_hub_pull_parser(),
                positional_args=(uri,),
            )
            _source = HubIO(args=_args).pull()

        if not _source or _source.startswith('docker://'):
            raise ValueError(
                f'Can not construct a native Executor from {uri}. Looks like you want to use it as a '
                f'Docker container, you may want to use it in the Flow via `.add(uses={uri})` instead.'
            )
        return cls.load_config(
            _source,
            context=context,
            uses_with=uses_with,
            uses_metas=uses_metas,
            uses_requests=uses_requests,
            uses_dynamic_batching=uses_dynamic_batching,
        )

    # overload_inject_start_executor_serve
    @overload
    def serve(
        self,
        *,
        compression: Optional[str] = None,
        connection_list: Optional[str] = None,
        disable_auto_volume: Optional[bool] = False,
        docker_kwargs: Optional[dict] = None,
        entrypoint: Optional[str] = None,
        env: Optional[dict] = None,
        env_from_secret: Optional[dict] = None,
        exit_on_exceptions: Optional[List[str]] = [],
        external: Optional[bool] = False,
        floating: Optional[bool] = False,
        force_update: Optional[bool] = False,
        gpus: Optional[str] = None,
        grpc_metadata: Optional[dict] = None,
        grpc_server_options: Optional[dict] = None,
        host: Optional[List[str]] = ['0.0.0.0'],
        install_requirements: Optional[bool] = False,
        log_config: Optional[str] = None,
        metrics: Optional[bool] = False,
        metrics_exporter_host: Optional[str] = None,
        metrics_exporter_port: Optional[int] = None,
        monitoring: Optional[bool] = False,
        name: Optional[str] = 'executor',
        native: Optional[bool] = False,
        no_reduce: Optional[bool] = False,
        output_array_type: Optional[str] = None,
        pod_ports: Optional[int] = None,
        polling: Optional[str] = 'ANY',
        port: Optional[int] = None,
        port_monitoring: Optional[int] = None,
        prefer_platform: Optional[str] = None,
        py_modules: Optional[List[str]] = None,
        quiet: Optional[bool] = False,
        quiet_error: Optional[bool] = False,
        raft_bootstrap: Optional[bool] = False,
        raft_configuration: Optional[dict] = None,
        reload: Optional[bool] = False,
        replicas: Optional[int] = 1,
        retries: Optional[int] = -1,
        runtime_cls: Optional[str] = 'WorkerRuntime',
        shards: Optional[int] = 1,
        stateful: Optional[bool] = False,
        timeout_ctrl: Optional[int] = 60,
        timeout_ready: Optional[int] = 600000,
        timeout_send: Optional[int] = None,
        tls: Optional[bool] = False,
        traces_exporter_host: Optional[str] = None,
        traces_exporter_port: Optional[int] = None,
        tracing: Optional[bool] = False,
        uses: Optional[Union[str, Type['BaseExecutor'], dict]] = 'BaseExecutor',
        uses_after: Optional[Union[str, Type['BaseExecutor'], dict]] = None,
        uses_after_address: Optional[str] = None,
        uses_before: Optional[Union[str, Type['BaseExecutor'], dict]] = None,
        uses_before_address: Optional[str] = None,
        uses_dynamic_batching: Optional[dict] = None,
        uses_metas: Optional[dict] = None,
        uses_requests: Optional[dict] = None,
        uses_with: Optional[dict] = None,
        volumes: Optional[List[str]] = None,
        when: Optional[dict] = None,
        workspace: Optional[str] = None,
        **kwargs,
    ):
        """Serve this Executor in a temporary Flow. Useful in testing an Executor in remote settings.

        :param compression: The compression mechanism used when sending requests from the Head to the WorkerRuntimes. For more details, check https://grpc.github.io/grpc/python/grpc.html#compression.
        :param connection_list: dictionary JSON with a list of connections to configure
        :param disable_auto_volume: Do not automatically mount a volume for dockerized Executors.
        :param docker_kwargs: Dictionary of kwargs arguments that will be passed to Docker SDK when starting the docker '
          container.

          More details can be found in the Docker SDK docs:  https://docker-py.readthedocs.io/en/stable/
        :param entrypoint: The entrypoint command overrides the ENTRYPOINT in Docker image. when not set then the Docker image ENTRYPOINT takes effective.
        :param env: The map of environment variables that are available inside runtime
        :param env_from_secret: The map of environment variables that are read from kubernetes cluster secrets
        :param exit_on_exceptions: List of exceptions that will cause the Executor to shut down.
        :param external: The Deployment will be considered an external Deployment that has been started independently from the Flow.This Deployment will not be context managed by the Flow.
        :param floating: If set, the current Pod/Deployment can not be further chained, and the next `.add()` will chain after the last Pod/Deployment not this current one.
        :param force_update: If set, always pull the latest Hub Executor bundle even it exists on local
        :param gpus: This argument allows dockerized Jina Executors to discover local gpu devices.

              Note,
              - To access all gpus, use `--gpus all`.
              - To access multiple gpus, e.g. make use of 2 gpus, use `--gpus 2`.
              - To access specified gpus based on device id, use `--gpus device=[YOUR-GPU-DEVICE-ID]`
              - To access specified gpus based on multiple device id, use `--gpus device=[YOUR-GPU-DEVICE-ID1],device=[YOUR-GPU-DEVICE-ID2]`
              - To specify more parameters, use `--gpus device=[YOUR-GPU-DEVICE-ID],runtime=nvidia,capabilities=display
        :param grpc_metadata: The metadata to be passed to the gRPC request.
        :param grpc_server_options: Dictionary of kwargs arguments that will be passed to the grpc server as options when starting the server, example : {'grpc.max_send_message_length': -1}
        :param host: The host of the Gateway, which the client should connect to, by default it is 0.0.0.0. In the case of an external Executor (`--external` or `external=True`) this can be a list of hosts.  Then, every resulting address will be considered as one replica of the Executor.
        :param install_requirements: If set, try to install `requirements.txt` from the local Executor if exists in the Executor folder. If using Hub, install `requirements.txt` in the Hub Executor bundle to local.
        :param log_config: The YAML config of the logger used in this object.
        :param metrics: If set, the sdk implementation of the OpenTelemetry metrics will be available for default monitoring and custom measurements. Otherwise a no-op implementation will be provided.
        :param metrics_exporter_host: If tracing is enabled, this hostname will be used to configure the metrics exporter agent.
        :param metrics_exporter_port: If tracing is enabled, this port will be used to configure the metrics exporter agent.
        :param monitoring: If set, spawn an http server with a prometheus endpoint to expose metrics
        :param name: The name of this object.

              This will be used in the following places:
              - how you refer to this object in Python/YAML/CLI
              - visualization
              - log message header
              - ...

              When not given, then the default naming strategy will apply.
        :param native: If set, only native Executors is allowed, and the Executor is always run inside WorkerRuntime.
        :param no_reduce: Disable the built-in reduction mechanism. Set this if the reduction is to be handled by the Executor itself by operating on a `docs_matrix` or `docs_map`
        :param output_array_type: The type of array `tensor` and `embedding` will be serialized to.

          Supports the same types as `docarray.to_protobuf(.., ndarray_type=...)`, which can be found
          `here <https://docarray.jina.ai/fundamentals/document/serialization/#from-to-protobuf>`.
          Defaults to retaining whatever type is returned by the Executor.
        :param pod_ports: When using StatefulExecutors, if they want to restart it is important to keep the RAFT cluster configuration
        :param polling: The polling strategy of the Deployment and its endpoints (when `shards>1`).
              Can be defined for all endpoints of a Deployment or by endpoint.
              Define per Deployment:
              - ANY: only one (whoever is idle) Pod polls the message
              - ALL: all Pods poll the message (like a broadcast)
              Define per Endpoint:
              JSON dict, {endpoint: PollingType}
              {'/custom': 'ALL', '/search': 'ANY', '*': 'ANY'}
        :param port: The port for input data to bind to, default is a random port between [49152, 65535]. In the case of an external Executor (`--external` or `external=True`) this can be a list of ports. Then, every resulting address will be considered as one replica of the Executor.
        :param port_monitoring: The port on which the prometheus server is exposed, default is a random port between [49152, 65535]
        :param prefer_platform: The preferred target Docker platform. (e.g. "linux/amd64", "linux/arm64")
        :param py_modules: The customized python modules need to be imported before loading the executor

          Note that the recommended way is to only import a single module - a simple python file, if your
          executor can be defined in a single file, or an ``__init__.py`` file if you have multiple files,
          which should be structured as a python package. For more details, please see the
          `Executor cookbook <https://docs.jina.ai/concepts/executor/executor-files/>`__
        :param quiet: If set, then no log will be emitted from this object.
        :param quiet_error: If set, then exception stack information will not be added to the log
        :param raft_bootstrap: If set, bootstrap the RAFT nodes
        :param raft_configuration: Dictionary of kwargs arguments that will be passed to the RAFT node as configuration options when starting the RAFT node.
        :param reload: If set, the Executor will restart while serving if YAML configuration source or Executor modules are changed. If YAML configuration is changed, the whole deployment is reloaded and new processes will be restarted. If only Python modules of the Executor have changed, they will be reloaded to the interpreter without restarting process.
        :param replicas: The number of replicas in the deployment
        :param retries: Number of retries per gRPC call. If <0 it defaults to max(3, num_replicas)
        :param runtime_cls: The runtime class to run inside the Pod
        :param shards: The number of shards in the deployment running at the same time. For more details check https://docs.jina.ai/concepts/flow/create-flow/#complex-flow-topologies
        :param stateful: If set, start consensus module to make sure write operations are properly replicated between all the replicas
        :param timeout_ctrl: The timeout in milliseconds of the control request, -1 for waiting forever
        :param timeout_ready: The timeout in milliseconds of a Pod waits for the runtime to be ready, -1 for waiting forever
        :param timeout_send: The timeout in milliseconds used when sending data requests to Executors, -1 means no timeout, disabled by default
        :param tls: If set, connect to deployment using tls encryption
        :param traces_exporter_host: If tracing is enabled, this hostname will be used to configure the trace exporter agent.
        :param traces_exporter_port: If tracing is enabled, this port will be used to configure the trace exporter agent.
        :param tracing: If set, the sdk implementation of the OpenTelemetry tracer will be available and will be enabled for automatic tracing of requests and customer span creation. Otherwise a no-op implementation will be provided.
        :param uses: The config of the executor, it could be one of the followings:
                  * the string literal of an Executor class name
                  * an Executor YAML file (.yml, .yaml, .jaml)
                  * a Jina Hub Executor (must start with `jinahub://` or `jinahub+docker://`)
                  * a docker image (must start with `docker://`)
                  * the string literal of a YAML config (must start with `!` or `jtype: `)
                  * the string literal of a JSON config

                  When use it under Python, one can use the following values additionally:
                  - a Python dict that represents the config
                  - a text file stream has `.read()` interface
        :param uses_after: The executor attached after the Pods described by --uses, typically used for receiving from all shards, accepted type follows `--uses`. This argument only applies for sharded Deployments (shards > 1).
        :param uses_after_address: The address of the uses-before runtime
        :param uses_before: The executor attached before the Pods described by --uses, typically before sending to all shards, accepted type follows `--uses`. This argument only applies for sharded Deployments (shards > 1).
        :param uses_before_address: The address of the uses-before runtime
        :param uses_dynamic_batching: Dictionary of keyword arguments that will override the `dynamic_batching` configuration in `uses`
        :param uses_metas: Dictionary of keyword arguments that will override the `metas` configuration in `uses`
        :param uses_requests: Dictionary of keyword arguments that will override the `requests` configuration in `uses`
        :param uses_with: Dictionary of keyword arguments that will override the `with` configuration in `uses`
        :param volumes: The path on the host to be mounted inside the container.

          Note,
          - If separated by `:`, then the first part will be considered as the local host path and the second part is the path in the container system.
          - If no split provided, then the basename of that directory will be mounted into container's root path, e.g. `--volumes="/user/test/my-workspace"` will be mounted into `/my-workspace` inside the container.
          - All volumes are mounted with read-write mode.
        :param when: The condition that the documents need to fulfill before reaching the Executor.The condition can be defined in the form of a `DocArray query condition <https://docarray.jina.ai/fundamentals/documentarray/find/#query-by-conditions>`
        :param workspace: The working directory for any IO operations in this object. If not set, then derive from its parent `workspace`.

        .. # noqa: DAR202
        .. # noqa: DAR101
        .. # noqa: DAR003
        """

    # overload_inject_end_executor_serve

    @classmethod
    def serve(
        cls,
        uses_with: Optional[Dict] = None,
        uses_metas: Optional[Dict] = None,
        uses_requests: Optional[Dict] = None,
        stop_event: Optional[Union['threading.Event', 'multiprocessing.Event']] = None,
        uses_dynamic_batching: Optional[Dict] = None,
        reload: bool = False,
        **kwargs,
    ):
        """Serve this Executor in a temporary Flow. Useful in testing an Executor in remote settings.

        :param uses_with: dictionary of parameters to overwrite from the default config's with field
        :param uses_metas: dictionary of parameters to overwrite from the default config's metas field
        :param uses_requests: dictionary of parameters to overwrite from the default config's requests field
        :param reload: If set, the Executor reloads the modules as they change
        :param stop_event: a threading event or a multiprocessing event that once set will resume the control Flow
            to main thread.
        :param uses_dynamic_batching: dictionary of parameters to overwrite from the default config's dynamic_batching field
        :param reload: a flag indicating if the Executor should watch the Python files of its implementation to reload the code live while serving.
        :param kwargs: other kwargs accepted by the Flow, full list can be found `here <https://docs.jina.ai/api/jina.orchestrate.flow.base/>`

        """
        from jina.orchestrate.deployments import Deployment

        dep = Deployment(
            uses=cls,
            uses_with=uses_with,
            uses_metas=uses_metas,
            uses_requests=uses_requests,
            uses_dynamic_batching=uses_dynamic_batching,
            reload=reload,
            **kwargs,
        )
        with dep:
            dep.block(stop_event)

    class StandaloneExecutorType(BetterEnum):
        """
        Type of standalone Executors
        """

        EXTERNAL = 0  # served by a gateway
        SHARED = 1  # not served by a gateway, served by head/worker

    @staticmethod
    def to_kubernetes_yaml(
        uses: str,
        output_base_path: str,
        k8s_namespace: Optional[str] = None,
        executor_type: Optional[
            StandaloneExecutorType
        ] = StandaloneExecutorType.EXTERNAL,
        uses_with: Optional[Dict] = None,
        uses_metas: Optional[Dict] = None,
        uses_requests: Optional[Dict] = None,
        uses_dynamic_batching: Optional[Dict] = None,
        **kwargs,
    ):
        """
        Converts the Executor into a set of yaml deployments to deploy in Kubernetes.

        If you don't want to rebuild image on Jina Hub,
        you can set `JINA_HUB_NO_IMAGE_REBUILD` environment variable.

        :param uses: the Executor to use. Has to be containerized and accessible from K8s
        :param output_base_path: The base path where to dump all the yaml files
        :param k8s_namespace: The name of the k8s namespace to set for the configurations. If None, the name of the Flow will be used.
        :param executor_type: The type of Executor. Can be external or shared. External Executors include the Gateway. Shared Executors don't. Defaults to External
        :param uses_with: dictionary of parameters to overwrite from the default config's with field
        :param uses_metas: dictionary of parameters to overwrite from the default config's metas field
        :param uses_requests: dictionary of parameters to overwrite from the default config's requests field
        :param uses_dynamic_batching: dictionary of parameters to overwrite from the default config's dynamic_batching field
        :param kwargs: other kwargs accepted by the Flow, full list can be found `here <https://docs.jina.ai/api/jina.orchestrate.flow.base/>`
        """
        from jina.orchestrate.flow.base import Flow

        Flow(**kwargs).add(
            uses=uses,
            uses_with=uses_with,
            uses_metas=uses_metas,
            uses_requests=uses_requests,
            uses_dynamic_batching=uses_dynamic_batching,
        ).to_kubernetes_yaml(
            output_base_path=output_base_path,
            k8s_namespace=k8s_namespace,
            include_gateway=executor_type
            == BaseExecutor.StandaloneExecutorType.EXTERNAL,
        )

    to_k8s_yaml = to_kubernetes_yaml

    @staticmethod
    def to_docker_compose_yaml(
        uses: str,
        output_path: Optional[str] = None,
        network_name: Optional[str] = None,
        executor_type: Optional[
            StandaloneExecutorType
        ] = StandaloneExecutorType.EXTERNAL,
        uses_with: Optional[Dict] = None,
        uses_metas: Optional[Dict] = None,
        uses_requests: Optional[Dict] = None,
        uses_dynamic_batching: Optional[Dict] = None,
        **kwargs,
    ):
        """
        Converts the Executor into a yaml file to run with `docker-compose up`
        :param uses: the Executor to use. Has to be containerized
        :param output_path: The output path for the yaml file
        :param network_name: The name of the network that will be used by the deployment name
        :param executor_type: The type of Executor. Can be external or shared. External Executors include the Gateway. Shared Executors don't. Defaults to External
        :param uses_with: dictionary of parameters to overwrite from the default config's with field
        :param uses_metas: dictionary of parameters to overwrite from the default config's metas field
        :param uses_requests: dictionary of parameters to overwrite from the default config's requests field
        :param uses_dynamic_batching: dictionary of parameters to overwrite from the default config's requests field
        :param kwargs: other kwargs accepted by the Flow, full list can be found `here <https://docs.jina.ai/api/jina.orchestrate.flow.base/>`
        """
        from jina.orchestrate.flow.base import Flow

        f = Flow(**kwargs).add(
            uses=uses,
            uses_with=uses_with,
            uses_metas=uses_metas,
            uses_requests=uses_requests,
            uses_dynamic_batching=uses_dynamic_batching,
        )
        f.to_docker_compose_yaml(
            output_path=output_path,
            network_name=network_name,
            include_gateway=executor_type
            == BaseExecutor.StandaloneExecutorType.EXTERNAL,
        )

    def monitor(
        self, name: Optional[str] = None, documentation: Optional[str] = None
    ) -> Optional[MetricsTimer]:
        """
        Get a given prometheus metric, if it does not exist yet, it will create it and store it in a buffer.
        :param name: the name of the metrics
        :param documentation:  the description of the metrics

        :return: the given prometheus metrics or None if monitoring is not enable.
        """
        _summary = (
            self._metrics_buffer.get(name, None) if self._metrics_buffer else None
        )
        _histogram = (
            self._histogram_buffer.get(name, None) if self._histogram_buffer else None
        )

        if self._metrics_buffer and not _summary:
            from prometheus_client import Summary

            _summary = Summary(
                name,
                documentation,
                registry=self.runtime_args.metrics_registry,
                namespace='jina',
                labelnames=('runtime_name',),
            ).labels(self.runtime_args.name)
            self._metrics_buffer[name] = _summary

        if self._histogram_buffer and not _histogram:
            _histogram = self.meter.create_histogram(
                name=f'jina_{name}', description=documentation
            )
            self._histogram_buffer[name] = _histogram

        if _summary or _histogram:
            return MetricsTimer(
                _summary,
                _histogram,
                histogram_metric_labels={'runtime_name': self.runtime_args.name},
            )

        return contextlib.nullcontext()

    def snapshot(self, snapshot_file: str):
        """
        Interface to take a snapshot from the Executor. Implement it to enable periodic snapshots
        :param snapshot_file: The file path where to store the binary representation of the Executor snapshot
        """
        raise Exception('Raising an Exception. Snapshot is not enabled by default')

    def restore(self, snapshot_file: str):
        """
        Interface to restore the state of the Executor from a snapshot that has been taken by the snapshot method.
        :param snapshot_file: The file path from where to reconstruct the Executor
        """
        pass

    def _run_snapshot(self, snapshot_file: str, did_raise_exception):
        try:
            from pathlib import Path

            p = Path(snapshot_file)
            p.parent.mkdir(parents=True, exist_ok=True)
            p.touch()
            with self._write_lock:
                self.snapshot(snapshot_file)
        except:
            did_raise_exception.set()
            raise

    def _run_restore(self, snapshot_file: str, did_raise_exception):
        try:
            with self._write_lock:
                self.restore(snapshot_file)
        except:
            did_raise_exception.set()
            raise
        finally:
            os.remove(snapshot_file)<|MERGE_RESOLUTION|>--- conflicted
+++ resolved
@@ -6,12 +6,7 @@
 import functools
 import inspect
 import multiprocessing
-<<<<<<< HEAD
 import threading
-=======
-import os
-import typing
->>>>>>> c57fdbb1
 import warnings
 import os
 from types import SimpleNamespace
@@ -323,7 +318,7 @@
         if hasattr(self, '_write_methods'):
             endpoints = []
             for endpoint, fn in self.requests.items():
-                if fn.__name__ in self._write_methods:
+                if fn.fn.__name__ in self._write_methods:
                     endpoints.append(endpoint)
             return endpoints
         else:
