from typing import Tuple

import numpy as np

from .. import BaseExecutableDriver
from ...types.document import Document
from ...types.score import NamedScore

if False:
    from ...types.sets import DocumentSet


class BaseRankDriver(BaseExecutableDriver):
    """Drivers inherited from this Driver will bind :meth:`rank` by default """

    def __init__(self, executor: str = None, method: str = 'score', *args, **kwargs):
        super().__init__(executor, method, *args, **kwargs)


class Matches2DocRankDriver(BaseRankDriver):
    """ This driver is intended to only resort the given matches on the 0 level granularity for a document.
    It gets the scores from a Ranking Executor, which does only change the scores of matches.
    Afterwards, the Matches2DocRankDriver resorts all matches for a document.
    Input-Output ::
        Input:
        document: {granularity: 0, adjacency: k}
            |- matches: {granularity: 0, adjacency: k+1}
        Output:
        document: {granularity: 0, adjacency: k}
            |- matches: {granularity: 0, adjacency: k+1} (Sorted according to scores from Ranker Executor)
    """

    def __init__(self, reverse: bool = False, traversal_paths: Tuple[str] = ('m',), *args, **kwargs):
        super().__init__(traversal_paths=traversal_paths, *args, **kwargs)
        self.reverse = reverse

    def _apply_all(self, docs: 'DocumentSet', context_doc: 'Document', *args,
                   **kwargs) -> None:
        """

        :param docs: the matches of the ``context_doc``, they are at granularity ``k``
        :param context_doc: the query document having ``docs`` as its matches, it is at granularity ``k``
        :param *args: not used (kept to maintain interface)
        :param **kwargs: not used (kept to maintain interface)

        .. note::
            - This driver will change in place the ordering of ``matches`` of the ``context_doc`.
            - Set the ``traversal_paths`` of this driver such that it traverses along the ``matches`` of the ``chunks`` at the level desired.
        """

<<<<<<< HEAD
        query_meta = context_doc.get_attrs(*self.exec.required_keys) if hasattr(self.exec, 'required_keys') else None
        old_match_scores = {int(match.id): match.score.value for match in docs}
        match_meta = {int(match.id): match.get_attrs(*self.exec.required_keys) for match in docs} if hasattr(self.exec, 'required_keys') else None
=======
        # if at the top-level already, no need to aggregate further
        query_meta = context_doc.get_attrs(*self.exec.required_keys)

        old_match_scores = {match.id: match.score.value for match in docs}
        match_meta = {match.id: match.get_attrs(*self.exec.required_keys) for match in docs}
>>>>>>> e7c8677b
        # if there are no matches, no need to sort them
        if not old_match_scores:
            return

        new_match_scores = self.exec_fn(query_meta, old_match_scores, match_meta)
        self._sort_matches_in_place(context_doc, new_match_scores)

    def _sort_matches_in_place(self, context_doc: 'Document', match_scores: 'np.ndarray') -> None:
        op_name = self.exec.__class__.__name__
        cm = context_doc.matches
        cm.build()
        for match_id, score in match_scores:
            cm[match_id].score = NamedScore(value=score, op_name=op_name, ref_id=context_doc.id)

        cm.sort(key=lambda x: x.score.value, reverse=True)<|MERGE_RESOLUTION|>--- conflicted
+++ resolved
@@ -48,17 +48,10 @@
             - Set the ``traversal_paths`` of this driver such that it traverses along the ``matches`` of the ``chunks`` at the level desired.
         """
 
-<<<<<<< HEAD
         query_meta = context_doc.get_attrs(*self.exec.required_keys) if hasattr(self.exec, 'required_keys') else None
-        old_match_scores = {int(match.id): match.score.value for match in docs}
-        match_meta = {int(match.id): match.get_attrs(*self.exec.required_keys) for match in docs} if hasattr(self.exec, 'required_keys') else None
-=======
-        # if at the top-level already, no need to aggregate further
-        query_meta = context_doc.get_attrs(*self.exec.required_keys)
+        old_match_scores = {match.id: match.score.value for match in docs}
+        match_meta = {match.id: match.get_attrs(*self.exec.required_keys) for match in docs} if hasattr(self.exec, 'required_keys') else None
 
-        old_match_scores = {match.id: match.score.value for match in docs}
-        match_meta = {match.id: match.get_attrs(*self.exec.required_keys) for match in docs}
->>>>>>> e7c8677b
         # if there are no matches, no need to sort them
         if not old_match_scores:
             return
