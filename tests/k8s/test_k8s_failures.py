--- conflicted
+++ resolved
@@ -15,12 +15,12 @@
 
 
 async def scale(
-    deployment_name: str,
-    desired_replicas: int,
-    app_client,
-    k8s_namespace,
-    core_client,
-    logger,
+        deployment_name: str,
+        desired_replicas: int,
+        app_client,
+        k8s_namespace,
+        core_client,
+        logger,
 ):
     app_client.patch_namespaced_deployment_scale(
         deployment_name,
@@ -45,7 +45,7 @@
 
 
 async def restart_deployment(
-    deployment, app_client, core_client, k8s_namespace, logger
+        deployment, app_client, core_client, k8s_namespace, logger
 ):
     now = datetime.datetime.utcnow()
     now = str(now.isoformat("T") + "Z")
@@ -118,7 +118,7 @@
 
 
 async def run_test_until_event(
-    flow, core_client, namespace, endpoint, stop_event, logger, sleep_time=0.05
+        flow, core_client, namespace, endpoint, stop_event, logger, sleep_time=0.05
 ):
     # start port forwarding
     from jina.clients import Client
@@ -127,14 +127,14 @@
         core_client.list_namespaced_pod(
             namespace=namespace, label_selector='app=gateway'
         )
-        .items[0]
-        .metadata.name
+            .items[0]
+            .metadata.name
     )
     config_path = os.environ['KUBECONFIG']
     import portforward
 
     with portforward.forward(
-        namespace, gateway_pod_name, flow.port, flow.port, config_path
+            namespace, gateway_pod_name, flow.port, flow.port, config_path
     ):
         client_kwargs = dict(
             host='localhost',
@@ -161,10 +161,10 @@
         responses = []
         sent_ids = set()
         async for resp in client.post(
-            endpoint,
-            inputs=functools.partial(async_inputs, sent_ids, sleep_time),
-            request_size=1,
-            return_responses=True
+                endpoint,
+                inputs=functools.partial(async_inputs, sent_ids, sleep_time),
+                request_size=1,
+                return_responses=True
         ):
             responses.append(resp)
 
@@ -227,72 +227,7 @@
             },
             logger=logger,
         )
-<<<<<<< HEAD
-    )
-    logger.info(f' Sending task has been scheduled')
-    await asyncio.sleep(5.0)
-    # Scale down the Executor to 2 replicas
-    await scale(
-        deployment_name='executor0',
-        desired_replicas=2,
-        core_client=core_client,
-        app_client=app_client,
-        k8s_namespace=namespace,
-        logger=logger,
-    )
-    logger.info(f' Scaling to 2 replicas has been done')
-    # Scale back up to 3 replicas
-    await scale(
-        deployment_name='executor0',
-        desired_replicas=3,
-        core_client=core_client,
-        app_client=app_client,
-        k8s_namespace=namespace,
-        logger=logger,
-    )
-    logger.info(f' Scaling to 3 replicas has been done')
-    await asyncio.sleep(5.0)
-    # restart all pods in the deployment
-    await restart_deployment(
-        deployment='executor0',
-        app_client=app_client,
-        core_client=core_client,
-        k8s_namespace=namespace,
-        logger=logger,
-    )
-    logger.info(f' Restarting deployment has been done')
-    await asyncio.sleep(5.0)
-    await delete_pod(
-        deployment='executor0',
-        core_client=core_client,
-        k8s_namespace=namespace,
-        logger=logger,
-    )
-    logger.info(f'Deleting pod has been done')
-    await asyncio.sleep(5.0)
-
-    stop_event.set()
-    try:
-        responses, sent_ids = await send_task
-        logger.info(f'Sending tag has finished')
-        logger.info(f'Sending tag has finished: {len(sent_ids)} vs {len(responses)}')
-        assert len(sent_ids) == len(responses)
-        doc_ids = set()
-        pod_ids = set()
-        for response in responses:
-            doc_id, pod_id = response.docs.texts[0].split('_')
-            doc_ids.add(doc_id)
-            pod_ids.add(pod_id)
-        assert len(sent_ids) == len(doc_ids)
-        assert len(pod_ids) == 8  # 3 original + 3 restarted + 1 scaled up + 1 deleted
-
-        # do the random failure test
-        # start sending again
-        logger.info('Start sending for random failure test')
-        stop_event.clear()
-=======
         stop_event = asyncio.Event()
->>>>>>> 189bf5e1
         send_task = asyncio.create_task(
             run_test_until_event(
                 flow=flow,
@@ -301,13 +236,10 @@
                 endpoint='/',
                 stop_event=stop_event,
                 logger=logger,
-<<<<<<< HEAD
-            )
-        )
-=======
                 sleep_time=None,
             )
         )
+        logger.info(f' Sending task has been scheduled')
         await asyncio.sleep(5.0)
         # Scale down the Executor to 2 replicas
         await scale(
@@ -318,6 +250,7 @@
             k8s_namespace=namespace,
             logger=logger,
         )
+        logger.info(f' Scaling to 2 replicas has been done')
         # Scale back up to 3 replicas
         await scale(
             deployment_name='executor0',
@@ -327,6 +260,7 @@
             k8s_namespace=namespace,
             logger=logger,
         )
+        logger.info(f' Scaling to 3 replicas has been done')
         await asyncio.sleep(5.0)
         # restart all pods in the deployment
         await restart_deployment(
@@ -336,6 +270,7 @@
             k8s_namespace=namespace,
             logger=logger,
         )
+        logger.info(f' Restarting deployment has been done')
         await asyncio.sleep(5.0)
         await delete_pod(
             deployment='executor0',
@@ -343,10 +278,13 @@
             k8s_namespace=namespace,
             logger=logger,
         )
+        logger.info(f'Deleting pod has been done')
         await asyncio.sleep(5.0)
 
         stop_event.set()
         responses, sent_ids = await send_task
+        logger.info(f'Sending tag has finished')
+        logger.info(f'Sending tag has finished: {len(sent_ids)} vs {len(responses)}')
         assert len(sent_ids) == len(responses)
         doc_ids = set()
         pod_ids = set()
@@ -371,7 +309,6 @@
                 logger=logger,
             )
         )
->>>>>>> 189bf5e1
         # inject failures
         inject_failures(k8s_cluster, logger)
         # wait a bit
