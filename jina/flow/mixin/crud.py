--- conflicted
+++ resolved
@@ -3,11 +3,7 @@
 
 import numpy as np
 
-<<<<<<< HEAD
-from ...clients.base import InputFnType, CallbackFnType, InputFnDeleteType
-=======
-from ...clients.base import InputType, CallbackFnType
->>>>>>> 989d0689
+from ...clients.base import InputType, InputDeleteType, CallbackFnType
 from ...enums import DataInputType
 from ...helper import deprecated_alias
 
@@ -362,7 +358,7 @@
         """
         self._get_client(**kwargs).update(inputs, on_done, on_error, on_always, **kwargs)
 
-    def delete(self, ids: InputFnDeleteType,
+    def delete(self, ids: InputDeleteType,
                on_done: CallbackFnType = None,
                on_error: CallbackFnType = None,
                on_always: CallbackFnType = None,
