--- conflicted
+++ resolved
@@ -178,11 +178,7 @@
         no_crud_endpoints: Optional[bool] = False, 
         no_debug_endpoints: Optional[bool] = False, 
         port: Optional[int] = None, 
-<<<<<<< HEAD
         port_monitoring: Optional[int] = None, 
-=======
-        port_monitoring: Optional[str] = None, 
->>>>>>> b0a554f7
         prefetch: Optional[int] = 1000, 
         protocol: Optional[Union[str, List[str]]] = ['GRPC'], 
         proxy: Optional[bool] = False, 
@@ -856,11 +852,7 @@
         output_array_type: Optional[str] = None, 
         polling: Optional[str] = 'ANY', 
         port: Optional[int] = None, 
-<<<<<<< HEAD
         port_monitoring: Optional[int] = None, 
-=======
-        port_monitoring: Optional[str] = None, 
->>>>>>> b0a554f7
         py_modules: Optional[List[str]] = None, 
         quiet: Optional[bool] = False, 
         quiet_error: Optional[bool] = False, 
@@ -1256,11 +1248,7 @@
         no_crud_endpoints: Optional[bool] = False, 
         no_debug_endpoints: Optional[bool] = False, 
         port: Optional[int] = None, 
-<<<<<<< HEAD
         port_monitoring: Optional[int] = None, 
-=======
-        port_monitoring: Optional[str] = None, 
->>>>>>> b0a554f7
         prefetch: Optional[int] = 1000, 
         protocol: Optional[Union[str, List[str]]] = ['GRPC'], 
         proxy: Optional[bool] = False, 
