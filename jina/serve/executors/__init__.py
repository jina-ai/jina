import asyncio
import contextlib
import copy
import functools
import inspect
import multiprocessing
import os
import threading
import warnings
from types import SimpleNamespace
from typing import TYPE_CHECKING, Any, Dict, Optional, Type, Union

from jina import __args_executor_init__, __cache_path__, __default_endpoint__
from jina.enums import BetterEnum
from jina.helper import (
    ArgNamespace,
    T,
    get_or_reuse_loop,
    iscoroutinefunction,
    typename,
)
from jina.importer import ImportExtensions
from jina.jaml import JAML, JAMLCompatible, env_var_regex, internal_var_regex
from jina.logging.logger import JinaLogger
from jina.serve.executors.decorators import (
    _init_requests_by_class,
    avoid_concurrent_lock_cls,
)
from jina.serve.executors.metas import get_executor_taboo
from jina.serve.helper import store_init_kwargs, wrap_func
from jina.serve.instrumentation import MetricsTimer

if TYPE_CHECKING:  # pragma: no cover
    from opentelemetry.context.context import Context

__dry_run_endpoint__ = '_jina_dry_run_'

__all__ = ['BaseExecutor', __dry_run_endpoint__]


class ExecutorType(type(JAMLCompatible), type):
    """The class of Executor type, which is the metaclass of :class:`BaseExecutor`."""

    def __new__(cls, *args, **kwargs):
        """
        # noqa: DAR101
        # noqa: DAR102

        :return: Executor class
        """
        _cls = super().__new__(cls, *args, **kwargs)
        # this needs to be here, in the case where Executors inherited do not define new `requests`
        _init_requests_by_class(_cls)
        return cls.register_class(_cls)

    @staticmethod
    def register_class(cls):
        """
        Register a class and wrap update, train, aggregate functions.

        :param cls: The class.
        :return: The class, after being registered.
        """
        reg_cls_set = getattr(cls, '_registered_class', set())

        cls_id = f'{cls.__module__}.{cls.__name__}'
        if cls_id not in reg_cls_set:
            arg_spec = inspect.getfullargspec(cls.__init__)

            if not arg_spec.varkw and not __args_executor_init__.issubset(
                arg_spec.args
            ):
                raise TypeError(
                    f'{cls.__init__} does not follow the full signature of `Executor.__init__`, '
                    f'please add `**kwargs` to your __init__ function'
                )
            taboo = get_executor_taboo()

            wrap_func(cls, ['__init__'], store_init_kwargs, taboo=taboo)
            wrap_func(cls, ['__init__'], avoid_concurrent_lock_cls(cls))

            reg_cls_set.add(cls_id)
            setattr(cls, '_registered_class', reg_cls_set)
        return cls


class BaseExecutor(JAMLCompatible, metaclass=ExecutorType):
    """
    The base class of all Executors, can be used to build encoder, indexer, etc.

    :class:`jina.Executor` as an alias for this class.

    EXAMPLE USAGE

    .. code-block:: python

        from jina import Executor, requests, Flow


        class MyExecutor(Executor):
            @requests
            def foo(self, docs, **kwargs):
                print(docs)  # process docs here


        f = Flow().add(uses=Executor)  # you can add your Executor to a Flow

    Any executor inherited from :class:`BaseExecutor` always has the **meta** defined in :mod:`jina.executors.metas.defaults`.

    All arguments in the :func:`__init__` can be specified with a ``with`` map in the YAML config. Example:

    .. highlight:: python
    .. code-block:: python

        class MyAwesomeExecutor(Executor):
            def __init__(awesomeness=5):
                pass

    is equal to

    .. highlight:: yaml
    .. code-block:: yaml

        jtype: MyAwesomeExecutor
        with:
            awesomeness: 5

    """

    def __init__(
<<<<<<< HEAD
            self,
            metas: Optional[Dict] = None,
            requests: Optional[Dict] = None,
            runtime_args: Optional[Dict] = None,
            workspace: Optional[str] = None,
            dynamic_batching: Optional[Dict] = None,
            **kwargs,
=======
        self,
        metas: Optional[Dict] = None,
        requests: Optional[Dict] = None,
        runtime_args: Optional[Dict] = None,
        workspace: Optional[str] = None,
        **kwargs,
>>>>>>> ae3d3b7e
    ):
        """`metas` and `requests` are always auto-filled with values from YAML config.

        :param metas: a dict of metas fields
        :param requests: a dict of endpoint-function mapping
        :param runtime_args: a dict of arguments injected from :class:`Runtime` during runtime
        :param kwargs: additional extra keyword arguments to avoid failing when extra params ara passed that are not expected
        :param workspace: the workspace of the executor. Only used if a workspace is not already provided in `metas` or `runtime_args`
        :param dynamic_batching: a dict of endpoint-dynamic_batching config mapping
        """
        self._add_metas(metas)
        self._add_requests(requests)
        self._add_dynamic_batching(dynamic_batching)
        self._add_runtime_args(runtime_args)
        self._init_instrumentation(runtime_args)
        self._init_monitoring()
        self._init_workspace = workspace
        self.logger = JinaLogger(self.__class__.__name__)
        if __dry_run_endpoint__ not in self.requests:
            self.requests[__dry_run_endpoint__] = self._dry_run_func
        else:
            self.logger.warning(
                f' Endpoint {__dry_run_endpoint__} is defined by the Executor. Be aware that this endpoint is usually reserved to enable health checks from the Client through the gateway.'
                f' So it is recommended not to expose this endpoint. '
            )
        if type(self) == BaseExecutor:
            self.requests[__default_endpoint__] = self._dry_run_func

        try:
            self._lock = (
                asyncio.Lock()
            )  # Lock to run in Executor non async methods in a way that does not block the event loop to do health checks without the fear of having race conditions or multithreading issues.
        except RuntimeError:
            self._lock = contextlib.AsyncExitStack()

    def _dry_run_func(self, *args, **kwargs):
        pass

    def _init_monitoring(self):
        if (
            hasattr(self.runtime_args, 'metrics_registry')
            and self.runtime_args.metrics_registry
        ):
            with ImportExtensions(
                required=True,
                help_text='You need to install the `prometheus_client` to use the montitoring functionality of jina',
            ):
                from prometheus_client import Summary

            self._summary_method = Summary(
                'process_request_seconds',
                'Time spent when calling the executor request method',
                registry=self.runtime_args.metrics_registry,
                namespace='jina',
                labelnames=('executor', 'executor_endpoint', 'runtime_name'),
            )
            self._metrics_buffer = {'process_request_seconds': self._summary_method}

        else:
            self._summary_method = None
            self._metrics_buffer = None

        if self.meter:
            self._process_request_histogram = self.meter.create_histogram(
                name='jina_process_request_seconds',
                description='Time spent when calling the executor request method',
            )
            self._histogram_buffer = {
                'jina_process_request_seconds': self._process_request_histogram
            }
        else:
            self._process_request_histogram = None
            self._histogram_buffer = None

    def _init_instrumentation(self, _runtime_args: Optional[Dict] = None):
        if not _runtime_args:
            _runtime_args = {}

        instrumenting_module_name = _runtime_args.get('name', self.__class__.__name__)

        args_tracer_provider = _runtime_args.get('tracer_provider', None)
        if args_tracer_provider:
            self.tracer_provider = args_tracer_provider
            self.tracer = self.tracer_provider.get_tracer(instrumenting_module_name)
        else:
            self.tracer_provider = None
            self.tracer = None

        args_meter_provider = _runtime_args.get('meter_provider', None)
        if args_meter_provider:
            self.meter_provider = args_meter_provider
            self.meter = self.meter_provider.get_meter(instrumenting_module_name)
        else:
            self.meter_provider = None
            self.meter = None

    @property
    def requests(self):
        """
        Get the request dictionary corresponding to this specific class

        :return: Returns the requests corresponding to the specific Executor instance class
        """
        if hasattr(self, '_requests'):
            return self._requests
        else:
            if not hasattr(self, 'requests_by_class'):
                self.requests_by_class = {}
            if self.__class__.__name__ not in self.requests_by_class:
                self.requests_by_class[self.__class__.__name__] = {}
            # we need to copy so that different instances with different (requests) in input do not disturb one another
            self._requests = copy.copy(self.requests_by_class[self.__class__.__name__])
            return self._requests

    def _add_requests(self, _requests: Optional[Dict]):
        if _requests:
            func_names = {f.__name__: e for e, f in self.requests.items()}
            for endpoint, func in _requests.items():
                # the following line must be `getattr(self.__class__, func)` NOT `getattr(self, func)`
                # this to ensure we always have `_func` as unbound method
                if func in func_names:
                    if func_names[func] in self.requests:
                        del self.requests[func_names[func]]

                _func = getattr(self.__class__, func)
                if callable(_func):
                    # the target function is not decorated with `@requests` yet
                    self.requests[endpoint] = _func
                elif typename(_func) == 'jina.executors.decorators.FunctionMapper':
                    # the target function is already decorated with `@requests`, need unwrap with `.fn`
                    self.requests[endpoint] = _func.fn
                else:
                    raise TypeError(
                        f'expect {typename(self)}.{func} to be a function, but receiving {typename(_func)}'
                    )

    def _add_dynamic_batching(self, _dynamic_batching: Optional[Dict]):
        if _dynamic_batching:
            self.dynamic_batching = getattr(self, 'dynamic_batching', {})
            self.dynamic_batching.update(_dynamic_batching)

    def _add_metas(self, _metas: Optional[Dict]):
        from jina.serve.executors.metas import get_default_metas

        tmp = get_default_metas()

        if _metas:
            tmp.update(_metas)

        unresolved_attr = False
        target = SimpleNamespace()
        # set self values filtered by those non-exist, and non-expandable
        for k, v in tmp.items():
            if k == 'workspace' and not (v is None or v == ''):
                warnings.warn(
                    'Setting `workspace` via `metas.workspace` is deprecated. '
                    'Instead, use `f.add(..., workspace=...)` when defining a a Flow in Python; '
                    'the `workspace` parameter when defining a Flow using YAML; '
                    'or `--workspace` when starting an Executor using the CLI.',
                    category=DeprecationWarning,
                )
            if not hasattr(target, k):
                if isinstance(v, str):
                    if not env_var_regex.findall(v):
                        setattr(target, k, v)
                    else:
                        unresolved_attr = True
                else:
                    setattr(target, k, v)
            elif type(getattr(target, k)) == type(v):
                setattr(target, k, v)

        if unresolved_attr:
            _tmp = vars(self)
            _tmp['metas'] = tmp
            new_metas = JAML.expand_dict(_tmp)['metas']

            for k, v in new_metas.items():
                if not hasattr(target, k):
                    if isinstance(v, str):
                        if not (
                            env_var_regex.findall(v) or internal_var_regex.findall(v)
                        ):
                            setattr(target, k, v)
                        else:
                            raise ValueError(
                                f'{k}={v} is not substitutable or badly referred'
                            )
                    else:
                        setattr(target, k, v)
        # `name` is important as it serves as an identifier of the executor
        # if not given, then set a name by the rule
        if not getattr(target, 'name', None):
            setattr(target, 'name', self.__class__.__name__)

        self.metas = target

    def close(self) -> None:
        """
        Always invoked as executor is destroyed.

        You can write destructor & saving logic here.
        """
        pass

    def __call__(self, req_endpoint: str, **kwargs):
        """
        # noqa: DAR101
        # noqa: DAR102
        # noqa: DAR201
        """
        if req_endpoint in self.requests:
            return self.requests[req_endpoint](
                self, **kwargs
            )  # unbound method, self is required
        elif __default_endpoint__ in self.requests:
            return self.requests[__default_endpoint__](
                self, **kwargs
            )  # unbound method, self is required

    async def __acall__(self, req_endpoint: str, **kwargs):
        """
        # noqa: DAR101
        # noqa: DAR102
        # noqa: DAR201
        """

        if req_endpoint in self.requests:
            return await self.__acall_endpoint__(req_endpoint, **kwargs)
        elif __default_endpoint__ in self.requests:
            return await self.__acall_endpoint__(__default_endpoint__, **kwargs)

    async def __acall_endpoint__(
        self, req_endpoint, tracing_context: Optional['Context'], **kwargs
    ):
        func = self.requests[req_endpoint]

        async def exec_func(
            summary, histogram, histogram_metric_labels, tracing_context
        ):
            with MetricsTimer(summary, histogram, histogram_metric_labels):
                if iscoroutinefunction(func):
                    return await func(self, tracing_context=tracing_context, **kwargs)
                else:
                    async with self._lock:
                        return await get_or_reuse_loop().run_in_executor(
                            None,
                            functools.partial(
                                func, self, tracing_context=tracing_context, **kwargs
                            ),
                        )

        runtime_name = (
            self.runtime_args.name if hasattr(self.runtime_args, 'name') else None
        )

        _summary = (
            self._summary_method.labels(
                self.__class__.__name__, req_endpoint, runtime_name
            )
            if self._summary_method
            else None
        )
        _histogram_metric_labels = {
            'executor': self.__class__.__name__,
            'executor_endpoint': req_endpoint,
            'runtime_name': runtime_name,
        }

        if self.tracer:
            with self.tracer.start_as_current_span(
                req_endpoint, context=tracing_context
            ):
                from opentelemetry.propagate import extract
                from opentelemetry.trace.propagation.tracecontext import (
                    TraceContextTextMapPropagator,
                )

                tracing_carrier_context = {}
                TraceContextTextMapPropagator().inject(tracing_carrier_context)
                return await exec_func(
                    _summary,
                    self._process_request_histogram,
                    _histogram_metric_labels,
                    extract(tracing_carrier_context),
                )
        else:
            return await exec_func(
                _summary,
                self._process_request_histogram,
                _histogram_metric_labels,
                None,
            )

    @property
    def workspace(self) -> Optional[str]:
        """
        Get the workspace directory of the Executor.

        :return: returns the workspace of the current shard of this Executor.
        """
        workspace = (
            getattr(self.runtime_args, 'workspace', None)
            or getattr(self.metas, 'workspace')
            or self._init_workspace
            or __cache_path__
        )
        if workspace:
            complete_workspace = os.path.join(workspace, self.metas.name)
            shard_id = getattr(
                self.runtime_args,
                'shard_id',
                None,
            )
            if shard_id is not None and shard_id != -1:
                complete_workspace = os.path.join(complete_workspace, str(shard_id))
            if not os.path.exists(complete_workspace):
                os.makedirs(complete_workspace)
            return os.path.abspath(complete_workspace)

    def __enter__(self):
        return self

    def __exit__(self, exc_type, exc_val, exc_tb):
        self.close()

    @classmethod
    def from_hub(
<<<<<<< HEAD
            cls: Type[T],
            uri: str,
            context: Optional[Dict[str, Any]] = None,
            uses_with: Optional[Dict] = None,
            uses_metas: Optional[Dict] = None,
            uses_requests: Optional[Dict] = None,
            uses_dynamic_batching: Optional[Dict] = None,
            **kwargs,
=======
        cls: Type[T],
        uri: str,
        context: Optional[Dict[str, Any]] = None,
        uses_with: Optional[Dict] = None,
        uses_metas: Optional[Dict] = None,
        uses_requests: Optional[Dict] = None,
        **kwargs,
>>>>>>> ae3d3b7e
    ) -> T:
        """Construct an Executor from Hub.

        :param uri: a hub Executor scheme starts with `jinahub://`
        :param context: context replacement variables in a dict, the value of the dict is the replacement.
        :param uses_with: dictionary of parameters to overwrite from the default config's with field
        :param uses_metas: dictionary of parameters to overwrite from the default config's metas field
        :param uses_requests: dictionary of parameters to overwrite from the default config's requests field
        :param uses_dynamic_batching: dictionary of parameters to overwrite from the default config's dynamic_batching field
        :param kwargs: other kwargs accepted by the CLI ``jina hub pull``
        :return: the Hub Executor object.

        .. highlight:: python
        .. code-block:: python

            from jina import Executor
            from docarray import Document, DocumentArray

            executor = Executor.from_hub(
                uri='jinahub://CLIPImageEncoder', install_requirements=True
            )

        """
        from hubble.executor.helper import is_valid_huburi

        _source = None
        if is_valid_huburi(uri):
            from hubble.executor.hubio import HubIO
            from hubble.executor.parsers import set_hub_pull_parser

            _args = ArgNamespace.kwargs2namespace(
                {'no_usage': True, **kwargs},
                set_hub_pull_parser(),
                positional_args=(uri,),
            )
            _source = HubIO(args=_args).pull()

        if not _source or _source.startswith('docker://'):
            raise ValueError(
                f'Can not construct a native Executor from {uri}. Looks like you want to use it as a '
                f'Docker container, you may want to use it in the Flow via `.add(uses={uri})` instead.'
            )
        return cls.load_config(
            _source,
            context=context,
            uses_with=uses_with,
            uses_metas=uses_metas,
            uses_requests=uses_requests,
            uses_dynamic_batching=uses_dynamic_batching,
        )

    @classmethod
    def serve(
            cls,
            uses_with: Optional[Dict] = None,
            uses_metas: Optional[Dict] = None,
            uses_requests: Optional[Dict] = None,
            stop_event: Optional[Union[threading.Event, multiprocessing.Event]] = None,
<<<<<<< HEAD
            uses_dynamic_batching: Optional[Dict] = None,
=======
            reload: bool = False,
>>>>>>> ae3d3b7e
            **kwargs,
    ):
        """Serve this Executor in a temporary Flow. Useful in testing an Executor in remote settings.

        :param uses_with: dictionary of parameters to overwrite from the default config's with field
        :param uses_metas: dictionary of parameters to overwrite from the default config's metas field
        :param uses_requests: dictionary of parameters to overwrite from the default config's requests field
        :param stop_event: a threading event or a multiprocessing event that once set will resume the control Flow
            to main thread.
<<<<<<< HEAD
        :param uses_dynamic_batching: dictionary of parameters to overwrite from the default config's dynamic_batching field
=======
        :param reload: a flag indicating if the Executor should watch the Python files of its implementation to reload the code live while serving.
>>>>>>> ae3d3b7e
        :param kwargs: other kwargs accepted by the Flow, full list can be found `here <https://docs.jina.ai/api/jina.orchestrate.flow.base/>`

        """
        from jina import Flow

        f = Flow(**kwargs).add(
            uses=cls,
            uses_with=uses_with,
            uses_metas=uses_metas,
            uses_requests=uses_requests,
<<<<<<< HEAD
            uses_dynamic_batching=uses_dynamic_batching,
=======
            reload=reload
>>>>>>> ae3d3b7e
        )
        with f:
            f.block(stop_event)

    class StandaloneExecutorType(BetterEnum):
        """
        Type of standalone Executors
        """

        EXTERNAL = 0  # served by a gateway
        SHARED = 1  # not served by a gateway, served by head/worker

    @staticmethod
    def to_kubernetes_yaml(
<<<<<<< HEAD
            uses: str,
            output_base_path: str,
            k8s_namespace: Optional[str] = None,
            executor_type: Optional[
                StandaloneExecutorType
            ] = StandaloneExecutorType.EXTERNAL,
            uses_with: Optional[Dict] = None,
            uses_metas: Optional[Dict] = None,
            uses_requests: Optional[Dict] = None,
            uses_dynamic_batching: Optional[Dict] = None,
            **kwargs,
=======
        uses: str,
        output_base_path: str,
        k8s_namespace: Optional[str] = None,
        executor_type: Optional[
            StandaloneExecutorType
        ] = StandaloneExecutorType.EXTERNAL,
        uses_with: Optional[Dict] = None,
        uses_metas: Optional[Dict] = None,
        uses_requests: Optional[Dict] = None,
        **kwargs,
>>>>>>> ae3d3b7e
    ):
        """
        Converts the Executor into a set of yaml deployments to deploy in Kubernetes.

        If you don't want to rebuild image on Jina Hub,
        you can set `JINA_HUB_NO_IMAGE_REBUILD` environment variable.

        :param uses: the Executor to use. Has to be containerized and accessible from K8s
        :param output_base_path: The base path where to dump all the yaml files
        :param k8s_namespace: The name of the k8s namespace to set for the configurations. If None, the name of the Flow will be used.
        :param executor_type: The type of Executor. Can be external or shared. External Executors include the Gateway. Shared Executors don't. Defaults to External
        :param uses_with: dictionary of parameters to overwrite from the default config's with field
        :param uses_metas: dictionary of parameters to overwrite from the default config's metas field
        :param uses_requests: dictionary of parameters to overwrite from the default config's requests field
        :param uses_dynamic_batching: dictionary of parameters to overwrite from the default config's dynamic_batching field
        :param kwargs: other kwargs accepted by the Flow, full list can be found `here <https://docs.jina.ai/api/jina.orchestrate.flow.base/>`
        """
        from jina import Flow

        Flow(**kwargs).add(
            uses=uses,
            uses_with=uses_with,
            uses_metas=uses_metas,
            uses_requests=uses_requests,
            uses_dynamic_batching=uses_dynamic_batching,
        ).to_kubernetes_yaml(
            output_base_path=output_base_path,
            k8s_namespace=k8s_namespace,
            include_gateway=executor_type
            == BaseExecutor.StandaloneExecutorType.EXTERNAL,
        )

    to_k8s_yaml = to_kubernetes_yaml

    @staticmethod
    def to_docker_compose_yaml(
<<<<<<< HEAD
            uses: str,
            output_path: Optional[str] = None,
            network_name: Optional[str] = None,
            executor_type: Optional[
                StandaloneExecutorType
            ] = StandaloneExecutorType.EXTERNAL,
            uses_with: Optional[Dict] = None,
            uses_metas: Optional[Dict] = None,
            uses_requests: Optional[Dict] = None,
            uses_dynamic_batching: Optional[Dict] = None,
            **kwargs,
=======
        uses: str,
        output_path: Optional[str] = None,
        network_name: Optional[str] = None,
        executor_type: Optional[
            StandaloneExecutorType
        ] = StandaloneExecutorType.EXTERNAL,
        uses_with: Optional[Dict] = None,
        uses_metas: Optional[Dict] = None,
        uses_requests: Optional[Dict] = None,
        **kwargs,
>>>>>>> ae3d3b7e
    ):
        """
        Converts the Executor into a yaml file to run with `docker-compose up`
        :param uses: the Executor to use. Has to be containerized
        :param output_path: The output path for the yaml file
        :param network_name: The name of the network that will be used by the deployment name
        :param executor_type: The type of Executor. Can be external or shared. External Executors include the Gateway. Shared Executors don't. Defaults to External
        :param uses_with: dictionary of parameters to overwrite from the default config's with field
        :param uses_metas: dictionary of parameters to overwrite from the default config's metas field
        :param uses_requests: dictionary of parameters to overwrite from the default config's requests field
        :param uses_dynamic_batching: dictionary of parameters to overwrite from the default config's requests field
        :param kwargs: other kwargs accepted by the Flow, full list can be found `here <https://docs.jina.ai/api/jina.orchestrate.flow.base/>`
        """
        from jina import Flow

        f = Flow(**kwargs).add(
            uses=uses,
            uses_with=uses_with,
            uses_metas=uses_metas,
            uses_requests=uses_requests,
            uses_dynamic_batching=uses_dynamic_batching,
        )
        f.to_docker_compose_yaml(
            output_path=output_path,
            network_name=network_name,
            include_gateway=executor_type
            == BaseExecutor.StandaloneExecutorType.EXTERNAL,
        )

    def monitor(
        self, name: Optional[str] = None, documentation: Optional[str] = None
    ) -> Optional[MetricsTimer]:
        """
        Get a given prometheus metric, if it does not exist yet, it will create it and store it in a buffer.
        :param name: the name of the metrics
        :param documentation:  the description of the metrics

        :return: the given prometheus metrics or None if monitoring is not enable.
        """
        _summary = (
            self._metrics_buffer.get(name, None) if self._metrics_buffer else None
        )
        _histogram = (
            self._histogram_buffer.get(name, None) if self._histogram_buffer else None
        )

        if self._metrics_buffer and not _summary:
            from prometheus_client import Summary

            _summary = Summary(
                name,
                documentation,
                registry=self.runtime_args.metrics_registry,
                namespace='jina',
                labelnames=('runtime_name',),
            ).labels(self.runtime_args.name)
            self._metrics_buffer[name] = _summary

        if self._histogram_buffer and not _histogram:
            _histogram = self.meter.create_histogram(
                name=f'jina_{name}', description=documentation
            )
            self._histogram_buffer[name] = _histogram

        if _summary or _histogram:
            return MetricsTimer(
                _summary,
                _histogram,
                histogram_metric_labels={'runtime_name': self.runtime_args.name},
            )

        return contextlib.nullcontext()<|MERGE_RESOLUTION|>--- conflicted
+++ resolved
@@ -128,22 +128,13 @@
     """
 
     def __init__(
-<<<<<<< HEAD
-            self,
-            metas: Optional[Dict] = None,
-            requests: Optional[Dict] = None,
-            runtime_args: Optional[Dict] = None,
-            workspace: Optional[str] = None,
-            dynamic_batching: Optional[Dict] = None,
-            **kwargs,
-=======
         self,
         metas: Optional[Dict] = None,
         requests: Optional[Dict] = None,
         runtime_args: Optional[Dict] = None,
         workspace: Optional[str] = None,
+        dynamic_batching: Optional[Dict] = None,
         **kwargs,
->>>>>>> ae3d3b7e
     ):
         """`metas` and `requests` are always auto-filled with values from YAML config.
 
@@ -472,24 +463,14 @@
 
     @classmethod
     def from_hub(
-<<<<<<< HEAD
-            cls: Type[T],
-            uri: str,
-            context: Optional[Dict[str, Any]] = None,
-            uses_with: Optional[Dict] = None,
-            uses_metas: Optional[Dict] = None,
-            uses_requests: Optional[Dict] = None,
-            uses_dynamic_batching: Optional[Dict] = None,
-            **kwargs,
-=======
         cls: Type[T],
         uri: str,
         context: Optional[Dict[str, Any]] = None,
         uses_with: Optional[Dict] = None,
         uses_metas: Optional[Dict] = None,
         uses_requests: Optional[Dict] = None,
+        uses_dynamic_batching: Optional[Dict] = None,
         **kwargs,
->>>>>>> ae3d3b7e
     ) -> T:
         """Construct an Executor from Hub.
 
@@ -543,17 +524,14 @@
 
     @classmethod
     def serve(
-            cls,
-            uses_with: Optional[Dict] = None,
-            uses_metas: Optional[Dict] = None,
-            uses_requests: Optional[Dict] = None,
-            stop_event: Optional[Union[threading.Event, multiprocessing.Event]] = None,
-<<<<<<< HEAD
-            uses_dynamic_batching: Optional[Dict] = None,
-=======
-            reload: bool = False,
->>>>>>> ae3d3b7e
-            **kwargs,
+        cls,
+        uses_with: Optional[Dict] = None,
+        uses_metas: Optional[Dict] = None,
+        uses_requests: Optional[Dict] = None,
+        stop_event: Optional[Union[threading.Event, multiprocessing.Event]] = None,
+        uses_dynamic_batching: Optional[Dict] = None,
+        reload: bool = False,
+        **kwargs,
     ):
         """Serve this Executor in a temporary Flow. Useful in testing an Executor in remote settings.
 
@@ -562,11 +540,8 @@
         :param uses_requests: dictionary of parameters to overwrite from the default config's requests field
         :param stop_event: a threading event or a multiprocessing event that once set will resume the control Flow
             to main thread.
-<<<<<<< HEAD
         :param uses_dynamic_batching: dictionary of parameters to overwrite from the default config's dynamic_batching field
-=======
         :param reload: a flag indicating if the Executor should watch the Python files of its implementation to reload the code live while serving.
->>>>>>> ae3d3b7e
         :param kwargs: other kwargs accepted by the Flow, full list can be found `here <https://docs.jina.ai/api/jina.orchestrate.flow.base/>`
 
         """
@@ -577,11 +552,8 @@
             uses_with=uses_with,
             uses_metas=uses_metas,
             uses_requests=uses_requests,
-<<<<<<< HEAD
             uses_dynamic_batching=uses_dynamic_batching,
-=======
-            reload=reload
->>>>>>> ae3d3b7e
+            reload=reload,
         )
         with f:
             f.block(stop_event)
@@ -596,19 +568,6 @@
 
     @staticmethod
     def to_kubernetes_yaml(
-<<<<<<< HEAD
-            uses: str,
-            output_base_path: str,
-            k8s_namespace: Optional[str] = None,
-            executor_type: Optional[
-                StandaloneExecutorType
-            ] = StandaloneExecutorType.EXTERNAL,
-            uses_with: Optional[Dict] = None,
-            uses_metas: Optional[Dict] = None,
-            uses_requests: Optional[Dict] = None,
-            uses_dynamic_batching: Optional[Dict] = None,
-            **kwargs,
-=======
         uses: str,
         output_base_path: str,
         k8s_namespace: Optional[str] = None,
@@ -618,8 +577,8 @@
         uses_with: Optional[Dict] = None,
         uses_metas: Optional[Dict] = None,
         uses_requests: Optional[Dict] = None,
+        uses_dynamic_batching: Optional[Dict] = None,
         **kwargs,
->>>>>>> ae3d3b7e
     ):
         """
         Converts the Executor into a set of yaml deployments to deploy in Kubernetes.
@@ -656,19 +615,6 @@
 
     @staticmethod
     def to_docker_compose_yaml(
-<<<<<<< HEAD
-            uses: str,
-            output_path: Optional[str] = None,
-            network_name: Optional[str] = None,
-            executor_type: Optional[
-                StandaloneExecutorType
-            ] = StandaloneExecutorType.EXTERNAL,
-            uses_with: Optional[Dict] = None,
-            uses_metas: Optional[Dict] = None,
-            uses_requests: Optional[Dict] = None,
-            uses_dynamic_batching: Optional[Dict] = None,
-            **kwargs,
-=======
         uses: str,
         output_path: Optional[str] = None,
         network_name: Optional[str] = None,
@@ -678,8 +624,8 @@
         uses_with: Optional[Dict] = None,
         uses_metas: Optional[Dict] = None,
         uses_requests: Optional[Dict] = None,
+        uses_dynamic_batching: Optional[Dict] = None,
         **kwargs,
->>>>>>> ae3d3b7e
     ):
         """
         Converts the Executor into a yaml file to run with `docker-compose up`
