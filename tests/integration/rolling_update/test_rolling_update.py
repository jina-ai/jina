--- conflicted
+++ resolved
@@ -297,27 +297,16 @@
 
     replicas_before = set()
     for r in ret1:
-<<<<<<< HEAD
-        for replica_id in r.docs[:, 'tags__replica']:
-            replica_ids.add(replica_id)
-=======
-        for replica in r.docs.get_attributes('tags__replica'):
+        for replica in r.docs[:, 'tags__replica']:
             replicas_before.add(replica)
->>>>>>> d5b1e64e
 
     assert len(replicas_before) == replicas
 
     replicas_after = set()
     for r in ret2:
-<<<<<<< HEAD
-        for replica_id in r.docs[:, 'tags__replica']:
-            replica_ids.add(replica_id)
-    assert replica_ids == expected_after_scale
-=======
-        for replica in r.docs.get_attributes('tags__replica'):
+        for replica in r.docs[:, 'tags__replica']:
             replicas_after.add(replica)
     assert len(replicas_after) == scale_to
->>>>>>> d5b1e64e
 
 
 def send_requests(
