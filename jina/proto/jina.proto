--- conflicted
+++ resolved
@@ -332,12 +332,9 @@
             CANCEL = 4; // used in ROUTER-DEALER pattern, tells the router that the dealer is busy (or closed)
             RELOAD = 5; // triggers a Pod/Pea to (re)load the executor
             SCALE = 6; // scale up/down a Pod
-<<<<<<< HEAD
-            DUMP = 7; // Dump the data to a path, for Rolling Update
-=======
             ACTIVATE = 7; // used in ROUTER-DEALER pattern, Indicate a Pea that it can activate itself and send the IDLE command to their router
             DEACTIVATE = 8; // used in ROUTER-DEALER pattern, Indicate a Pea that it can deactivate itself and send the CANCEL command to their router
->>>>>>> e2089e56
+            DUMP = 9; // Dump the data to a path, for Rolling Update
         }
         Command command = 1; // the control command
 
