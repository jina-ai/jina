import os
import time
import multiprocessing
from functools import partial

import pytest

from jina import Flow, Executor, Document, DocumentArray, requests, Client

cur_dir = os.path.dirname(os.path.abspath(__file__))
IMG_NAME = 'jina/scale-executor'

NUM_CONCURRENT_CLIENTS = 20
NUM_DOCS_SENT_BY_CLIENTS = 50
exposed_port = 12345


class ScalableExecutor(Executor):
    def __init__(self, *args, **kwargs):
        super().__init__(*args, **kwargs)
        self.process_id = os.getpid()
        self.shard_id = self.runtime_args.shard_id

    @requests
    def foo(self, docs, **kwargs):
        for doc in docs:
            doc.tags['process_id'] = self.process_id
            doc.tags['shard_id'] = self.shard_id


@pytest.fixture(scope='function')
def docker_image_built():
    import docker

    client = docker.from_env()
    client.images.build(path=os.path.join(cur_dir, 'scale-executor'), tag=IMG_NAME)
    client.close()
    yield
    time.sleep(2)
    client = docker.from_env()
    client.containers.prune()


@pytest.fixture
def pod_params(request):
    num_replicas, scale_to, shards = request.param
    return num_replicas, scale_to, shards


@pytest.fixture
def flow_with_worker_runtime(pod_params):
    num_replicas, scale_to, shards = pod_params
    return Flow(port_expose=exposed_port).add(
        name='executor',
        uses=ScalableExecutor,
        replicas=num_replicas,
        shards=shards,
        polling='ANY',
    )


@pytest.fixture
def flow_with_container_runtime(pod_params, docker_image_built):
    num_replicas, scale_to, shards = pod_params
    return Flow(port_expose=exposed_port).add(
        name='executor',
        uses=f'docker://{IMG_NAME}',
        replicas=num_replicas,
        shards=shards,
        polling='ANY',
    )


@pytest.fixture(params=['flow_with_worker_runtime', 'flow_with_container_runtime'])
def flow_with_runtime(request):
    return request.getfixturevalue(request.param)


@pytest.mark.parametrize(
    'pod_params',  # (num_replicas, scale_to, shards)
    [
        (2, 3, 1),  # scale up 1 replica with 1 shard
        (2, 3, 2),  # scale up 1 replica with 2 shards
        (3, 1, 1),  # scale down 2 replicas with 1 shard
        (3, 1, 2),  # scale down 2 replicas with 2 shards
    ],
    indirect=True,
)
def test_scale_success(flow_with_runtime, pod_params):
    num_replicas, scale_to, shards = pod_params
    with flow_with_runtime as f:
        ret1 = Client(port=exposed_port).index(
            inputs=DocumentArray([Document() for _ in range(200)]),
            return_results=True,
            request_size=10,
        )
        f.scale(pod_name='executor', replicas=scale_to)
        ret2 = Client(port=exposed_port).index(
            inputs=DocumentArray([Document() for _ in range(200)]),
            return_results=True,
            request_size=10,
        )

        assert len(ret1) == 20
        process_ids = set()
        docker_ids = set()
        for i_r, r in enumerate(ret1):
            assert len(r.docs) == 10
<<<<<<< HEAD
            for replica_id in r.docs[:, 'tags__replica_id']:
                replica_ids.add(replica_id)
=======
            p_ids, d_ids = r.docs.get_attributes('tags__process_id', 'tags__docker_id')
            process_ids = process_ids.union(set(p_ids))
            docker_ids = docker_ids.union(set(d_ids))
>>>>>>> d5b1e64e

        assert (
            len(process_ids) == num_replicas * shards
            or len(docker_ids) == num_replicas * shards
        )

        assert len(ret2) == 20
        process_ids = set()
        docker_ids = set()
        for r in ret2:
            assert len(r.docs) == 10
<<<<<<< HEAD
            for replica_id in r.docs[:, 'tags__replica_id']:
                replica_ids.add(replica_id)
=======
            p_ids, d_ids = r.docs.get_attributes('tags__process_id', 'tags__docker_id')
            process_ids = process_ids.union(set(p_ids))
            docker_ids = docker_ids.union(set(d_ids))
>>>>>>> d5b1e64e

        assert (
            len(process_ids) == scale_to * shards
            or len(docker_ids) == scale_to * shards
        )


@pytest.mark.parametrize(
    'pod_params',
    [
        (2, 3, 1),
        (3, 2, 1),
    ],
    indirect=True,
)
@pytest.mark.parametrize('protocol', ['grpc', 'http', 'websocket'])
def test_scale_with_concurrent_client(flow_with_runtime, pod_params, protocol):
    def peer_client(port, protocol, peer_hash, queue):
        rv = Client(protocol=protocol, port=port).index(
            [Document(text=peer_hash) for _ in range(NUM_DOCS_SENT_BY_CLIENTS)],
            request_size=5,
            return_results=True,
        )
        for r in rv:
            for doc in r.docs:
                # our proto objects are not fit to be sent by queues
                queue.put(doc.text)

    num_replicas, scale_to, _ = pod_params
    queue = multiprocessing.Queue()
    flow_with_runtime.protocol = protocol
    with flow_with_runtime as f:
        port_expose = f.port_expose

        thread_pool = []
        for peer_id in range(NUM_CONCURRENT_CLIENTS):
            # test
            t = multiprocessing.Process(
                target=partial(peer_client, port_expose, protocol, str(peer_id), queue)
            )
            t.start()
            thread_pool.append(t)

        f.scale(pod_name='executor', replicas=scale_to)

        for t in thread_pool:
            t.join()

        c = Client(protocol=protocol, port=port_expose)
        rv = c.index(
            [Document() for _ in range(5)], request_size=1, return_results=True
        )

    assert queue.qsize() == NUM_CONCURRENT_CLIENTS * NUM_DOCS_SENT_BY_CLIENTS
    all_docs = []
    while not queue.empty():
        all_docs.append(queue.get())

    assert len(all_docs) == NUM_CONCURRENT_CLIENTS * NUM_DOCS_SENT_BY_CLIENTS

    assert len(rv) == 5

    for r in rv:
        assert len(r.docs) == 1<|MERGE_RESOLUTION|>--- conflicted
+++ resolved
@@ -106,14 +106,9 @@
         docker_ids = set()
         for i_r, r in enumerate(ret1):
             assert len(r.docs) == 10
-<<<<<<< HEAD
-            for replica_id in r.docs[:, 'tags__replica_id']:
-                replica_ids.add(replica_id)
-=======
-            p_ids, d_ids = r.docs.get_attributes('tags__process_id', 'tags__docker_id')
+            p_ids, d_ids = r.docs[:, ['tags__process_id', 'tags__docker_id']]
             process_ids = process_ids.union(set(p_ids))
             docker_ids = docker_ids.union(set(d_ids))
->>>>>>> d5b1e64e
 
         assert (
             len(process_ids) == num_replicas * shards
@@ -125,14 +120,9 @@
         docker_ids = set()
         for r in ret2:
             assert len(r.docs) == 10
-<<<<<<< HEAD
-            for replica_id in r.docs[:, 'tags__replica_id']:
-                replica_ids.add(replica_id)
-=======
-            p_ids, d_ids = r.docs.get_attributes('tags__process_id', 'tags__docker_id')
+            p_ids, d_ids = r.docs[:, ['tags__process_id', 'tags__docker_id']]
             process_ids = process_ids.union(set(p_ids))
             docker_ids = docker_ids.union(set(d_ids))
->>>>>>> d5b1e64e
 
         assert (
             len(process_ids) == scale_to * shards
