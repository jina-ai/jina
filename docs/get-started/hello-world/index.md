# Run Quick Demos

<<<<<<< HEAD
Just starting out? Try our three well-designed Jina's "Hello, World" demos.
=======
Just starting out? Try our three well-designed "Hello, World" demos.
>>>>>>> d6bd2e8f


:::::{grid} 3
:gutter: 3


::::{grid-item-card} {octicon}`image;1.5em` Fashion image search
:link: fashion
:link-type: doc

Search over 60,000 images based on visual similarity.
+++
`jina hello fashion`
::::

::::{grid-item-card} {octicon}`comment-discussion;1.5em`  QA chatbot
:link: covid-19-chatbot
:link-type: doc

A simple BERT-based chatbot to answer Covid-related questions. 
+++
`jina hello chatbot`
::::


::::{grid-item-card} {octicon}`versions;1.5em` Multimodal search
:link: multimodal
:link-type: doc

Jointly search text and image in one query. 
+++
`jina hello multimodal`
::::

:::::

## Fork one and start building

If you find any hello-world demo interesting, you can simply fork its source code to your own directory via:

```bash
jina hello fork fashion ./myapp
```

You will get something like the following:

```text
           JINA@22299[L]:fashion project is forked to /Users/hanxiao/Documents/jina/myapp
           JINA@22299[I]:
    To run the project:
    ~$ cd /Users/hanxiao/Documents/jina/myapp
    ~$ python app.py
```

Now go to `myapp` folder, modify the code and run it again via `python app.py`. 

## Learn more about each demo

You can always run `jina hello --help` to get more details about each demo. For example:

```bash
jina hello chatbot --help
jina hello fashion --help
jina hello multimodal --help
```

If you prefer to learn by watching a video, watch [this video explanation](https://www.youtube.com/watch?v=zQqbXFY0Nco) by Jina community member Aleksa Gordic.


```{toctree}
:hidden:

fashion
covid-19-chatbot
multimodal
```<|MERGE_RESOLUTION|>--- conflicted
+++ resolved
@@ -1,10 +1,7 @@
 # Run Quick Demos
 
-<<<<<<< HEAD
-Just starting out? Try our three well-designed Jina's "Hello, World" demos.
-=======
+
 Just starting out? Try our three well-designed "Hello, World" demos.
->>>>>>> d6bd2e8f
 
 
 :::::{grid} 3
