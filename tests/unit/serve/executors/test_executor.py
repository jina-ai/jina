--- conflicted
+++ resolved
@@ -534,13 +534,7 @@
     cancel_event = multiprocessing.Event()
 
     def start_runtime(args, cancel_event):
-<<<<<<< HEAD
-        with AsyncNewLoopRuntime(
-            args, cancel_event=cancel_event, req_handler_cls=WorkerRequestHandler
-        ) as runtime:
-=======
         with AsyncNewLoopRuntime(args, cancel_event=cancel_event, req_handler_cls=WorkerRequestHandler) as runtime:
->>>>>>> 0d15c3bc
             runtime.run_forever()
 
     runtime_thread = Process(
