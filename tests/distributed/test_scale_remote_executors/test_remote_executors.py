import os
import time
import multiprocessing
from functools import partial

import pytest

from jina import Flow, Document, DocumentArray, Client

cur_dir = os.path.dirname(os.path.abspath(__file__))
IMG_NAME = 'jina/scale-executor'

NUM_CONCURRENT_CLIENTS = 20
NUM_DOCS_SENT_BY_CLIENTS = 50
CLOUD_HOST = 'localhost:8000'
exposed_port = 12345


@pytest.fixture
def pod_params(request):
    num_replicas, scale_to, shards = request.param
    return num_replicas, scale_to, shards


@pytest.fixture(scope='function')
def docker_image_built():
    import docker

    client = docker.from_env()
    client.images.build(
        path=os.path.join(cur_dir, '../../integration/scale/scale-executor'),
        tag=IMG_NAME,
    )
    client.close()
    yield
    time.sleep(2)
    client = docker.from_env()
    client.containers.prune()


@pytest.fixture
def remote_flow_with_container_runtime(pod_params, docker_image_built):
    num_replicas, scale_to, shards = pod_params
    return Flow(port_expose=exposed_port).add(
        name='executor',
        uses=f'docker://{IMG_NAME}',
        replicas=num_replicas,
        shards=shards,
        polling='ANY',
        host=CLOUD_HOST,
    )


@pytest.fixture(params=['remote_flow_with_container_runtime'])
def remote_flow_with_runtime(request):
    return request.getfixturevalue(request.param)


@pytest.mark.parametrize(
    'pod_params',  # (num_replicas, scale_to, shards)
    [
        (2, 3, 1),  # scale up 1 replica with 1 shard
        (2, 3, 2),  # scale up 1 replica with 2 shards
        (3, 1, 1),  # scale down 2 replicas with 1 shard
        (3, 1, 2),  # scale down 2 replicas with 2 shards
    ],
    indirect=True,
)
def test_scale_success(remote_flow_with_runtime: Flow, pod_params):
    num_replicas, scale_to, shards = pod_params
    with remote_flow_with_runtime as f:
        ret1 = Client(port=exposed_port).index(
            inputs=DocumentArray([Document() for _ in range(200)]),
            return_results=True,
            request_size=10,
        )
        f.scale(pod_name='executor', replicas=scale_to)
        ret2 = Client(port=exposed_port).index(
            inputs=DocumentArray([Document() for _ in range(200)]),
            return_results=True,
            request_size=10,
        )

        assert len(ret1) == 20
        replicas = set()
        for r in ret1:
            assert len(r.docs) == 10
<<<<<<< HEAD
            for replica_id in r.docs[:, 'tags__replica_id']:
                replica_ids.add(replica_id)
=======
            # replicas are identified via their docker id
            for id in r.docs.get_attributes('tags__docker_id'):
                replicas.add(id)
>>>>>>> d5b1e64e

        assert len(replicas) == num_replicas * shards

        assert len(ret2) == 20
        replicas = set()
        for r in ret2:
            assert len(r.docs) == 10
<<<<<<< HEAD
            for replica_id in r.docs[:, 'tags__replica_id']:
                replica_ids.add(replica_id)
=======
            for id in r.docs.get_attributes('tags__docker_id'):
                replicas.add(id)
>>>>>>> d5b1e64e

        assert len(replicas) == scale_to * shards


@pytest.mark.parametrize(
    'pod_params',
    [
        (2, 3, 1),
        (3, 2, 1),
    ],
    indirect=True,
)
@pytest.mark.parametrize('protocol', ['grpc', 'websocket', 'http'])
def test_scale_with_concurrent_client(
    remote_flow_with_runtime: Flow, pod_params, protocol
):
    def peer_client(port, protocol, peer_hash, queue):
        rv = Client(protocol=protocol, port=port).index(
            [Document(text=peer_hash) for _ in range(NUM_DOCS_SENT_BY_CLIENTS)],
            request_size=5,
            return_results=True,
        )
        for r in rv:
            for doc in r.docs:
                # our proto objects are not fit to be sent by queues
                queue.put(doc.text)

    num_replicas, scale_to, _ = pod_params
    queue = multiprocessing.Queue()
    remote_flow_with_runtime.protocol = protocol
    with remote_flow_with_runtime as f:

        port_expose = f.port_expose

        thread_pool = []
        for peer_id in range(NUM_CONCURRENT_CLIENTS):
            # test
            t = multiprocessing.Process(
                target=partial(peer_client, port_expose, protocol, str(peer_id), queue)
            )
            t.start()
            thread_pool.append(t)

        f.scale(pod_name='executor', replicas=scale_to)

        for t in thread_pool:
            t.join()

        c = Client(protocol=protocol, port=port_expose)
        rv = c.index(
            [Document() for _ in range(5)], request_size=1, return_results=True
        )

    assert queue.qsize() == NUM_CONCURRENT_CLIENTS * NUM_DOCS_SENT_BY_CLIENTS
    all_docs = []
    while not queue.empty():
        all_docs.append(queue.get())

    assert len(all_docs) == NUM_CONCURRENT_CLIENTS * NUM_DOCS_SENT_BY_CLIENTS

    assert len(rv) == 5

    for r in rv:
        assert len(r.docs) == 1<|MERGE_RESOLUTION|>--- conflicted
+++ resolved
@@ -85,14 +85,9 @@
         replicas = set()
         for r in ret1:
             assert len(r.docs) == 10
-<<<<<<< HEAD
-            for replica_id in r.docs[:, 'tags__replica_id']:
-                replica_ids.add(replica_id)
-=======
             # replicas are identified via their docker id
-            for id in r.docs.get_attributes('tags__docker_id'):
+            for id in r.docs[:, 'tags__docker_id']:
                 replicas.add(id)
->>>>>>> d5b1e64e
 
         assert len(replicas) == num_replicas * shards
 
@@ -100,13 +95,8 @@
         replicas = set()
         for r in ret2:
             assert len(r.docs) == 10
-<<<<<<< HEAD
-            for replica_id in r.docs[:, 'tags__replica_id']:
-                replica_ids.add(replica_id)
-=======
-            for id in r.docs.get_attributes('tags__docker_id'):
+            for id in r.docs[:, 'tags__docker_id']:
                 replicas.add(id)
->>>>>>> d5b1e64e
 
         assert len(replicas) == scale_to * shards
 
