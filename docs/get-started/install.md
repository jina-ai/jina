<<<<<<< HEAD
(installation)=
=======
(install)=
>>>>>>> 3245668b
# Install

Standard install enables the full features of Jina. 

````{tab} via PyPI
```shell
pip install -U jina
```
````
````{tab} via Conda
```shell
conda install jina -c conda-forge
```
````
````{tab} via Docker
```shell
docker run jinaai/jina:latest
```
````

## More install options

Version identifiers [are explained here](https://github.com/jina-ai/jina/blob/master/RELEASE.md). Jina can run
on [Windows Subsystem for Linux](https://docs.microsoft.com/en-us/windows/wsl/install-win10). We welcome the community
to help us with [native Windows support](https://github.com/jina-ai/jina/issues/1252).

### Minimum

Minimum install enables basic features of Jina, but without support on HTTP, WebSocket, Docker & Hub.

Minimum install is often used when building & depolying an Executor.


````{tab} via PyPI

```shell
JINA_PIP_INSTALL_CORE=1 pip install jina
```


````

````{tab} via Conda

```shell
conda install jina-core -c conda-forge
```

````

````{tab} via Docker

```shell
docker run jinaai/jina:latest
```

````

### Minimum but more performant

Same as Minimum install, but also install `uvloop` & `lz4`.


````{tab} via PyPI

```shell
JINA_PIP_INSTALL_PERF=1 pip install jina
```


````

````{tab} via Conda

```shell
conda install jina-perf -c conda-forge
```

````

````{tab} via Docker

```shell
docker run jinaai/jina:latest-perf
```

````


### With Daemon (JinaD)

Same as Minimum install, but also install `uvloop` & `lz4`.

```shell
pip install "jina[daemon]"
```


### Full development dependencies


````{tab} via PyPI

```shell
pip install "jina[devel]"
```


````

````{tab} via Docker

```shell
docker run jinaai/jina:latest-devel
```

````


### Prerelease

Prerelease is the version always synced with `master` branch of Jina Github repository.

````{tab} via PyPI

```shell
pip install --pre jina
```


````

````{tab} via Docker

```shell
docker run jinaai/jina:master
```

````




## Autocomplete commands on Bash, Zsh and Fish

After installing Jina via `pip`, you should be able to use your shell's autocomplete feature while using Jina's CLI. For example, typing `jina` then hitting your Tab key will provide the following suggestions:

```bash

jina 

--help          --version       --version-full  check           client          flow            gateway         hello-world     log             pea             ping            pod
```

The autocomplete is context-aware. It also works when you type a second-level argument:

```bash

jina pod --name --lo

--log-profile  --log-remote   --log-sse
```


Currently, the feature is enabled automatically on Bash, Zsh and Fish. It requires you to have a standard shell path as follows:

| Shell | Configuration file path      |
| ---   | ---                          |
| Bash  | `~/.bashrc`                  |
| Zsh   | `~/.zshrc`                   |
| Fish  | `~/.config/fish/config.fish` |
<|MERGE_RESOLUTION|>--- conflicted
+++ resolved
@@ -1,8 +1,4 @@
-<<<<<<< HEAD
-(installation)=
-=======
 (install)=
->>>>>>> 3245668b
 # Install
 
 Standard install enables the full features of Jina. 
