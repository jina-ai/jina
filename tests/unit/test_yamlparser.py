import os

import pytest
import yaml

from jina import Gateway, __default_executor__, __default_host__
from jina.helper import expand_dict, expand_env_var
from jina.jaml import JAML
from jina.serve.executors import BaseExecutor

cur_dir = os.path.dirname(os.path.abspath(__file__))


@pytest.fixture(scope='function')
def test_workspace(tmpdir):
    os.environ['JINA_TEST_JOINT'] = str(tmpdir)
    workspace_path = os.environ['JINA_TEST_JOINT']
    yield workspace_path
    del os.environ['JINA_TEST_JOINT']


def test_yaml_expand():
    with open(os.path.join(cur_dir, 'yaml/test-expand.yml')) as fp:
        a = JAML.load(fp)
    b = expand_dict(a)
    assert b['quote_dict'] == {}
    assert b['quote_string'].startswith('{')
    assert b['quote_string'].endswith('}')
    assert b['nest']['quote_dict'] == {}
    assert b['nest']['quote_string'].startswith('{')
    assert b['nest']['quote_string'].endswith('}')
    assert b['exist_env'] != '$PATH'
    assert b['non_exist_env'] == '$JINA_WHATEVER_ENV'


def test_yaml_expand2():
    with open(os.path.join(cur_dir, 'yaml/test-expand2.yml')) as fp:
        a = JAML.load(fp)
    os.environ['ENV1'] = 'a'
    b = expand_dict(a)
    assert b['components'][0]['metas']['bad_var'] == 'real-compound'
    assert b['components'][1]['metas']['bad_var'] == 2
    assert b['components'][1]['metas']['float_var'] == 0.232
    assert b['components'][1]['metas']['mixed'] == '0.232-2-real-compound'
    assert b['components'][1]['metas']['mixed_env'] == '0.232-a'
    assert b['components'][1]['metas']['name_shortcut'] == 'test_numpy'


def test_yaml_expand3():
    with open(os.path.join(cur_dir, 'yaml/test-expand3.yml')) as fp:
        a = JAML.load(fp)

    b = expand_dict(a)
    assert b['max_snapshot'] == 0


def test_yaml_expand4():
    os.environ['ENV1'] = 'a'
    os.environ['ENV2'] = '{"1": "2"}'

    with open(os.path.join(cur_dir, 'yaml/test-expand4.yml')) as fp:
        b = JAML.load(
            fp,
            substitute=True,
            context={'context_var': 3.14, 'context_var2': 'hello-world'},
        )

    assert b['components'][0]['metas']['bad_var'] == 'real-compound'
    assert b['components'][1]['metas']['bad_var'] == 2
    assert b['components'][1]['metas']['float_var'] == 0.232
    assert b['components'][1]['metas']['mixed'] == '0.232-2-real-compound'
    assert b['components'][1]['metas']['name_shortcut'] == 'test_numpy'
    assert b['components'][1]['metas']['mixed_env'] == '0.232-a'
    assert b['components'][1]['metas']['random_id'] == 3.14
    assert b['components'][1]['metas']['config_str'] == 'hello-world'
    assert b['components'][1]['metas']['bracket_env'] == '{"1": "2"}'
    assert b['components'][1]['metas']['bracket_env'] == '{"1": "2"}'
    assert b['components'][1]['metas']['context_dot'] == 3.14


def test_attr_dict():
    class AttrDict:
        pass

    a = AttrDict()
    a.__dict__['sda'] = 1
    assert a.sda == 1
    a.__dict__['components'] = list()
    assert isinstance(a.components, list)


def test_class_yaml():
    class DummyClass:
        pass

    JAML.register(DummyClass)

    a = JAML.load('!DummyClass {}')
    assert type(a) == DummyClass


def test_load_external_fail():
    with pytest.raises(yaml.constructor.ConstructorError):
        BaseExecutor.load_config('yaml/dummy_ext_exec.yml')


def test_load_external_success():
    with BaseExecutor.load_config('yaml/dummy_ext_exec_success.yml') as e:
        assert e.__class__.__name__ == 'DummyExternalIndexer'


def test_expand_env():
    assert expand_env_var('$PATH-${AA}') != '$PATH-${AA}'


def test_encoder_name_env_replace():
    os.environ['BE_TEST_NAME'] = 'hello123'
    with BaseExecutor.load_config('yaml/test-encoder-env.yml') as be:
        assert be.metas.name == 'hello123'


def test_encoder_name_dict_replace():
    d = {'BE_TEST_NAME': 'hello123'}
    with BaseExecutor.load_config('yaml/test-encoder-env.yml', context=d) as be:
        assert be.metas.name == 'hello123'
        assert be.metas.workspace == 'hello123'


def test_encoder_inject_config_via_kwargs():
    with BaseExecutor.load_config(
        'yaml/test-encoder-env.yml', metas={'shard_id': 345}
    ) as be:
        assert be.metas.shard_id == 345


def test_load_from_dict():
    # !BaseEncoder
    # metas:
    #   name: ${{BE_TEST_NAME}}
    #   batch_size: ${{BATCH_SIZE}}
    #   pod_id: ${{pod_id}}
    #   workspace: ${{this.name}}-${{this.batch_size}}

    d1 = {
        'jtype': __default_executor__,
        'metas': {
            'name': '${{ BE_TEST_NAME }}',
            'workspace': '${{this.name}}',
        },
    }

    # !CompoundExecutor
    # components:
    #   - !BinaryPbIndexer
    #     with:
    #       index_filename: tmp1
    #     metas:
    #       name: test1
    #   - !BinaryPbIndexer
    #     with:
    #       index_filename: tmp2
    #     metas:
    #       name: test2
    # metas:
    #   name: compound1
    d = {'BE_TEST_NAME': 'hello123'}
    b1 = BaseExecutor.load_config(d1, context=d)
    assert isinstance(b1, BaseExecutor)

    assert b1.metas.name == 'hello123'


@pytest.fixture
def dummy_gateway_runtime_args():
    return {
        'name': None,
        'port': [12345],
        'protocol': None,
        'tracing': None,
        'tracer_provider': None,
        'grpc_tracing_server_interceptors': None,
        'graph_description': '{}',
        'graph_conditions': '{}',
        'deployments_addresses': '{}',
        'deployments_metadata': '{}',
        'deployments_no_reduce': '{}',
        'timeout_send': -1,
        'retries': 2,
        'compression': None,
        'runtime_name': 'test',
        'prefetch': None,
        'metrics_registry': None,
        'meter': None,
        'aio_tracing_client_interceptors': None,
        'tracing_client_interceptor': None,
    }


def test_load_gateway_external_success(dummy_gateway_runtime_args):
    with Gateway.load_config(
<<<<<<< HEAD
        'yaml/test-custom-gateway.yml', runtime_args=dummy_gateway_runtime_args
=======
        'yaml/test-custom-gateway.yml',
        runtime_args={'port': [12345], 'host': __default_host__},
>>>>>>> 4870a1d8
    ) as gateway:
        assert gateway.__class__.__name__ == 'DummyGateway'
        assert gateway.arg1 == 'hello'
        assert gateway.arg2 == 'world'
        assert gateway.arg3 == 'default-arg3'


def test_load_gateway_override_with(dummy_gateway_runtime_args):
    with Gateway.load_config(
        'yaml/test-custom-gateway.yml',
        uses_with={'arg1': 'arg1', 'arg2': 'arg2', 'arg3': 'arg3'},
<<<<<<< HEAD
        runtime_args=dummy_gateway_runtime_args,
=======
        runtime_args={'port': [12345], 'host': __default_host__},
>>>>>>> 4870a1d8
    ) as gateway:
        assert gateway.__class__.__name__ == 'DummyGateway'
        assert gateway.arg1 == 'arg1'
        assert gateway.arg2 == 'arg2'
        assert gateway.arg3 == 'arg3'<|MERGE_RESOLUTION|>--- conflicted
+++ resolved
@@ -175,6 +175,7 @@
     return {
         'name': None,
         'port': [12345],
+        'host': __default_host__,
         'protocol': None,
         'tracing': None,
         'tracer_provider': None,
@@ -198,12 +199,7 @@
 
 def test_load_gateway_external_success(dummy_gateway_runtime_args):
     with Gateway.load_config(
-<<<<<<< HEAD
         'yaml/test-custom-gateway.yml', runtime_args=dummy_gateway_runtime_args
-=======
-        'yaml/test-custom-gateway.yml',
-        runtime_args={'port': [12345], 'host': __default_host__},
->>>>>>> 4870a1d8
     ) as gateway:
         assert gateway.__class__.__name__ == 'DummyGateway'
         assert gateway.arg1 == 'hello'
@@ -215,11 +211,7 @@
     with Gateway.load_config(
         'yaml/test-custom-gateway.yml',
         uses_with={'arg1': 'arg1', 'arg2': 'arg2', 'arg3': 'arg3'},
-<<<<<<< HEAD
         runtime_args=dummy_gateway_runtime_args,
-=======
-        runtime_args={'port': [12345], 'host': __default_host__},
->>>>>>> 4870a1d8
     ) as gateway:
         assert gateway.__class__.__name__ == 'DummyGateway'
         assert gateway.arg1 == 'arg1'
