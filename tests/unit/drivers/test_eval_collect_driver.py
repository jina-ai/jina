from jina.flow import Flow
from jina.proto.jina_pb2 import DocumentProto

from tests import validate_callback


def input_function():
    doc1 = DocumentProto()
    doc2 = DocumentProto()
    # doc1 and doc2 should have the same id
    ev1 = doc1.evaluations.add()
    ev1.value = 1
    ev1.op_name = 'op1'
    ev2 = doc2.evaluations.add()
    ev2.value = 2
    ev2.op_name = 'op2'
    return [doc1, doc2]


def test_collect_evals_driver(mocker):
    def validate(req):
        assert len(req.docs) == 2
        # each doc should now have two evaluations
        for d in req.docs:
            assert len(d.evaluations) == 2

    mock = mocker.Mock()
    # simulate two encoders
    flow = (Flow().add(name='a')
            .add(name='b', needs='gateway')
            .join(needs=['a', 'b'], uses='- !CollectEvaluationDriver {}'))
    with flow:
<<<<<<< HEAD
        flow.index(inputs=input_function, on_done=validate)
=======
        flow.index(input_fn=input_fn, on_done=mock)
>>>>>>> 651c1d43

    mock.assert_called_once()
    validate_callback(mock, validate)<|MERGE_RESOLUTION|>--- conflicted
+++ resolved
@@ -30,11 +30,7 @@
             .add(name='b', needs='gateway')
             .join(needs=['a', 'b'], uses='- !CollectEvaluationDriver {}'))
     with flow:
-<<<<<<< HEAD
-        flow.index(inputs=input_function, on_done=validate)
-=======
-        flow.index(input_fn=input_fn, on_done=mock)
->>>>>>> 651c1d43
+        flow.index(inputs=input_function, on_done=mock)
 
     mock.assert_called_once()
     validate_callback(mock, validate)