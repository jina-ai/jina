from typing import Dict, List, Tuple
from collections import defaultdict, namedtuple

import numpy as np

from ....executors.rankers import Chunk2DocRanker
from ....types.document import Document
from ....types.score import NamedScore

from .. import BaseRankDriver

if False:
    from ....types.sets import DocumentSet

COL_STR_TYPE = 'U64'  #: the ID column data type for score matrix


class BaseAggregateMatchesRankerDriver(BaseRankDriver):
    """Drivers inherited from this Driver focus on aggregating scores from `chunks` to its `parents`.

    :param keep_source_matches_as_chunks: A flag to indicate if the driver must return the old matches of the query or its chunks
            (at a greater granularity level (k + 1)) as the chunks of the new computed `matches` (at granularity level k)
            Set it to `True` when keeping track of the chunks that lead to a retrieved result.
    :param args: additional positional arguments wich are just used for the parent initialization
    :param kwargs: additional key value arguments wich are just used for the parent initialization

    .. note::
        When set `keep_source_matches_as_chunks=True`, the chunks of the match contains **ONLY** the chunks leading
        to the match rather than **ALL** the chunks of the match."""

    def __init__(self, keep_source_matches_as_chunks: bool = False, *args, **kwargs):
        super().__init__(*args, **kwargs)
        self.keep_source_matches_as_chunks = keep_source_matches_as_chunks

    QueryMatchInfo = namedtuple(
        'QueryMatchInfo', 'match_parent_id match_id query_id score'
    )

    def _extract_query_match_info(self, match: Document, query: Document):
        return self.QueryMatchInfo(
            match_parent_id=match.parent_id,
            match_id=match.id,
            query_id=query.id,
            score=match.score.value,
        )

    def _insert_query_matches(
        self,
        query: Document,
        parent_id_chunk_id_map: dict,
        chunk_matches_by_id: dict,
        docs_scores: 'np.ndarray',
    ):
        """
        :param query: the query Document where the resulting matches will be inserted
        :param parent_id_chunk_id_map: a map with parent_id as key and list of previous matches ids as values
        :param chunk_matches_by_id: the previous matches of the query (at a higher granularity) grouped by the new map (by its parent)
        :param docs_scores: An `np.ndarray` resulting from the ranker executor with the `scores` of the new matches
        """

        op_name = self.exec.__class__.__name__
        for doc_id, score in docs_scores:
            m = Document(id=doc_id)
            m.score = NamedScore(op_name=op_name, value=score)
            if self.keep_source_matches_as_chunks:
                for match_chunk_id in parent_id_chunk_id_map[doc_id]:
                    m.chunks.append(chunk_matches_by_id[match_chunk_id])
            query.matches.append(m)

    @staticmethod
    def _group_by(match_idx, col_name):
        """
        Create an list of numpy arrays with the same ``col_name`` in each position of the list

        :param match_idx: Numpy array of Tuples with document id and score
        :param col_name:  Column name in the structured numpy array of Tuples

        :return: List of numpy arrays with the same ``doc_id`` in each position of the list
        :rtype: np.ndarray.
        """
        _sorted_m = np.sort(match_idx, order=col_name)
        n_elements = len(_sorted_m[col_name])
        list_numpy_arrays = []
        prev_val = _sorted_m[col_name][0]
        prev_index = 0
        for i, current_val in enumerate(_sorted_m[col_name]):
            if current_val != prev_val:
                list_numpy_arrays.append(_sorted_m[prev_index:i])
                prev_index = i
                prev_val = current_val
<<<<<<< HEAD
        list_numpy_arrays.append(_sorted_m[prev_index:])
=======
        if current_val == prev_val:
            list_numpy_arrays.append(_sorted_m[prev_index:])
>>>>>>> fc0888e0

        return list_numpy_arrays

    @staticmethod
    def _sort_doc_by_score(r):
        """
        Sort a numpy array  of dtype (``doc_id``, ``score``) by the ``score``.

        :param r: Numpy array of Tuples with document id and score
        :type r: np.ndarray[Tuple[np.str_, np.float64]]
        """
        r[::-1].sort(order=Chunk2DocRanker.COL_SCORE)

    def _score(
        self, match_idx: 'np.ndarray', query_chunk_meta: Dict, match_chunk_meta: Dict
    ) -> 'np.ndarray':
        """
        Translate the chunk-level top-k results into doc-level top-k results. Some score functions may leverage the
        meta information of the query, hence the meta info of the query chunks and matched chunks are given
        as arguments.

        :param match_idx: A [N x 4] numpy ``ndarray``, column-wise:
                - ``match_idx[:, 0]``: ``doc_id`` of the matched chunks, integer
                - ``match_idx[:, 1]``: ``chunk_id`` of the matched chunks, integer
                - ``match_idx[:, 2]``: ``chunk_id`` of the query chunks, integer
                - ``match_idx[:, 3]``: distance/metric/score between the query and matched chunks, float
        :type match_idx: np.ndarray.
        :param query_chunk_meta: The meta information of the query chunks, where the key is query chunks' ``chunk_id``,
            the value is extracted by the ``query_required_keys``.
        :param match_chunk_meta: The meta information of the matched chunks, where the key is matched chunks'
            ``chunk_id``, the value is extracted by the ``match_required_keys``.
        :return: A [N x 2] numpy ``ndarray``, where the first column is the matched documents' ``doc_id`` (integer)
                the second column is the score/distance/metric between the matched doc and the query doc (float).
        :rtype: np.ndarray.
        """
        _groups = self._group_by(match_idx, Chunk2DocRanker.COL_PARENT_ID)
        n_groups = len(_groups)
        res = np.empty(
            (n_groups,),
            dtype=[
                (Chunk2DocRanker.COL_PARENT_ID, COL_STR_TYPE),
                (Chunk2DocRanker.COL_SCORE, np.float64),
            ],
        )

        for i, _g in enumerate(_groups):
            res[i] = (
                _g[Chunk2DocRanker.COL_PARENT_ID][0],
                self.exec_fn(_g, query_chunk_meta, match_chunk_meta),
            )

        self._sort_doc_by_score(res)
        return res


class Chunk2DocRankDriver(BaseAggregateMatchesRankerDriver):
    """Extract matches score from chunks and use the executor to compute the rank and assign the resulting matches to the
    level above.

    Input-Output ::
        Input:
        document: {granularity: k-1}
                |- chunks: {granularity: k}
                |    |- matches: {granularity: k}
                |
                |- chunks: {granularity: k}
                    |- matches: {granularity: k}
        Output:
        document: {granularity: k-1}
                |- chunks: {granularity: k}
                |    |- matches: {granularity: k}
                |
                |- chunks: {granularity: k}
                |    |- matches: {granularity: k}
                |
                |-matches: {granularity: k-1} (Ranked according to Ranker Executor)
    """

    def __init__(self, traversal_paths: Tuple[str] = ('r',), *args, **kwargs):
        super().__init__(traversal_paths=traversal_paths, *args, **kwargs)

    def _apply_all(self, docs: 'DocumentSet', *args, **kwargs) -> None:
        """
        :param docs: the doc which gets bubbled up matches
        :param args: not used (kept to maintain interface)
        :param kwargs: not used (kept to maintain interface)
        """
        for doc in docs:
            chunks = doc.chunks
            match_idx = []  # type: List[Tuple[str, str, str, float]]
            query_meta = {}  # type: Dict[str, Dict]
            match_meta = {}  # type: Dict[str, Dict]
            parent_id_chunk_id_map = defaultdict(list)
            matches_by_id = defaultdict(Document)
            for chunk in chunks:
                query_meta[chunk.id] = (
                    chunk.get_attrs(*self._exec_query_keys)
                    if self._exec_query_keys
                    else None
                )
                for match in chunk.matches:
                    match_info = self._extract_query_match_info(
                        match=match, query=chunk
                    )
                    match_idx.append(match_info)
                    match_meta[match.id] = (
                        match.get_attrs(*self._exec_match_keys)
                        if self._exec_match_keys
                        else None
                    )
                    parent_id_chunk_id_map[match.parent_id].append(match.id)
                    matches_by_id[match.id] = match

            if match_idx:
                match_idx = np.array(
                    match_idx,
                    dtype=[
                        (Chunk2DocRanker.COL_PARENT_ID, COL_STR_TYPE),
                        (Chunk2DocRanker.COL_DOC_CHUNK_ID, COL_STR_TYPE),
                        (Chunk2DocRanker.COL_QUERY_CHUNK_ID, COL_STR_TYPE),
                        (Chunk2DocRanker.COL_SCORE, np.float64),
                    ],
                )

                docs_scores = self._score(match_idx, query_meta, match_meta)

                self._insert_query_matches(
                    query=doc,
                    parent_id_chunk_id_map=parent_id_chunk_id_map,
                    chunk_matches_by_id=matches_by_id,
                    docs_scores=docs_scores,
                )


class AggregateMatches2DocRankDriver(BaseAggregateMatchesRankerDriver):
    """This Driver is intended to take a `document` with matches at a `given granularity > 0`, clear those matches and substitute
    these matches by the documents at a lower granularity level.
    Input-Output ::
        Input:
        document: {granularity: k}
            |- matches: {granularity: k}

        Output:
        document: {granularity: k}
            |- matches: {granularity: k-1} (Sorted according to Ranker Executor)

    Imagine a case where we are querying a system with text documents chunked by sentences. When we query the system,
    we use sentences (chunks) to query it. So at some point we will have:
    `query sentence (documents of granularity 1):
        matches: indexed sentences (documents of level depth 1)`
    `
    But in the output we want to have the full document that better matches the `sentence`.
    `query sentence (documents of granularity 1):
        matches: indexed full documents (documents of granularity 0).
    `
    Using this Driver before querying a Binary Index with full binary document data can be very useful to implement a search system.
    """

    def __init__(self, traversal_paths: Tuple[str] = ('r',), *args, **kwargs):
        super().__init__(traversal_paths=traversal_paths, *args, **kwargs)

    def _apply_all(self, docs: 'DocumentSet', *args, **kwargs) -> None:
        """

        :param docs: the document at granularity ``k``
        :param args: not used (kept to maintain interface)
        :param kwargs: not used (kept to maintain interface)

        .. note::
            - This driver will substitute the ``matches`` of `docs` to the corresponding ``parent documents`` of its current ``matches`` according
            to the executor.
            - Set the ``traversal_paths`` of this driver to identify the documents, which needs to get bubbled up matches.
        """

        for doc in docs:
            matches = doc.matches

            match_idx = []
            query_meta = {}
            match_meta = {}
            parent_id_chunk_id_map = defaultdict(list)
            matches_by_id = defaultdict(Document)

            query_meta[doc.id] = (
                doc.get_attrs(*self._exec_query_keys) if self._exec_query_keys else None
            )

            for match in matches:
                match_info = self._extract_query_match_info(match=match, query=doc)
                match_idx.append(match_info)
                match_meta[match.id] = (
                    match.get_attrs(*self._exec_match_keys)
                    if self._exec_match_keys
                    else None
                )
                parent_id_chunk_id_map[match.parent_id].append(match.id)
                matches_by_id[match.id] = match

            if match_idx:
                match_idx = np.array(
                    match_idx,
                    dtype=[
                        (Chunk2DocRanker.COL_PARENT_ID, COL_STR_TYPE),
                        (Chunk2DocRanker.COL_DOC_CHUNK_ID, COL_STR_TYPE),
                        (Chunk2DocRanker.COL_QUERY_CHUNK_ID, COL_STR_TYPE),
                        (Chunk2DocRanker.COL_SCORE, np.float64),
                    ],
                )

                docs_scores = self._score(match_idx, query_meta, match_meta)
                # This ranker will change the current matches
                doc.ClearField('matches')
                self._insert_query_matches(
                    query=doc,
                    parent_id_chunk_id_map=parent_id_chunk_id_map,
                    chunk_matches_by_id=matches_by_id,
                    docs_scores=docs_scores,
                )<|MERGE_RESOLUTION|>--- conflicted
+++ resolved
@@ -88,13 +88,7 @@
                 list_numpy_arrays.append(_sorted_m[prev_index:i])
                 prev_index = i
                 prev_val = current_val
-<<<<<<< HEAD
         list_numpy_arrays.append(_sorted_m[prev_index:])
-=======
-        if current_val == prev_val:
-            list_numpy_arrays.append(_sorted_m[prev_index:])
->>>>>>> fc0888e0
-
         return list_numpy_arrays
 
     @staticmethod
