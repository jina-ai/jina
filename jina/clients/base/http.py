--- conflicted
+++ resolved
@@ -243,13 +243,9 @@
                 _e2 = timeit.default_timer()
                 print(f'Create DataRequest from r_str took {_e2 - _e}s')
                 if da is not None:
-<<<<<<< HEAD
-                    resp.data.docs = da
+                    resp.direct_docs = da
                 _e3 = timeit.default_timer()
-                print(f'Setting resp.data.docs took {_e3 - _e2}s')
-=======
-                    resp.direct_docs = da
->>>>>>> 4eaeb2da
+                print(f'Setting direct_docs took {_e3 - _e2}s')
 
                 callback_exec(
                     response=resp,
