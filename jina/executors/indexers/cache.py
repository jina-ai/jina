--- conflicted
+++ resolved
@@ -7,10 +7,6 @@
 DATA_FIELD = 'data'
 ID_KEY = 'id'
 CONTENT_HASH_KEY = 'content_hash'
-
-# noinspection PyUnreachableCode
-if False:
-    from jina.types.document import UniqueId
 
 
 class BaseCache(BaseKVIndexer):
@@ -71,7 +67,6 @@
 
         :param doc_id: document id to be added
         """
-        # optimization. don't duplicate ids
         if self.field != ID_KEY:
             data = kwargs.get(DATA_FIELD, None)
         else:
@@ -86,18 +81,8 @@
         :param data: either the id or the content_hash of a Document
         :return: status
         """
-<<<<<<< HEAD
-        # FIXME this shouldn't happen
-        if self.query_handler is None:
-            self.query_handler = self.get_query_handler()
 
         return data in self.query_handler.cache_val_to_id
-=======
-        if self.field == ID_KEY:
-            status = (data in self.query_handler.ids) or None
-        else:
-            status = (data in self.query_handler.content_hash) or None
->>>>>>> 4dbf094b
 
 
     def update(self, keys: Iterable[str], values: Iterable[any], *args, **kwargs):
