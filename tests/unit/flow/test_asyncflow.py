import asyncio

import numpy as np
import pytest

from jina.flow.asyncio import AsyncFlow
from jina.types.request import Response
from jina.logging.profile import TimeContext


def validate(req):
    assert len(req.docs) == 5
    assert req.docs[0].blob.ndim == 1


# TODO(Deepankar): with `restful: True` few of the asyncio tests are flaky.
# Though it runs fine locally, results in - `RuntimeError - Event loop closed` in CI (Disabling for now)

@pytest.mark.asyncio
@pytest.mark.parametrize('restful', [False])
async def test_run_async_flow(restful):
    with AsyncFlow(restful=restful).add() as f:
        await f.index_ndarray(np.random.random([5, 4]), on_done=validate)


async def run_async_flow_5s(restful):
    # WaitDriver pause 5s makes total roundtrip ~5s
    with AsyncFlow(restful=restful).add(uses='- !WaitDriver {}') as f:
        await f.index_ndarray(np.random.random([5, 4]), on_done=validate)


async def sleep_print():
    # total roundtrip takes ~5s
    print('heavylifting other io-bound jobs, e.g. download, upload, file io')
    await asyncio.sleep(5)
    print('heavylifting done after 5s')


async def concurrent_main(restful):
    # about 5s; but some dispatch cost, can't be just 5s, usually at <7s
    await asyncio.gather(run_async_flow_5s(restful), sleep_print())


async def sequential_main(restful):
    # about 10s; with some dispatch cost , usually at <12s
    await run_async_flow_5s(restful)
    await sleep_print()


@pytest.mark.asyncio
@pytest.mark.parametrize('restful', [False])
async def test_run_async_flow_other_task_sequential(restful):
    with TimeContext('sequential await') as t:
        await sequential_main(restful)

    assert t.duration >= 10


@pytest.mark.asyncio
@pytest.mark.parametrize('restful', [False])
async def test_run_async_flow_other_task_concurrent(restful):
    with TimeContext('concurrent await') as t:
        await concurrent_main(restful)

<<<<<<< HEAD
    # some dispatch cost, can't be just 5s, usually at <7s
    assert t.duration < 8


@pytest.mark.asyncio
@pytest.mark.parametrize('return_results', [False, True])
@pytest.mark.parametrize('restful', [False])
async def test_return_results_async_flow(return_results, restful):
    with AsyncFlow(restful=restful, return_results=return_results).add() as f:
        r = await f.index_ndarray(np.random.random([10, 2]))
        if return_results:
            assert isinstance(r, list)
            assert isinstance(r[0], Response)
        else:
            assert r is None
=======
    # some dispatch cost, can't be just 5s, usually at 7~8s, but must <10s
    assert t.duration < 10
>>>>>>> 2470c382
<|MERGE_RESOLUTION|>--- conflicted
+++ resolved
@@ -62,9 +62,8 @@
     with TimeContext('concurrent await') as t:
         await concurrent_main(restful)
 
-<<<<<<< HEAD
-    # some dispatch cost, can't be just 5s, usually at <7s
-    assert t.duration < 8
+    # some dispatch cost, can't be just 5s, usually at 7~8s, but must <10s
+    assert t.duration < 10
 
 
 @pytest.mark.asyncio
@@ -77,8 +76,4 @@
             assert isinstance(r, list)
             assert isinstance(r[0], Response)
         else:
-            assert r is None
-=======
-    # some dispatch cost, can't be just 5s, usually at 7~8s, but must <10s
-    assert t.duration < 10
->>>>>>> 2470c382
+            assert r is None