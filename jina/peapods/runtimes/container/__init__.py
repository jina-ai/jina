import argparse
import os
import sys
import time
import warnings
from pathlib import Path
from platform import uname

from ..zmq.base import ZMQRuntime
from ...zmq import Zmqlet
from .... import __docker_host__
from ....excepts import BadImageNameError
from ...zmq import send_ctrl_message
from ....helper import ArgNamespace, slugify


class ContainerRuntime(ZMQRuntime):
    """Runtime procedure for container."""

    def __init__(self, args: 'argparse.Namespace', ctrl_addr: str, **kwargs):
<<<<<<< HEAD
        super().__init__(args, ctrl_addr)
=======
        super().__init__(args, ctrl_addr, **kwargs)
>>>>>>> dc5ab2b9
        self._set_network_for_dind_linux()
        self._docker_run()
        while self._is_container_alive and not self.is_ready:
            time.sleep(1)
        # two cases to reach here: 1. is_ready, 2. container is dead
        if not self._is_container_alive:
            # replay it to see the log
            self._docker_run(replay=True)
            raise Exception(
                'the container fails to start, check the arguments or entrypoint'
            )

    def teardown(self):
        """Stop the container."""
        self._container.stop()
        super().teardown()

    def _stream_logs(self):
        for line in self._container.logs(stream=True):
            self.logger.info(line.strip().decode())

    def run_forever(self):
        """Stream the logs while running."""
        self.is_ready_event.set()
        self._stream_logs()

    def _set_network_for_dind_linux(self):
        import docker

        # recompute the control_addr, do not assign client, since this would be an expensive object to
        # copy in the new process generated
        client = docker.from_env()

        # Related to potential docker-in-docker communication. If `ContainerPea` lives already inside a container.
        # it will need to communicate using the `bridge` network.
        self._net_mode = None

        # In WSL, we need to set ports explicitly
        if sys.platform in ('linux', 'linux2') and 'microsoft' not in uname().release:
            self._net_mode = 'host'
            try:
                bridge_network = client.networks.get('bridge')
                if bridge_network:
                    self.ctrl_addr, _ = Zmqlet.get_ctrl_address(
                        bridge_network.attrs['IPAM']['Config'][0]['Gateway'],
                        self.args.port_ctrl,
                        self.args.ctrl_with_ipc,
                    )
            except Exception as ex:
                self.logger.warning(
                    f'Unable to set control address from "bridge" network: {ex!r}'
                    f' Control address set to {self.ctrl_addr}'
                )
        client.close()

    def _docker_run(self, replay: bool = False):
        # important to notice, that client is not assigned as instance member to avoid potential
        # heavy copy into new process memory space
        import docker

        client = docker.from_env()

        if self.args.uses.startswith('docker://'):
            uses_img = self.args.uses.replace('docker://', '')
            self.logger.debug(f'will use Docker image: {uses_img}')
        else:
            warnings.warn(
                f'you are using legacy image format {self.args.uses}, this may create some ambiguity. '
                f'please use the new format: "--uses docker://{self.args.uses}"'
            )
            uses_img = self.args.uses

        # the image arg should be ignored otherwise it keeps using ContainerPea in the container
        # basically all args in BasePea-docker arg group should be ignored.
        # this prevent setting containerPea twice
        from ....parsers import set_pea_parser

        self.args.runs_in_docker = True
        non_defaults = ArgNamespace.get_non_defaults_args(
            self.args,
            set_pea_parser(),
            taboo={
                'uses',
                'entrypoint',
                'volumes',
                'pull_latest',
                'runtime_cls',
                'docker_kwargs',
            },
        )

        img_not_found = False

        try:
            client.images.get(uses_img)
        except docker.errors.ImageNotFound:
            self.logger.error(f'can not find local image: {uses_img}')
            img_not_found = True

        if self.args.pull_latest or img_not_found:
            self.logger.warning(
                f'pulling {uses_img}, this could take a while. if you encounter '
                f'timeout error due to pulling takes to long, then please set '
                f'"timeout-ready" to a larger value.'
            )
            try:
                client.images.pull(uses_img)
                img_not_found = False
            except docker.errors.NotFound:
                img_not_found = True
                self.logger.error(f'can not find remote image: {uses_img}')

        if img_not_found:
            raise BadImageNameError(
                f'image: {uses_img} can not be found local & remote.'
            )

        _volumes = {}
        if self.args.volumes:
            for p in self.args.volumes:
                paths = p.split(':')
                local_path = paths[0]
                Path(os.path.abspath(local_path)).mkdir(parents=True, exist_ok=True)
                if len(paths) == 2:
                    container_path = paths[1]
                else:
                    container_path = '/' + os.path.basename(p)
                _volumes[os.path.abspath(local_path)] = {
                    'bind': container_path,
                    'mode': 'rw',
                }

        _expose_port = [self.args.port_ctrl]
        if self.args.socket_in.is_bind:
            _expose_port.append(self.args.port_in)
        if self.args.socket_out.is_bind:
            _expose_port.append(self.args.port_out)

        _args = ArgNamespace.kwargs2list(non_defaults)
        ports = {f'{v}/tcp': v for v in _expose_port} if not self._net_mode else None

        docker_kwargs = self.args.docker_kwargs or {}
        self._container = client.containers.run(
            uses_img,
            _args,
            detach=True,
            auto_remove=True,
            ports=ports,
            name=slugify(self.name),
            volumes=_volumes,
            network_mode=self._net_mode,
            entrypoint=self.args.entrypoint,
            extra_hosts={__docker_host__: 'host-gateway'},
            **docker_kwargs,
        )

        if replay:
            # when replay is on, it means last time it fails to start
            # therefore we know the loop below wont block the main process
            self._stream_logs()

        client.close()

    @property
    def status(self):
        """
        Send get status control message.

        :return: control message.
        """
        return send_ctrl_message(
            self.ctrl_addr, 'STATUS', timeout=self.args.timeout_ctrl
        )

    @property
    def is_ready(self) -> bool:
        """
        Check if status is ready.

        :return: True if status is ready else False.
        """
        status = self.status
        return status and status.is_ready

    @property
    def _is_container_alive(self) -> bool:
        import docker.errors

        try:
            self._container.reload()
        except docker.errors.NotFound:
            return False
        return True<|MERGE_RESOLUTION|>--- conflicted
+++ resolved
@@ -18,11 +18,7 @@
     """Runtime procedure for container."""
 
     def __init__(self, args: 'argparse.Namespace', ctrl_addr: str, **kwargs):
-<<<<<<< HEAD
-        super().__init__(args, ctrl_addr)
-=======
         super().__init__(args, ctrl_addr, **kwargs)
->>>>>>> dc5ab2b9
         self._set_network_for_dind_linux()
         self._docker_run()
         while self._is_container_alive and not self.is_ready:
