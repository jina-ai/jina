from typing import TYPE_CHECKING, Dict, List, Optional

from docarray import DocumentArray

from jina import __default_endpoint__
from jina.excepts import BadConfigSource
from jina.importer import ImportExtensions
from jina.serve.executors import BaseExecutor
from jina.types.request.data import DataRequest

if TYPE_CHECKING:  # pragma: no cover
    import argparse

    from opentelemetry import metrics, trace
    from opentelemetry.context.context import Context
    from prometheus_client import CollectorRegistry

    from jina.logging.logger import JinaLogger


class WorkerRequestHandler:
    """Object to encapsulate the code related to handle the data requests passing to executor and its returned values"""

    _KEY_RESULT = '__results__'

    def __init__(
        self,
        args: 'argparse.Namespace',
        logger: 'JinaLogger',
        metrics_registry: Optional['CollectorRegistry'] = None,
        tracer_provider: Optional['trace.TracerProvider'] = None,
        meter_provider: Optional['metrics.MeterProvider'] = None,
        **kwargs,
    ):
        """Initialize private parameters and execute private loading functions.

        :param args: args from CLI
        :param logger: the logger provided by the user
        :param metrics_registry: optional metrics registry for prometheus used if we need to expose metrics from the executor of from the data request handler
        :param tracer_provider: Optional tracer_provider that will be provided to the executor for tracing
        :param meter_provider: Optional meter_provider that will be provided to the executor for metrics
        :param kwargs: extra keyword arguments
        """
        super().__init__()
        self.args = args
        self.args.parallel = self.args.shards
        self.logger = logger
        self._is_closed = False
        self._load_executor(
            metrics_registry=metrics_registry,
            tracer_provider=tracer_provider,
            meter_provider=meter_provider,
        )
        meter = (
            meter_provider.get_meter(self.__class__.__name__)
            if meter_provider
            else None
        )
        self._init_monitoring(metrics_registry, meter)

    def _init_monitoring(
        self,
        metrics_registry: Optional['CollectorRegistry'] = None,
        meter: Optional['metrics.Meter'] = None,
    ):

        if metrics_registry:

            with ImportExtensions(
                required=True,
                help_text='You need to install the `prometheus_client` to use the montitoring functionality of jina',
            ):
                from prometheus_client import Counter, Summary

                from jina.serve.monitoring import _SummaryDeprecated

                self._document_processed_metrics = Counter(
                    'document_processed',
                    'Number of Documents that have been processed by the executor',
                    namespace='jina',
                    labelnames=('executor_endpoint', 'executor', 'runtime_name'),
                    registry=metrics_registry,
                )

                self._request_size_metrics = _SummaryDeprecated(
                    old_name='request_size_bytes',
                    name='received_request_bytes',
                    documentation='The size in bytes of the request returned to the gateway',
                    namespace='jina',
                    labelnames=('executor_endpoint', 'executor', 'runtime_name'),
                    registry=metrics_registry,
                )

                self._sent_response_size_metrics = Summary(
                    'sent_response_bytes',
                    'The size in bytes of the response sent to the gateway',
                    namespace='jina',
                    labelnames=('executor_endpoint', 'executor', 'runtime_name'),
                    registry=metrics_registry,
                )
        else:
            self._document_processed_metrics = None
            self._request_size_metrics = None
            self._sent_response_size_metrics = None

        if meter:
            self._document_processed_counter = meter.create_counter(
                name='jina_document_processed',
                description='Number of Documents that have been processed by the executor',
            )

            self._request_size_histogram = meter.create_histogram(
                name='jina_received_request_bytes',
                description='The size in bytes of the request returned to the gateway',
            )

            self._sent_response_size_histogram = meter.create_histogram(
                name='jina_sent_response_bytes',
                description='The size in bytes of the response sent to the gateway',
            )
        else:
            self._document_processed_counter = None
            self._request_size_histogram = None
            self._sent_response_size_histogram = None

    def _load_executor(
        self,
        metrics_registry: Optional['CollectorRegistry'] = None,
        tracer_provider: Optional['trace.TracerProvider'] = None,
        meter_provider: Optional['metrics.MeterProvider'] = None,
    ):
        """
        Load the executor to this runtime, specified by ``uses`` CLI argument.
        :param metrics_registry: Optional prometheus metrics registry that will be passed to the executor so that it can expose metrics
        :param tracer_provider: Optional tracer_provider that will be provided to the executor for tracing
        :param meter_provider: Optional meter_provider that will be provided to the executor for metrics
        """
        try:
            self._executor: BaseExecutor = BaseExecutor.load_config(
                self.args.uses,
                uses_with=self.args.uses_with,
                uses_metas=self.args.uses_metas,
                uses_requests=self.args.uses_requests,
                runtime_args={  # these are not parsed to the yaml config file but are pass directly during init
                    'workspace': self.args.workspace,
                    'shard_id': self.args.shard_id,
                    'shards': self.args.shards,
                    'replicas': self.args.replicas,
                    'name': self.args.name,
                    'metrics_registry': metrics_registry,
                    'tracer_provider': tracer_provider,
                    'meter_provider': meter_provider,
                },
                py_modules=self.args.py_modules,
                extra_search_paths=self.args.extra_search_paths,
            )
            self.logger.debug(f'{self._executor} is successfully loaded!')

        except BadConfigSource:
            self.logger.error(f'fail to load config from {self.args.uses}')
            raise
        except FileNotFoundError:
            self.logger.error(f'fail to load file dependency')
            raise
        except Exception:
            self.logger.critical(f'can not load the executor from {self.args.uses}')
            raise

    @staticmethod
    def _parse_params(parameters: Dict, executor_name: str):
        parsed_params = parameters
        specific_parameters = parameters.get(executor_name, None)
        if specific_parameters:
            parsed_params.update(**specific_parameters)

        return parsed_params

    @staticmethod
    def _metric_attributes(executor_endpoint, executor, runtime_name):
        return {
            'executor_endpoint': executor_endpoint,
            'executor': executor,
            'runtime_name': runtime_name,
        }

<<<<<<< HEAD
    def _record_request_size_prometheus(self, requests):
=======
    def _record_request_size_monitoring(self, requests):
>>>>>>> a9ef7bc9
        for req in requests:
            if self._request_size_metrics:
                self._request_size_metrics.labels(
                    requests[0].header.exec_endpoint,
                    self._executor.__class__.__name__,
                    self.args.name,
                ).observe(req.nbytes)
            if self._request_size_histogram:
                attributes = WorkerRequestHandler._metric_attributes(
                    requests[0].header.exec_endpoint,
                    self._executor.__class__.__name__,
                    self.args.name,
                )
                self._request_size_histogram.record(req.nbytes, attributes=attributes)

<<<<<<< HEAD
    def _record_docs_processed_prometheus(self, requests, docs):
=======
    def _record_docs_processed_monitoring(self, requests, docs):
>>>>>>> a9ef7bc9
        if self._document_processed_metrics:
            self._document_processed_metrics.labels(
                requests[0].header.exec_endpoint,
                self._executor.__class__.__name__,
                self.args.name,
            ).inc(len(docs))
        if self._document_processed_counter:
            attributes = WorkerRequestHandler._metric_attributes(
                requests[0].header.exec_endpoint,
                self._executor.__class__.__name__,
                self.args.name,
            )
            self._document_processed_counter.add(len(docs), attributes=attributes)

<<<<<<< HEAD
    def _record_response_size_prometheus(self, requests):
=======
    def _record_response_size_monitoring(self, requests):
>>>>>>> a9ef7bc9
        if self._sent_response_size_metrics:
            self._sent_response_size_metrics.labels(
                requests[0].header.exec_endpoint,
                self._executor.__class__.__name__,
                self.args.name,
            ).observe(requests[0].nbytes)
        if self._sent_response_size_histogram:
            attributes = WorkerRequestHandler._metric_attributes(
                requests[0].header.exec_endpoint,
                self._executor.__class__.__name__,
                self.args.name,
            )
            self._sent_response_size_histogram.record(
                requests[0].nbytes, attributes=attributes
            )

    def _set_result(self, requests, return_data, docs):
        # assigning result back to request
        if return_data is not None:
            if isinstance(return_data, DocumentArray):
                docs = return_data
            elif isinstance(return_data, dict):
                params = requests[0].parameters
                results_key = self._KEY_RESULT

                if not results_key in params.keys():
                    params[results_key] = dict()

                params[results_key].update({self.args.name: return_data})
                requests[0].parameters = params

            else:
                raise TypeError(
                    f'The return type must be DocumentArray / Dict / `None`, '
                    f'but getting {return_data!r}'
                )

<<<<<<< HEAD
            WorkerRequestHandler.replace_docs(
                requests[0], docs, self.args.output_array_type
            )
=======
        WorkerRequestHandler.replace_docs(
            requests[0], docs, self.args.output_array_type
        )
>>>>>>> a9ef7bc9
        return docs

    async def handle(
        self, requests: List['DataRequest'], tracing_context: Optional['Context'] = None
    ) -> DataRequest:
        """Initialize private parameters and execute private loading functions.

        :param requests: The messages to handle containing a DataRequest
        :param tracing_context: Optional OpenTelemetry tracing context from the originating request.
        :returns: the processed message
        """
        # skip executor if endpoints mismatch
        if (
            requests[0].header.exec_endpoint not in self._executor.requests
            and __default_endpoint__ not in self._executor.requests
        ):
            self.logger.debug(
                f'skip executor: mismatch request, exec_endpoint: {requests[0].header.exec_endpoint}, requests: {self._executor.requests}'
            )
            return requests[0]

<<<<<<< HEAD
        self._record_request_size_prometheus(requests)
=======
        self._record_request_size_monitoring(requests)
>>>>>>> a9ef7bc9

        params = self._parse_params(requests[0].parameters, self._executor.metas.name)
        docs = WorkerRequestHandler.get_docs_from_request(
            requests,
            field='docs',
        )

        # executor logic
        return_data = await self._executor.__acall__(
            req_endpoint=requests[0].header.exec_endpoint,
            docs=docs,
            parameters=params,
            docs_matrix=WorkerRequestHandler.get_docs_matrix_from_request(
                requests,
                field='docs',
            ),
            tracing_context=tracing_context,
        )

        docs = self._set_result(requests, return_data, docs)

<<<<<<< HEAD
        self._record_docs_processed_prometheus(requests, docs)
        self._record_response_size_prometheus(requests)
=======
        self._record_docs_processed_monitoring(requests, docs)
        self._record_response_size_monitoring(requests)
>>>>>>> a9ef7bc9

        return requests[0]

    @staticmethod
    def replace_docs(
        request: List['DataRequest'], docs: 'DocumentArray', ndarrray_type: str = None
    ) -> None:
        """Replaces the docs in a message with new Documents.

        :param request: The request object
        :param docs: the new docs to be used
        :param ndarrray_type: type tensor and embedding will be converted to
        """
        request.data.set_docs_convert_arrays(docs, ndarray_type=ndarrray_type)

    @staticmethod
    def replace_parameters(request: List['DataRequest'], parameters: Dict) -> None:
        """Replaces the parameters in a message with new Documents.

        :param request: The request object
        :param parameters: the new parameters to be used
        """
        request.parameters = parameters

    @staticmethod
    def merge_routes(requests: List['DataRequest']) -> None:
        """Merges all routes found in requests into the first message

        :param requests: The messages containing the requests with the routes to merge
        """
        if len(requests) <= 1:
            return
        existing_executor_routes = [r.executor for r in requests[0].routes]
        for request in requests[1:]:
            for route in request.routes:
                if route.executor not in existing_executor_routes:
                    requests[0].routes.append(route)
                    existing_executor_routes.append(route.executor)

    def close(self):
        """Close the data request handler, by closing the executor"""
        if not self._is_closed:
            self._executor.close()
            self._is_closed = True

    @staticmethod
    def get_docs_matrix_from_request(
        requests: List['DataRequest'],
        field: str,
    ) -> List['DocumentArray']:
        """
        Returns a docs matrix from a list of DataRequest objects.
        :param requests: List of DataRequest objects
        :param field: field to be retrieved
        :return: docs matrix: list of DocumentArray objects
        """
        if len(requests) > 1:
            result = [getattr(request, field) for request in requests]
        else:
            result = [getattr(requests[0], field)]

        # to unify all length=0 DocumentArray (or any other results) will simply considered as None
        # otherwise, the executor has to handle [None, None, None] or [DocArray(0), DocArray(0), DocArray(0)]
        len_r = sum(len(r) for r in result)
        if len_r:
            return result

    @staticmethod
    def get_parameters_dict_from_request(
        requests: List['DataRequest'],
    ) -> 'Dict':
        """
        Returns a parameters dict from a list of DataRequest objects.
        :param requests: List of DataRequest objects
        :return: parameters matrix: list of parameters (Dict) objects
        """
        key_result = WorkerRequestHandler._KEY_RESULT
        parameters = requests[0].parameters
        if key_result not in parameters.keys():
            parameters[key_result] = dict()
        # we only merge the results and make the assumption that the others params does not change during execution

        for req in requests:
            parameters[key_result].update(req.parameters.get(key_result, dict()))

        return parameters

    @staticmethod
    def get_docs_from_request(
        requests: List['DataRequest'],
        field: str,
    ) -> 'DocumentArray':
        """
        Gets a field from the message

        :param requests: requests to get the field from
        :param field: field name to access

        :returns: DocumentArray extracted from the field from all messages
        """
        if len(requests) > 1:
            result = DocumentArray(
                [
                    d
                    for r in reversed([request for request in requests])
                    for d in getattr(r, field)
                ]
            )
        else:
            result = getattr(requests[0], field)

        return result

    @staticmethod
    def reduce(docs_matrix: List['DocumentArray']) -> Optional['DocumentArray']:
        """
        Reduces a list of DocumentArrays into one DocumentArray. Changes are applied to the first
        DocumentArray in-place.

        Reduction consists in reducing every DocumentArray in `docs_matrix` sequentially using
        :class:`DocumentArray`.:method:`reduce`.
        The resulting DocumentArray contains Documents of all DocumentArrays.
        If a Document exists in many DocumentArrays, data properties are merged with priority to the left-most
        DocumentArrays (that is, if a data attribute is set in a Document belonging to many DocumentArrays, the
        attribute value of the left-most DocumentArray is kept).
        Matches and chunks of a Document belonging to many DocumentArrays are also reduced in the same way.
        Other non-data properties are ignored.

        .. note::
            - Matches are not kept in a sorted order when they are reduced. You might want to re-sort them in a later
                step.
            - The final result depends on the order of DocumentArrays when applying reduction.

        :param docs_matrix: List of DocumentArrays to be reduced
        :return: the resulting DocumentArray
        """
        if docs_matrix:
            da = docs_matrix[0]
            da.reduce_all(docs_matrix[1:])
            return da

    @staticmethod
    def reduce_requests(requests: List['DataRequest']) -> 'DataRequest':
        """
        Reduces a list of requests containing DocumentArrays inton one request object. Changes are applied to the first
        request object in-place.

        Reduction consists in reducing every DocumentArray in `requests` sequentially using
        :class:`DocumentArray`.:method:`reduce`.
        The resulting DataRequest object contains Documents of all DocumentArrays inside requests.

        :param requests: List of DataRequest objects
        :return: the resulting DataRequest
        """
        docs_matrix = WorkerRequestHandler.get_docs_matrix_from_request(
            requests, field='docs'
        )

        # Reduction is applied in-place to the first DocumentArray in the matrix
        da = WorkerRequestHandler.reduce(docs_matrix)
        WorkerRequestHandler.replace_docs(requests[0], da)

        params = WorkerRequestHandler.get_parameters_dict_from_request(requests)
        WorkerRequestHandler.replace_parameters(requests[0], params)

        return requests[0]<|MERGE_RESOLUTION|>--- conflicted
+++ resolved
@@ -183,11 +183,7 @@
             'runtime_name': runtime_name,
         }
 
-<<<<<<< HEAD
-    def _record_request_size_prometheus(self, requests):
-=======
     def _record_request_size_monitoring(self, requests):
->>>>>>> a9ef7bc9
         for req in requests:
             if self._request_size_metrics:
                 self._request_size_metrics.labels(
@@ -203,11 +199,7 @@
                 )
                 self._request_size_histogram.record(req.nbytes, attributes=attributes)
 
-<<<<<<< HEAD
-    def _record_docs_processed_prometheus(self, requests, docs):
-=======
     def _record_docs_processed_monitoring(self, requests, docs):
->>>>>>> a9ef7bc9
         if self._document_processed_metrics:
             self._document_processed_metrics.labels(
                 requests[0].header.exec_endpoint,
@@ -222,11 +214,7 @@
             )
             self._document_processed_counter.add(len(docs), attributes=attributes)
 
-<<<<<<< HEAD
-    def _record_response_size_prometheus(self, requests):
-=======
     def _record_response_size_monitoring(self, requests):
->>>>>>> a9ef7bc9
         if self._sent_response_size_metrics:
             self._sent_response_size_metrics.labels(
                 requests[0].header.exec_endpoint,
@@ -264,15 +252,9 @@
                     f'but getting {return_data!r}'
                 )
 
-<<<<<<< HEAD
-            WorkerRequestHandler.replace_docs(
-                requests[0], docs, self.args.output_array_type
-            )
-=======
         WorkerRequestHandler.replace_docs(
             requests[0], docs, self.args.output_array_type
         )
->>>>>>> a9ef7bc9
         return docs
 
     async def handle(
@@ -294,11 +276,7 @@
             )
             return requests[0]
 
-<<<<<<< HEAD
-        self._record_request_size_prometheus(requests)
-=======
         self._record_request_size_monitoring(requests)
->>>>>>> a9ef7bc9
 
         params = self._parse_params(requests[0].parameters, self._executor.metas.name)
         docs = WorkerRequestHandler.get_docs_from_request(
@@ -320,13 +298,8 @@
 
         docs = self._set_result(requests, return_data, docs)
 
-<<<<<<< HEAD
-        self._record_docs_processed_prometheus(requests, docs)
-        self._record_response_size_prometheus(requests)
-=======
         self._record_docs_processed_monitoring(requests, docs)
         self._record_response_size_monitoring(requests)
->>>>>>> a9ef7bc9
 
         return requests[0]
 
