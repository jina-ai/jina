--- conflicted
+++ resolved
@@ -4,12 +4,7 @@
 import pytest
 import requests
 
-<<<<<<< HEAD
-from jina import JINA_GLOBAL
-=======
 from jina import JINA_GLOBAL, Request, AsyncFlow
-from jina.checker import NetworkChecker
->>>>>>> 3fe2145c
 from jina.enums import SocketType
 from jina.executors import BaseExecutor
 from jina.flow import Flow
