--- conflicted
+++ resolved
@@ -18,17 +18,10 @@
     soup = BeautifulSoup(page)
     table = soup.find('table')
     rows = table.find_all('tr')
-<<<<<<< HEAD
     assert len(rows) > 1
     for row in rows[1:]:
         cols = row.find_all('img')
         assert len(cols) > 1  # query + results
-=======
-    assert len(rows) == 129
-    for row in rows[1:]:
-        cols = row.find_all('img')
-        assert len(cols) == 51  # query + results
->>>>>>> d0b09496
 
     evaluation = soup.find_all('h3')[0].text
     assert 'Precision@50' in evaluation
@@ -60,11 +53,6 @@
 
     hello_world(helloworld_args)
     check_hello_world_results(os.path.join(str(tmpdir), 'demo.html'))
-<<<<<<< HEAD
-
-    flow_query_path = os.path.join(resource_filename('jina', 'resources'), 'fashion')
-=======
->>>>>>> d0b09496
 
     mock_on_done = mocker.Mock()
     mock_on_fail = mocker.Mock()
