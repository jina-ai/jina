--- conflicted
+++ resolved
@@ -148,8 +148,6 @@
 ```
 ````
 
-<<<<<<< HEAD
-=======
 ````{admonition} Caution
 :class: caution
 
@@ -159,7 +157,6 @@
 For instance, if you're building a web server, you can introduce multi-processing based parallelism to your app using 
 `gunicorn`: `gunicorn main:app --workers 4 --worker-class uvicorn.workers.UvicornWorker ...`
 ````
->>>>>>> 7afa28ff
 
 (client-compress)=
 ## Enable compression
