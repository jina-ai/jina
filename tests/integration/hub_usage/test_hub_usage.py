import os

import pytest
<<<<<<< HEAD
from jina.excepts import RuntimeFailToStart
from jina.executors import BaseExecutor
=======

>>>>>>> d0c0c347
from jina import Flow
from jina.excepts import RuntimeFailToStart
from jina.executors import BaseExecutor
from jina.parsers import set_pod_parser
from jina.peapods import Pod

cur_dir = os.path.dirname(os.path.abspath(__file__))


def test_simple_use_abs_import_shall_fail():
    with pytest.raises(ModuleNotFoundError):
        from .dummyhub_abs import DummyHubExecutorAbs

        DummyHubExecutorAbs()

    with pytest.raises(RuntimeFailToStart):
        with Flow().add(uses='DummyHubExecutorAbs'):
            pass


def test_simple_use_relative_import():
    from .dummyhub import DummyHubExecutor

    DummyHubExecutor()

    with Flow().add(uses='DummyHubExecutor'):
        pass


def test_use_from_local_dir_exe_level():
    with BaseExecutor.load_config('dummyhub/config.yml'):
        pass


def test_use_from_local_dir_pod_level():
    a = set_pod_parser().parse_args(['--uses', 'dummyhub/config.yml'])
    with Pod(a):
        pass


def test_use_from_local_dir_flow_level():
    with Flow().add(uses='dummyhub/config.yml'):
        pass<|MERGE_RESOLUTION|>--- conflicted
+++ resolved
@@ -1,12 +1,7 @@
 import os
 
 import pytest
-<<<<<<< HEAD
-from jina.excepts import RuntimeFailToStart
-from jina.executors import BaseExecutor
-=======
 
->>>>>>> d0c0c347
 from jina import Flow
 from jina.excepts import RuntimeFailToStart
 from jina.executors import BaseExecutor
