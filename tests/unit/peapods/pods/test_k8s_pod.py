--- conflicted
+++ resolved
@@ -49,9 +49,6 @@
         if is_master:
             assert pod.version == 'master'
         else:
-<<<<<<< HEAD
-            assert pod.version == jina.__version__
-=======
             assert pod.version == jina.__version__
 
 
@@ -253,5 +250,4 @@
         assert call_args[0] == pod.name + f'-{i}'
 
     tail_call_args = deploy_mock.call_args_list[-1][0]
-    assert tail_call_args[0] == pod.name + '-tail'
->>>>>>> c0b04ffa
+    assert tail_call_args[0] == pod.name + '-tail'