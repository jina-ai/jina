--- conflicted
+++ resolved
@@ -169,14 +169,11 @@
         request_models_map = self._executor._get_endpoint_models_dict()
 
         def call_handle(request):
-<<<<<<< HEAD
-            if request_models_map[request.header.exec_endpoint]['is_generator']:
-                return self.handle_generator([request], None)
-            else:
-                return self.handle([request], None)
-=======
-            return self.process_single_data(request, None)
->>>>>>> bae03637
+            is_generator = request_models_map[request.header.exec_endpoint][
+                'is_generator'
+            ]
+
+            return self.process_single_data(request, None, is_generator=is_generator)
 
         return get_fastapi_app(
             request_models_map=request_models_map, caller=call_handle, **kwargs
@@ -813,15 +810,18 @@
         return response_request
 
     # serving part
-    async def process_single_data(self, request: DataRequest, context) -> DataRequest:
+    async def process_single_data(
+        self, request: DataRequest, context, is_generator: bool = False
+    ) -> DataRequest:
         """
         Process the received requests and return the result as a new request
 
         :param request: the data request to process
         :param context: grpc context
+        :param is_generator: whether the request should be handled with streaming
         :returns: the response request
         """
-        return await self.process_data([request], context)
+        return await self.process_data([request], context, is_generator=is_generator)
 
     async def endpoint_discovery(self, empty, context) -> jina_pb2.EndpointsProto:
         """
@@ -840,6 +840,7 @@
         schemas = self._executor._get_endpoint_models_dict()
         if docarray_v2:
             from docarray.documents.legacy import LegacyDocument
+
             from jina.serve.runtimes.helper import _create_aux_model_doc_list_to_list
 
             legacy_doc_schema = LegacyDocument.schema()
@@ -847,12 +848,16 @@
                 if inner_dict['input']['model'].schema() == legacy_doc_schema:
                     inner_dict['input']['model'] = legacy_doc_schema
                 else:
-                    inner_dict['input']['model'] = _create_aux_model_doc_list_to_list(inner_dict['input']['model']).schema()
+                    inner_dict['input']['model'] = _create_aux_model_doc_list_to_list(
+                        inner_dict['input']['model']
+                    ).schema()
 
                 if inner_dict['output']['model'].schema() == legacy_doc_schema:
                     inner_dict['output']['model'] = legacy_doc_schema
                 else:
-                    inner_dict['output']['model'] = _create_aux_model_doc_list_to_list(inner_dict['output']['model']).schema()
+                    inner_dict['output']['model'] = _create_aux_model_doc_list_to_list(
+                        inner_dict['output']['model']
+                    ).schema()
         else:
             for endpoint_name, inner_dict in schemas.items():
                 inner_dict['input']['model'] = inner_dict['input']['model'].schema()
@@ -877,12 +882,15 @@
             f'recv DataRequest at {request.header.exec_endpoint} with id: {request.header.request_id}'
         )
 
-    async def process_data(self, requests: List[DataRequest], context) -> DataRequest:
+    async def process_data(
+        self, requests: List[DataRequest], context, is_generator: bool = False
+    ) -> DataRequest:
         """
         Process the received requests and return the result as a new request
 
         :param requests: the data requests to process
         :param context: grpc context
+        :param is_generator: whether the request should be handled with streaming
         :returns: the response request
         """
         with MetricsTimer(
@@ -899,9 +907,15 @@
                 else:
                     tracing_context = None
 
-                result = await self.handle(
-                    requests=requests, tracing_context=tracing_context
-                )
+                if is_generator:
+                    result = await self.handle_generator(
+                        requests=requests, tracing_context=tracing_context
+                    )
+                else:
+                    result = await self.handle(
+                        requests=requests, tracing_context=tracing_context
+                    )
+
                 if self._successful_requests_metrics:
                     self._successful_requests_metrics.inc()
                 if self._successful_requests_counter:
