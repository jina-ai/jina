import glob
import os
from itertools import chain
<<<<<<< HEAD
from functools import lru_cache
from typing import Dict, List

from fastapi import UploadFile
=======
from pathlib import Path
from typing import Dict, List

from fastapi import UploadFile

from jina.helper import cached_property
>>>>>>> 65e7ec18
from jina.logging.logger import JinaLogger
from . import __rootdir__, __dockerfiles__, jinad_args
from .helper import get_workspace_path
from .models import DaemonID
from .models.enums import DaemonBuild, PythonVersion


def workspace_files(
    workspace_id: DaemonID, files: List[UploadFile], logger: 'JinaLogger'
) -> None:
    """Store the uploaded files in local disk

    :param workspace_id: workspace id representing the local directory
    :param files: files uploaded to the workspace endpoint
    :param logger: JinaLogger to use
    """
    workdir = get_workspace_path(workspace_id)
    Path(workdir).mkdir(parents=True, exist_ok=True)
    if not files:
        logger.warning(f'couldn\'t find any files to upload!')
        return
    for f in files:
        dest = os.path.join(workdir, f.filename)
        if os.path.isfile(dest):
            if f.filename == 'requirements.txt':
                _merge_requirement_file(dest, f)
                continue
            logger.warning(
                f'file {f.filename} already exists in workspace {workspace_id}, will be replaced'
            )
        with open(dest, 'wb+') as fp:
            content = f.file.read()
            fp.write(content)
        logger.debug(f'saved uploads to {dest}')


def _merge_requirement_file(dest: str, f: UploadFile) -> None:
    """Merge requirement files

    :param dest: existing requirements file location
    :param f: file obj for the new requirements file
    """
    # Open existing requirements in binary mode
    # UploadFile is also in binary mode
    with open(dest, "rb") as existing_requirements_file:
        old_requirements = _read_requirements_file(existing_requirements_file)
    old_requirements.update(_read_requirements_file(f.file))
    # Store merged requirements
    with open(dest, "w") as req_file:
        req_file.write("\n".join(list(old_requirements.values())))


def _read_requirements_file(f) -> Dict:
    """Read requirement.txt file

    :param f: req file object
    :return: dict representing pip requirements
    """
    requirements = {}
    for line in f.readlines():
        line = line.decode()
        requirements[line.split('=')[0]] = line.replace("\n", "")
    return requirements


class DaemonFile:
    """Object representing .jinad file"""

    extension = '.jinad'

    def __init__(self, workdir: str, logger: 'JinaLogger' = None) -> None:
        self._logger = (
            logger
            if logger
            else JinaLogger(self.__class__.__name__, **vars(jinad_args))
        )
        self._workdir = workdir
        self._logger.debug(
            f'analysing {self.extension} files in workdir: {self._workdir}'
        )
        self._build = DaemonBuild.default
        self._python = PythonVersion.default
        self._jina = 'latest'
        self._run = ''
        self._ports = []
        self.process_file()

    @property
    def build(self) -> str:
        """Property representing build value

        :return: daemon build in the daemonfile
        """
        return self._build

    @build.setter
    def build(self, build: DaemonBuild):
        """Property setter for build

        :param build: allowed values in DaemonBuild
        """
        try:
            self._build = DaemonBuild(build)
        except ValueError:
            self._logger.warning(
                f'invalid value `{build}` passed for \'build\'. allowed values: {DaemonBuild.values}. '
                f'picking default build: {self._build}'
            )

    @property
    def python(self):
        """Property representing python version

        :return: python version in the daemonfile
        """
        return self._python

    @python.setter
    def python(self, python: PythonVersion):
        """Property setter for python version

        :param python: allowed values in PythonVersion
        """
        try:
            self._python = PythonVersion(python)
        except ValueError:
            self._logger.warning(
                f'invalid value `{python}` passed for \'python\'. allowed values: {PythonVersion.values}. '
                f'picking default version: {self._python}'
            )

    @property
    def jinav(self):
        """Property representing python version

        :return: python version in the daemonfile
        """
        return self._jina

    @jinav.setter
    def jinav(self, jinav: str):
        self._jina = jinav

    @property
    def run(self) -> str:
        """Property representing run command

        :return: run command in the daemonfile
        """
        return self._run

    @run.setter
    def run(self, run: str) -> None:
        """Property setter for run command

        :param run: command passed in .jinad file
        """
        # remove any leading/trailing spaces and quotes
        if len(run) > 1 and run[0] == '\"' and run[-1] == '\"':
            run = run.strip('\"')
            self._run = run

    @property
    def ports(self) -> List[int]:
        """Property representing ports

        :return: ports to be mapped in the daemonfile
        """
        return self._ports

    @ports.setter
    def ports(self, ports: str):
        """Property setter for ports command

        :param ports: ports passed in .jinad file
        """
        try:
            self._ports = list(map(int, filter(None, ports.split(','))))
        except ValueError:
            self._logger.warning(f'invalid value `{ports}` passed for \'ports\'')

    @property
    @lru_cache()
    def requirements(self) -> str:
        """pip packages mentioned in requirements.txt

        :return: space separated values
        """
        # TODO: merge this with _read_requirements_file()
        _req = f'{self._workdir}/requirements.txt'
        if not Path(_req).is_file():
            self._logger.warning(
                'please add a requirements.txt file to manage python dependencies in the workspace'
            )
            return ''
        with open(_req) as f:
            return ' '.join(f.read().splitlines())

    @property
    @lru_cache()
    def dockercontext(self) -> str:
        """directory for docker context during docker build

        :return: docker context directory"""
        return __rootdir__ if self.build == DaemonBuild.DEVEL else self._workdir

    @property
    @lru_cache()
    def dockerfile(self) -> str:
        """location of dockerfile

        :return: location of dockerfile in local directory
        """
        return f'{__dockerfiles__}/{self.build.value}.Dockerfile'

    @property
    @lru_cache()
    def dockerargs(self) -> Dict:
        """dict of args to be passed during docker build

        .. note::
            For DEVEL, we expect an already built jina image to be available locally.
            We only pass the pip requirements as arguments.
            For DEFAULT (cpu), we pass the python version, jina version used to pull the
            image from docker hub in addition to the requirements.

        :return: dict of args to be passed during docker build
        """
        return (
            {'PIP_REQUIREMENTS': self.requirements}
            if self.build == DaemonBuild.DEVEL
            else {
                'PIP_REQUIREMENTS': self.requirements,
                'PY_VERSION': self.python.name.lower(),
                'JINA_VERSION': self.jinav,
            }
        )

    def process_file(self) -> None:
        """Process .jinad file and set args"""
        # Checks if a file .jinad exists in the workspace
        jinad_file_path = Path(self._workdir) / self.extension
        if jinad_file_path.is_file():
            self._logger.debug(f'found .jinad file in path {jinad_file_path}')
            self.set_args(jinad_file_path)
        else:
            self._logger.warning(
                f'please add a .jinad file to manage the docker image in the workspace'
            )

    def set_args(self, file: Path) -> None:
        """read .jinad file & set properties

        :param file: .jinad filepath
        """
        from configparser import ConfigParser, DEFAULTSECT

        config = ConfigParser()
        with open(file) as fp:
            config.read_file(chain([f'[{DEFAULTSECT}]'], fp))
            params = dict(config.items(DEFAULTSECT))
        self.build = params.get('build')
        self.python = params.get('python')
        self.run = params.get('run', '').strip()
        self.ports = params.get('ports', '')

    def __repr__(self) -> str:
        return (
            f'DaemonFile(build={self.build}, python={self.python}, jina={self.jinav}, '
            f'run={self.run}, context={self.dockercontext}, args={self.dockerargs}), '
            f'ports={self.ports})'
        )<|MERGE_RESOLUTION|>--- conflicted
+++ resolved
@@ -1,19 +1,11 @@
-import glob
 import os
 from itertools import chain
-<<<<<<< HEAD
 from functools import lru_cache
-from typing import Dict, List
-
-from fastapi import UploadFile
-=======
 from pathlib import Path
 from typing import Dict, List
 
 from fastapi import UploadFile
 
-from jina.helper import cached_property
->>>>>>> 65e7ec18
 from jina.logging.logger import JinaLogger
 from . import __rootdir__, __dockerfiles__, jinad_args
 from .helper import get_workspace_path
