--- conflicted
+++ resolved
@@ -33,12 +33,7 @@
     :type docs_proto: Union['RepeatedContainer', Sequence['Document']]
     """
 
-<<<<<<< HEAD
-    def __init__(self, docs_proto: Union['RepeatedContainer', Iterable['Document']]):
-=======
     def __init__(self, docs_proto: Union['RepeatedContainer', Sequence['Document']]):
-        """Set constructor method."""
->>>>>>> a1510069
         super().__init__()
         self._docs_proto = docs_proto
         self._docs_map = {}
@@ -150,7 +145,6 @@
         """
         self._docs_proto.sort(*args, **kwargs)
 
-<<<<<<< HEAD
     def traverse(self, traversal_paths: Iterable[str]) -> 'DocumentSet':
         """
         Return a DocumentSet that traverses this :class:`DocumentSet` object according to the
@@ -191,8 +185,6 @@
 
         return DocumentSet(_traverse_all())
 
-=======
->>>>>>> a1510069
     @property
     def all_embeddings(self) -> Tuple['np.ndarray', 'DocumentSet']:
         """Return all embeddings from every document in this set as a ndarray
