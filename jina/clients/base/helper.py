--- conflicted
+++ resolved
@@ -354,16 +354,10 @@
             or http_status == status.HTTP_504_GATEWAY_TIMEOUT
     ):
         if (
-<<<<<<< HEAD
             isinstance(response_content, dict)
             and 'header' in response_content
             and 'status' in response_content['header']
             and 'description' in response_content['header']['status']
-=======
-                'header' in response_string
-                and 'status' in response_string['header']
-                and 'description' in response_string['header']['status']
->>>>>>> 9b784b9e
         ):
             raise ConnectionError(response_content['header']['status']['description'])
         else:
