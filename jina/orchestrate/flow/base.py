--- conflicted
+++ resolved
@@ -293,7 +293,6 @@
     # overload_inject_start_flow
     @overload
     def __init__(
-<<<<<<< HEAD
             self,
             *,
             env: Optional[dict] = None,
@@ -302,23 +301,10 @@
             name: Optional[str] = None,
             quiet: Optional[bool] = False,
             quiet_error: Optional[bool] = False,
+            restart: Optional[bool] = False,
             uses: Optional[str] = None,
             workspace: Optional[str] = None,
             **kwargs,
-=======
-        self,
-        *,
-        env: Optional[dict] = None,
-        inspect: Optional[str] = 'COLLECT',
-        log_config: Optional[str] = None,
-        name: Optional[str] = None,
-        quiet: Optional[bool] = False,
-        quiet_error: Optional[bool] = False,
-        restart: Optional[bool] = False,
-        uses: Optional[str] = None,
-        workspace: Optional[str] = None,
-        **kwargs,
->>>>>>> 88f36301
     ):
         """Create a Flow. Flow is how Jina streamlines and scales Executors. This overloaded method provides arguments from `jina flow` CLI.
 
@@ -2406,66 +2392,38 @@
         try:
             watch_changes = self.args.restart or any(
                 [deployment.args.restart for deployment in list(self._deployment_nodes.values())])
-            if watch_changes:
-                watch_files_from_deployments = {}
-                for name, deployment in self._deployment_nodes.items():
-                    if deployment.args.restart:
-                        if deployment._is_executor_from_yaml:
-                            watch_files_from_deployments[name] = deployment.args.uses
-                watch_files_list = list(watch_files_from_deployments.values())
-                config_loaded = getattr(self, '_config_loaded', '')
-                if config_loaded.endswith('yml') or config_loaded.endswith('yaml'):
-<<<<<<< HEAD
-                    watch_files_list.append(config_loaded)
+            watch_files_from_deployments = {}
+            for name, deployment in self._deployment_nodes.items():
+                if deployment.args.restart:
+                    if deployment._is_executor_from_yaml:
+                        watch_files_from_deployments[name] = deployment.args.uses
+            watch_files_list = list(watch_files_from_deployments.values())
+            config_loaded = getattr(self, '_config_loaded', '')
+            if config_loaded.endswith('yml') or config_loaded.endswith('yaml'):
+                watch_files_list.append(config_loaded)
+
+            if watch_changes and len(watch_files_list) > 0:
 
                 with ImportExtensions(
                         required=True,
                         logger=self.logger,
-                        help_text='''hot reload requires watchfiles dependency to be installed. You can do `pip install 
+                        help_text='''restart requires watchfiles dependency to be installed. You can do `pip install 
                     watchfiles''',
                 ):
                     from watchfiles import watch
 
                 new_stop_event = stop_event or threading.Event()
-                while True:
-                    for changes in watch(*watch_files_list, stop_event=new_stop_event):
-                        chanded_files = [changed_file for _, changed_file in changes]
-                        for changed_file in chanded_files:
-                            if changed_file not in watch_files_from_deployments:
-                                _restart_flow([changed_file for _, changed_file in changes][0])
-                            else:
-                                _restart_deployment(watch_files_from_deployments[changed_file], changed_file)
-                    if new_stop_event.is_set():
-                        break
-=======
-                    with ImportExtensions(
-                        required=True,
-                        logger=self.logger,
-                        help_text='''hot reload requires watchfiles dependency to be installed. You can do `pip install 
-                        watchfiles''',
-                    ):
-                        from watchfiles import watch
-
-                    new_stop_event = stop_event or threading.Event()
+                if len(watch_files_list) > 0:
                     while True:
-                        for changes in watch(
-                            *[config_loaded], stop_event=new_stop_event
-                        ):
-                            self.logger.info(
-                                f'change in Flow YAML {[changed_file for _, changed_file in changes][0]} observed, restarting Flow'
-                            )
-                            self.__exit__(None, None, None)
-                            new_flow = Flow.load_config(config_loaded)
-                            self.__dict__ = new_flow.__dict__
-                            self.__enter__()
+                        for changes in watch(*watch_files_list, stop_event=new_stop_event):
+                            chanded_files = [changed_file for _, changed_file in changes]
+                            for changed_file in chanded_files:
+                                if changed_file not in watch_files_from_deployments:
+                                    _restart_flow([changed_file for _, changed_file in changes][0])
+                                else:
+                                    _restart_deployment(watch_files_from_deployments[changed_file], changed_file)
                         if new_stop_event.is_set():
                             break
-                else:
-                    self.logger.warning(
-                        f' The reload argument was passed to the Flow but it was not loaded from any valid YAML file that can be observed'
-                    )
->>>>>>> 88f36301
-
             else:
                 if not stop_event:
                     self._stop_event = threading.Event()
