--- conflicted
+++ resolved
@@ -50,7 +50,6 @@
           valueFrom:
             fieldRef:
               fieldPath: metadata.name
-
         startupProbe:
           exec:
             command:
@@ -59,7 +58,6 @@
               - executor
               - 127.0.0.1:{port}
           initialDelaySeconds: 5
-<<<<<<< HEAD
           periodSeconds: 5
           timeoutSeconds: 10
         livenessProbe:
@@ -72,9 +70,6 @@
           initialDelaySeconds: 30
           periodSeconds: 5
           timeoutSeconds: 10
-=======
-          periodSeconds: 10
->>>>>>> c2c6213c
         lifecycle:
           preStop:
             exec:
@@ -104,7 +99,6 @@
           valueFrom:
             fieldRef:
               fieldPath: metadata.name
-
         startupProbe:
           exec:
             command:
@@ -113,7 +107,6 @@
               - executor
               - 127.0.0.1:{port_uses_after}
           initialDelaySeconds: 5
-<<<<<<< HEAD
           periodSeconds: 5
           timeoutSeconds: 10
         livenessProbe:
@@ -125,9 +118,6 @@
               - 127.0.0.1:{port_uses_after}
           initialDelaySeconds: 30
           periodSeconds: 5
-=======
-          periodSeconds: 20
->>>>>>> c2c6213c
           timeoutSeconds: 10
         lifecycle:
           preStop:
