--- conflicted
+++ resolved
@@ -1,5 +1,4 @@
 import multiprocessing
-import re
 from copy import deepcopy
 from functools import partial
 from typing import TYPE_CHECKING
@@ -10,11 +9,7 @@
 from jina.enums import PodRoleType
 from jina.parsers.helper import _update_gateway_args
 
-<<<<<<< HEAD
-if TYPE_CHECKING: # pragma: no cover
-=======
 if TYPE_CHECKING:  # pragma: no cover
->>>>>>> 3a66c8b4
     from argparse import Namespace
 
 
