--- conflicted
+++ resolved
@@ -4,12 +4,8 @@
 
 import argparse
 import os
-<<<<<<< HEAD
 from typing import Callable, Union, Optional, Iterator, Dict, AsyncIterator
-=======
-from typing import Callable, Union, Optional, Iterator, List, Dict, AsyncIterator
 import asyncio
->>>>>>> 651c1d43
 
 import grpc
 import inspect
