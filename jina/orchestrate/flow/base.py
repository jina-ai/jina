--- conflicted
+++ resolved
@@ -36,12 +36,8 @@
 )
 from rich.table import Table
 
-<<<<<<< HEAD
-from jina import __default_host__, __docker_host__, helper
+from jina import __default_host__, __docker_host__, __windows__, helper
 from jina.importer import ImportExtensions
-=======
-from jina import __default_host__, __docker_host__, __windows__, helper
->>>>>>> e384d4e9
 from jina.clients import Client
 from jina.clients.mixin import AsyncPostMixin, HealthCheckMixin, PostMixin, ProfileMixin
 from jina.enums import (
