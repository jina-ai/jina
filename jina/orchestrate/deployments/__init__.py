--- conflicted
+++ resolved
@@ -41,12 +41,8 @@
 WRAPPED_SLICE_BASE = r'\[[-\d:]+\]'
 
 if TYPE_CHECKING:
-<<<<<<< HEAD
+    import multiprocessing
     from jina.clients.base import BaseClient
-=======
-    import multiprocessing
-
->>>>>>> 29335123
     from jina.serve.executors import BaseExecutor
 
 
