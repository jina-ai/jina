--- conflicted
+++ resolved
@@ -1,7 +1,6 @@
 __copyright__ = "Copyright (c) 2020 Jina AI Limited. All rights reserved."
 __license__ = "Apache-2.0"
 
-from math import sqrt
 from typing import Any
 
 from .running_stats import RunningStats
@@ -29,9 +28,13 @@
     def mean(self) -> float:
         return self._running_stats.mean
 
-<<<<<<< HEAD
-    def evaluate(self, prediction: Any, groundtruth: Any, *args, **kwargs) -> float:
-        raise NotImplementedError
+    @property
+    def std(self) -> float:
+        return self._running_stats.std
+
+    @property
+    def variance(self) -> float:
+        return self._running_stats.variance
 
 
 class FileBasedEvaluator(CompoundExecutor):
@@ -78,13 +81,4 @@
                  executor: BaseKVIndexer
            ControlRequest:
              - !ControlReqDriver {}
-     """
-=======
-    @property
-    def std(self) -> float:
-        return self._running_stats.std
-
-    @property
-    def variance(self) -> float:
-        return self._running_stats.variance
->>>>>>> f09fa317
+     """