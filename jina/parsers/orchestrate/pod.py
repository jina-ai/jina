--- conflicted
+++ resolved
@@ -164,10 +164,7 @@
             'many protocols are used.'
         )
         alias.extend(['--port-expose', '--port-in'])
-<<<<<<< HEAD
-=======
-
->>>>>>> 275a62df
+
     arg_group.add_argument(
         *alias,
         action=CastToIntAction,
