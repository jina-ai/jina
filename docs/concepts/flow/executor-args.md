| Name | Description | Type | Default |
|----|----|----|----|
| `name` | The name of this object.<br><br>    This will be used in the following places:<br>    - how you refer to this object in Python/YAML/CLI<br>    - visualization<br>    - log message header<br>    - ...<br><br>    When not given, then the default naming strategy will apply. | `string` | `None` |
| `workspace` | The working directory for any IO operations in this object. If not set, then derive from its parent `workspace`. | `string` | `None` |
| `log_config` | The YAML config of the logger used in this object. | `string` | `default` |
| `quiet` | If set, then no log will be emitted from this object. | `boolean` | `False` |
| `quiet_error` | If set, then exception stack information will not be added to the log | `boolean` | `False` |
| `timeout_ctrl` | The timeout in milliseconds of the control request, -1 for waiting forever | `number` | `60` |
| `polling` | The polling strategy of the Deployment and its endpoints (when `shards>1`).<br>    Can be defined for all endpoints of a Deployment or by endpoint.<br>    Define per Deployment:<br>    - ANY: only one (whoever is idle) Pod polls the message<br>    - ALL: all Pods poll the message (like a broadcast)<br>    Define per Endpoint:<br>    JSON dict, {endpoint: PollingType}<br>    {'/custom': 'ALL', '/search': 'ANY', '*': 'ANY'} | `string` | `ANY` |
| `shards` | The number of shards in the deployment running at the same time. For more details check https://docs.jina.ai/concepts/flow/create-flow/#complex-flow-topologies | `number` | `1` |
| `replicas` | The number of replicas in the deployment | `number` | `1` |
| `native` | If set, only native Executors is allowed, and the Executor is always run inside WorkerRuntime. | `boolean` | `False` |
| `uses` | The config of the executor, it could be one of the followings:<br>        * the string literal of an Executor class name<br>        * an Executor YAML file (.yml, .yaml, .jaml)<br>        * a Jina Hub Executor (must start with `jinahub://` or `jinahub+docker://`)<br>        * a docker image (must start with `docker://`)<br>        * the string literal of a YAML config (must start with `!` or `jtype: `)<br>        * the string literal of a JSON config<br><br>        When use it under Python, one can use the following values additionally:<br>        - a Python dict that represents the config<br>        - a text file stream has `.read()` interface | `string` | `BaseExecutor` |
| `uses_with` | Dictionary of keyword arguments that will override the `with` configuration in `uses` | `object` | `None` |
| `uses_metas` | Dictionary of keyword arguments that will override the `metas` configuration in `uses` | `object` | `None` |
| `uses_requests` | Dictionary of keyword arguments that will override the `requests` configuration in `uses` | `object` | `None` |
| `uses_dynamic_batching` | Dictionary of keyword arguments that will override the `dynamic_batching` configuration in `uses` | `object` | `None` |
| `py_modules` | The customized python modules need to be imported before loading the executor<br><br>Note that the recommended way is to only import a single module - a simple python file, if your<br>executor can be defined in a single file, or an ``__init__.py`` file if you have multiple files,<br>which should be structured as a python package. For more details, please see the<br>`Executor cookbook <https://docs.jina.ai/concepts/executor/executor-files/>`__ | `array` | `None` |
| `output_array_type` | The type of array `tensor` and `embedding` will be serialized to.<br><br>Supports the same types as `docarray.to_protobuf(.., ndarray_type=...)`, which can be found <br>`here <https://docarray.jina.ai/fundamentals/document/serialization/#from-to-protobuf>`.<br>Defaults to retaining whatever type is returned by the Executor. | `string` | `None` |
| `exit_on_exceptions` | List of exceptions that will cause the Executor to shut down. | `array` | `[]` |
| `no_reduce` | Disable the built-in reduction mechanism. Set this if the reduction is to be handled by the Executor itself by operating on a `docs_matrix` or `docs_map` | `boolean` | `False` |
| `grpc_server_options` | Dictionary of kwargs arguments that will be passed to the grpc server as options when starting the server, example : {'grpc.max_send_message_length': -1} | `object` | `None` |
| `entrypoint` | The entrypoint command overrides the ENTRYPOINT in Docker image. when not set then the Docker image ENTRYPOINT takes effective. | `string` | `None` |
| `docker_kwargs` | Dictionary of kwargs arguments that will be passed to Docker SDK when starting the docker '<br>container. <br><br>More details can be found in the Docker SDK docs:  https://docker-py.readthedocs.io/en/stable/ | `object` | `None` |
| `volumes` | The path on the host to be mounted inside the container. <br><br>Note, <br>- If separated by `:`, then the first part will be considered as the local host path and the second part is the path in the container system. <br>- If no split provided, then the basename of that directory will be mounted into container's root path, e.g. `--volumes="/user/test/my-workspace"` will be mounted into `/my-workspace` inside the container. <br>- All volumes are mounted with read-write mode. | `array` | `None` |
| `gpus` | This argument allows dockerized Jina Executors to discover local gpu devices.<br>    <br>    Note, <br>    - To access all gpus, use `--gpus all`.<br>    - To access multiple gpus, e.g. make use of 2 gpus, use `--gpus 2`.<br>    - To access specified gpus based on device id, use `--gpus device=[YOUR-GPU-DEVICE-ID]`<br>    - To access specified gpus based on multiple device id, use `--gpus device=[YOUR-GPU-DEVICE-ID1],device=[YOUR-GPU-DEVICE-ID2]`<br>    - To specify more parameters, use `--gpus device=[YOUR-GPU-DEVICE-ID],runtime=nvidia,capabilities=display | `string` | `None` |
| `disable_auto_volume` | Do not automatically mount a volume for dockerized Executors. | `boolean` | `False` |
| `host` | The host address of the runtime, by default it is 0.0.0.0. In the case of an external Executor (`--external` or `external=True`) this can be a list of hosts, separated by commas. Then, every resulting address will be considered as one replica of the Executor. | `string` | `0.0.0.0` |
| `runtime_cls` | The runtime class to run inside the Pod | `string` | `WorkerRuntime` |
| `timeout_ready` | The timeout in milliseconds of a Pod waits for the runtime to be ready, -1 for waiting forever | `number` | `600000` |
| `env` | The map of environment variables that are available inside runtime | `object` | `None` |
| `floating` | If set, the current Pod/Deployment can not be further chained, and the next `.add()` will chain after the last Pod/Deployment not this current one. | `boolean` | `False` |
| `restart` | If set, the Executor will restart while serving if the YAML configuration source is changed. This differs from `reload` argument in that this will restart the server and more configuration can be changed, like number of replicas. | `boolean` | `False` |
<<<<<<< HEAD
| `install_requirements` | If set, try to install `requirements.txt` from the local Executor if exists in the Executor folder. If using Hub, install `requirements.txt` in the Hub Executor bundle to local. | `boolean` | `False` |
| `port` | The port for input data to bind to, default is a random port between [49152, 65535]. In the case of an external Executor (`--external` or `external=True`) this can be a list of ports, separated by commas. Then, every resulting address will be considered as one replica of the Executor. | `None` | `random in [49152, 65535]` |
=======
| `port` | The port for input data to bind to, default is a random port between [49152, 65535]. In the case of an external Executor (`--external` or `external=True`) this can be a list of ports, separated by commas. Then, every resulting address will be considered as one replica of the Executor. | `number` | `random in [49152, 65535]` |
>>>>>>> 46d79730
| `reload` | If set, the Executor reloads the modules as they change | `boolean` | `False` |
| `monitoring` | If set, spawn an http server with a prometheus endpoint to expose metrics | `boolean` | `False` |
| `port_monitoring` | The port on which the prometheus server is exposed, default is a random port between [49152, 65535] | `string` | `random in [49152, 65535]` |
| `retries` | Number of retries per gRPC call. If <0 it defaults to max(3, num_replicas) | `number` | `-1` |
| `tracing` | If set, the sdk implementation of the OpenTelemetry tracer will be available and will be enabled for automatic tracing of requests and customer span creation. Otherwise a no-op implementation will be provided. | `boolean` | `False` |
| `traces_exporter_host` | If tracing is enabled, this hostname will be used to configure the trace exporter agent. | `string` | `None` |
| `traces_exporter_port` | If tracing is enabled, this port will be used to configure the trace exporter agent. | `number` | `None` |
| `metrics` | If set, the sdk implementation of the OpenTelemetry metrics will be available for default monitoring and custom measurements. Otherwise a no-op implementation will be provided. | `boolean` | `False` |
| `metrics_exporter_host` | If tracing is enabled, this hostname will be used to configure the metrics exporter agent. | `string` | `None` |
| `metrics_exporter_port` | If tracing is enabled, this port will be used to configure the metrics exporter agent. | `number` | `None` |
| `force_update` | If set, always pull the latest Hub Executor bundle even it exists on local | `boolean` | `False` |
| `compression` | The compression mechanism used when sending requests from the Head to the WorkerRuntimes. For more details, check https://grpc.github.io/grpc/python/grpc.html#compression. | `string` | `None` |
| `uses_before_address` | The address of the uses-before runtime | `string` | `None` |
| `uses_after_address` | The address of the uses-before runtime | `string` | `None` |
| `connection_list` | dictionary JSON with a list of connections to configure | `string` | `None` |
| `timeout_send` | The timeout in milliseconds used when sending data requests to Executors, -1 means no timeout, disabled by default | `number` | `None` |<|MERGE_RESOLUTION|>--- conflicted
+++ resolved
@@ -31,12 +31,8 @@
 | `env` | The map of environment variables that are available inside runtime | `object` | `None` |
 | `floating` | If set, the current Pod/Deployment can not be further chained, and the next `.add()` will chain after the last Pod/Deployment not this current one. | `boolean` | `False` |
 | `restart` | If set, the Executor will restart while serving if the YAML configuration source is changed. This differs from `reload` argument in that this will restart the server and more configuration can be changed, like number of replicas. | `boolean` | `False` |
-<<<<<<< HEAD
 | `install_requirements` | If set, try to install `requirements.txt` from the local Executor if exists in the Executor folder. If using Hub, install `requirements.txt` in the Hub Executor bundle to local. | `boolean` | `False` |
-| `port` | The port for input data to bind to, default is a random port between [49152, 65535]. In the case of an external Executor (`--external` or `external=True`) this can be a list of ports, separated by commas. Then, every resulting address will be considered as one replica of the Executor. | `None` | `random in [49152, 65535]` |
-=======
 | `port` | The port for input data to bind to, default is a random port between [49152, 65535]. In the case of an external Executor (`--external` or `external=True`) this can be a list of ports, separated by commas. Then, every resulting address will be considered as one replica of the Executor. | `number` | `random in [49152, 65535]` |
->>>>>>> 46d79730
 | `reload` | If set, the Executor reloads the modules as they change | `boolean` | `False` |
 | `monitoring` | If set, spawn an http server with a prometheus endpoint to expose metrics | `boolean` | `False` |
 | `port_monitoring` | The port on which the prometheus server is exposed, default is a random port between [49152, 65535] | `string` | `random in [49152, 65535]` |
