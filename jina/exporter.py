import json

from jina.orchestrate.flow.base import Flow
from jina.orchestrate.deployments import Deployment
from jina.jaml import JAML
from jina.logging.predefined import default_logger
from jina.schemas import get_full_schema
from jina_cli.export import api_to_dict


def export_kubernetes(args):
    """Export to k8s yaml files

    :param args: args from CLI
    """
    from jina.jaml import JAMLCompatible

    obj = JAMLCompatible.load_config(args.config_path)

    if isinstance(obj, (Flow, Deployment)):
        obj.to_kubernetes_yaml(
            output_base_path=args.outpath, k8s_namespace=args.k8s_namespace
        )
    else:
        raise NotImplementedError(f'Object of class {obj.__class__.__name__} cannot be exported to Kubernetes')


def export_docker_compose(args):
    """Export to Docker compose yaml files

    :param args: args from CLI
    """

<<<<<<< HEAD
    from jina.jaml import JAMLCompatible

    obj = JAMLCompatible.load_config(args.config_path)

    if isinstance(obj, (Flow, Deployment)):
        obj.to_docker_compose_yaml(
            output_path=args.outpath, network_name=args.network_name
        )
    else:
        raise NotImplementedError(f'Object of class {obj.__class__.__name__} cannot be exported to Docker Compose')
=======
    Flow.load_config(args.config_path).to_docker_compose_yaml(
        output_path=args.outpath, network_name=args.network_name
    )
>>>>>>> 4e388e4c


def export_flowchart(args):
    """Export to flowchart file

    :param args: args from CLI
    """
    Flow.load_config(args.config_path).plot(
        args.outpath, vertical_layout=args.vertical_layout
    )


def export_schema(args):
    """Export to JSON Schemas

    :param args: args from CLI
    """
    from jina import __version__
    if args.yaml_path:
        dump_api = api_to_dict()
        for yp in args.yaml_path:
            f_name = (yp % __version__) if '%s' in yp else yp
            with open(f_name, 'w', encoding='utf8') as fp:
                JAML.dump(dump_api, fp)
            default_logger.info(f'API is exported to {f_name}')

    if args.json_path:
        dump_api = api_to_dict()
        for jp in args.json_path:
            f_name = (jp % __version__) if '%s' in jp else jp
            with open(f_name, 'w', encoding='utf8') as fp:
                json.dump(dump_api, fp, sort_keys=True)
            default_logger.info(f'API is exported to {f_name}')

    if args.schema_path:
        dump_api = get_full_schema()
        for jp in args.schema_path:
            f_name = (jp % __version__) if '%s' in jp else jp
            with open(f_name, 'w', encoding='utf8') as fp:
                json.dump(dump_api, fp, sort_keys=True)
            default_logger.info(f'API is exported to {f_name}')<|MERGE_RESOLUTION|>--- conflicted
+++ resolved
@@ -31,7 +31,6 @@
     :param args: args from CLI
     """
 
-<<<<<<< HEAD
     from jina.jaml import JAMLCompatible
 
     obj = JAMLCompatible.load_config(args.config_path)
@@ -42,11 +41,6 @@
         )
     else:
         raise NotImplementedError(f'Object of class {obj.__class__.__name__} cannot be exported to Docker Compose')
-=======
-    Flow.load_config(args.config_path).to_docker_compose_yaml(
-        output_path=args.outpath, network_name=args.network_name
-    )
->>>>>>> 4e388e4c
 
 
 def export_flowchart(args):
