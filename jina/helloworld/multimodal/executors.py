import os
from typing import Dict, Optional, List, Iterable, Union, Tuple

import numpy as np
import torch
import torchvision.models as models
from transformers import AutoModel, AutoTokenizer

from jina import Executor, DocumentArray, requests, Document


class Segmenter(Executor):
    @requests
    def segment(self, docs: DocumentArray, **kwargs):
        """
        Read the data and add tags.

        :param docs: received documents.
        :param ..
        """
        for doc in docs:
            text = doc.tags['caption']
            uri = f'{os.environ["HW_WORKDIR"]}/people-img/{doc.tags["image"]}'
            chunk_text = Document(text=text, mime_type='text/plain')
            chunk_uri = Document(uri=uri, mime_type='image/jpeg')
            doc.chunks = [chunk_text, chunk_uri]
            doc.uri = uri
            doc.convert_uri_to_datauri()


class TextEncoder(Executor):
    """Transformer executor class """

    def __init__(
        self,
        pretrained_model_name_or_path: str = 'sentence-transformers/distilbert-base-nli-stsb-mean-tokens',
        base_tokenizer_model: Optional[str] = None,
        pooling_strategy: str = 'mean',
        layer_index: int = -1,
        max_length: Optional[int] = None,
        acceleration: Optional[str] = None,
        embedding_fn_name: str = '__call__',
        *args,
        **kwargs,
    ):
        super().__init__(*args, **kwargs)
        self.pretrained_model_name_or_path = pretrained_model_name_or_path
        self.base_tokenizer_model = (
            base_tokenizer_model or pretrained_model_name_or_path
        )
        self.pooling_strategy = pooling_strategy
        self.layer_index = layer_index
        self.max_length = max_length
        self.acceleration = acceleration
        self.embedding_fn_name = embedding_fn_name
        self.tokenizer = AutoTokenizer.from_pretrained(self.base_tokenizer_model)
        self.model = AutoModel.from_pretrained(
            self.pretrained_model_name_or_path, output_hidden_states=True
        )
        self.model.to(torch.device('cpu'))

    def _compute_embedding(self, hidden_states: 'torch.Tensor', input_tokens: Dict):
        fill_vals = {'cls': 0.0, 'mean': 0.0, 'max': -np.inf, 'min': np.inf}
        fill_val = torch.tensor(
            fill_vals[self.pooling_strategy], device=torch.device('cpu')
        )

        layer = hidden_states[self.layer_index]
        attn_mask = input_tokens['attention_mask'].unsqueeze(-1).expand_as(layer)
        layer = torch.where(attn_mask.bool(), layer, fill_val)

        embeddings = layer.sum(dim=1) / attn_mask.sum(dim=1)
        return embeddings.cpu().numpy()

    @requests
    def encode(self, docs: 'DocumentArray', *args, **kwargs):

        chunks = DocumentArray(
            list(
                filter(lambda d: d.mime_type == 'text/plain', docs.traverse_flat(['c']))
            )
        )

        texts = chunks.get_attributes('text')

        with torch.no_grad():

            if not self.tokenizer.pad_token:
                self.tokenizer.add_special_tokens({'pad_token': '[PAD]'})
                self.model.resize_token_embeddings(len(self.tokenizer.vocab))

            input_tokens = self.tokenizer(
                texts,
                max_length=self.max_length,
                padding='longest',
                truncation=True,
                return_tensors='pt',
            )
            input_tokens = {
                k: v.to(torch.device('cpu')) for k, v in input_tokens.items()
            }

            outputs = getattr(self.model, self.embedding_fn_name)(**input_tokens)
            if isinstance(outputs, torch.Tensor):
                return outputs.cpu().numpy()
            hidden_states = outputs.hidden_states

            embeds = self._compute_embedding(hidden_states, input_tokens)
            for doc, embed in zip(chunks, embeds):
                doc.embedding = embed

        return chunks


class ImageCrafter(Executor):
    def __init__(
        self,
        target_size: Union[Iterable[int], int] = 224,
        img_mean: Tuple[float] = (0, 0, 0),
        img_std: Tuple[float] = (1, 1, 1),
        resize_dim: int = 256,
        channel_axis: int = -1,
        target_channel_axis: int = 0,
        *args,
        **kwargs,
    ):
        """Set Constructor."""
        super().__init__(*args, **kwargs)
        self.target_size = target_size
        self.resize_dim = resize_dim
        self.img_mean = np.array(img_mean).reshape((1, 1, 3))
        self.img_std = np.array(img_std).reshape((1, 1, 3))
        self.channel_axis = channel_axis
        self.target_channel_axis = target_channel_axis

    def craft(self, docs: DocumentArray, fn):
        chunks = DocumentArray(
            list(
                filter(lambda d: d.mime_type == 'image/jpeg', docs.traverse_flat(['c']))
            )
        )
        for doc in chunks:
            getattr(doc, fn)()
            raw_img = _load_image(doc.blob, self.channel_axis)
            img = self._normalize(raw_img)
            # move the channel_axis to target_channel_axis to better fit different models
<<<<<<< HEAD
            if self.channel_axis != self._default_channel_axis:
                img = np.moveaxis(_img, self.channel_axis, self._default_channel_axis)
=======
            if self.channel_axis != self.target_channel_axis:
                img = np.moveaxis(img, self.channel_axis, self.target_channel_axis)
>>>>>>> d1a75d87
            doc.blob = img
        return chunks

    @requests(on='/index')
    def craft_index(self, docs: DocumentArray, **kwargs):
        return self.craft(docs, 'convert_image_uri_to_blob')

    @requests(on='/search')
    def craft_search(self, docs: DocumentArray, **kwargs):
        return self.craft(docs, 'convert_image_datauri_to_blob')

    def _normalize(self, img):
        img = _resize_short(img, target_size=self.resize_dim)
        img, _, _ = _crop_image(img, target_size=self.target_size, how='center')
        img = np.array(img).astype('float32') / 255
        img -= self.img_mean
        img /= self.img_std
        return img


class ImageEncoder(Executor):
    def __init__(
        self,
        model_name: str = 'mobilenet_v2',
        pool_strategy: str = 'mean',
        channel_axis: int = -1,
        *args,
        **kwargs,
    ):

        super().__init__(*args, **kwargs)
        self.channel_axis = channel_axis
        # axis 0 is the batch
        self._default_channel_axis = 1
        self.model_name = model_name
        self.pool_strategy = pool_strategy
        self.pool_fn = getattr(np, self.pool_strategy)
        model = getattr(models, self.model_name)(pretrained=True)
        self.model = model.features.eval()
        self.model.to(torch.device('cpu'))

    def _get_features(self, content):
<<<<<<< HEAD
        # content = content.permute(0, 3, 1, 2)
=======
>>>>>>> d1a75d87
        return self.model(content)

    def _get_pooling(self, feature_map: 'np.ndarray') -> 'np.ndarray':
        if feature_map.ndim == 2 or self.pool_strategy is None:
            return feature_map
        return self.pool_fn(feature_map, axis=(2, 3))

    @requests
    def encode(self, docs: DocumentArray, **kwargs):
        content = np.stack(docs.get_attributes('blob'))
        _input = torch.from_numpy(content.astype('float32'))
        _features = self._get_features(_input).detach()
        _features = _features.numpy()
        _features = self._get_pooling(_features)
        for doc, feature in zip(docs, _features):
            doc.embedding = feature


class DocVectorIndexer(Executor):
    def __init__(self, index_file_name: str, **kwargs):
        super().__init__(**kwargs)
        self.index_file_name = index_file_name
        if os.path.exists(self.save_path):
            self._docs = DocumentArray.load(self.save_path)
        else:
            self._docs = DocumentArray()

    @property
    def save_path(self):
        if not os.path.exists(self.workspace):
            os.makedirs(self.workspace)
        return os.path.join(self.workspace, self.index_file_name)

    def close(self):
        self._docs.save(self.save_path)

    @requests(on='/index')
    def index(self, docs: 'DocumentArray', **kwargs):
        self._docs.extend(docs)

    @requests(on='/search')
    def search(self, docs: 'DocumentArray', parameters: Dict, **kwargs):
        a = np.stack(docs.get_attributes('embedding'))
        b = np.stack(self._docs.get_attributes('embedding'))
        q_emb = _ext_A(_norm(a))
        d_emb = _ext_B(_norm(b))
        dists = _cosine(q_emb, d_emb)
        idx, dist = self._get_sorted_top_k(dists, int(parameters['top_k']))
        for _q, _ids, _dists in zip(docs, idx, dist):
            for _id, _dist in zip(_ids, _dists):
                d = Document(self._docs[int(_id)], copy=True)
                d.score.value = 1 - _dist
                _q.matches.append(d)

    @staticmethod
    def _get_sorted_top_k(
        dist: 'np.array', top_k: int
    ) -> Tuple['np.ndarray', 'np.ndarray']:
        if top_k >= dist.shape[1]:
            idx = dist.argsort(axis=1)[:, :top_k]
            dist = np.take_along_axis(dist, idx, axis=1)
        else:
            idx_ps = dist.argpartition(kth=top_k, axis=1)[:, :top_k]
            dist = np.take_along_axis(dist, idx_ps, axis=1)
            idx_fs = dist.argsort(axis=1)
            idx = np.take_along_axis(idx_ps, idx_fs, axis=1)
            dist = np.take_along_axis(dist, idx_fs, axis=1)

        return idx, dist


class KeyValueIndexer(Executor):
    def __init__(self, *args, **kwargs):
        super().__init__(*args, **kwargs)
        if os.path.exists(self.save_path):
            self._docs = DocumentArray.load(self.save_path)
        else:
            self._docs = DocumentArray()

    @property
    def save_path(self):
        if not os.path.exists(self.workspace):
            os.makedirs(self.workspace)
        return os.path.join(self.workspace, 'kv.json')

    def close(self):
        self._docs.save(self.save_path)

    @requests(on='/index')
    def index(self, docs: DocumentArray, **kwargs):
        self._docs.extend(docs)

    @requests(on='/search')
    def query(self, docs: DocumentArray, **kwargs):
        for doc in docs:
            for match in doc.matches:
                extracted_doc = self._docs[match.parent_id]
                match.MergeFrom(extracted_doc)


class WeightedRanker(Executor):
    @requests(on='/search')
    def rank(
        self, docs_matrix: List['DocumentArray'], parameters: Dict, **kwargs
    ) -> 'DocumentArray':
        """
        :param docs: the doc which gets bubbled up matches
        :param kwargs: not used (kept to maintain interface)
        """

        result_da = DocumentArray()  # length: 1 as every time there is only one query
        for d_mod1, d_mod2 in zip(*docs_matrix):

            final_matches = {}  # type: Dict[str, Document]

            for m in d_mod1.matches:
                m.score.value *= d_mod1.weight
                final_matches[m.parent_id] = Document(m, copy=True)

            for m in d_mod2.matches:
                if m.parent_id in final_matches:
                    final_matches[m.parent_id].score.value += (
                        m.score.value * d_mod2.weight
                    )
                else:
                    m.score.value *= d_mod2.weight
                    final_matches[m.parent_id] = Document(m, copy=True)

            da = DocumentArray(list(final_matches.values()))
            da.sort(key=lambda ma: ma.score.value, reverse=True)
            d = Document(matches=da[: int(parameters['top_k'])])
            result_da.append(d)
        return result_da


def _get_ones(x, y):
    return np.ones((x, y))


def _ext_A(A):
    nA, dim = A.shape
    A_ext = _get_ones(nA, dim * 3)
    A_ext[:, dim : 2 * dim] = A
    A_ext[:, 2 * dim :] = A ** 2
    return A_ext


def _ext_B(B):
    nB, dim = B.shape
    B_ext = _get_ones(dim * 3, nB)
    B_ext[:dim] = (B ** 2).T
    B_ext[dim : 2 * dim] = -2.0 * B.T
    del B
    return B_ext


def _euclidean(A_ext, B_ext):
    sqdist = A_ext.dot(B_ext).clip(min=0)
    return np.sqrt(sqdist)


def _norm(A):
    return A / np.linalg.norm(A, ord=2, axis=1, keepdims=True)


def _cosine(A_norm_ext, B_norm_ext):
    return A_norm_ext.dot(B_norm_ext).clip(min=0) / 2


def _move_channel_axis(
    img: 'np.ndarray', channel_axis_to_move: int, target_channel_axis: int = -1
) -> 'np.ndarray':
    """
    Ensure the color channel axis is the default axis.
    """
    if channel_axis_to_move == target_channel_axis:
        return img
    return np.moveaxis(img, channel_axis_to_move, target_channel_axis)


def _load_image(blob: 'np.ndarray', channel_axis: int):
    """
    Load an image array and return a `PIL.Image` object.
    """

    from PIL import Image

    img = _move_channel_axis(blob, channel_axis)
    return Image.fromarray(img.astype('uint8'))


def _crop_image(
    img,
    target_size: Union[Tuple[int, int], int],
    top: int = None,
    left: int = None,
    how: str = 'precise',
):
    """
    Crop the input :py:mod:`PIL` image.

    :param img: :py:mod:`PIL.Image`, the image to be resized
    :param target_size: desired output size. If size is a sequence like
        (h, w), the output size will be matched to this. If size is an int,
        the output will have the same height and width as the `target_size`.
    :param top: the vertical coordinate of the top left corner of the crop box.
    :param left: the horizontal coordinate of the top left corner of the crop box.
    :param how: the way of cropping. Valid values include `center`, `random`, and, `precise`. Default is `precise`.
        - `center`: crop the center part of the image
        - `random`: crop a random part of the image
        - `precise`: crop the part of the image specified by the crop box with the given ``top`` and ``left``.
        .. warning:: When `precise` is used, ``top`` and ``left`` must be fed valid value.

    """
    import PIL.Image as Image

    assert isinstance(img, Image.Image), 'img must be a PIL.Image'
    img_w, img_h = img.size
    if isinstance(target_size, int):
        target_h = target_w = target_size
    elif isinstance(target_size, Tuple) and len(target_size) == 2:
        target_h, target_w = target_size
    else:
        raise ValueError(
            f'target_size should be an integer or a tuple of two integers: {target_size}'
        )
    w_beg = left
    h_beg = top
    if how == 'center':
        w_beg = int((img_w - target_w) / 2)
        h_beg = int((img_h - target_h) / 2)
    elif how == 'random':
        w_beg = np.random.randint(0, img_w - target_w + 1)
        h_beg = np.random.randint(0, img_h - target_h + 1)
    elif how == 'precise':
        assert w_beg is not None and h_beg is not None
        assert (
            0 <= w_beg <= (img_w - target_w)
        ), f'left must be within [0, {img_w - target_w}]: {w_beg}'
        assert (
            0 <= h_beg <= (img_h - target_h)
        ), f'top must be within [0, {img_h - target_h}]: {h_beg}'
    else:
        raise ValueError(f'unknown input how: {how}')
    if not isinstance(w_beg, int):
        raise ValueError(f'left must be int number between 0 and {img_w}: {left}')
    if not isinstance(h_beg, int):
        raise ValueError(f'top must be int number between 0 and {img_h}: {top}')
    w_end = w_beg + target_w
    h_end = h_beg + target_h
    img = img.crop((w_beg, h_beg, w_end, h_end))
    return img, h_beg, w_beg


def _resize_short(img, target_size, how: str = 'LANCZOS'):
    """
    Resize the input :py:mod:`PIL` image.
    :param img: :py:mod:`PIL.Image`, the image to be resized
    :param target_size: desired output size. If size is a sequence like (h, w), the output size will be matched to
        this. If size is an int, the smaller edge of the image will be matched to this number maintain the aspect
        ratio.
    :param how: the interpolation method. Valid values include `NEAREST`, `BILINEAR`, `BICUBIC`, and `LANCZOS`.
        Default is `LANCZOS`. Please refer to `PIL.Image` for detaisl.
    """
    import PIL.Image as Image

    assert isinstance(img, Image.Image), 'img must be a PIL.Image'
    if isinstance(target_size, int):
        percent = float(target_size) / min(img.size[0], img.size[1])
        target_w = int(round(img.size[0] * percent))
        target_h = int(round(img.size[1] * percent))
    elif isinstance(target_size, Tuple) and len(target_size) == 2:
        target_h, target_w = target_size
    else:
        raise ValueError(
            f'target_size should be an integer or a tuple of two integers: {target_size}'
        )
    img = img.resize((target_w, target_h), getattr(Image, how))
    return img<|MERGE_RESOLUTION|>--- conflicted
+++ resolved
@@ -144,13 +144,8 @@
             raw_img = _load_image(doc.blob, self.channel_axis)
             img = self._normalize(raw_img)
             # move the channel_axis to target_channel_axis to better fit different models
-<<<<<<< HEAD
-            if self.channel_axis != self._default_channel_axis:
-                img = np.moveaxis(_img, self.channel_axis, self._default_channel_axis)
-=======
             if self.channel_axis != self.target_channel_axis:
                 img = np.moveaxis(img, self.channel_axis, self.target_channel_axis)
->>>>>>> d1a75d87
             doc.blob = img
         return chunks
 
@@ -193,10 +188,6 @@
         self.model.to(torch.device('cpu'))
 
     def _get_features(self, content):
-<<<<<<< HEAD
-        # content = content.permute(0, 3, 1, 2)
-=======
->>>>>>> d1a75d87
         return self.model(content)
 
     def _get_pooling(self, feature_map: 'np.ndarray') -> 'np.ndarray':
