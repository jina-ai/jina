--- conflicted
+++ resolved
@@ -856,11 +856,7 @@
         py_modules: Optional[List[str]] = None,
         quiet: Optional[bool] = False,
         quiet_error: Optional[bool] = False,
-<<<<<<< HEAD
-        quiet_remote_logs: Optional[bool] = False,
         reload: Optional[bool] = False,
-=======
->>>>>>> 0e34e4ec
         replicas: Optional[int] = 1,
         retries: Optional[int] = -1,
         runtime_cls: Optional[str] = 'WorkerRuntime',
@@ -950,11 +946,7 @@
           `Executor cookbook <https://docs.jina.ai/fundamentals/executor/executor-files/>`__
         :param quiet: If set, then no log will be emitted from this object.
         :param quiet_error: If set, then exception stack information will not be added to the log
-<<<<<<< HEAD
-        :param quiet_remote_logs: Do not display the streaming of remote logs on local console
         :param reload: If set, the Executor will reload the modules as they change
-=======
->>>>>>> 0e34e4ec
         :param replicas: The number of replicas in the deployment
         :param retries: Number of retries per gRPC call. If <0 it defaults to max(3, num_replicas)
         :param runtime_cls: The runtime class to run inside the Pod
@@ -1099,11 +1091,7 @@
           `Executor cookbook <https://docs.jina.ai/fundamentals/executor/executor-files/>`__
         :param quiet: If set, then no log will be emitted from this object.
         :param quiet_error: If set, then exception stack information will not be added to the log
-<<<<<<< HEAD
-        :param quiet_remote_logs: Do not display the streaming of remote logs on local console
         :param reload: If set, the Executor will reload the modules as they change
-=======
->>>>>>> 0e34e4ec
         :param replicas: The number of replicas in the deployment
         :param retries: Number of retries per gRPC call. If <0 it defaults to max(3, num_replicas)
         :param runtime_cls: The runtime class to run inside the Pod
