--- conflicted
+++ resolved
@@ -2,15 +2,10 @@
 import json
 import os
 import threading
-import time
 from typing import TYPE_CHECKING, Dict, List, Optional, Sequence, Union
 
-<<<<<<< HEAD
 from docarray import DocumentArray
-=======
-from docarray import Document, DocumentArray
-
->>>>>>> 6eb4078f
+
 from jina.logging.logger import JinaLogger
 from jina.serve.networking import GrpcConnectionPool
 from jina.serve.runtimes.gateway.graph.topology_graph import TopologyGraph
@@ -72,11 +67,7 @@
         :param aio_tracing_client_interceptors: Optional list of aio grpc tracing server interceptors.
         :param tracing_client_interceptor: Optional gprc tracing server interceptor.
         """
-<<<<<<< HEAD
-
-=======
         self.logger = logger
->>>>>>> 6eb4078f
         topology_graph = TopologyGraph(
             graph_representation=graph_representation,
             graph_conditions=graph_conditions,
