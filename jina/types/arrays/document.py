--- conflicted
+++ resolved
@@ -12,18 +12,8 @@
     List,
 )
 
-<<<<<<< HEAD
-import numpy as np
-
-from .abstract import AbstractDocumentArray
-from .neural_ops import DocumentArrayNeuralOpsMixin
-from .ranking_evaluation import DocumentArrayRankingEvaluationOpsMixin
-from .search_ops import DocumentArraySearchOpsMixin
-from .traversable import TraversableSequence
-=======
 from .mixins import AllMixins
 from .types import DocumentArraySourceType
->>>>>>> dd3091ac
 from ..document import Document
 from ...helper import typename
 from ...proto import jina_pb2
@@ -45,15 +35,6 @@
 class DocumentArray(
     AllMixins,
     MutableSequence,
-<<<<<<< HEAD
-    DocumentArrayGetAttrMixin,
-    DocumentArrayNeuralOpsMixin,
-    DocumentArraySearchOpsMixin,
-    DocumentArrayRankingEvaluationOpsMixin,
-    Itr,
-    AbstractDocumentArray,
-=======
->>>>>>> dd3091ac
 ):
     """
     :class:`DocumentArray` is a mutable sequence of :class:`Document`.
