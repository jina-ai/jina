!CompoundExecutor
components:
  - !PrecisionEvaluator
    metas:
      name: precision  # a customized name
  - !RecallEvaluator
    metas:
      name: recall  # a customized name
metas:
  name: eval_pr  # a customized name
requests:
  on:
    SearchRequest:
<<<<<<< HEAD
      - !RankEvaluateDriver
        with:
          fields: [tags__id]
          executor: precision
          running_avg: true
          traversal_paths: [ 'r' ]
      - !RankEvaluateDriver
        with:
          fields: [tags__id]
          executor: recall
          running_avg: true
          traversal_paths: [ 'r' ]
=======
      with:
        traversal_paths: ['r']
        running_avg: true
        field: tags__id
      drivers:
        - !RankEvaluateDriver
          with:
            executor: precision
        - !RankEvaluateDriver
          with:
            executor: recall
>>>>>>> 9a844b6f
<|MERGE_RESOLUTION|>--- conflicted
+++ resolved
@@ -11,29 +11,14 @@
 requests:
   on:
     SearchRequest:
-<<<<<<< HEAD
-      - !RankEvaluateDriver
-        with:
-          fields: [tags__id]
-          executor: precision
-          running_avg: true
-          traversal_paths: [ 'r' ]
-      - !RankEvaluateDriver
-        with:
-          fields: [tags__id]
-          executor: recall
-          running_avg: true
-          traversal_paths: [ 'r' ]
-=======
       with:
         traversal_paths: ['r']
         running_avg: true
-        field: tags__id
+        fields: [tags__id]
       drivers:
         - !RankEvaluateDriver
           with:
             executor: precision
         - !RankEvaluateDriver
           with:
-            executor: recall
->>>>>>> 9a844b6f
+            executor: recall