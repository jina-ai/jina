--- conflicted
+++ resolved
@@ -36,17 +36,7 @@
                 results.append(dict(text=f))
         return results
 
-<<<<<<< HEAD
 
 class MockMinRanker(Chunk2DocRanker):
-
     def score(self, match_idx, query_chunk_meta, match_chunk_meta, *args, **kwargs):
-        return 1. / (1. + match_idx[self.COL_SCORE].min())
-=======
-
-class MockMinRanker(Chunk2DocRanker):
-    def _get_score(
-        self, match_idx, query_chunk_meta, match_chunk_meta, *args, **kwargs
-    ):
-        return self.get_doc_id(match_idx), 1.0 / (1.0 + match_idx[self.COL_SCORE].min())
->>>>>>> 640daf4d
+        return 1.0 / (1.0 + match_idx[self.COL_SCORE].min())