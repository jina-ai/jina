import asyncio
from typing import (
    TYPE_CHECKING,
    AsyncIterator,
    Awaitable,
    Callable,
    Iterator,
    Optional,
    Union,
    Tuple
)

from aiostream.aiter_utils import anext

from jina.excepts import InternalNetworkError
from jina.logging.logger import JinaLogger
from jina.serve.stream.helper import AsyncRequestsIterator, _RequestsCounter
from jina.types.request.data import DataRequest

__all__ = ['RequestStreamer']

from jina.types.request.data import Response

<<<<<<< HEAD
if TYPE_CHECKING: # pragma: no cover
=======
if TYPE_CHECKING:  # pragma: no cover
>>>>>>> 3a66c8b4
    from jina.types.request import Request


class RequestStreamer:
    """
    A base async request/response streamer.
    """

    class _EndOfStreaming:
        pass

    def __init__(
        self,
        request_handler: Callable[['Request'], Tuple[Awaitable['Request'], Optional[Awaitable['Request']]]],
        result_handler: Callable[['Request'], Optional['Request']],
        prefetch: int = 0,
        iterate_sync_in_thread: bool = True,
        end_of_iter_handler: Optional[Callable[[], None]] = None,
        logger: Optional['JinaLogger'] = None,
        **logger_kwargs,
    ):
        """
        :param request_handler: The callable responsible for handling the request. It should handle a request as input and return a Future to be awaited
        :param result_handler: The callable responsible for handling the response.
        :param end_of_iter_handler: Optional callable to handle the end of iteration if some special action needs to be taken.
        :param prefetch: How many Requests are processed from the Client at the same time.
        :param iterate_sync_in_thread: if True, blocking iterators will call __next__ in a Thread.
        :param logger: Optional logger that can be used for logging
        :param logger_kwargs: Extra keyword arguments that may be passed to the internal logger constructor if none is provided

        """
        self.logger = logger or JinaLogger(self.__class__.__name__, **logger_kwargs)
        self._prefetch = prefetch
        self._request_handler = request_handler
        self._result_handler = result_handler
        self._end_of_iter_handler = end_of_iter_handler
        self._iterate_sync_in_thread = iterate_sync_in_thread
        self.total_num_floating_tasks_alive = 0

    async def stream(
        self, request_iterator, context=None, results_in_order: bool = False, *args
    ) -> AsyncIterator['Request']:
        """
        stream requests from client iterator and stream responses back.

        :param request_iterator: iterator of requests
        :param context: context of the grpc call
        :param results_in_order: return the results in the same order as the request_iterator
        :param args: positional arguments
        :yield: responses from Executors
        """
        if context is not None:
            for metadatum in context.invocation_metadata():
                if metadatum.key == '__results_in_order__':
                    results_in_order = metadatum.value == 'true'

        async_iter: AsyncIterator = self._stream_requests(
            request_iterator=request_iterator, results_in_order=results_in_order
        )

        try:
            async for response in async_iter:
                yield response
        except InternalNetworkError as err:
            if (
                context is not None
            ):  # inside GrpcGateway we can handle the error directly here through the grpc context
                context.set_details(err.details())
                context.set_code(err.code())
                context.set_trailing_metadata(err.trailing_metadata())
                self.logger.error(
                    f'Error while getting responses from deployments: {err.details()}'
                )
                r = Response()
                if err.request_id:
                    r.header.request_id = err.request_id
                yield r
            else:  # HTTP and WS need different treatment further up the stack
                self.logger.error(
                    f'Error while getting responses from deployments: {err.details()}'
                )
                raise
        except Exception as err:  # HTTP and WS need different treatment further up the stack
            self.logger.error(f'Error while getting responses from deployments: {err}')
            raise err

    async def _stream_requests(
        self,
        request_iterator: Union[Iterator, AsyncIterator],
        results_in_order: bool = False,
    ) -> AsyncIterator:
        """Implements request and response handling without prefetching
        :param request_iterator: requests iterator from Client
        :param results_in_order: return the results in the same order as the request_iterator
        :yield: responses
        """
        result_queue = asyncio.Queue()
        future_queue = asyncio.Queue()
        floating_results_queue = asyncio.Queue()
        end_of_iter = asyncio.Event()
        all_requests_handled = asyncio.Event()
        requests_to_handle = _RequestsCounter()
        floating_tasks_to_handle = _RequestsCounter()
        all_floating_requests_awaited = asyncio.Event()
        empty_requests_iterator = asyncio.Event()

        def update_all_handled():
            if end_of_iter.is_set() and requests_to_handle.count == 0:
                all_requests_handled.set()

        async def end_future():
            return self._EndOfStreaming()

        async def exception_raise(exception):
            raise exception

        def callback(future: 'asyncio.Future'):
            """callback to be run after future is completed.
            1. Put the future in the result queue.
            2. Remove the future from futures when future is completed.
            ..note::
                callback cannot be an awaitable, hence we cannot do `await queue.put(...)` here.
                We don't add `future.result()` to the queue, as that would consume the exception in the callback,
                which is difficult to handle.
            :param future: asyncio Future object retured from `handle_response`
            """
            result_queue.put_nowait(future)

        def hanging_callback(future: 'asyncio.Future'):
            floating_results_queue.put_nowait(future)

        async def iterate_requests() -> None:
            """
            1. Traverse through the request iterator.
            2. `add_done_callback` to the future returned by `handle_request`.
                This callback adds the completed future to `result_queue`
            3. Append future to list of futures.
            4. Handle EOI (needed for websocket client)
            5. Set `end_of_iter` event
            """
            num_reqs = 0
            async for request in AsyncRequestsIterator(
                iterator=request_iterator,
                request_counter=requests_to_handle,
                prefetch=self._prefetch,
                iterate_sync_in_thread=self._iterate_sync_in_thread
            ):
                num_reqs += 1
                requests_to_handle.count += 1
                future_responses, future_hanging = self._request_handler(
                    request=request
                )
                future_queue.put_nowait(future_responses)
                future_responses.add_done_callback(callback)
                if future_hanging is not None:
                    floating_tasks_to_handle.count += 1
                    future_hanging.add_done_callback(hanging_callback)
                else:
                    all_floating_requests_awaited.set()

            if num_reqs == 0:
                empty_requests_iterator.set()

            if self._end_of_iter_handler is not None:
                self._end_of_iter_handler()
            end_of_iter.set()
            update_all_handled()
            if all_requests_handled.is_set():
                # It will be waiting for something that will never appear
                future_cancel = asyncio.ensure_future(end_future())
                result_queue.put_nowait(future_cancel)
            if (
                all_floating_requests_awaited.is_set()
                or empty_requests_iterator.is_set()
            ):
                # It will be waiting for something that will never appear
                future_cancel = asyncio.ensure_future(end_future())
                floating_results_queue.put_nowait(future_cancel)

        async def handle_floating_responses():
            while (
                not all_floating_requests_awaited.is_set()
                and not empty_requests_iterator.is_set()
            ):
                hanging_response = await floating_results_queue.get()
                res = hanging_response.result()
                if isinstance(res, self._EndOfStreaming):
                    break
                floating_tasks_to_handle.count -= 1
                if floating_tasks_to_handle.count == 0 and end_of_iter.is_set():
                    all_floating_requests_awaited.set()

        iterate_requests_task = asyncio.create_task(iterate_requests())
        handle_floating_task = asyncio.create_task(handle_floating_responses())
        self.total_num_floating_tasks_alive += 1

        def floating_task_done(*args):
            self.total_num_floating_tasks_alive -= 1

        handle_floating_task.add_done_callback(floating_task_done)

        def iterating_task_done(task):
            if task.exception() is not None:
                all_requests_handled.set()
                future_cancel = asyncio.ensure_future(exception_raise(task.exception()))
                result_queue.put_nowait(future_cancel)

        iterate_requests_task.add_done_callback(iterating_task_done)

        async def receive_responses():
            while not all_requests_handled.is_set():
                if not results_in_order:
                    future = await result_queue.get()
                else:
                    future = await future_queue.get()
                    await future
                result = future.result()
                if isinstance(result, self._EndOfStreaming):
                    break
                response = self._result_handler(result)
                yield response
                requests_to_handle.count -= 1
                update_all_handled()

        async for response in receive_responses():
            yield response

    async def wait_floating_requests_end(self):
        """
        Await this coroutine to make sure that all the floating tasks that the request handler may bring are properly consumed
        """
        while self.total_num_floating_tasks_alive > 0:
            await asyncio.sleep(0)

    async def process_single_data(
        self, request: DataRequest, context=None
    ) -> DataRequest:
        """Implements request and response handling of a single DataRequest
        :param request: DataRequest from Client
        :param context: grpc context
        :return: response DataRequest
        """
        return await anext(self.stream(iter([request]), context=context))<|MERGE_RESOLUTION|>--- conflicted
+++ resolved
@@ -21,11 +21,7 @@
 
 from jina.types.request.data import Response
 
-<<<<<<< HEAD
-if TYPE_CHECKING: # pragma: no cover
-=======
 if TYPE_CHECKING:  # pragma: no cover
->>>>>>> 3a66c8b4
     from jina.types.request import Request
 
 
