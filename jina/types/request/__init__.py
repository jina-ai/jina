--- conflicted
+++ resolved
@@ -3,13 +3,8 @@
 from ..querylang import QueryLang
 from ..sets import QueryLangSet, DocumentSet
 from ...drivers import BaseDriver
-<<<<<<< HEAD
 from ...enums import CompressAlgo, RequestType
 from ...helper import typename
-=======
-from ...enums import CompressAlgo, ClientMode
-from ...helper import typename, get_random_identity
->>>>>>> f087726b
 from ...proto import jina_pb2
 
 _body_type = set(str(v).lower() for v in RequestType)
