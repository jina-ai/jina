--- conflicted
+++ resolved
@@ -32,15 +32,11 @@
     from kubernetes.utils import FailToCreateError
     from kubernetes import utils
 
-<<<<<<< HEAD
     clients = K8sClients()
-    yaml = _get_yaml(template, params, custom_resource_dir)
-=======
     if template == 'configmap':
         yaml = _patch_configmap_yaml(template, params)
     else:
         yaml = _get_yaml(template, params, custom_resource_dir)
->>>>>>> 6cd417b0
     fd, path = tempfile.mkstemp()
     try:
         with os.fdopen(fd, 'w') as tmp:
@@ -75,10 +71,6 @@
     return content
 
 
-<<<<<<< HEAD
-def _get_gateway_pod_name(namespace, k8s_clients: K8sClients):
-    gateway_pod = k8s_clients.core_v1.list_namespaced_pod(
-=======
 def _patch_configmap_yaml(template: str, params: Dict):
     import yaml
 
@@ -95,9 +87,8 @@
     return json.dumps(config_map)
 
 
-def _get_gateway_pod_name(namespace):
-    gateway_pod = _k8s_clients.core_v1.list_namespaced_pod(
->>>>>>> 6cd417b0
+def _get_gateway_pod_name(namespace, k8s_clients):
+    gateway_pod = k8s_clients.core_v1.list_namespaced_pod(
         namespace=namespace, label_selector='app=gateway'
     )
     return gateway_pod.items[0].metadata.name
