"""Decorators and wrappers designed for wrapping :class:`BaseExecutor` functions. """

__copyright__ = "Copyright (c) 2020 Jina AI Limited. All rights reserved."
__license__ = "Apache-2.0"

import inspect
from functools import wraps
from typing import Callable, Any, Union, Iterator, List, Optional, Dict, Iterable

import numpy as np

from .metas import get_default_metas
from ..helper import batch_iterator, typename, convert_tuple_to_list
from ..logging import default_logger
from itertools import islice, chain


def as_aggregate_method(func: Callable) -> Callable:
    """Mark a function so that it keeps track of the number of documents evaluated and a running sum
    to have always access to average value
    :param func: the function to decorate
    :return: the wrapped function
    """

    @wraps(func)
    def arg_wrapper(self, *args, **kwargs):
        f = func(self, *args, **kwargs)
        self._running_stats += f
        return f

    return arg_wrapper


def as_update_method(func: Callable) -> Callable:
    """Mark the function as the updating function of this executor,
    calling this function will change the executor so later you can save the change via :func:`save`
    Will set the is_updated property after function is called.
    :param func: the function to decorate
    :return: the wrapped function
    """

    @wraps(func)
    def arg_wrapper(self, *args, **kwargs):
        f = func(self, *args, **kwargs)
        self.is_updated = True
        return f

    return arg_wrapper


def as_train_method(func: Callable) -> Callable:
    """Mark a function as the training function of this executor.
    Will set the is_trained property after function is called.
    :param func: the function to decorate
    :return: the wrapped function
    """

    @wraps(func)
    def arg_wrapper(self, *args, **kwargs):
        if self.is_trained:
            self.logger.warning(
                f'"{typename(self)}" has been trained already, '
                'training it again will override the previous training'
            )
        f = func(self, *args, **kwargs)
        self.is_trained = True
        return f

    return arg_wrapper


def wrap_func(cls, func_lst, wrapper):
    """Wrapping a class method only once, inherited but not overrided method will not be wrapped again

    :param cls: class
    :param func_lst: function list to wrap
    :param wrapper: the wrapper
    """
    for f_name in func_lst:
        if hasattr(cls, f_name) and all(
            getattr(cls, f_name) != getattr(i, f_name, None) for i in cls.mro()[1:]
        ):
            setattr(cls, f_name, wrapper(getattr(cls, f_name)))


def as_ndarray(func: Callable, dtype=np.float32) -> Callable:
    """Convert an :class:`BaseExecutor` function returns to a ``numpy.ndarray``,
    the following type are supported: `EagerTensor`, `Tensor`, `list`

    :param func: the function to decorate
    :param dtype: the converted dtype of the ``numpy.ndarray``
    :return: the wrapped function
    """

    @wraps(func)
    def arg_wrapper(self, *args, **kwargs):
        r = func(self, *args, **kwargs)
        r_type = type(r).__name__
        if r_type in {'ndarray', 'EagerTensor', 'Tensor', 'list'}:
            return np.array(r, dtype)
        else:
            raise TypeError(f'unrecognized type {r_type}: {type(r)}')

    return arg_wrapper


def require_train(func: Callable) -> Callable:
    """Mark an :class:`BaseExecutor` function as training required, so it can only be called
    after the function decorated by ``@as_train_method``.
     :param func: the function to decorate
     :return: the wrapped function
    """

    @wraps(func)
    def arg_wrapper(self, *args, **kwargs):
        if hasattr(self, 'is_trained'):
            if self.is_trained:
                return func(self, *args, **kwargs)
            else:
                raise RuntimeError(
                    f'training is required before calling "{func.__name__}"'
                )
        else:
            raise AttributeError(f'{self!r} has no attribute "is_trained"')

    return arg_wrapper


def store_init_kwargs(func: Callable) -> Callable:
    """Mark the args and kwargs of :func:`__init__` later to be stored via :func:`save_config` in YAML
    :param func: the function to decorate
    :return: the wrapped function
    """

    @wraps(func)
    def arg_wrapper(self, *args, **kwargs):
        if func.__name__ != '__init__':
            raise TypeError(
                'this decorator should only be used on __init__ method of an executor'
            )
        taboo = {'self', 'args', 'kwargs'}
        _defaults = get_default_metas()
        taboo.update(_defaults.keys())
        all_pars = inspect.signature(func).parameters
        tmp = {k: v.default for k, v in all_pars.items() if k not in taboo}
        tmp_list = [k for k in all_pars.keys() if k not in taboo]
        # set args by aligning tmp_list with arg values
        for k, v in zip(tmp_list, args):
            tmp[k] = v
        # set kwargs
        for k, v in kwargs.items():
            if k in tmp:
                tmp[k] = v

        if getattr(self, 'store_args_kwargs', None):
            if args:
                tmp['args'] = args
            if kwargs:
                tmp['kwargs'] = {k: v for k, v in kwargs.items() if k not in taboo}

        if hasattr(self, '_init_kwargs_dict'):
            self._init_kwargs_dict.update(tmp)
        else:
            self._init_kwargs_dict = tmp
        convert_tuple_to_list(self._init_kwargs_dict)
        f = func(self, *args, **kwargs)
        return f

    return arg_wrapper


def _get_slice(
    data: Union[Iterator[Any], List[Any], np.ndarray], total_size: int
) -> Union[Iterator[Any], List[Any], np.ndarray]:
    if isinstance(data, Dict):
        data = islice(data.items(), total_size)
    else:
        data = data[:total_size]
    return data


def _get_size(data: Union[Iterator[Any], List[Any], np.ndarray], axis: int = 0) -> int:
    if isinstance(data, np.ndarray):
        total_size = data.shape[axis]
    elif hasattr(data, '__len__'):
        total_size = len(data)
    else:
        total_size = None
    return total_size


def _get_total_size(full_data_size, batch_size, num_batch):
    batched_data_size = batch_size * num_batch if num_batch else None

    if full_data_size is not None and batched_data_size is not None:
        total_size = min(full_data_size, batched_data_size)
    else:
        total_size = full_data_size or batched_data_size
    return total_size


def _merge_results_after_batching(final_result, merge_over_axis: int = 0, flatten: bool = True):
    if len(final_result) == 1:
        # the only result of one batch
        return final_result[0]

    if len(final_result):
        if isinstance(final_result[0], np.ndarray):
            if len(final_result[0].shape) > 1:
                final_result = np.concatenate(final_result, merge_over_axis)
        elif isinstance(final_result[0], tuple):
            reduced_result = []
            num_cols = len(final_result[0])
            for col in range(num_cols):
                reduced_result.append(
                    np.concatenate([row[col] for row in final_result], merge_over_axis)
                )
            final_result = tuple(reduced_result)
        elif isinstance(final_result[0], list) and flatten:
            final_result = list(chain.from_iterable(final_result))

    if len(final_result):
        return final_result


<<<<<<< HEAD
def batching(func: Callable[[Any], np.ndarray] = None,
             batch_size: Union[int, Callable] = None,
             num_batch: Optional[int] = None,
             split_over_axis: int = 0,
             merge_over_axis: int = 0,
             slice_on: int = 1,
             label_on: Optional[int] = None,
             ordinal_idx_arg: Optional[int] = None,
             flatten_output: bool = True) -> Any:
=======
def batching(
    func: Callable[[Any], np.ndarray] = None,
    batch_size: Union[int, Callable] = None,
    num_batch: Optional[int] = None,
    split_over_axis: int = 0,
    merge_over_axis: int = 0,
    slice_on: int = 1,
    label_on: Optional[int] = None,
    ordinal_idx_arg: Optional[int] = None,
) -> Any:
>>>>>>> 640daf4d
    """Split the input of a function into small batches and call :func:`func` on each batch
    , collect the merged result and return. This is useful when the input is too big to fit into memory

    :param func: function to decorate
    :param batch_size: size of each batch
    :param num_batch: number of batches to take, the rest will be ignored
    :param split_over_axis: split over which axis into batches
    :param merge_over_axis: merge over which axis into a single result
    :param slice_on: the location of the data. When using inside a class,
            ``slice_on`` should take ``self`` into consideration.
    :param label_on: the location of the labels. Useful for data with any kind of accompanying labels
    :param ordinal_idx_arg: the location of the ordinal indexes argument. Needed for classes
            where function decorated needs to know the ordinal indexes of the data in the batch
            (Not used when label_on is used)
    :param flatten_output: Flag to determine if a result of list of lists needs to be flattened in output
    :return: the merged result as if run :func:`func` once on the input.

    Example:
        .. highlight:: python
        .. code-block:: python

            class MemoryHungryExecutor:

                @batching
                def train(self, batch: 'numpy.ndarray', *args, **kwargs):
                    gpu_train(batch)  #: this will respect the ``batch_size`` defined as object attribute

                @batching(batch_size = 64)
                def train(self, batch: 'numpy.ndarray', *args, **kwargs):
                    gpu_train(batch)
    """

    def _batching(func):
        @wraps(func)
        def arg_wrapper(*args, **kwargs):
            # priority: decorator > class_attribute
            # by default data is in args[1] (self needs to be taken into account)
            data = args[slice_on]
            args = list(args)

            b_size = (
                batch_size(data) if callable(batch_size) else batch_size
            ) or getattr(args[0], 'batch_size', None)
            # no batching if b_size is None
            if b_size is None or data is None:
                return func(*args, **kwargs)

            default_logger.debug(
                f'batching enabled for {func.__qualname__} batch_size={b_size} '
                f'num_batch={num_batch} axis={split_over_axis}'
            )

            full_data_size = _get_size(data, split_over_axis)
            total_size = _get_total_size(full_data_size, batch_size, num_batch)

            final_result = []

            data = (data, args[label_on]) if label_on else data

            yield_slice = isinstance(data, np.memmap)
            slice_idx = None

            for b in batch_iterator(
                data[:total_size], b_size, split_over_axis, yield_slice=yield_slice
            ):
                if yield_slice:
                    slice_idx = b
                    new_memmap = np.memmap(
                        data.filename, dtype=data.dtype, mode='r', shape=data.shape
                    )
                    b = new_memmap[slice_idx]
                    slice_idx = slice_idx[split_over_axis]
                    if slice_idx.start is None or slice_idx.stop is None:
                        slice_idx = None

                if not isinstance(b, tuple):
                    # for now, keeping ordered_idx is only supported if no labels
                    args[slice_on] = b
                    if ordinal_idx_arg and slice_idx is not None:
                        args[ordinal_idx_arg] = slice_idx
                else:
                    args[slice_on] = b[0]
                    args[label_on] = b[1]

                r = func(*args, **kwargs)

                if yield_slice:
                    del new_memmap

                if r is not None:
                    final_result.append(r)

            return _merge_results_after_batching(final_result, merge_over_axis, flatten_output)

        return arg_wrapper

    if func:
        return _batching(func)
    else:
        return _batching


def batching_multi_input(
    func: Callable[[Any], np.ndarray] = None,
    batch_size: Union[int, Callable] = None,
    num_batch: Optional[int] = None,
    split_over_axis: int = 0,
    merge_over_axis: int = 0,
    slice_on: int = 1,
    num_data: int = 1,
) -> Any:
    """Split the input of a function into small batches and call :func:`func` on each batch
    , collect the merged result and return. This is useful when the input is too big to fit into memory

    :param func: function to decorate
    :param batch_size: size of each batch
    :param num_batch: number of batches to take, the rest will be ignored
    :param split_over_axis: split over which axis into batches
    :param merge_over_axis: merge over which axis into a single result
    :param slice_on: the location of the data. When using inside a class,
            ``slice_on`` should take ``self`` into consideration.
    :param num_data: the number of data inside the arguments
    :return: the merged result as if run :func:`func` once on the input.

    ..warning:
        data arguments will be taken starting from ``slice_on` to ``slice_on + num_data``

    Example:
        .. highlight:: python
        .. code-block:: python

            class MultiModalExecutor:

                @batching_multi_input(batch_size = 64, num_data=2)
                def encode(self, *batches, **kwargs):
                    batch_modality0 = batches[0]
                    embed0 = _encode_modality(batch_modality0)
                    batch_modality1 = batches[1]
                    embed1 = _encode_modality(batch_modality0)

            class MemoryHungryRanker:

                @batching_multi_input(batch_size = 64, slice_on = 2 , num_data=2)
                def score(
                    self, query_meta: Dict, old_match_scores: Dict, match_meta: Dict
                ) -> 'np.ndarray':
                ...
    """

    def _batching(func):
        @wraps(func)
        def arg_wrapper(*args, **kwargs):
            data = args[slice_on]
            # priority: decorator > class_attribute
            # by default data is in args[1:] (self needs to be taken into account)
            b_size = batch_size or getattr(args[0], 'batch_size', None)
            # no batching if b_size is None
            if b_size is None or data is None:
                return func(*args, **kwargs)

            args = list(args)
            default_logger.debug(
                f'batching enabled for {func.__qualname__} batch_size={b_size} '
                f'num_batch={num_batch} axis={split_over_axis}'
            )

            # assume all datas have the same length
            full_data_size = _get_size(args[slice_on], split_over_axis)
            total_size = _get_total_size(full_data_size, b_size, num_batch)
            final_result = []
            yield_dict = [
                isinstance(args[slice_on + i], Dict) for i in range(0, num_data)
            ]
            data_iterators = [
                batch_iterator(
                    _get_slice(args[slice_on + i], total_size),
                    b_size,
                    split_over_axis,
                    yield_dict=yield_dict[i],
                )
                for i in range(0, num_data)
            ]

            for batch in data_iterators[0]:
                args[slice_on] = batch
                for idx in range(1, num_data):
                    args[slice_on + idx] = next(data_iterators[idx])

                r = func(*args, **kwargs)

                if r is not None:
                    final_result.append(r)

            return _merge_results_after_batching(final_result, merge_over_axis)

        return arg_wrapper

    if func:
        return _batching(func)
    else:
        return _batching


<<<<<<< HEAD
def single(func: Callable[[Any], np.ndarray] = None,
           merge_over_axis: int = 0,
           slice_on: int = 1,
           flatten_output: bool = True) -> Any:
=======
def single(
    func: Callable[[Any], np.ndarray] = None,
    merge_over_axis: int = 0,
    slice_on: int = 1,
) -> Any:
>>>>>>> 640daf4d
    """
    Guarantee that the input of a function is provided as a single instance and not in batches

    :param func: function to decorate
    :param merge_over_axis: merge over which axis into a single result
    :param slice_on: the location of the data. When using inside a class,
            ``slice_on`` should take ``self`` into consideration.
    :param flatten_output: Flag to determine if a result of list of lists needs to be flattened in output
    :return: the merged result as if run :func:`func` once on the input.

    Example:
        .. highlight:: python
        .. code-block:: python

            class OneByOneCrafter:
                @single
                def craft(self, text: str) -> Dict:
    """

    def _single(func):
        @wraps(func)
        def arg_wrapper(*args, **kwargs):
            # by default data is in args[1] (self needs to be taken into account)
            data = args[slice_on]

            if not isinstance(data, Iterable):
                return func(*args, **kwargs)

            args = list(args)

            default_logger.debug(f'batching disabled for {func.__qualname__}')

            final_result = []
            for instance in data:
                args[slice_on] = instance
                r = func(*args, **kwargs)
                if r is not None:
                    final_result.append(r)

            return _merge_results_after_batching(final_result, merge_over_axis, flatten_output)

        return arg_wrapper

    if func:
        return _single(func)
    else:
        return _single


def single_multi_input(func: Callable[[Any], np.ndarray] = None,
                       merge_over_axis: int = 0,
                       slice_on: int = 1,
                       num_data: int = 1) -> Any:
    """Guarantee that the inputs of a function with more than one argument is provided as single instances and not in batches

    :param func: function to decorate
    :param merge_over_axis: merge over which axis into a single result
    :param slice_on: the location of the data. When using inside a class,
            ``slice_on`` should take ``self`` into consideration.
    :param num_data: the number of data inside the arguments
    :return: the merged result as if run :func:`func` once on the input.

    ..warning:
        data arguments will be taken starting from ``slice_on` to ``slice_on + num_data``

    Example:
        .. highlight:: python
        .. code-block:: python

            class OneByOneCrafter:

                @single_multi_input
                def craft(self, text: str, id: str) -> Dict:
            ...
    """

    def _single_multi_input(func):
        @wraps(func)
        def arg_wrapper(*args, **kwargs):
            # by default data is in args[1:] (self needs to be taken into account)
            args = list(args)
            default_logger.debug(
                f'batching disabled for {func.__qualname__}')
            data_iterators = [args[slice_on + i] for i in range(0, num_data)]

            if not isinstance(data_iterators[0], Iterable):
                return func(*args, **kwargs)

            final_result = []
            for i, instance in enumerate(data_iterators[0]):
                args[slice_on] = instance
                for idx in range(1, num_data):
                    args[slice_on + idx] = data_iterators[idx][i]

                r = func(*args, **kwargs)

                if r is not None:
                    final_result.append(r)

            return _merge_results_after_batching(final_result, merge_over_axis)

        return arg_wrapper

    if func:
        return _single_multi_input(func)
    else:
        return _single_multi_input<|MERGE_RESOLUTION|>--- conflicted
+++ resolved
@@ -199,7 +199,9 @@
     return total_size
 
 
-def _merge_results_after_batching(final_result, merge_over_axis: int = 0, flatten: bool = True):
+def _merge_results_after_batching(
+    final_result, merge_over_axis: int = 0, flatten: bool = True
+):
     if len(final_result) == 1:
         # the only result of one batch
         return final_result[0]
@@ -223,17 +225,6 @@
         return final_result
 
 
-<<<<<<< HEAD
-def batching(func: Callable[[Any], np.ndarray] = None,
-             batch_size: Union[int, Callable] = None,
-             num_batch: Optional[int] = None,
-             split_over_axis: int = 0,
-             merge_over_axis: int = 0,
-             slice_on: int = 1,
-             label_on: Optional[int] = None,
-             ordinal_idx_arg: Optional[int] = None,
-             flatten_output: bool = True) -> Any:
-=======
 def batching(
     func: Callable[[Any], np.ndarray] = None,
     batch_size: Union[int, Callable] = None,
@@ -243,8 +234,8 @@
     slice_on: int = 1,
     label_on: Optional[int] = None,
     ordinal_idx_arg: Optional[int] = None,
+    flatten_output: bool = True,
 ) -> Any:
->>>>>>> 640daf4d
     """Split the input of a function into small batches and call :func:`func` on each batch
     , collect the merged result and return. This is useful when the input is too big to fit into memory
 
@@ -337,7 +328,9 @@
                 if r is not None:
                     final_result.append(r)
 
-            return _merge_results_after_batching(final_result, merge_over_axis, flatten_output)
+            return _merge_results_after_batching(
+                final_result, merge_over_axis, flatten_output
+            )
 
         return arg_wrapper
 
@@ -448,18 +441,12 @@
         return _batching
 
 
-<<<<<<< HEAD
-def single(func: Callable[[Any], np.ndarray] = None,
-           merge_over_axis: int = 0,
-           slice_on: int = 1,
-           flatten_output: bool = True) -> Any:
-=======
 def single(
     func: Callable[[Any], np.ndarray] = None,
     merge_over_axis: int = 0,
     slice_on: int = 1,
+    flatten_output: bool = True,
 ) -> Any:
->>>>>>> 640daf4d
     """
     Guarantee that the input of a function is provided as a single instance and not in batches
 
@@ -499,7 +486,9 @@
                 if r is not None:
                     final_result.append(r)
 
-            return _merge_results_after_batching(final_result, merge_over_axis, flatten_output)
+            return _merge_results_after_batching(
+                final_result, merge_over_axis, flatten_output
+            )
 
         return arg_wrapper
 
@@ -509,10 +498,12 @@
         return _single
 
 
-def single_multi_input(func: Callable[[Any], np.ndarray] = None,
-                       merge_over_axis: int = 0,
-                       slice_on: int = 1,
-                       num_data: int = 1) -> Any:
+def single_multi_input(
+    func: Callable[[Any], np.ndarray] = None,
+    merge_over_axis: int = 0,
+    slice_on: int = 1,
+    num_data: int = 1,
+) -> Any:
     """Guarantee that the inputs of a function with more than one argument is provided as single instances and not in batches
 
     :param func: function to decorate
@@ -541,8 +532,7 @@
         def arg_wrapper(*args, **kwargs):
             # by default data is in args[1:] (self needs to be taken into account)
             args = list(args)
-            default_logger.debug(
-                f'batching disabled for {func.__qualname__}')
+            default_logger.debug(f'batching disabled for {func.__qualname__}')
             data_iterators = [args[slice_on + i] for i in range(0, num_data)]
 
             if not isinstance(data_iterators[0], Iterable):
