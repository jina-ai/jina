--- conflicted
+++ resolved
@@ -99,12 +99,8 @@
         hanging_queue = asyncio.Queue()
         end_of_iter = asyncio.Event()
         all_requests_handled = asyncio.Event()
-<<<<<<< HEAD
-        requests_to_handle = self._RequestsCounter()
-        hanging_tasks_to_handle = self._RequestsCounter()
-=======
         requests_to_handle = RequestsCounter()
->>>>>>> ff92a2ea
+        hanging_tasks_to_handle = RequestsCounter()
 
         def update_all_handled():
             if end_of_iter.is_set() and requests_to_handle.count == 0:
@@ -173,69 +169,4 @@
                 requests_to_handle.count -= 1
                 update_all_handled()
             except self._EndOfStreaming:
-<<<<<<< HEAD
-                pass
-        # here I should "asynchronously wait" for the `floating` tasks to finish while the response has been yielded
-
-    async def _stream_requests_with_prefetch(
-        self, request_iterator: Union[Iterator, AsyncIterator], prefetch: int
-    ):
-        """Implements request and response handling with prefetching
-
-        :param request_iterator: requests iterator from Client
-        :param prefetch: number of requests to prefetch
-        :yield: response
-        """
-
-        async def iterate_requests(
-            num_req: int, fetch_to: List[Union['asyncio.Task', 'asyncio.Future']]
-        ):
-            """
-            1. Traverse through the request iterator.
-            2. Append the future returned from `handle_request` to `fetch_to` which will later be awaited.
-
-            :param num_req: number of requests
-            :param fetch_to: the task list storing requests
-            :return: False if append task to `fetch_to` else False
-            """
-            count = 0
-            async for request in AsyncRequestsIterator(iterator=request_iterator):
-                fetch_to.append(self._request_handler(request))
-                count += 1
-                if count == num_req:
-                    return False
-            return True
-
-        prefetch_task = []
-        is_req_empty = await iterate_requests(prefetch, prefetch_task)
-        if is_req_empty and not prefetch_task:
-            self.logger.error(
-                'receive an empty stream from the client! '
-                'please check your client\'s inputs, '
-                'you can use "Client.check_input(inputs)"'
-            )
-            return
-
-        # the total num requests < prefetch
-        if is_req_empty:
-            for r in asyncio.as_completed(prefetch_task):
-                res = await r
-                yield self._result_handler(res)
-        else:
-            # if there are left over (`else` clause above is unnecessary for code but for better readability)
-            onrecv_task = []
-            # the following code "interleaves" prefetch_task and onrecv_task, when one dries, it switches to the other
-            while prefetch_task:
-                onrecv_task.clear()
-                for r in asyncio.as_completed(prefetch_task):
-                    res = await r
-                    yield self._result_handler(res)
-                    if not is_req_empty:
-                        is_req_empty = await iterate_requests(1, onrecv_task)
-
-                # this list dries, clear it and feed it with on_recv_task
-                prefetch_task.clear()
-                prefetch_task = [j for j in onrecv_task]
-=======
-                pass
->>>>>>> ff92a2ea
+                pass