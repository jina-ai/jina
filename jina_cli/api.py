--- conflicted
+++ resolved
@@ -219,8 +219,7 @@
     """
     from hubble import api
 
-<<<<<<< HEAD
-    getattr(api, args.cli2.replace('-', '_'))(args)
+    getattr(api, args.auth_cli.replace('-', '_'))(args)
 
 
 def cloud(args: 'Namespace'):
@@ -230,7 +229,4 @@
     """
     from jcloud import api
 
-    getattr(api, args.cli2.replace('-', '_'))(args)
-=======
-    getattr(api, args.auth_cli.replace('-', '_'))(args)
->>>>>>> 10c63db2
+    getattr(api, args.cli2.replace('-', '_'))(args)