--- conflicted
+++ resolved
@@ -25,30 +25,9 @@
         if not (is_port_free(__default_host__, self.args.port)):
             raise PortAlreadyUsed(f'port:{self.args.port}')
 
-<<<<<<< HEAD
-        self.server = grpc.aio.server(
-            options=_get_grpc_server_options(self.args.grpc_server_options),
-            interceptors=[self.aio_tracing_server_interceptor()],
-        )
-        await self._async_setup_server()
-
-    async def _async_setup_server(self):
-
-        import json
-
-        graph_description = json.loads(self.args.graph_description)
-        graph_conditions = json.loads(self.args.graph_conditions)
-        deployments_addresses = json.loads(self.args.deployments_addresses)
-        deployments_disable_reduce = json.loads(self.args.deployments_disable_reduce)
-
-        self.gateway_bff = GatewayBFF(
-            graph_representation=graph_description,
-            executor_addresses=deployments_addresses,
-            graph_conditions=graph_conditions,
-            deployments_disable_reduce=deployments_disable_reduce,
-=======
         self.gateway = GRPCGateway(
             name=self.name,
+            args=self.args,
             grpc_server_options=self.args.grpc_server_options,
             port=self.args.port,
             ssl_keyfile=self.args.ssl_keyfile,
@@ -56,8 +35,6 @@
         )
 
         self.gateway.set_streamer(
-            args=self.args,
->>>>>>> e932d6f9
             timeout_send=self.timeout_send,
             metrics_registry=self.metrics_registry,
             runtime_name=self.name,
