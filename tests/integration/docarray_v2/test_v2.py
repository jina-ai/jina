from typing import Optional
import pytest
import numpy as np
from docarray import BaseDoc, DocList
from docarray.documents import ImageDoc
from docarray.typing import AnyTensor, ImageUrl
from jina.helper import random_port

from jina import Deployment, Executor, Flow, requests, Client


@pytest.mark.parametrize('protocols', [['grpc'], ['http'], ['grpc', 'http']])
@pytest.mark.parametrize('replicas', [1, 3])
def test_different_document_schema(protocols, replicas):
    if 'http' in protocols:
        return

    class Image(BaseDoc):
        tensor: Optional[AnyTensor]
        url: ImageUrl

    class MyExec(Executor):
        @requests(on='/foo')
        def foo(self, docs: DocList[Image], **kwargs) -> DocList[Image]:
            for doc in docs:
                doc.tensor = doc.url.load()
            return docs

    ports = [random_port() for _ in protocols]
    with Flow(port=ports, protocol=protocols, replicas=replicas).add(uses=MyExec) as f:
        for port, protocol in zip(ports, protocols):
            c = Client(port=port, protocol=protocol)
            docs = c.post(
                on='/foo',
                inputs=DocList[Image]([Image(url='https://via.placeholder.com/150.png')]),
                return_type=DocList[Image],
            )
            docs = docs.to_doc_vec()
            assert docs.tensor.ndim == 4


@pytest.mark.parametrize('protocols', [['grpc'], ['http'], ['grpc', 'http']])
@pytest.mark.parametrize('replicas', [1, 3])
def test_send_custom_doc(protocols, replicas):
    if 'http' in protocols:
        return

    class MyDoc(BaseDoc):
        text: str

    class MyExec(Executor):
        @requests(on='/foo')
        def foo(self, docs: DocList[MyDoc], **kwargs):
            docs[0].text = 'hello world'

    ports = [random_port() for _ in protocols]
    with Flow(port=ports, protocol=protocols, replicas=replicas).add(uses=MyExec) as f:
        for port, protocol in zip(ports, protocols):
            c = Client(port=port, protocol=protocol)
            docs = c.post(on='/foo', inputs=MyDoc(text='hello'), return_type=DocList[MyDoc])
            assert docs[0].text == 'hello world'


@pytest.mark.parametrize('protocols', [['grpc'], ['http'], ['grpc', 'http']])
@pytest.mark.parametrize('replicas', [1, 3])
def test_input_response_schema(protocols, replicas):
    if 'http' in protocols:
        return

    class MyDoc(BaseDoc):
        text: str

    class MyExec(Executor):
        @requests(
            on='/foo',
            request_schema=DocList[MyDoc],
            response_schema=DocList[MyDoc],
        )
        def foo(self, docs, **kwargs):
            assert docs.__class__.doc_type == MyDoc
            docs[0].text = 'hello world'
            return docs

    ports = [random_port() for _ in protocols]
    with Flow(port=ports, protocol=protocols, replicas=replicas).add(uses=MyExec) as f:
        for port, protocol in zip(ports, protocols):
            c = Client(port=port, protocol=protocol)
            docs = c.post(on='/foo', inputs=MyDoc(text='hello'), return_type=DocList[MyDoc])
            assert docs[0].text == 'hello world'
            assert docs.__class__.doc_type == MyDoc


@pytest.mark.parametrize('protocols', [['grpc'], ['http'], ['grpc', 'http']])
@pytest.mark.parametrize('replicas', [1, 3])
def test_input_response_schema_annotation(protocols, replicas):
    if 'http' in protocols:
        return

    class MyDoc(BaseDoc):
        text: str

    class MyExec(Executor):
        @requests(on='/bar')
        def bar(self, docs: DocList[MyDoc], **kwargs) -> DocList[MyDoc]:
            assert docs.__class__.doc_type == MyDoc
            docs[0].text = 'hello world'
            return docs

    ports = [random_port() for _ in protocols]
    with Flow(port=ports, protocol=protocols, replicas=replicas).add(uses=MyExec) as f:
        for port, protocol in zip(ports, protocols):
            c = Client(port=port, protocol=protocol)
            docs = c.post(on='/bar', inputs=MyDoc(text='hello'), return_type=DocList[MyDoc])
            assert docs[0].text == 'hello world'
            assert docs.__class__.doc_type == MyDoc


@pytest.mark.parametrize('protocols', [['grpc'], ['http'], ['grpc', 'http']])
@pytest.mark.parametrize('replicas', [1, 3])
def test_different_output_input(protocols, replicas):
    if 'http' in protocols:
        return

    class InputDoc(BaseDoc):
        img: ImageDoc

    class OutputDoc(BaseDoc):
        embedding: AnyTensor

    class MyExec(Executor):
        @requests(on='/bar')
        def bar(self, docs: DocList[InputDoc], **kwargs) -> DocList[OutputDoc]:
            docs_return = DocList[OutputDoc](
                [OutputDoc(embedding=np.zeros((100, 1))) for _ in range(len(docs))]
            )
            return docs_return

    ports = [random_port() for _ in protocols]
    with Flow(port=ports, protocol=protocols, replicas=replicas).add(uses=MyExec) as f:
        for port, protocol in zip(ports, protocols):
            c = Client(port=port, protocol=protocol)
            docs = c.post(
                on='/bar',
                inputs=InputDoc(img=ImageDoc(tensor=np.zeros((3, 224, 224)))),
                return_type=DocList[OutputDoc],
            )
            assert docs[0].embedding.shape == (100, 1)
            assert docs.__class__.doc_type == OutputDoc


@pytest.mark.parametrize('protocols', [['grpc'], ['http'], ['grpc', 'http']])
@pytest.mark.parametrize('replicas', [1, 3])
def test_deployments(protocols, replicas):
    class InputDoc(BaseDoc):
        img: ImageDoc

    class OutputDoc(BaseDoc):
        embedding: AnyTensor

    class MyExec(Executor):
        @requests(on='/bar')
        def bar(self, docs: DocList[InputDoc], **kwargs) -> DocList[OutputDoc]:
            docs_return = DocList[OutputDoc](
                [OutputDoc(embedding=np.zeros((100, 1))) for _ in range(len(docs))]
            )
            return docs_return

<<<<<<< HEAD
    with Deployment(uses=MyExec) as dep:
        docs = dep.post(
            on='/bar',
            inputs=InputDoc(img=ImageDoc(tensor=np.zeros((3, 224, 224)))),
            return_type=DocList[OutputDoc],
        )
        assert docs[0].embedding.shape == (100, 1)
        assert docs.__class__.doc_type == OutputDoc


def test_deployments_with_shards_one_shard_fails():
    from docarray.documents import TextDoc
    from docarray import DocList, BaseDoc

    class TextDocWithId(TextDoc):
        id: str

    class KVTestIndexer(Executor):
        """Simulates an indexer where one shard would fail"""

        def __init__(self, *args, **kwargs):
            super().__init__(*args, **kwargs)
            self._docs_dict = {}

        @requests(on=['/index'])
        def index(self, docs: DocList[TextDocWithId], **kwargs) -> DocList[TextDocWithId]:
            for doc in docs:
                self._docs_dict[doc.id] = doc

        @requests(on=['/search'])
        def search(self, docs: DocList[TextDocWithId], **kwargs) -> DocList[TextDocWithId]:
            for doc in docs:
                doc.text = self._docs_dict[doc.id].text

    with Deployment(uses=KVTestIndexer, shards=2) as dep:
        index_da = DocList[TextDocWithId](
            [TextDocWithId(id=f'{i}', text=f'ID {i}') for i in range(100)]
        )
        dep.index(inputs=index_da, request_size=1, return_type=DocList[TextDocWithId])
        responses = dep.search(inputs=index_da, request_size=1, return_type=DocList[TextDocWithId])
        for q, r in zip(index_da, responses):
            assert q.text == r.text


def test_deployments_with_shards_all_shards_return():
    from docarray.documents import TextDoc
    from docarray import DocList, BaseDoc

    class TextDocWithId(TextDoc):
        id: str

    class ResultTestDoc(BaseDoc):
        matches: DocList[TextDocWithId]

    class SimilarityTestIndexer(Executor):
        """Simulates an indexer where no shard would fail, they all pass results"""

        def __init__(self, *args, **kwargs):
            super().__init__(*args, **kwargs)
            self._docs = DocList[TextDocWithId]()

        @requests(on=['/index'])
        def index(self, docs: DocList[TextDocWithId], **kwargs) -> DocList[TextDocWithId]:
            for doc in docs:
                self._docs.append(doc)

        @requests(on=['/search'])
        def search(self, docs: DocList[TextDocWithId], **kwargs) -> DocList[ResultTestDoc]:
            resp = DocList[ResultTestDoc]()
            for q in docs:
                res = ResultTestDoc(id=q.id, matches=self._docs[0:3])
                resp.append(res)
            return resp

    with Deployment(uses=SimilarityTestIndexer, shards=2) as dep:
        index_da = DocList[TextDocWithId](
            [TextDocWithId(id=f'{i}', text=f'ID {i}') for i in range(10)]
        )
        dep.index(inputs=index_da, request_size=1, return_type=DocList[TextDocWithId])
        import time
        time.sleep(2)
        responses = dep.search(inputs=index_da[0:1], request_size=1, return_type=DocList[ResultTestDoc])
        for r in responses:
            assert len(r.matches) == 6
=======
    ports = [random_port() for _ in protocols]

    with Deployment(port=ports, protocol=protocols, replicas=replicas, uses=MyExec) as dep:
        for port, protocol in zip(ports, protocols):
            c = Client(port=port, protocol=protocol)
            docs = c.post(
                on='/bar',
                inputs=InputDoc(img=ImageDoc(tensor=np.zeros((3, 224, 224)))),
                return_type=DocList[OutputDoc],
            )
            assert docs[0].embedding.shape == (100, 1)
            assert docs.__class__.doc_type == OutputDoc
>>>>>>> 9b784b9e
<|MERGE_RESOLUTION|>--- conflicted
+++ resolved
@@ -164,16 +164,18 @@
                 [OutputDoc(embedding=np.zeros((100, 1))) for _ in range(len(docs))]
             )
             return docs_return
-
-<<<<<<< HEAD
-    with Deployment(uses=MyExec) as dep:
-        docs = dep.post(
-            on='/bar',
-            inputs=InputDoc(img=ImageDoc(tensor=np.zeros((3, 224, 224)))),
-            return_type=DocList[OutputDoc],
-        )
-        assert docs[0].embedding.shape == (100, 1)
-        assert docs.__class__.doc_type == OutputDoc
+   
+    ports = [random_port() for _ in protocols]
+    with Deployment(port=ports, protocol=protocols, replicas=replicas, uses=MyExec) as dep:
+        for port, protocol in zip(ports, protocols):
+            c = Client(port=port, protocol=protocol)
+            docs = c.post(
+                on='/bar',
+                inputs=InputDoc(img=ImageDoc(tensor=np.zeros((3, 224, 224)))),
+                return_type=DocList[OutputDoc],
+            )
+            assert docs[0].embedding.shape == (100, 1)
+            assert docs.__class__.doc_type == OutputDoc
 
 
 def test_deployments_with_shards_one_shard_fails():
@@ -249,18 +251,4 @@
         time.sleep(2)
         responses = dep.search(inputs=index_da[0:1], request_size=1, return_type=DocList[ResultTestDoc])
         for r in responses:
-            assert len(r.matches) == 6
-=======
-    ports = [random_port() for _ in protocols]
-
-    with Deployment(port=ports, protocol=protocols, replicas=replicas, uses=MyExec) as dep:
-        for port, protocol in zip(ports, protocols):
-            c = Client(port=port, protocol=protocol)
-            docs = c.post(
-                on='/bar',
-                inputs=InputDoc(img=ImageDoc(tensor=np.zeros((3, 224, 224)))),
-                return_type=DocList[OutputDoc],
-            )
-            assert docs[0].embedding.shape == (100, 1)
-            assert docs.__class__.doc_type == OutputDoc
->>>>>>> 9b784b9e
+            assert len(r.matches) == 6