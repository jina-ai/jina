--- conflicted
+++ resolved
@@ -29,11 +29,6 @@
         :param kwargs: keyword args
         """
         super().__init__(**kwargs)
-<<<<<<< HEAD
-=======
-        self._set_single_port_protocol()
-        self.host = self.runtime_args.host
->>>>>>> cc41105b
         self.grpc_server_options = grpc_server_options
         self.ssl_keyfile = ssl_keyfile
         self.ssl_certfile = ssl_certfile
