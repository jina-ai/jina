--- conflicted
+++ resolved
@@ -311,17 +311,6 @@
         Regenerate deployment args
         """
         self.deployment_args = self._parse_args(self.args)
-<<<<<<< HEAD
-=======
-
-    @property
-    def is_ready(self) -> bool:
-        """Not implemented. It assumes it is ready.
-
-        :return: True
-        """
-        return True
->>>>>>> 91f2cbd1
 
     @property
     def head_args(self) -> Namespace:
@@ -382,21 +371,7 @@
         if jina.__version__ in name_set:
             return jina.__version__
         else:
-<<<<<<< HEAD
             return 'master'
-=======
-            return 'master'
-
-    def _create_node(self, suffix):
-        name = f'{self.name}_{suffix}' if suffix != '' else self.name
-        dns_name = kubernetes_deployment.to_dns_name(name)
-        return {
-            'name': name,
-            'head_host': f'{dns_name}.{self.args.k8s_namespace}.svc',
-            'head_port_in': self.fixed_head_port_in,
-            'tail_port_out': self.fixed_tail_port_out,
-            'head_zmq_identity': self.head_zmq_identity,
-        }
 
     @property
     def _mermaid_str(self) -> List[str]:
@@ -452,5 +427,4 @@
                     mermaid_graph.append(f'{self.name}/replica-{replica_id}[{uses}];')
 
             mermaid_graph.append(f'end;')
-        return mermaid_graph
->>>>>>> 91f2cbd1
+        return mermaid_graph