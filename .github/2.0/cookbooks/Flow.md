--- conflicted
+++ resolved
@@ -19,14 +19,6 @@
   - [With YAML](#with-yaml)
 - [`Flow` API](#flow-api)
   - [Create a Flow](#create-a-flow)
-<<<<<<< HEAD
-  - [Add Executor to a Flow](#add-executor-to-a-flow)
-  - [Create Inter & Intra Parallelism via `needs`](#create-inter--intra-parallelism-via-needs)
-  - [Decentralized Flow](#decentralized-flow)
-  - [Send Data to Flow](#send-data-to-flow)
-    - [`post` method](#post-method)
-  - [Fetch Result from Flow](#fetch-result-from-flow)
-=======
   - [Use a Flow](#use-a-flow)
   - [Visualize a Flow](#visualize-a-flow)
   - [Add `Executor` to a Flow](#add-executor-to-a-flow)
@@ -41,7 +33,6 @@
     - [Callback Functions](#callback-functions)
     - [Send Parameters](#send-parameters)
   - [Switch REST & gRPC Interface](#switch-rest--grpc-interface)
->>>>>>> 81138da4
   - [Asynchronous Flow](#asynchronous-flow)
 
 <!-- END doctoc generated TOC please keep comment here to allow auto update -->
