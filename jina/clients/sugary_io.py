"""A module for sugary API wrapper around the clients."""
__copyright__ = "Copyright (c) 2020 Jina AI Limited. All rights reserved."
__license__ = "Apache-2.0"

import csv
import glob
import itertools as it
import json
import os
import random
from typing import List, Union, Iterator, Iterable, Dict, TextIO

import numpy as np

if False:
    from jina import Document

# https://github.com/ndjson/ndjson.github.io/issues/1#issuecomment-109935996
_jsonl_ext = {'.jsonlines', '.ndjson', '.jsonl', '.jl', '.ldjson'}
_csv_ext = {'.csv', '.tcsv'}


def _sample(iterable, sampling_rate: float = None):
    for i in iterable:
        if sampling_rate is None or random.random() < sampling_rate:
            yield i


def _subsample(iterable, sampling_rate: float = None, size: int = None):
    yield from it.islice(_sample(iterable, sampling_rate), size)


def _input_lines(
<<<<<<< HEAD
        lines: Iterable[str] = None,
        filepath: str = None,
        line_format: str = 'json',
) -> Iterator[Union[str, 'Document']]:
    """Generator function for lines, json and sc. Yields documents or strings.
=======
    lines: Iterable[str] = None,
    filepath: str = None,
    read_mode: str = 'r',
    line_format: str = 'json',
    **kwargs,
) -> Iterator[Union[str, bytes]]:
    """Create a generator from either an Iterable of lines, or a file.
>>>>>>> 7dd876d0

    :param lines: a list of strings, each is considered as a document
<<<<<<< HEAD
    :param line_format: the format of each line ``json`` or ``csv``
    :yields: documents
=======
    :param filepath: a text file that each line contains a document
    :param read_mode: specifies the mode in which the file
            is opened. 'r' for reading in text mode, 'rb' for reading in binary
    :param line_format: the format of each line ``json`` or ``csv``
    :param kwargs: additional key word arguments
    :yield: data from input lines
>>>>>>> 7dd876d0

    .. note::
        This function should not be directly used, use :meth:`Flow.index_lines`, :meth:`Flow.search_lines` instead
    """
    if filepath:
        file_type = os.path.splitext(filepath)[1]
        with open(filepath, 'r') as f:
            if file_type in _jsonl_ext:
                yield from _input_ndjson(f)
            elif file_type in _csv_ext:
                yield from _input_csv(f)
            else:
                yield from _subsample(f)
    elif lines:
        if line_format == 'json':
            yield from _input_ndjson(lines)
        elif line_format == 'csv':
            yield from _input_csv(lines)
        else:
            yield from _subsample(lines)
    else:
        raise ValueError('"filepath" and "lines" can not be both empty')

<<<<<<< HEAD
def _input_ndjson(
        fp: Union[Iterable[str], TextIO],
        field_resolver: Dict[str, str] = None,
):
=======

def _input_ndjson(fp: Iterable[str], field_resolver: Dict[str, str] = None, **kwargs):
>>>>>>> 7dd876d0
    from jina import Document

    for line in _subsample(fp):
        value = json.loads(line)
        if 'groundtruth' in value and 'document' in value:
            yield Document(value['document'], field_resolver), Document(
                value['groundtruth'], field_resolver
            )
        else:
            yield Document(value, field_resolver)


<<<<<<< HEAD
def _input_csv(
        fp: Union[Iterable[str], TextIO],
        field_resolver: Dict[str, str] = None,
):
=======
def _input_csv(fp: Iterable[str], field_resolver: Dict[str, str] = None, **kwargs):
>>>>>>> 7dd876d0
    from jina import Document

    lines = csv.DictReader(fp)
    for value in _subsample(lines):
        if 'groundtruth' in value and 'document' in value:
            yield Document(value['document'], field_resolver), Document(
                value['groundtruth'], field_resolver
            )
        else:
            yield Document(value, field_resolver)


def _input_files(
    patterns: Union[str, List[str]],
    recursive: bool = True,
    size: int = None,
    sampling_rate: float = None,
    read_mode: str = None,
) -> Iterator[Union[str, bytes]]:
<<<<<<< HEAD
    r"""Input function that iterates over files, it can be used in the Flow API. Yields file paths or binary content.
=======
    """Creates an iterator over a list of file path or the content of the files.
>>>>>>> 7dd876d0

    :param patterns: The pattern may contain simple shell-style wildcards, e.g. '\*.py', '[\*.zip, \*.gz]'
    :param recursive: If recursive is true, the pattern '**' will match any files
        and zero or more directories and subdirectories
    :param size: the maximum number of the files
    :param sampling_rate: the sampling rate between [0, 1]
<<<<<<< HEAD
    :param read_mode: specifies the mode in which the file
            is opened. 'r' for reading in text mode, 'rb' for reading in binary mode.
            If `read_mode` is None, will iterate over filenames
    :yields: file paths or binary content
=======
    :param read_mode: specifies the mode in which the file is opened.
        'r' for reading in text mode, 'rb' for reading in binary mode.
        If `read_mode` is None, will iterate over filenames.
    :yield: file paths or content
>>>>>>> 7dd876d0

    .. note::
        This function should not be directly used, use :meth:`Flow.index_files`, :meth:`Flow.search_files` instead
    """
    if read_mode not in {'r', 'rb', None}:
        raise RuntimeError(f'read_mode should be "r", "rb" or None, got {read_mode}')

    def _iter_file_exts(ps):
        return it.chain.from_iterable(glob.iglob(p, recursive=recursive) for p in ps)

    d = 0
    if isinstance(patterns, str):
        patterns = [patterns]
    for g in _iter_file_exts(patterns):
        if sampling_rate is None or random.random() < sampling_rate:
            if read_mode is None:
                yield g
            elif read_mode in {'r', 'rb'}:
                with open(g, read_mode) as fp:
                    yield fp.read()
            d += 1
        if size is not None and d > size:
            break


def _input_ndarray(
<<<<<<< HEAD
        array: 'np.ndarray', axis: int = 0, size: int = None, shuffle: bool = False
) -> Iterator['np.ndarray']:
    """Input function that iterates over a numpy array, it can be used in the Flow API. Yields ndarrays.
=======
    array: 'np.ndarray', axis: int = 0, size: int = None, shuffle: bool = False
) -> Iterator[Any]:
    """Create a generator for a given dimension of a numpy array.
>>>>>>> 7dd876d0

    :param array: the numpy ndarray data source
    :param axis: iterate over that axis
    :param size: the maximum number of the sub arrays
    :param shuffle: shuffle the numpy data source beforehand
<<<<<<< HEAD
    :yields: ndarrays
=======
    :yield: ndarray
>>>>>>> 7dd876d0

    .. note::
        This function should not be directly used, use :meth:`Flow.index_ndarray`, :meth:`Flow.search_ndarray` instead
    """
    if shuffle:
        # shuffle for random query
        array = np.take(array, np.random.permutation(array.shape[0]), axis=axis)
    d = 0
    for r in array:
        yield r
        d += 1
        if size is not None and d >= size:
            break


# for back-compatibility
_input_numpy = _input_ndarray<|MERGE_RESOLUTION|>--- conflicted
+++ resolved
@@ -8,7 +8,7 @@
 import json
 import os
 import random
-from typing import List, Union, Iterator, Iterable, Dict, TextIO
+from typing import List, Union, Iterator, Iterable, Dict, TextIO, Generator
 
 import numpy as np
 
@@ -31,34 +31,16 @@
 
 
 def _input_lines(
-<<<<<<< HEAD
-        lines: Iterable[str] = None,
-        filepath: str = None,
-        line_format: str = 'json',
-) -> Iterator[Union[str, 'Document']]:
-    """Generator function for lines, json and sc. Yields documents or strings.
-=======
     lines: Iterable[str] = None,
     filepath: str = None,
-    read_mode: str = 'r',
     line_format: str = 'json',
-    **kwargs,
-) -> Iterator[Union[str, bytes]]:
-    """Create a generator from either an Iterable of lines, or a file.
->>>>>>> 7dd876d0
+) -> Generator[Union[str, 'Document']]:
+    """Generator function for lines, json and sc. Yields documents or strings.
 
+    :param filepath: a text file that each line contains a document
     :param lines: a list of strings, each is considered as a document
-<<<<<<< HEAD
     :param line_format: the format of each line ``json`` or ``csv``
     :yields: documents
-=======
-    :param filepath: a text file that each line contains a document
-    :param read_mode: specifies the mode in which the file
-            is opened. 'r' for reading in text mode, 'rb' for reading in binary
-    :param line_format: the format of each line ``json`` or ``csv``
-    :param kwargs: additional key word arguments
-    :yield: data from input lines
->>>>>>> 7dd876d0
 
     .. note::
         This function should not be directly used, use :meth:`Flow.index_lines`, :meth:`Flow.search_lines` instead
@@ -82,15 +64,8 @@
     else:
         raise ValueError('"filepath" and "lines" can not be both empty')
 
-<<<<<<< HEAD
-def _input_ndjson(
-        fp: Union[Iterable[str], TextIO],
-        field_resolver: Dict[str, str] = None,
-):
-=======
 
-def _input_ndjson(fp: Iterable[str], field_resolver: Dict[str, str] = None, **kwargs):
->>>>>>> 7dd876d0
+def _input_ndjson(fp: Iterable[str], field_resolver: Dict[str, str] = None):
     from jina import Document
 
     for line in _subsample(fp):
@@ -103,14 +78,7 @@
             yield Document(value, field_resolver)
 
 
-<<<<<<< HEAD
-def _input_csv(
-        fp: Union[Iterable[str], TextIO],
-        field_resolver: Dict[str, str] = None,
-):
-=======
-def _input_csv(fp: Iterable[str], field_resolver: Dict[str, str] = None, **kwargs):
->>>>>>> 7dd876d0
+def _input_csv(fp: Iterable[str], field_resolver: Dict[str, str] = None):
     from jina import Document
 
     lines = csv.DictReader(fp)
@@ -130,28 +98,17 @@
     sampling_rate: float = None,
     read_mode: str = None,
 ) -> Iterator[Union[str, bytes]]:
-<<<<<<< HEAD
-    r"""Input function that iterates over files, it can be used in the Flow API. Yields file paths or binary content.
-=======
     """Creates an iterator over a list of file path or the content of the files.
->>>>>>> 7dd876d0
 
     :param patterns: The pattern may contain simple shell-style wildcards, e.g. '\*.py', '[\*.zip, \*.gz]'
     :param recursive: If recursive is true, the pattern '**' will match any files
         and zero or more directories and subdirectories
     :param size: the maximum number of the files
     :param sampling_rate: the sampling rate between [0, 1]
-<<<<<<< HEAD
-    :param read_mode: specifies the mode in which the file
-            is opened. 'r' for reading in text mode, 'rb' for reading in binary mode.
-            If `read_mode` is None, will iterate over filenames
-    :yields: file paths or binary content
-=======
     :param read_mode: specifies the mode in which the file is opened.
         'r' for reading in text mode, 'rb' for reading in binary mode.
         If `read_mode` is None, will iterate over filenames.
-    :yield: file paths or content
->>>>>>> 7dd876d0
+    :yield: file paths or binary content
 
     .. note::
         This function should not be directly used, use :meth:`Flow.index_files`, :meth:`Flow.search_files` instead
@@ -178,25 +135,15 @@
 
 
 def _input_ndarray(
-<<<<<<< HEAD
-        array: 'np.ndarray', axis: int = 0, size: int = None, shuffle: bool = False
-) -> Iterator['np.ndarray']:
-    """Input function that iterates over a numpy array, it can be used in the Flow API. Yields ndarrays.
-=======
     array: 'np.ndarray', axis: int = 0, size: int = None, shuffle: bool = False
-) -> Iterator[Any]:
+) -> Generator['np.ndarray']:
     """Create a generator for a given dimension of a numpy array.
->>>>>>> 7dd876d0
 
     :param array: the numpy ndarray data source
     :param axis: iterate over that axis
     :param size: the maximum number of the sub arrays
     :param shuffle: shuffle the numpy data source beforehand
-<<<<<<< HEAD
-    :yields: ndarrays
-=======
     :yield: ndarray
->>>>>>> 7dd876d0
 
     .. note::
         This function should not be directly used, use :meth:`Flow.index_ndarray`, :meth:`Flow.search_ndarray` instead
