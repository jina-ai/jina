--- conflicted
+++ resolved
@@ -32,11 +32,7 @@
     - [Define Data via `inputs`](#define-data-via-inputs)
     - [Callback Functions](#callback-functions)
     - [Send Parameters](#send-parameters)
-<<<<<<< HEAD
-  - [REST Interface](#rest-interface)
-=======
   - [Switch REST & gRPC Interface](#switch-rest--grpc-interface)
->>>>>>> 81138da4
   - [Asynchronous Flow](#asynchronous-flow)
 
 <!-- END doctoc generated TOC please keep comment here to allow auto update -->
@@ -698,22 +694,6 @@
 `AsyncFlow` is particularly useful when Jina and another heavy-lifting job are running concurrently:
 
 ```python
-<<<<<<< HEAD
-from jina import AsyncFlow, Executor, requests
-import asyncio
-import time
-
-
-class Wait5sExecutor(Executor):
-    @requests
-    def wait_5s(self, **kwargs):
-        time.sleep(5)
-
-
-async def run_async_flow_5s():  # WaitDriver pause 5s makes total roundtrip ~5s
-    with AsyncFlow().add(uses=Wait5sExecutor) as f:
-        async for resp in f.post(on='/'):
-=======
 import time
 import asyncio
 
@@ -730,7 +710,6 @@
 async def run_async_flow_5s():
     with AsyncFlow().add(uses=HeavyWork) as f:
         async for resp in f.post('/'):
->>>>>>> 81138da4
             print(resp)
 
 
