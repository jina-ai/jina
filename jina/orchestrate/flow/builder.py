from functools import wraps
from typing import TYPE_CHECKING, List

from jina.excepts import FlowBuildLevelError

# noinspection PyUnreachableCode
<<<<<<< HEAD
if TYPE_CHECKING: # pragma: no cover
=======
if TYPE_CHECKING:  # pragma: no cover
>>>>>>> 3a66c8b4
    from jina.enums import FlowBuildLevel
    from jina.orchestrate.flow.base import Flow


def allowed_levels(levels: List['FlowBuildLevel']):
    """Annotate a function so that it requires certain build level to run.

    Example:

    .. highlight:: python
    .. code-block:: python

        @build_required(FlowBuildLevel.RUNTIME)
        def foo():
            print(1)

    :param levels: required build level to run this function.
    :return: annotated function
    """

    def __build_level(func):
        @wraps(func)
        def arg_wrapper(self, *args, **kwargs):
            if hasattr(self, '_build_level'):
                if self._build_level in levels:
                    return func(self, *args, **kwargs)
                else:
                    raise FlowBuildLevelError(
                        f'build_level check failed for {func!r}, required level: {levels}, actual level: {self._build_level}'
                    )
            else:
                raise AttributeError(f'{self!r} has no attribute "_build_level"')

        return arg_wrapper

    return __build_level


def _hanging_deployments(op_flow: 'Flow') -> List[str]:
    """
    :param op_flow: the Flow we're operating on
    :return: names of floating Deployments (nobody recv from them) in the Flow.
    """
    all_needs = {k for p, v in op_flow for k in v.needs}
    all_names = {p for p, v in op_flow if not v.args.floating}
    # all_names is always a superset of all_needs
    return list(all_names.difference(all_needs))<|MERGE_RESOLUTION|>--- conflicted
+++ resolved
@@ -4,11 +4,7 @@
 from jina.excepts import FlowBuildLevelError
 
 # noinspection PyUnreachableCode
-<<<<<<< HEAD
-if TYPE_CHECKING: # pragma: no cover
-=======
 if TYPE_CHECKING:  # pragma: no cover
->>>>>>> 3a66c8b4
     from jina.enums import FlowBuildLevel
     from jina.orchestrate.flow.base import Flow
 
