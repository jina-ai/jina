--- conflicted
+++ resolved
@@ -26,12 +26,9 @@
         ssl_keyfile: Optional[str] = None,
         ssl_certfile: Optional[str] = None,
         uvicorn_kwargs: Optional[dict] = None,
-<<<<<<< HEAD
+        proxy: Optional[bool] = None,
         opentelemetry_tracing: Optional[bool] = None,
         tracer_provider: Optional[trace.TracerProvider] = None,
-=======
-        proxy: Optional[bool] = None,
->>>>>>> cdaf7f87
         **kwargs
     ):
         """Initialize the gateway
@@ -49,13 +46,10 @@
         :param ssl_keyfile: the path to the key file
         :param ssl_certfile: the path to the certificate file
         :param uvicorn_kwargs: Dictionary of kwargs arguments that will be passed to Uvicorn server when starting the server
-<<<<<<< HEAD
+        :param proxy: If set, respect the http_proxy and https_proxy environment variables, otherwise, it will unset
+            these proxy variables before start. gRPC seems to prefer no proxy
         :param opentelemetry_tracing: Enables tracing if set to True.
         :param tracer_provider: If tracing is enabled the tracer_provider will be used to instrument the code.
-=======
-        :param proxy: If set, respect the http_proxy and https_proxy environment variables, otherwise, it will unset
-            these proxy variables before start. gRPC seems to prefer no proxy
->>>>>>> cdaf7f87
         :param kwargs: keyword args
         """
         super().__init__(**kwargs)
