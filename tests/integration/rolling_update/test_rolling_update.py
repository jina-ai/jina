--- conflicted
+++ resolved
@@ -8,7 +8,6 @@
 from jina import Document
 from jina.executors.encoders import BaseEncoder
 from jina.flow import Flow
-from tests import get_documents
 
 cur_dir = os.path.dirname(os.path.abspath(__file__))
 
@@ -87,15 +86,6 @@
     )
     with flow:
         # test rolling update does not hang
-<<<<<<< HEAD
-        flow.search(get_doc(0))
-        flow.rolling_update('pod1', None)
-        flow.search(get_doc(1))
-
-
-@pytest.mark.repeat(5)
-def test_thread_run():
-=======
         flow.search(docs)
         flow.rolling_update('pod1')
         flow.search(docs)
@@ -104,7 +94,6 @@
 @pytest.mark.repeat(5)
 @pytest.mark.timeout(30)
 def test_thread_run(docs):
->>>>>>> e2089e56
     flow = Flow().add(
         name='pod1',
         replicas=2,
@@ -112,33 +101,17 @@
         timeout_ready=30000,
     )
     with flow:
-        docs = list(
-            get_documents(chunks=False, index_start=0, nr=100, same_content=False)
-        )
         x = threading.Thread(target=flow.rolling_update, args=('pod1',))
-<<<<<<< HEAD
-        # TODO this is still happening some times
-        # TODO there is a problem with the gateway even after request times out - open issue
-        for i in range(600):
-            if i == 10:
-                x.start()
-            flow.search(docs)
-=======
         for i in range(50):
             flow.search(docs)
             if i == 5:
                 x.start()
->>>>>>> e2089e56
         x.join()
 
 
 @pytest.mark.repeat(5)
-<<<<<<< HEAD
-def test_vector_indexer_thread(config):
-=======
 @pytest.mark.timeout(30)
 def test_vector_indexer_thread(config, docs):
->>>>>>> e2089e56
     with Flow().add(
         name='pod1',
         uses='!DummyMarkExecutor',
@@ -146,25 +119,13 @@
         parallel=3,
         timeout_ready=30000,
     ) as flow:
-        docs = list(
-            get_documents(chunks=False, index_start=0, nr=100, same_content=False)
-        )
         for i in range(5):
             flow.search(docs)
         x = threading.Thread(target=flow.rolling_update, args=('pod1',))
-<<<<<<< HEAD
-        # TODO this fails some times?
-        # TODO there is a problem with the gateway even after request times out - open issue
-        for i in range(40):
-            if i == 4:
-                x.start()
-            flow.search(docs)
-=======
         for i in range(40):
             flow.search(docs)
             if i == 5:
                 x.start()
->>>>>>> e2089e56
         x.join()
 
 
