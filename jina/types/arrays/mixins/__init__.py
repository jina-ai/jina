--- conflicted
+++ resolved
@@ -39,11 +39,8 @@
     SampleMixin,
     TextToolsMixin,
     EvaluationMixin,
-<<<<<<< HEAD
     ReduceMixin,
-=======
     ParallelMixin,
->>>>>>> 01d1ad7c
     ABC,
 ):
     """All plugins that can be used in :class:`DocumentArray` or :class:`DocumentArrayMemmap`. """
