__copyright__ = "Copyright (c) 2020 Jina AI Limited. All rights reserved."
__license__ = "Apache-2.0"

import os

from . import __jina_env__
from .helper import colored
from .importer import import_classes, _print_dep_tree_rst
from .logging import default_logger

if False:
    # fix type-hint complain for sphinx and flake
    import argparse


class ImportChecker:
    """Check all executors, drivers and handler functions in the package."""

    def __init__(self, args: 'argparse.Namespace'):
        """
        Create a new :class:`ImportChecker`.

        :param args: args provided by the CLI.
        """
        default_logger.info('\navailable core executors\n'.upper())

        _r = import_classes('jina.executors', show_import_table=True, import_once=False)

        if args.summary_exec:
            with open(args.summary_exec, 'w') as fp:
                _print_dep_tree_rst(fp, _r, 'Executor')

        default_logger.info('\navailable hub executors\n'.upper())

        _r = import_classes('jina.hub', show_import_table=True, import_once=False)

        if args.summary_exec and _r:
            with open(args.summary_exec, 'w') as fp:
                _print_dep_tree_rst(fp, _r, 'Executor')

        default_logger.info('\navailable drivers\n'.upper())
        _r = import_classes('jina.drivers', show_import_table=True, import_once=False)

        if args.summary_driver:
            with open(args.summary_driver, 'w') as fp:
                _print_dep_tree_rst(fp, _r, 'Driver')

        # check available driver group

        default_logger.info('\nenvironment variables\n'.upper())
        default_logger.info(
            '\n'.join(
                f'{k:<20}\t{os.environ.get(k, colored("(unset)", "yellow"))}'
                for k in __jina_env__
            )
        )


class NetworkChecker:
    """Check if a BasePod is running or not."""

    def __init__(self, args: 'argparse.Namespace'):
        """
        Create a new :class:`NetworkChecker`.

        :param args: args provided by the CLI.
        """
        from .peapods.zmq import send_ctrl_message
        from .logging.profile import TimeContext
        from google.protobuf.json_format import MessageToJson
        import time

        ctrl_addr = f'tcp://{args.host}:{args.port}'
        try:
            total_time = 0
            total_success = 0
            for j in range(args.retries):
                with TimeContext(
                    f'ping {ctrl_addr} at {j} round', default_logger
                ) as tc:
                    r = send_ctrl_message(ctrl_addr, 'STATUS', timeout=args.timeout)
                    if not r:
<<<<<<< HEAD
                        default_logger.warning('not responding, retry (%d/%d) in 1s', j + 1, args.retries)
=======
                        default_logger.warning(
                            'not responding, retry (%d/%d) in 1s'
                            % (j + 1, args.retries)
                        )
>>>>>>> abceba07
                    else:
                        total_success += 1
                        if args.print_response:
                            default_logger.info(f'returns {MessageToJson(r.proto)}')
                total_time += tc.duration
                time.sleep(1)
            if total_success < args.retries:
<<<<<<< HEAD
                default_logger.warning('message lost %.0f%% (%d/%d) ', (1 - total_success / args.retries) * 100, args.retries - total_success, args.retries)
=======
                default_logger.warning(
                    'message lost %.0f%% (%d/%d) '
                    % (
                        (1 - total_success / args.retries) * 100,
                        args.retries - total_success,
                        args.retries,
                    )
                )
>>>>>>> abceba07
            if total_success > 0:
                default_logger.success(
                    'avg. latency: %.0f ms' % (total_time / total_success * 1000)
                )
                exit(0)
        except KeyboardInterrupt:
            pass

        # returns 1 (anomaly) when it comes to here
        exit(1)<|MERGE_RESOLUTION|>--- conflicted
+++ resolved
@@ -80,14 +80,7 @@
                 ) as tc:
                     r = send_ctrl_message(ctrl_addr, 'STATUS', timeout=args.timeout)
                     if not r:
-<<<<<<< HEAD
                         default_logger.warning('not responding, retry (%d/%d) in 1s', j + 1, args.retries)
-=======
-                        default_logger.warning(
-                            'not responding, retry (%d/%d) in 1s'
-                            % (j + 1, args.retries)
-                        )
->>>>>>> abceba07
                     else:
                         total_success += 1
                         if args.print_response:
@@ -95,18 +88,7 @@
                 total_time += tc.duration
                 time.sleep(1)
             if total_success < args.retries:
-<<<<<<< HEAD
                 default_logger.warning('message lost %.0f%% (%d/%d) ', (1 - total_success / args.retries) * 100, args.retries - total_success, args.retries)
-=======
-                default_logger.warning(
-                    'message lost %.0f%% (%d/%d) '
-                    % (
-                        (1 - total_success / args.retries) * 100,
-                        args.retries - total_success,
-                        args.retries,
-                    )
-                )
->>>>>>> abceba07
             if total_success > 0:
                 default_logger.success(
                     'avg. latency: %.0f ms' % (total_time / total_success * 1000)
