import argparse
import os
from typing import Type

from .helper import _get_event, _make_or_event, PeaType
from ... import __stop_msg__, __ready_msg__, __default_host__
from ...enums import PeaRoleType, RuntimeBackendType
from ...excepts import RuntimeFailToStart, RuntimeTerminated
from ...helper import typename
from ...logging.logger import JinaLogger

__all__ = ['BasePea']

if False:
    from ..runtimes.base import BaseRuntime


class BasePea(metaclass=PeaType):
    """
    :class:`BasePea` is a thread/process- container of :class:`BaseRuntime`. It leverages :class:`threading.Thread`
    or :class:`multiprocessing.Process` to manage the lifecycle of a :class:`BaseRuntime` object in a robust way.

    A :class:`BasePea` must be equipped with a proper :class:`Runtime` class to work.
    """

    runtime_cls = None  # type: Type['BaseRuntime']

    def __init__(self, args: 'argparse.Namespace'):
        super().__init__()  #: required here to call process/thread __init__
        self.args = args
        self.daemon = args.daemon  #: required here to set process/thread daemon

        self.name = self.args.name or self.__class__.__name__
        self.is_ready = _get_event(self)
        self.is_shutdown = _get_event(self)
        self.ready_or_shutdown = _make_or_event(self, self.is_ready, self.is_shutdown)
        self.logger = JinaLogger(self.name, **vars(self.args))

        self._envs = {'JINA_POD_NAME': self.name, 'JINA_LOG_ID': self.args.identity}
        if self.args.quiet:
            self._envs['JINA_LOG_CONFIG'] = 'QUIET'
        if self.args.env:
            self._envs.update(self.args.env)

        try:
            self.runtime = self._get_runtime_cls()(self.args)  # type: 'BaseRuntime'
        except Exception as ex:
            self.logger.error(
                f'{ex!r} during {self.runtime_cls.__init__!r}'
                + f'\n add "--quiet-error" to suppress the exception details'
                if not self.args.quiet_error
                else '',
                exc_info=not self.args.quiet_error,
            )
            raise RuntimeFailToStart from ex

    def run(self):
        """Method representing the :class:`BaseRuntime` activity.

        This method overrides :meth:`run` in :class:`threading.Thread` or :class:`multiprocesssing.Process`.

        .. note::
            :meth:`run` is running in subprocess/thread, the exception can not be propagated to the main process.
            Hence, please do not raise any exception here.
        """
        self._set_envs()

        self.logger.info(f'starting {typename(self.runtime)}...')
        try:
            self.runtime.setup()
        except Exception as ex:
            self.logger.error(
                f'{ex!r} during {self.runtime.setup!r}'
                + f'\n add "--quiet-error" to suppress the exception details'
                if not self.args.quiet_error
                else '',
                exc_info=not self.args.quiet_error,
            )
        else:
            self.is_ready.set()
            try:
                self.runtime.run_forever()
            except RuntimeTerminated:
                self.logger.info(f'{self.runtime!r} is end')
            except KeyboardInterrupt:
                self.logger.info(f'{self.runtime!r} is interrupted by user')
            except (Exception, SystemError) as ex:
                self.logger.error(
                    f'{ex!r} during {self.runtime.run_forever!r}'
                    + f'\n add "--quiet-error" to suppress the exception details'
                    if not self.args.quiet_error
                    else '',
                    exc_info=not self.args.quiet_error,
                )

            try:
                self.runtime.teardown()
            except Exception as ex:
                self.logger.error(
                    f'{ex!r} during {self.runtime.teardown!r}'
                    + f'\n add "--quiet-error" to suppress the exception details'
                    if not self.args.quiet_error
                    else '',
                    exc_info=not self.args.quiet_error,
                )
        finally:
            self.is_shutdown.set()
            self.is_ready.clear()
            self._unset_envs()

    def start(self):
        """Start the Pea.

        This method overrides :meth:`start` in :class:`threading.Thread` or :class:`multiprocesssing.Process`.
<<<<<<< HEAD


        .. #noqa: DAR201
        """
=======
>>>>>>> e2089e56

        .. # noqa: DAR201
        """
        super().start()  #: required here to call process/thread method
        if not self.args.noblock_on_start:
            self.wait_start_success()

        return self

    def wait_start_success(self):
        """Block until all peas starts successfully.

        If not success, it will raise an error hoping the outer function to catch it
        """
        _timeout = self.args.timeout_ready
        if _timeout <= 0:
            _timeout = None
        else:
            _timeout /= 1e3
        if self.ready_or_shutdown.wait(_timeout):
            if self.is_shutdown.is_set():
                # return too early and the shutdown is set, means something fails!!
                if self.args.quiet_error:
                    self.logger.critical(
                        f'fail to start {self!r} because {self.runtime!r} throws some exception, '
                        f'remove "--quiet-error" to see the exception stack in details'
                    )
                raise RuntimeFailToStart
            else:
                self.logger.success(__ready_msg__)
        else:
            self.logger.warning(
                f'{self.runtime!r} timeout after waiting for {self.args.timeout_ready}ms, '
                f'if your executor takes time to load, you may increase --timeout-ready'
            )
            self.close()
            raise TimeoutError(
                f'{typename(self)}:{self.name} can not be initialized after {_timeout * 1e3}ms'
            )

    def close(self) -> None:
        """Close the Pea

        This method makes sure that the `Process/thread` is properly finished and its resources properly released
        """
        # wait 0.1s for the process/thread to end naturally, in this case no "cancel" is required this is required for
        # the is case where in subprocess, runtime.setup() fails and _finally() is not yet executed, BUT close() in the
        # main process is calling runtime.cancel(), which is completely unnecessary as runtime.run_forever() is not
        # started yet.
        self.join(0.1)

        # if that 1s is not enough, it means the process/thread is still in forever loop, cancel it
        if self.is_ready.is_set() and not self.is_shutdown.is_set():
            try:
                self.runtime.cancel()
                self.is_shutdown.wait()
            except Exception as ex:
                self.logger.error(
                    f'{ex!r} during {self.runtime.cancel!r}'
                    + f'\n add "--quiet-error" to suppress the exception details'
                    if not self.args.quiet_error
                    else '',
                    exc_info=not self.args.quiet_error,
                )

            # if it is not daemon, block until the process/thread finish work
            if not self.args.daemon:
                self.join()
        else:
            # if it fails to start, the process will hang at `join`
            if hasattr(self, 'terminate'):
                self.terminate()

        self.logger.success(__stop_msg__)
        self.logger.close()

    def _set_envs(self):
        """Set environment variable to this pea

        .. note::
            Please note that env variables are process-specific. Subprocess inherits envs from
            the main process. But Subprocess's envs do NOT affect the main process. It does NOT
            mess up user local system envs.

        .. warning::
            If you are using ``thread`` as backend, envs setting will likely be overidden by others
        """
        if self.args.env:
            if self.args.runtime_backend == RuntimeBackendType.THREAD:
                self.logger.warning(
                    'environment variables should not be set when runtime="thread".'
                )
            else:
                os.environ.update(self._envs)

    def _unset_envs(self):
        if self._envs and self.args.runtime_backend != RuntimeBackendType.THREAD:
            for k in self._envs.keys():
                os.unsetenv(k)

    def __enter__(self):
        return self.start()

    def __exit__(self, exc_type, exc_val, exc_tb):
        self.close()

    def _get_runtime_cls(self) -> Type['BaseRuntime']:
        v = self.runtime_cls
        if not self.runtime_cls:
            if self.args.host != __default_host__:
                self.args.runtime_cls = 'JinadRuntime'
            if self.args.runtime_cls == 'ZEDRuntime' and self.args.uses.startswith(
                'docker://'
            ):
                self.args.runtime_cls = 'ContainerRuntime'

            from ..runtimes import get_runtime

            v = get_runtime(self.args.runtime_cls)
        return v

    @property
    def role(self) -> 'PeaRoleType':
        """Get the role of this pea in a pod

<<<<<<< HEAD

        .. #noqa: DAR201"""
        return self.args.pea_role

    @property
    def inner(self) -> bool:
        """Determine whether this is a inner pea or a head/tail


        .. #noqa: DAR201"""
        return self.role is PeaRoleType.SINGLETON or self.role is PeaRoleType.PARALLEL
=======
        .. # noqa: DAR201
        """
        return self.args.pea_role
>>>>>>> e2089e56
<|MERGE_RESOLUTION|>--- conflicted
+++ resolved
@@ -112,16 +112,11 @@
         """Start the Pea.
 
         This method overrides :meth:`start` in :class:`threading.Thread` or :class:`multiprocesssing.Process`.
-<<<<<<< HEAD
 
 
         .. #noqa: DAR201
         """
-=======
->>>>>>> e2089e56
-
-        .. # noqa: DAR201
-        """
+
         super().start()  #: required here to call process/thread method
         if not self.args.noblock_on_start:
             self.wait_start_success()
@@ -244,7 +239,6 @@
     def role(self) -> 'PeaRoleType':
         """Get the role of this pea in a pod
 
-<<<<<<< HEAD
 
         .. #noqa: DAR201"""
         return self.args.pea_role
@@ -255,9 +249,4 @@
 
 
         .. #noqa: DAR201"""
-        return self.role is PeaRoleType.SINGLETON or self.role is PeaRoleType.PARALLEL
-=======
-        .. # noqa: DAR201
-        """
-        return self.args.pea_role
->>>>>>> e2089e56
+        return self.role is PeaRoleType.SINGLETON or self.role is PeaRoleType.PARALLEL