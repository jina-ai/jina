--- conflicted
+++ resolved
@@ -1,26 +1,6 @@
 # Executor File Structure
 
 Besides organizing your Executor code inline (i.e. with `Flow.add()` in the same file), you can also write it as an "external" module and then use it via YAML. This is useful when your Executor's logic is too complicated to fit into a single file.
-
-<<<<<<< HEAD
-````{tab} Inline manner
-
-
-```python
-from docarray import Document
-from jina import Executor, Flow, requests
-
-
-class MyExecutor(Executor):
-
-    @requests
-    def foo(self, **kwargs):
-        print(kwargs)
-
-
-f = Flow().add(uses=MyExecutor)
-=======
->>>>>>> 4fd62533
 
 
 `````{tab} Separate module
@@ -29,10 +9,6 @@
 
 
 ```python
-<<<<<<< HEAD
-=======
-
->>>>>>> 4fd62533
 from docarray import Document
 from jina import Executor, Flow, requests
 
