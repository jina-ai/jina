from pathlib import Path

import pytest
import os

from jina.docker.hubio import HubIO
from jina.excepts import ImageAlreadyExists
<<<<<<< HEAD
from jina.helper import yaml
from jina.docker.helper import credentials_file
=======
from jina.jaml import JAML
>>>>>>> aa879d84
from jina.parser import set_hub_build_parser, set_hub_list_parser, set_hub_pushpull_parser

cur_dir = Path(__file__).parent

@pytest.fixture
def access_token_github():
    token = os.environ.get('GITHUB_TOKEN', None)
    return {'access_token': token}

@pytest.mark.timeout(360)
def test_hub_build_pull():
    args = set_hub_build_parser().parse_args(
        [str(cur_dir / 'hub-mwu'), '--push', '--test-uses', '--raise-error'])
    HubIO(args).build()

    args = set_hub_pushpull_parser().parse_args(['jinahub/pod.dummy_mwu_encoder'])
    HubIO(args).pull()

    args = set_hub_pushpull_parser().parse_args(['jinahub/pod.dummy_mwu_encoder:0.0.6'])
    HubIO(args).pull()


@pytest.mark.timeout(360)
def test_hub_build_uses():
    args = set_hub_build_parser().parse_args(
        [str(cur_dir / 'hub-mwu'), '--test-uses', '--raise-error'])
    HubIO(args).build()
    # build again it shall not fail
    HubIO(args).build()

    args = set_hub_build_parser().parse_args(
        [str(cur_dir / 'hub-mwu'), '--test-uses', '--daemon', '--raise-error'])
    HubIO(args).build()
    # build again it shall not fail
    HubIO(args).build()

def test_hub_build_push(monkeypatch, access_token_github, mocker):

    mocker.patch(Path.is_file, return_value=True)
    monkeypatch.setattr(yaml, 'load', access_token_github)
    #monkeypatch.setattr(credentials_file(), 'is_file', True)
    args = set_hub_build_parser().parse_args([str(cur_dir / 'hub-mwu'), '--push', '--host-info'])
    summary = HubIO(args).build()

    with open(cur_dir / 'hub-mwu' / 'manifest.yml') as fp:
        manifest = JAML.load(fp)

    assert summary['is_build_success']
    assert manifest['version'] == summary['version']
    assert manifest['description'] == summary['manifest_info']['description']
    assert manifest['author'] == summary['manifest_info']['author']
    assert manifest['kind'] == summary['manifest_info']['kind']
    assert manifest['type'] == summary['manifest_info']['type']
    assert manifest['vendor'] == summary['manifest_info']['vendor']
    assert manifest['keywords'] == summary['manifest_info']['keywords']

    args = set_hub_list_parser().parse_args([
        '--name', summary['manifest_info']['name'],
        '--keywords', summary['manifest_info']['keywords'][0],
        '--type', summary['manifest_info']['type']
    ])
    response = HubIO(args).list()
    manifests = response

    assert len(manifests) >= 1
    assert manifests[0]['name'] == summary['manifest_info']['name']


@pytest.mark.skip(reason='Non reproducible error and super flaky in github. Please repair it.')
def test_hub_build_push_push_again(monkeypatch, access_token_github, mocker):
    mocker.patch(Path.is_file, return_value=True)
    monkeypatch.setattr(yaml, 'load', access_token_github)
    #monkeypatch.setattr(credentials_file(), 'is_file', True)
    args = set_hub_build_parser().parse_args([str(cur_dir / 'hub-mwu'), '--push', '--host-info'])
    summary = HubIO(args).build()

    with open(cur_dir / 'hub-mwu' / 'manifest.yml') as fp:
        manifest = JAML.load(fp)

    assert summary['is_build_success']
    assert manifest['version'] == summary['version']
    assert manifest['description'] == summary['manifest_info']['description']
    assert manifest['author'] == summary['manifest_info']['author']
    assert manifest['kind'] == summary['manifest_info']['kind']
    assert manifest['type'] == summary['manifest_info']['type']
    assert manifest['vendor'] == summary['manifest_info']['vendor']
    assert manifest['keywords'] == summary['manifest_info']['keywords']

    args = set_hub_list_parser().parse_args([
        '--name', summary['manifest_info']['name'],
        '--keywords', summary['manifest_info']['keywords'][0],
        '--type', summary['manifest_info']['type']
    ])
    response = HubIO(args).list()
    manifests = response

    assert len(manifests) >= 1
    assert manifests[0]['name'] == summary['manifest_info']['name']

    with pytest.raises(ImageAlreadyExists):
        # try and push same version again should fail with `--no-overwrite`
        args = set_hub_build_parser().parse_args([str(cur_dir / 'hub-mwu'), '--push', '--host-info', '--no-overwrite'])
        HubIO(args).build()


def test_hub_build_failures():
    for j in ['bad-dockerfile', 'bad-pythonfile', 'missing-dockerfile', 'missing-manifest']:
        args = set_hub_build_parser().parse_args(
            [str(cur_dir / 'hub-mwu-bad' / j)])
        assert not HubIO(args).build()['is_build_success']


def test_hub_build_no_pymodules():
    args = set_hub_build_parser().parse_args(
        [str(cur_dir / 'hub-mwu-bad' / 'fail-to-start')])
    assert HubIO(args).build()['is_build_success']

    args = set_hub_build_parser().parse_args(
        [str(cur_dir / 'hub-mwu-bad' / 'fail-to-start'), '--test-uses'])
    assert not HubIO(args).build()['is_build_success']<|MERGE_RESOLUTION|>--- conflicted
+++ resolved
@@ -5,12 +5,9 @@
 
 from jina.docker.hubio import HubIO
 from jina.excepts import ImageAlreadyExists
-<<<<<<< HEAD
-from jina.helper import yaml
+from jina.jaml import JAML
+from jina.helper import expand_dict
 from jina.docker.helper import credentials_file
-=======
-from jina.jaml import JAML
->>>>>>> aa879d84
 from jina.parser import set_hub_build_parser, set_hub_list_parser, set_hub_pushpull_parser
 
 cur_dir = Path(__file__).parent
@@ -20,43 +17,43 @@
     token = os.environ.get('GITHUB_TOKEN', None)
     return {'access_token': token}
 
-@pytest.mark.timeout(360)
-def test_hub_build_pull():
-    args = set_hub_build_parser().parse_args(
-        [str(cur_dir / 'hub-mwu'), '--push', '--test-uses', '--raise-error'])
-    HubIO(args).build()
+# @pytest.mark.timeout(360)
+# def test_hub_build_pull():
+#     args = set_hub_build_parser().parse_args(
+#         [str(cur_dir / 'hub-mwu'), '--push', '--test-uses', '--raise-error'])
+#     HubIO(args).build()
 
-    args = set_hub_pushpull_parser().parse_args(['jinahub/pod.dummy_mwu_encoder'])
-    HubIO(args).pull()
+#     args = set_hub_pushpull_parser().parse_args(['jinahub/pod.dummy_mwu_encoder'])
+#     HubIO(args).pull()
 
-    args = set_hub_pushpull_parser().parse_args(['jinahub/pod.dummy_mwu_encoder:0.0.6'])
-    HubIO(args).pull()
+#     args = set_hub_pushpull_parser().parse_args(['jinahub/pod.dummy_mwu_encoder:0.0.6'])
+#     HubIO(args).pull()
 
 
-@pytest.mark.timeout(360)
-def test_hub_build_uses():
-    args = set_hub_build_parser().parse_args(
-        [str(cur_dir / 'hub-mwu'), '--test-uses', '--raise-error'])
-    HubIO(args).build()
-    # build again it shall not fail
-    HubIO(args).build()
+# @pytest.mark.timeout(360)
+# def test_hub_build_uses():
+#     args = set_hub_build_parser().parse_args(
+#         [str(cur_dir / 'hub-mwu'), '--test-uses', '--raise-error'])
+#     HubIO(args).build()
+#     # build again it shall not fail
+#     HubIO(args).build()
 
-    args = set_hub_build_parser().parse_args(
-        [str(cur_dir / 'hub-mwu'), '--test-uses', '--daemon', '--raise-error'])
-    HubIO(args).build()
-    # build again it shall not fail
-    HubIO(args).build()
+#     args = set_hub_build_parser().parse_args(
+#         [str(cur_dir / 'hub-mwu'), '--test-uses', '--daemon', '--raise-error'])
+#     HubIO(args).build()
+#     # build again it shall not fail
+#     HubIO(args).build()
 
-def test_hub_build_push(monkeypatch, access_token_github, mocker):
+def test_hub_build_push(monkeypatch, access_token_github):
 
-    mocker.patch(Path.is_file, return_value=True)
-    monkeypatch.setattr(yaml, 'load', access_token_github)
-    #monkeypatch.setattr(credentials_file(), 'is_file', True)
+    monkeypatch.setattr(JAML, 'load', access_token_github)
+    monkeypatch.setattr(Path, 'is_file', True)
     args = set_hub_build_parser().parse_args([str(cur_dir / 'hub-mwu'), '--push', '--host-info'])
     summary = HubIO(args).build()
 
     with open(cur_dir / 'hub-mwu' / 'manifest.yml') as fp:
-        manifest = JAML.load(fp)
+        manifest_jaml = JAML.load(fp, substitute=True)
+        manifest = expand_dict(manifest_jaml)
 
     assert summary['is_build_success']
     assert manifest['version'] == summary['version']
@@ -80,15 +77,16 @@
 
 
 @pytest.mark.skip(reason='Non reproducible error and super flaky in github. Please repair it.')
-def test_hub_build_push_push_again(monkeypatch, access_token_github, mocker):
-    mocker.patch(Path.is_file, return_value=True)
-    monkeypatch.setattr(yaml, 'load', access_token_github)
-    #monkeypatch.setattr(credentials_file(), 'is_file', True)
+def test_hub_build_push_push_again(monkeypatch, access_token_github):
+    monkeypatch.setattr(JAML, 'load', access_token_github)
+    monkeypatch.setattr(Path, 'is_file', True)
+    monkeypatch.setattr(credentials_file(), 'is_file', True)
     args = set_hub_build_parser().parse_args([str(cur_dir / 'hub-mwu'), '--push', '--host-info'])
     summary = HubIO(args).build()
 
     with open(cur_dir / 'hub-mwu' / 'manifest.yml') as fp:
-        manifest = JAML.load(fp)
+        manifest_jaml = JAML.load(fp, substitute=True)
+        manifest = expand_dict(manifest_jaml)
 
     assert summary['is_build_success']
     assert manifest['version'] == summary['version']
