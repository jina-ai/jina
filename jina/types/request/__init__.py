--- conflicted
+++ resolved
@@ -4,11 +4,7 @@
 from jina.types.struct import StructView
 
 from ..mixin import ProtoTypeMixin
-<<<<<<< HEAD
-from .mixin import DocsPropertyMixin, GroundtruthPropertyMixin, CommandMixin
-=======
 from .mixin import DocsPropertyMixin, GroundtruthPropertyMixin
->>>>>>> 60a58157
 from ...enums import CompressAlgo, RequestType
 from ...excepts import BadRequestType
 from ...helper import random_identity, typename
@@ -247,11 +243,7 @@
         self._pb_body.parameters.update(value)
 
 
-<<<<<<< HEAD
 class Response(Request, DocsPropertyMixin, GroundtruthPropertyMixin):
-=======
-class Response(Request):
->>>>>>> 60a58157
     """
     Response is the :class:`Request` object returns from the flow. Right now it shares the same representation as
     :class:`Request`. At 0.8.12, :class:`Response` is a simple alias. But it does give a more consistent semantic on
