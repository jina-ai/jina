--- conflicted
+++ resolved
@@ -2,11 +2,7 @@
 
 from jina.helper import TYPE_CHECKING, T, deprecate_by, typename
 
-<<<<<<< HEAD
-if TYPE_CHECKING: # pragma: no cover
-=======
 if TYPE_CHECKING:  # pragma: no cover
->>>>>>> 3a66c8b4
     from jina.proto import jina_pb2
 
 
