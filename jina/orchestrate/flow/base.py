import argparse
import asyncio
import base64
import copy
import inspect
import json
import multiprocessing
import os
import sys
import threading
import time
import uuid
import warnings
from collections import OrderedDict
from contextlib import ExitStack
from typing import (
    TYPE_CHECKING,
    Dict,
    List,
    Optional,
    Set,
    Tuple,
    Type,
    Union,
    overload,
)

from rich import print
from rich.panel import Panel
from rich.progress import (
    BarColumn,
    MofNCompleteColumn,
    Progress,
    SpinnerColumn,
    TextColumn,
    TimeElapsedColumn,
)
from rich.table import Table

from jina import __default_host__, __docker_host__, __windows__, helper
from jina.clients import Client
from jina.clients.mixin import AsyncPostMixin, HealthCheckMixin, PostMixin, ProfileMixin
from jina.enums import (
    DeploymentRoleType,
    FlowBuildLevel,
    FlowInspectType,
    GatewayProtocolType,
)
from jina.excepts import (
    FlowMissingDeploymentError,
    FlowTopologyError,
    PortAlreadyUsed,
    RuntimeFailToStart,
)
from jina.helper import (
    GATEWAY_NAME,
    ArgNamespace,
    CatchAllCleanupContextManager,
    download_mermaid_url,
    get_internal_ip,
    get_public_ip,
    is_port_free,
    send_telemetry_event,
    typename,
)
from jina.importer import ImportExtensions
from jina.jaml import JAMLCompatible
from jina.logging.logger import JinaLogger
from jina.orchestrate.deployments import Deployment
from jina.orchestrate.flow.builder import _hanging_deployments, allowed_levels
from jina.parsers import (
    set_client_cli_parser,
    set_deployment_parser,
    set_gateway_parser,
)
from jina.parsers.flow import set_flow_parser
from jina.serve.networking import host_is_local, in_docker

__all__ = ['Flow']
GATEWAY_ARGS_BLACKLIST = ['uses', 'uses_with']
EXECUTOR_ARGS_BLACKLIST = ['port', 'port_monitoring', 'uses', 'uses_with']


class FlowType(type(ExitStack), type(JAMLCompatible)):
    """Type of Flow, metaclass of :class:`BaseFlow`"""

    pass


_regex_port = r'(.*?):([0-9]{1,4}|[1-5][0-9]{4}|6[0-4][0-9]{3}|65[0-4][0-9]{2}|655[0-2][0-9]|6553[0-5])$'

if TYPE_CHECKING:  # pragma: no cover
    from jina.clients.base import BaseClient
    from jina.orchestrate.flow.asyncio import AsyncFlow
    from jina.serve.executors import BaseExecutor

FALLBACK_PARSERS = [
    set_gateway_parser(),
    set_deployment_parser(),
    set_client_cli_parser(),
    set_flow_parser(),
]


class Flow(
    PostMixin,
    ProfileMixin,
    HealthCheckMixin,
    JAMLCompatible,
    ExitStack,
    metaclass=FlowType,
):
    """Flow is how Jina streamlines and distributes Executors."""

    # overload_inject_start_client_flow
    @overload
    def __init__(
        self,*,
        asyncio: Optional[bool] = False, 
        host: Optional[str] = '0.0.0.0', 
        metrics: Optional[bool] = False, 
        metrics_exporter_host: Optional[str] = None, 
        metrics_exporter_port: Optional[int] = None, 
        port: Optional[int] = None, 
        prefetch: Optional[int] = 1000, 
        protocol: Optional[Union[str, List[str]]] = 'GRPC', 
        proxy: Optional[bool] = False, 
        tls: Optional[bool] = False, 
        traces_exporter_host: Optional[str] = None, 
        traces_exporter_port: Optional[int] = None, 
        tracing: Optional[bool] = False, 
        **kwargs):
        """Create a Flow. Flow is how Jina streamlines and scales Executors. This overloaded method provides arguments from `jina client` CLI.

        :param asyncio: If set, then the input and output of this Client work in an asynchronous manner.
        :param host: The host of the Gateway, which the client should connect to, by default it is 0.0.0.0.
        :param metrics: If set, the sdk implementation of the OpenTelemetry metrics will be available for default monitoring and custom measurements. Otherwise a no-op implementation will be provided.
        :param metrics_exporter_host: If tracing is enabled, this hostname will be used to configure the metrics exporter agent.
        :param metrics_exporter_port: If tracing is enabled, this port will be used to configure the metrics exporter agent.
        :param port: The port of the Gateway, which the client should connect to.
        :param prefetch: Number of requests fetched from the client before feeding into the first Executor. 
              
              Used to control the speed of data input into a Flow. 0 disables prefetch (1000 requests is the default)
        :param protocol: Communication protocol between server and client.
        :param proxy: If set, respect the http_proxy and https_proxy environment variables. otherwise, it will unset these proxy variables before start. gRPC seems to prefer no proxy
        :param tls: If set, connect to gateway using tls encryption
        :param traces_exporter_host: If tracing is enabled, this hostname will be used to configure the trace exporter agent.
        :param traces_exporter_port: If tracing is enabled, this port will be used to configure the trace exporter agent.
        :param tracing: If set, the sdk implementation of the OpenTelemetry tracer will be available and will be enabled for automatic tracing of requests and customer span creation. Otherwise a no-op implementation will be provided.

        .. # noqa: DAR202
        .. # noqa: DAR101
        .. # noqa: DAR003
        """
    # overload_inject_end_client_flow

    # overload_inject_start_gateway_flow
    @overload
    def __init__(
        self,*,
        compression: Optional[str] = None, 
        cors: Optional[bool] = False, 
        deployments_addresses: Optional[str] = '{}', 
        deployments_metadata: Optional[str] = '{}', 
        deployments_no_reduce: Optional[str] = '[]', 
        description: Optional[str] = None, 
        docker_kwargs: Optional[dict] = None, 
        entrypoint: Optional[str] = None, 
        env: Optional[dict] = None, 
        expose_endpoints: Optional[str] = None, 
        expose_graphql_endpoint: Optional[bool] = False, 
        floating: Optional[bool] = False, 
        graph_conditions: Optional[str] = '{}', 
        graph_description: Optional[str] = '{}', 
        grpc_server_options: Optional[dict] = None, 
        host: Optional[str] = '0.0.0.0', 
        log_config: Optional[str] = None, 
        metrics: Optional[bool] = False, 
        metrics_exporter_host: Optional[str] = None, 
        metrics_exporter_port: Optional[int] = None, 
        monitoring: Optional[bool] = False, 
        name: Optional[str] = 'gateway', 
        no_crud_endpoints: Optional[bool] = False, 
        no_debug_endpoints: Optional[bool] = False, 
        port: Optional[int] = None, 
        port_monitoring: Optional[int] = None, 
        prefetch: Optional[int] = 1000, 
        protocol: Optional[Union[str, List[str]]] = ['GRPC'], 
        proxy: Optional[bool] = False, 
        py_modules: Optional[List[str]] = None, 
        quiet: Optional[bool] = False, 
        quiet_error: Optional[bool] = False, 
        reload: Optional[bool] = False, 
        retries: Optional[int] = -1, 
        runtime_cls: Optional[str] = 'GatewayRuntime', 
        ssl_certfile: Optional[str] = None, 
        ssl_keyfile: Optional[str] = None, 
        timeout_ctrl: Optional[int] = 60, 
        timeout_ready: Optional[int] = 600000, 
        timeout_send: Optional[int] = None, 
        title: Optional[str] = None, 
        traces_exporter_host: Optional[str] = None, 
        traces_exporter_port: Optional[int] = None, 
        tracing: Optional[bool] = False, 
        uses: Optional[Union[str, Type['BaseExecutor'], dict]] = None, 
        uses_with: Optional[dict] = None, 
        uvicorn_kwargs: Optional[dict] = None, 
        workspace: Optional[str] = None, 
        **kwargs):
        """Create a Flow. Flow is how Jina streamlines and scales Executors. This overloaded method provides arguments from `jina gateway` CLI.

        :param compression: The compression mechanism used when sending requests from the Head to the WorkerRuntimes. For more details, check https://grpc.github.io/grpc/python/grpc.html#compression.
        :param cors: If set, a CORS middleware is added to FastAPI frontend to allow cross-origin access.
        :param deployments_addresses: JSON dictionary with the input addresses of each Deployment
        :param deployments_metadata: JSON dictionary with the request metadata for each Deployment
        :param deployments_no_reduce: list JSON disabling the built-in merging mechanism for each Deployment listed
        :param description: The description of this HTTP server. It will be used in automatics docs such as Swagger UI.
        :param docker_kwargs: Dictionary of kwargs arguments that will be passed to Docker SDK when starting the docker '
          container. 
          
          More details can be found in the Docker SDK docs:  https://docker-py.readthedocs.io/en/stable/
        :param entrypoint: The entrypoint command overrides the ENTRYPOINT in Docker image. when not set then the Docker image ENTRYPOINT takes effective.
        :param env: The map of environment variables that are available inside runtime
        :param expose_endpoints: A JSON string that represents a map from executor endpoints (`@requests(on=...)`) to HTTP endpoints.
        :param expose_graphql_endpoint: If set, /graphql endpoint is added to HTTP interface.
        :param floating: If set, the current Pod/Deployment can not be further chained, and the next `.add()` will chain after the last Pod/Deployment not this current one.
        :param graph_conditions: Dictionary stating which filtering conditions each Executor in the graph requires to receive Documents.
        :param graph_description: Routing graph for the gateway
        :param grpc_server_options: Dictionary of kwargs arguments that will be passed to the grpc server as options when starting the server, example : {'grpc.max_send_message_length': -1}
        :param host: The host address of the runtime, by default it is 0.0.0.0.
        :param log_config: The YAML config of the logger used in this object.
        :param metrics: If set, the sdk implementation of the OpenTelemetry metrics will be available for default monitoring and custom measurements. Otherwise a no-op implementation will be provided.
        :param metrics_exporter_host: If tracing is enabled, this hostname will be used to configure the metrics exporter agent.
        :param metrics_exporter_port: If tracing is enabled, this port will be used to configure the metrics exporter agent.
        :param monitoring: If set, spawn an http server with a prometheus endpoint to expose metrics
        :param name: The name of this object.
          
              This will be used in the following places:
              - how you refer to this object in Python/YAML/CLI
              - visualization
              - log message header
              - ...
          
              When not given, then the default naming strategy will apply.
        :param no_crud_endpoints: If set, `/index`, `/search`, `/update`, `/delete` endpoints are removed from HTTP interface.
          
                  Any executor that has `@requests(on=...)` bound with those values will receive data requests.
        :param no_debug_endpoints: If set, `/status` `/post` endpoints are removed from HTTP interface.
        :param port: The port for input data to bind the gateway server to, by default, random ports between range [49152, 65535] will be assigned. The port argument can be either 1 single value in case only 1 protocol is used or multiple values when many protocols are used.
        :param port_monitoring: The port on which the prometheus server is exposed, default is a random port between [49152, 65535]
        :param prefetch: Number of requests fetched from the client before feeding into the first Executor. 
              
              Used to control the speed of data input into a Flow. 0 disables prefetch (1000 requests is the default)
        :param protocol: Communication protocol of the server exposed by the Gateway. This can be a single value or a list of protocols, depending on your chosen Gateway. Choose the convenient protocols from: ['GRPC', 'HTTP', 'WEBSOCKET'].
        :param proxy: If set, respect the http_proxy and https_proxy environment variables. otherwise, it will unset these proxy variables before start. gRPC seems to prefer no proxy
        :param py_modules: The customized python modules need to be imported before loading the gateway
          
          Note that the recommended way is to only import a single module - a simple python file, if your
          gateway can be defined in a single file, or an ``__init__.py`` file if you have multiple files,
          which should be structured as a python package.
        :param quiet: If set, then no log will be emitted from this object.
        :param quiet_error: If set, then exception stack information will not be added to the log
        :param reload: If set, the Gateway will restart while serving if YAML configuration source is changed.
        :param retries: Number of retries per gRPC call. If <0 it defaults to max(3, num_replicas)
        :param runtime_cls: The runtime class to run inside the Pod
        :param ssl_certfile: the path to the certificate file
        :param ssl_keyfile: the path to the key file
        :param timeout_ctrl: The timeout in milliseconds of the control request, -1 for waiting forever
        :param timeout_ready: The timeout in milliseconds of a Pod waits for the runtime to be ready, -1 for waiting forever
        :param timeout_send: The timeout in milliseconds used when sending data requests to Executors, -1 means no timeout, disabled by default
        :param title: The title of this HTTP server. It will be used in automatics docs such as Swagger UI.
        :param traces_exporter_host: If tracing is enabled, this hostname will be used to configure the trace exporter agent.
        :param traces_exporter_port: If tracing is enabled, this port will be used to configure the trace exporter agent.
        :param tracing: If set, the sdk implementation of the OpenTelemetry tracer will be available and will be enabled for automatic tracing of requests and customer span creation. Otherwise a no-op implementation will be provided.
        :param uses: The config of the gateway, it could be one of the followings:
                  * the string literal of an Gateway class name
                  * a Gateway YAML file (.yml, .yaml, .jaml)
                  * a docker image (must start with `docker://`)
                  * the string literal of a YAML config (must start with `!` or `jtype: `)
                  * the string literal of a JSON config
          
                  When use it under Python, one can use the following values additionally:
                  - a Python dict that represents the config
                  - a text file stream has `.read()` interface
        :param uses_with: Dictionary of keyword arguments that will override the `with` configuration in `uses`
        :param uvicorn_kwargs: Dictionary of kwargs arguments that will be passed to Uvicorn server when starting the server
          
          More details can be found in Uvicorn docs: https://www.uvicorn.org/settings/
        :param workspace: The working directory for any IO operations in this object. If not set, then derive from its parent `workspace`.

        .. # noqa: DAR202
        .. # noqa: DAR101
        .. # noqa: DAR003
        """
    # overload_inject_end_gateway_flow
    # overload_inject_start_flow
    @overload
    def __init__(
        self,*,
        env: Optional[dict] = None, 
        inspect: Optional[str] = 'COLLECT', 
        log_config: Optional[str] = None, 
        name: Optional[str] = None, 
        quiet: Optional[bool] = False, 
        quiet_error: Optional[bool] = False, 
        reload: Optional[bool] = False, 
        uses: Optional[str] = None, 
        workspace: Optional[str] = None, 
        **kwargs):
        """Create a Flow. Flow is how Jina streamlines and scales Executors. This overloaded method provides arguments from `jina flow` CLI.

        :param env: The map of environment variables that are available inside runtime
        :param inspect: The strategy on those inspect deployments in the flow.
          
              If `REMOVE` is given then all inspect deployments are removed when building the flow.
        :param log_config: The YAML config of the logger used in this object.
        :param name: The name of this object.
          
              This will be used in the following places:
              - how you refer to this object in Python/YAML/CLI
              - visualization
              - log message header
              - ...
          
              When not given, then the default naming strategy will apply.
        :param quiet: If set, then no log will be emitted from this object.
        :param quiet_error: If set, then exception stack information will not be added to the log
        :param reload: If set, auto-reloading on file changes is enabled: the Flow will restart while blocked if  YAML configuration source is changed. This also applies apply to underlying Executors, if their source code or YAML configuration has changed.
        :param uses: The YAML path represents a flow. It can be either a local file path or a URL.
        :param workspace: The working directory for any IO operations in this object. If not set, then derive from its parent `workspace`.

        .. # noqa: DAR202
        .. # noqa: DAR101
        .. # noqa: DAR003
        """
    # overload_inject_end_flow
    def __init__(
        self,
        args: Optional['argparse.Namespace'] = None,
        **kwargs,
    ):
        # implementation_stub_inject_start_flow
    
        """Create a Flow. Flow is how Jina streamlines and scales Executors.

        EXAMPLE USAGE

            Python API

            .. code-block:: python

                from jina import Flow

                f = Flow().add(uses='jinahub+docker://SimpleIndexer')  # create Flow and add Executor
                with f:
                    f.bock()  # serve Flow

            To and from YAML configuration

            .. code-block:: python

                from jina import Flow

                f = Flow().add(uses='jinahub+docker://SimpleIndexer')  # create Flow and add Executor
                f.save_config('flow.yml')  # save YAML config file
                f = Flow.load_config('flow.yml')  # load Flow from YAML config
                with f:
                    f.bock()  # serve Flow

        :param asyncio: If set, then the input and output of this Client work in an asynchronous manner.
        :param host: The host of the Gateway, which the client should connect to, by default it is 0.0.0.0.
        :param metrics: If set, the sdk implementation of the OpenTelemetry metrics will be available for default monitoring and custom measurements. Otherwise a no-op implementation will be provided.
        :param metrics_exporter_host: If tracing is enabled, this hostname will be used to configure the metrics exporter agent.
        :param metrics_exporter_port: If tracing is enabled, this port will be used to configure the metrics exporter agent.
        :param port: The port of the Gateway, which the client should connect to.
        :param prefetch: Number of requests fetched from the client before feeding into the first Executor. 
              
              Used to control the speed of data input into a Flow. 0 disables prefetch (1000 requests is the default)
        :param protocol: Communication protocol between server and client.
        :param proxy: If set, respect the http_proxy and https_proxy environment variables. otherwise, it will unset these proxy variables before start. gRPC seems to prefer no proxy
        :param tls: If set, connect to gateway using tls encryption
        :param traces_exporter_host: If tracing is enabled, this hostname will be used to configure the trace exporter agent.
        :param traces_exporter_port: If tracing is enabled, this port will be used to configure the trace exporter agent.
        :param tracing: If set, the sdk implementation of the OpenTelemetry tracer will be available and will be enabled for automatic tracing of requests and customer span creation. Otherwise a no-op implementation will be provided.
        :param compression: The compression mechanism used when sending requests from the Head to the WorkerRuntimes. For more details, check https://grpc.github.io/grpc/python/grpc.html#compression.
        :param cors: If set, a CORS middleware is added to FastAPI frontend to allow cross-origin access.
        :param deployments_addresses: JSON dictionary with the input addresses of each Deployment
        :param deployments_metadata: JSON dictionary with the request metadata for each Deployment
        :param deployments_no_reduce: list JSON disabling the built-in merging mechanism for each Deployment listed
        :param description: The description of this HTTP server. It will be used in automatics docs such as Swagger UI.
        :param docker_kwargs: Dictionary of kwargs arguments that will be passed to Docker SDK when starting the docker '
          container. 
          
          More details can be found in the Docker SDK docs:  https://docker-py.readthedocs.io/en/stable/
        :param entrypoint: The entrypoint command overrides the ENTRYPOINT in Docker image. when not set then the Docker image ENTRYPOINT takes effective.
        :param env: The map of environment variables that are available inside runtime
        :param expose_endpoints: A JSON string that represents a map from executor endpoints (`@requests(on=...)`) to HTTP endpoints.
        :param expose_graphql_endpoint: If set, /graphql endpoint is added to HTTP interface.
        :param floating: If set, the current Pod/Deployment can not be further chained, and the next `.add()` will chain after the last Pod/Deployment not this current one.
        :param graph_conditions: Dictionary stating which filtering conditions each Executor in the graph requires to receive Documents.
        :param graph_description: Routing graph for the gateway
        :param grpc_server_options: Dictionary of kwargs arguments that will be passed to the grpc server as options when starting the server, example : {'grpc.max_send_message_length': -1}
        :param host: The host address of the runtime, by default it is 0.0.0.0.
        :param log_config: The YAML config of the logger used in this object.
        :param metrics: If set, the sdk implementation of the OpenTelemetry metrics will be available for default monitoring and custom measurements. Otherwise a no-op implementation will be provided.
        :param metrics_exporter_host: If tracing is enabled, this hostname will be used to configure the metrics exporter agent.
        :param metrics_exporter_port: If tracing is enabled, this port will be used to configure the metrics exporter agent.
        :param monitoring: If set, spawn an http server with a prometheus endpoint to expose metrics
        :param name: The name of this object.
          
              This will be used in the following places:
              - how you refer to this object in Python/YAML/CLI
              - visualization
              - log message header
              - ...
          
              When not given, then the default naming strategy will apply.
        :param no_crud_endpoints: If set, `/index`, `/search`, `/update`, `/delete` endpoints are removed from HTTP interface.
          
                  Any executor that has `@requests(on=...)` bound with those values will receive data requests.
        :param no_debug_endpoints: If set, `/status` `/post` endpoints are removed from HTTP interface.
        :param port: The port for input data to bind the gateway server to, by default, random ports between range [49152, 65535] will be assigned. The port argument can be either 1 single value in case only 1 protocol is used or multiple values when many protocols are used.
        :param port_monitoring: The port on which the prometheus server is exposed, default is a random port between [49152, 65535]
        :param prefetch: Number of requests fetched from the client before feeding into the first Executor. 
              
              Used to control the speed of data input into a Flow. 0 disables prefetch (1000 requests is the default)
        :param protocol: Communication protocol of the server exposed by the Gateway. This can be a single value or a list of protocols, depending on your chosen Gateway. Choose the convenient protocols from: ['GRPC', 'HTTP', 'WEBSOCKET'].
        :param proxy: If set, respect the http_proxy and https_proxy environment variables. otherwise, it will unset these proxy variables before start. gRPC seems to prefer no proxy
        :param py_modules: The customized python modules need to be imported before loading the gateway
          
          Note that the recommended way is to only import a single module - a simple python file, if your
          gateway can be defined in a single file, or an ``__init__.py`` file if you have multiple files,
          which should be structured as a python package.
        :param quiet: If set, then no log will be emitted from this object.
        :param quiet_error: If set, then exception stack information will not be added to the log
        :param reload: If set, the Gateway will restart while serving if YAML configuration source is changed.
        :param retries: Number of retries per gRPC call. If <0 it defaults to max(3, num_replicas)
        :param runtime_cls: The runtime class to run inside the Pod
        :param ssl_certfile: the path to the certificate file
        :param ssl_keyfile: the path to the key file
        :param timeout_ctrl: The timeout in milliseconds of the control request, -1 for waiting forever
        :param timeout_ready: The timeout in milliseconds of a Pod waits for the runtime to be ready, -1 for waiting forever
        :param timeout_send: The timeout in milliseconds used when sending data requests to Executors, -1 means no timeout, disabled by default
        :param title: The title of this HTTP server. It will be used in automatics docs such as Swagger UI.
        :param traces_exporter_host: If tracing is enabled, this hostname will be used to configure the trace exporter agent.
        :param traces_exporter_port: If tracing is enabled, this port will be used to configure the trace exporter agent.
        :param tracing: If set, the sdk implementation of the OpenTelemetry tracer will be available and will be enabled for automatic tracing of requests and customer span creation. Otherwise a no-op implementation will be provided.
        :param uses: The config of the gateway, it could be one of the followings:
                  * the string literal of an Gateway class name
                  * a Gateway YAML file (.yml, .yaml, .jaml)
                  * a docker image (must start with `docker://`)
                  * the string literal of a YAML config (must start with `!` or `jtype: `)
                  * the string literal of a JSON config
          
                  When use it under Python, one can use the following values additionally:
                  - a Python dict that represents the config
                  - a text file stream has `.read()` interface
        :param uses_with: Dictionary of keyword arguments that will override the `with` configuration in `uses`
        :param uvicorn_kwargs: Dictionary of kwargs arguments that will be passed to Uvicorn server when starting the server
          
          More details can be found in Uvicorn docs: https://www.uvicorn.org/settings/
        :param workspace: The working directory for any IO operations in this object. If not set, then derive from its parent `workspace`.
        :param env: The map of environment variables that are available inside runtime
        :param inspect: The strategy on those inspect deployments in the flow.
          
              If `REMOVE` is given then all inspect deployments are removed when building the flow.
        :param log_config: The YAML config of the logger used in this object.
        :param name: The name of this object.
          
              This will be used in the following places:
              - how you refer to this object in Python/YAML/CLI
              - visualization
              - log message header
              - ...
          
              When not given, then the default naming strategy will apply.
        :param quiet: If set, then no log will be emitted from this object.
        :param quiet_error: If set, then exception stack information will not be added to the log
        :param reload: If set, auto-reloading on file changes is enabled: the Flow will restart while blocked if  YAML configuration source is changed. This also applies apply to underlying Executors, if their source code or YAML configuration has changed.
        :param uses: The YAML path represents a flow. It can be either a local file path or a URL.
        :param workspace: The working directory for any IO operations in this object. If not set, then derive from its parent `workspace`.

        .. # noqa: DAR102
        .. # noqa: DAR202
        .. # noqa: DAR101
        .. # noqa: DAR003
        """
    # implementation_stub_inject_end_flow
        super().__init__()
        self._version = '1'  #: YAML version number, this will be later overridden if YAML config says the other way
        self._deployment_nodes = OrderedDict()  # type: Dict[str, Deployment]
        self._inspect_deployments = {}  # type: Dict[str, str]
        self._endpoints_mapping = {}  # type: Dict[str, Dict]
        self._build_level = FlowBuildLevel.EMPTY
        self._last_changed_deployment = [
            GATEWAY_NAME
        ]  #: default first deployment is gateway, will add when build()
        self._update_args(args, **kwargs)

        if isinstance(self.args, argparse.Namespace):
            self.logger = JinaLogger(
                self.__class__.__name__, **vars(self.args), **self._common_kwargs
            )
        else:
            self.logger = JinaLogger(self.__class__.__name__, **self._common_kwargs)

    def _update_args(self, args, **kwargs):
        from jina.helper import ArgNamespace
        from jina.parsers.flow import set_flow_parser

        _flow_parser = set_flow_parser()
        if args is None:
            args = ArgNamespace.kwargs2namespace(
                kwargs, _flow_parser, True, fallback_parsers=FALLBACK_PARSERS
            )
        self.args = args
        # common args should be the ones that can not be parsed by _flow_parser
        known_keys = vars(args)
        self._common_kwargs = {k: v for k, v in kwargs.items() if k not in known_keys}

        # gateway args inherit from flow args
        self._gateway_kwargs = {
            k: v
            for k, v in self._common_kwargs.items()
            if k not in GATEWAY_ARGS_BLACKLIST
        }

        self._kwargs = ArgNamespace.get_non_defaults_args(
            args, _flow_parser
        )  #: for yaml dump

        if self._common_kwargs.get('asyncio', False) and not isinstance(
            self, AsyncPostMixin
        ):
            from jina.orchestrate.flow.asyncio import AsyncFlow

            self.__class__ = AsyncFlow

    @staticmethod
    def _parse_endpoints(
        op_flow, deployment_name, endpoint, connect_to_last_deployment=False
    ) -> Set:
        # parsing needs
        if isinstance(endpoint, str):
            endpoint = [endpoint]
        elif not endpoint:
            if op_flow._last_changed_deployment and connect_to_last_deployment:
                endpoint = [op_flow._last_deployment]
            else:
                endpoint = []

        if isinstance(endpoint, (list, tuple)):
            for idx, s in enumerate(endpoint):
                if s == deployment_name:
                    raise FlowTopologyError(
                        'the income/output of a deployment can not be itself'
                    )
        else:
            raise ValueError(f'endpoint={endpoint} is not parsable')

        # if an endpoint is being inspected, then replace it with inspected Deployment
        endpoint = set(op_flow._inspect_deployments.get(ep, ep) for ep in endpoint)
        return endpoint

    @property
    def _last_deployment(self):
        """Last deployment


        .. # noqa: DAR401


        .. # noqa: DAR201
        """
        return self._last_changed_deployment[-1]

    @_last_deployment.setter
    def _last_deployment(self, name: str):
        """
        Set a Deployment as the last Deployment in the Flow, useful when modifying the Flow.


        .. # noqa: DAR401
        :param name: the name of the existing Deployment
        """
        if name not in self._deployment_nodes:
            raise FlowMissingDeploymentError(f'{name} can not be found in this Flow')

        if self._last_changed_deployment and name == self._last_deployment:
            pass
        else:
            self._last_changed_deployment.append(name)

        # graph is now changed so we need to
        # reset the build level to the lowest
        self._build_level = FlowBuildLevel.EMPTY

    @allowed_levels([FlowBuildLevel.EMPTY])
    def _add_gateway(
        self,
        needs: Union[str, Set[str]],
        graph_description: Dict[str, List[str]],
        deployments_addresses: Dict[str, List[str]],
        deployments_metadata: Dict[str, Dict[str, str]],
        graph_conditions: Dict[str, Dict],
        deployments_no_reduce: List[str],
        **kwargs,
    ):
        kwargs.update(
            dict(
                name=GATEWAY_NAME,
                ctrl_with_ipc=True,  # otherwise ctrl port would be conflicted
                host=self.host,
                protocol=self.protocol,
                port=self.port,
                deployment_role=DeploymentRoleType.GATEWAY,
                expose_endpoints=json.dumps(self._endpoints_mapping),
                env=self.env,
            )
        )

        kwargs.update(self._gateway_kwargs)
        args = ArgNamespace.kwargs2namespace(kwargs, set_gateway_parser())

        # We need to check later if the port was manually set or randomly
        args.default_port = (
            kwargs.get('port', None) is None and kwargs.get('port_expose', None) is None
        )

        if not args.port:
            args.port = helper.random_ports(len(args.protocol))
        args.noblock_on_start = True
        args.graph_description = json.dumps(graph_description)
        args.graph_conditions = json.dumps(graph_conditions)
        args.deployments_addresses = json.dumps(deployments_addresses)
        args.deployments_metadata = json.dumps(deployments_metadata)
        args.deployments_no_reduce = json.dumps(deployments_no_reduce)
        self._deployment_nodes[GATEWAY_NAME] = Deployment(args, needs)

    def _get_deployments_metadata(self) -> Dict[str, Dict[str, str]]:
        """Get the metadata of all deployments in the Flow

        :return: a dictionary of deployment name and its metadata
        """
        return {
            name: deployment.grpc_metadata
            for name, deployment in self._deployment_nodes.items()
            if deployment.grpc_metadata
        }

    def _get_deployments_addresses(self) -> Dict[str, List[str]]:
        graph_dict = {}
        for node, deployment in self._deployment_nodes.items():
            if node == GATEWAY_NAME:
                continue
            if deployment.head_args:
                # add head information
                graph_dict[node] = [
                    f'{deployment.protocol}://{deployment.host}:{deployment.head_port}'
                ]
            else:
                # there is no head, add the worker connection information instead
                ports = deployment.ports
                hosts = [
                    __docker_host__
                    if host_is_local(host)
                    and in_docker()
                    and deployment.dockerized_uses
                    else host
                    for host in deployment.hosts
                ]
                graph_dict[node] = [
                    f'{deployment.protocol}://{host}:{port}'
                    for host, port in zip(hosts, ports)
                ]

        return graph_dict

    def _get_k8s_deployments_addresses(
        self, k8s_namespace: str
    ) -> Dict[str, List[str]]:
        graph_dict = {}
        from jina.orchestrate.deployments.config.helper import to_compatible_name
        from jina.serve.networking import GrpcConnectionPool

        for node, v in self._deployment_nodes.items():
            if node == GATEWAY_NAME:
                continue

            if v.external:
                deployment_k8s_address = f'{v.host}'
            elif v.head_args:
                deployment_k8s_address = (
                    f'{to_compatible_name(v.head_args.name)}.{k8s_namespace}.svc'
                )
            else:
                deployment_k8s_address = (
                    f'{to_compatible_name(v.name)}.{k8s_namespace}.svc'
                )

            external_port = v.head_port if v.head_port else v.port
            graph_dict[node] = [
                f'{v.protocol}://{deployment_k8s_address}:{external_port if v.external else GrpcConnectionPool.K8S_PORT}'
            ]

        return graph_dict if graph_dict else None

    def _get_k8s_deployments_metadata(self) -> Dict[str, List[str]]:
        graph_dict = {}

        for node, v in self._deployment_nodes.items():
            if v.grpc_metadata:
                graph_dict[node] = v.grpc_metadata

        return graph_dict or None

    def _get_docker_compose_deployments_addresses(self) -> Dict[str, List[str]]:
        graph_dict = {}
        from jina.orchestrate.deployments.config.docker_compose import port
        from jina.orchestrate.deployments.config.helper import to_compatible_name

        for node, v in self._deployment_nodes.items():
            if node == GATEWAY_NAME:
                continue

            if v.external:
                deployment_docker_compose_address = [
                    f'{v.protocol}://{v.host}:{v.port}'
                ]
            elif v.head_args:
                deployment_docker_compose_address = [
                    f'{to_compatible_name(v.head_args.name)}:{port}'
                ]
            else:
                if v.args.replicas == 1:
                    deployment_docker_compose_address = [
                        f'{to_compatible_name(v.name)}:{port}'
                    ]
                else:
                    deployment_docker_compose_address = []
                    for rep_id in range(v.args.replicas):
                        node_name = f'{v.name}/rep-{rep_id}'
                        deployment_docker_compose_address.append(
                            f'{to_compatible_name(node_name)}:{port}'
                        )
            graph_dict[node] = deployment_docker_compose_address

        return graph_dict

    def _get_graph_conditions(self) -> Dict[str, Dict]:
        graph_condition = {}
        for node, v in self._deployment_nodes.items():
            if v.args.when is not None:  # condition on input docs
                graph_condition[node] = v.args.when

        return graph_condition

    def _get_disabled_reduce_deployments(self) -> List[str]:
        disabled_deployments = []
        for node, v in self._deployment_nodes.items():
            if v.args.no_reduce:
                disabled_deployments.append(node)

        return disabled_deployments

    def _get_graph_representation(self) -> Dict[str, List[str]]:
        def _add_node(graph, n):
            # in the graph we need to distinguish between start and end gateway, although they are the same deployment
            if n == GATEWAY_NAME:
                n = 'start-gateway'
            if n not in graph:
                graph[n] = []
            return n

        graph_dict = {}
        for node, v in self._deployment_nodes.items():
            node = _add_node(graph_dict, node)
            if node == 'start-gateway':
                continue
            for need in sorted(v.needs):
                need = _add_node(graph_dict, need)
                graph_dict[need].append(node)

        # find all non floating leafs
        last_deployment = self._last_deployment
        if last_deployment != 'gateway':
            graph_dict[last_deployment].append('end-gateway')

        return graph_dict

    @allowed_levels([FlowBuildLevel.EMPTY])
    def needs(
        self, needs: Union[Tuple[str], List[str]], name: str = 'joiner', *args, **kwargs
    ) -> 'Flow':
        """
        Add a blocker to the Flow, wait until all pods defined in **needs** completed.


        .. # noqa: DAR401
        :param needs: list of service names to wait
        :param name: the name of this joiner, by default is ``joiner``
        :param args: additional positional arguments forwarded to the add function
        :param kwargs: additional key value arguments forwarded to the add function
        :return: the modified Flow
        """
        if len(needs) <= 1:
            raise FlowTopologyError(
                'no need to wait for a single service, need len(needs) > 1'
            )
        return self.add(
            name=name,
            needs=needs,
            deployment_role=DeploymentRoleType.JOIN,
            *args,
            **kwargs,
        )

    @allowed_levels([FlowBuildLevel.EMPTY])
    def needs_all(self, name: str = 'joiner', *args, **kwargs) -> 'Flow':
        """
        Collect all floating Deployments so far and add a blocker to the Flow; wait until all handing pods completed.

        :param name: the name of this joiner (default is ``joiner``)
        :param args: additional positional arguments which are forwarded to the add and needs function
        :param kwargs: additional key value arguments which are forwarded to the add and needs function
        :return: the modified Flow
        """
        needs = _hanging_deployments(self)
        if len(needs) == 1:
            return self.add(name=name, needs=needs, *args, **kwargs)

        return self.needs(name=name, needs=needs, *args, **kwargs)

    # overload_inject_start_deployment
    @overload
    def add(
        self,*,
        compression: Optional[str] = None, 
        connection_list: Optional[str] = None, 
        disable_auto_volume: Optional[bool] = False, 
        docker_kwargs: Optional[dict] = None, 
        entrypoint: Optional[str] = None, 
        env: Optional[dict] = None, 
        exit_on_exceptions: Optional[List[str]] = [], 
        external: Optional[bool] = False, 
        floating: Optional[bool] = False, 
        force_update: Optional[bool] = False, 
        gpus: Optional[str] = None, 
        grpc_metadata: Optional[dict] = None, 
        grpc_server_options: Optional[dict] = None, 
        host: Optional[List[str]] = ['0.0.0.0'], 
        install_requirements: Optional[bool] = False, 
        log_config: Optional[str] = None, 
        metrics: Optional[bool] = False, 
        metrics_exporter_host: Optional[str] = None, 
        metrics_exporter_port: Optional[int] = None, 
        monitoring: Optional[bool] = False, 
        name: Optional[str] = None, 
        native: Optional[bool] = False, 
        no_reduce: Optional[bool] = False, 
        output_array_type: Optional[str] = None, 
        polling: Optional[str] = 'ANY', 
        port: Optional[int] = None, 
        port_monitoring: Optional[int] = None, 
        py_modules: Optional[List[str]] = None, 
        quiet: Optional[bool] = False, 
        quiet_error: Optional[bool] = False, 
        reload: Optional[bool] = False, 
        replicas: Optional[int] = 1, 
        retries: Optional[int] = -1, 
        runtime_cls: Optional[str] = 'WorkerRuntime', 
        shards: Optional[int] = 1, 
        timeout_ctrl: Optional[int] = 60, 
        timeout_ready: Optional[int] = 600000, 
        timeout_send: Optional[int] = None, 
        tls: Optional[bool] = False, 
        traces_exporter_host: Optional[str] = None, 
        traces_exporter_port: Optional[int] = None, 
        tracing: Optional[bool] = False, 
        uses: Optional[Union[str, Type['BaseExecutor'], dict]] = 'BaseExecutor', 
        uses_after: Optional[Union[str, Type['BaseExecutor'], dict]] = None, 
        uses_after_address: Optional[str] = None, 
        uses_before: Optional[Union[str, Type['BaseExecutor'], dict]] = None, 
        uses_before_address: Optional[str] = None, 
        uses_dynamic_batching: Optional[dict] = None, 
        uses_metas: Optional[dict] = None, 
        uses_requests: Optional[dict] = None, 
        uses_with: Optional[dict] = None, 
        volumes: Optional[List[str]] = None, 
        when: Optional[dict] = None, 
        workspace: Optional[str] = None, 
        **kwargs) -> Union['Flow', 'AsyncFlow']:
        """Add an Executor to the current Flow object.

        :param compression: The compression mechanism used when sending requests from the Head to the WorkerRuntimes. For more details, check https://grpc.github.io/grpc/python/grpc.html#compression.
        :param connection_list: dictionary JSON with a list of connections to configure
        :param disable_auto_volume: Do not automatically mount a volume for dockerized Executors.
        :param docker_kwargs: Dictionary of kwargs arguments that will be passed to Docker SDK when starting the docker '
          container. 
          
          More details can be found in the Docker SDK docs:  https://docker-py.readthedocs.io/en/stable/
        :param entrypoint: The entrypoint command overrides the ENTRYPOINT in Docker image. when not set then the Docker image ENTRYPOINT takes effective.
        :param env: The map of environment variables that are available inside runtime
        :param exit_on_exceptions: List of exceptions that will cause the Executor to shut down.
        :param external: The Deployment will be considered an external Deployment that has been started independently from the Flow.This Deployment will not be context managed by the Flow.
        :param floating: If set, the current Pod/Deployment can not be further chained, and the next `.add()` will chain after the last Pod/Deployment not this current one.
        :param force_update: If set, always pull the latest Hub Executor bundle even it exists on local
        :param gpus: This argument allows dockerized Jina Executors to discover local gpu devices.
              
              Note, 
              - To access all gpus, use `--gpus all`.
              - To access multiple gpus, e.g. make use of 2 gpus, use `--gpus 2`.
              - To access specified gpus based on device id, use `--gpus device=[YOUR-GPU-DEVICE-ID]`
              - To access specified gpus based on multiple device id, use `--gpus device=[YOUR-GPU-DEVICE-ID1],device=[YOUR-GPU-DEVICE-ID2]`
              - To specify more parameters, use `--gpus device=[YOUR-GPU-DEVICE-ID],runtime=nvidia,capabilities=display
        :param grpc_metadata: The metadata to be passed to the gRPC request.
        :param grpc_server_options: Dictionary of kwargs arguments that will be passed to the grpc server as options when starting the server, example : {'grpc.max_send_message_length': -1}
        :param host: The host of the Gateway, which the client should connect to, by default it is 0.0.0.0. In the case of an external Executor (`--external` or `external=True`) this can be a list of hosts.  Then, every resulting address will be considered as one replica of the Executor.
        :param install_requirements: If set, try to install `requirements.txt` from the local Executor if exists in the Executor folder. If using Hub, install `requirements.txt` in the Hub Executor bundle to local.
        :param log_config: The YAML config of the logger used in this object.
        :param metrics: If set, the sdk implementation of the OpenTelemetry metrics will be available for default monitoring and custom measurements. Otherwise a no-op implementation will be provided.
        :param metrics_exporter_host: If tracing is enabled, this hostname will be used to configure the metrics exporter agent.
        :param metrics_exporter_port: If tracing is enabled, this port will be used to configure the metrics exporter agent.
        :param monitoring: If set, spawn an http server with a prometheus endpoint to expose metrics
        :param name: The name of this object.
          
              This will be used in the following places:
              - how you refer to this object in Python/YAML/CLI
              - visualization
              - log message header
              - ...
          
              When not given, then the default naming strategy will apply.
        :param native: If set, only native Executors is allowed, and the Executor is always run inside WorkerRuntime.
        :param no_reduce: Disable the built-in reduction mechanism. Set this if the reduction is to be handled by the Executor itself by operating on a `docs_matrix` or `docs_map`
        :param output_array_type: The type of array `tensor` and `embedding` will be serialized to.
          
          Supports the same types as `docarray.to_protobuf(.., ndarray_type=...)`, which can be found 
          `here <https://docarray.jina.ai/fundamentals/document/serialization/#from-to-protobuf>`.
          Defaults to retaining whatever type is returned by the Executor.
        :param polling: The polling strategy of the Deployment and its endpoints (when `shards>1`).
              Can be defined for all endpoints of a Deployment or by endpoint.
              Define per Deployment:
              - ANY: only one (whoever is idle) Pod polls the message
              - ALL: all Pods poll the message (like a broadcast)
              Define per Endpoint:
              JSON dict, {endpoint: PollingType}
              {'/custom': 'ALL', '/search': 'ANY', '*': 'ANY'}
        :param port: The port for input data to bind to, default is a random port between [49152, 65535]. In the case of an external Executor (`--external` or `external=True`) this can be a list of ports. Then, every resulting address will be considered as one replica of the Executor.
        :param port_monitoring: The port on which the prometheus server is exposed, default is a random port between [49152, 65535]
        :param py_modules: The customized python modules need to be imported before loading the executor
          
          Note that the recommended way is to only import a single module - a simple python file, if your
          executor can be defined in a single file, or an ``__init__.py`` file if you have multiple files,
          which should be structured as a python package. For more details, please see the
          `Executor cookbook <https://docs.jina.ai/concepts/executor/executor-files/>`__
        :param quiet: If set, then no log will be emitted from this object.
        :param quiet_error: If set, then exception stack information will not be added to the log
        :param reload: If set, the Executor will restart while serving if YAML configuration source or Executor modules are changed. If YAML configuration is changed, the whole deployment is reloaded and new processes will be restarted. If only Python modules of the Executor have changed, they will be reloaded to the interpreter without restarting process.
        :param replicas: The number of replicas in the deployment
        :param retries: Number of retries per gRPC call. If <0 it defaults to max(3, num_replicas)
        :param runtime_cls: The runtime class to run inside the Pod
        :param shards: The number of shards in the deployment running at the same time. For more details check https://docs.jina.ai/concepts/flow/create-flow/#complex-flow-topologies
        :param timeout_ctrl: The timeout in milliseconds of the control request, -1 for waiting forever
        :param timeout_ready: The timeout in milliseconds of a Pod waits for the runtime to be ready, -1 for waiting forever
        :param timeout_send: The timeout in milliseconds used when sending data requests to Executors, -1 means no timeout, disabled by default
        :param tls: If set, connect to deployment using tls encryption
        :param traces_exporter_host: If tracing is enabled, this hostname will be used to configure the trace exporter agent.
        :param traces_exporter_port: If tracing is enabled, this port will be used to configure the trace exporter agent.
        :param tracing: If set, the sdk implementation of the OpenTelemetry tracer will be available and will be enabled for automatic tracing of requests and customer span creation. Otherwise a no-op implementation will be provided.
        :param uses: The config of the executor, it could be one of the followings:
                  * the string literal of an Executor class name
                  * an Executor YAML file (.yml, .yaml, .jaml)
                  * a Jina Hub Executor (must start with `jinahub://` or `jinahub+docker://`)
                  * a docker image (must start with `docker://`)
                  * the string literal of a YAML config (must start with `!` or `jtype: `)
                  * the string literal of a JSON config
          
                  When use it under Python, one can use the following values additionally:
                  - a Python dict that represents the config
                  - a text file stream has `.read()` interface
        :param uses_after: The executor attached after the Pods described by --uses, typically used for receiving from all shards, accepted type follows `--uses`. This argument only applies for sharded Deployments (shards > 1).
        :param uses_after_address: The address of the uses-before runtime
        :param uses_before: The executor attached before the Pods described by --uses, typically before sending to all shards, accepted type follows `--uses`. This argument only applies for sharded Deployments (shards > 1).
        :param uses_before_address: The address of the uses-before runtime
        :param uses_dynamic_batching: Dictionary of keyword arguments that will override the `dynamic_batching` configuration in `uses`
        :param uses_metas: Dictionary of keyword arguments that will override the `metas` configuration in `uses`
        :param uses_requests: Dictionary of keyword arguments that will override the `requests` configuration in `uses`
        :param uses_with: Dictionary of keyword arguments that will override the `with` configuration in `uses`
        :param volumes: The path on the host to be mounted inside the container. 
          
          Note, 
          - If separated by `:`, then the first part will be considered as the local host path and the second part is the path in the container system. 
          - If no split provided, then the basename of that directory will be mounted into container's root path, e.g. `--volumes="/user/test/my-workspace"` will be mounted into `/my-workspace` inside the container. 
          - All volumes are mounted with read-write mode.
        :param when: The condition that the documents need to fulfill before reaching the Executor.The condition can be defined in the form of a `DocArray query condition <https://docarray.jina.ai/fundamentals/documentarray/find/#query-by-conditions>`
        :param workspace: The working directory for any IO operations in this object. If not set, then derive from its parent `workspace`.
        :return: a (new) Flow object with modification

        .. # noqa: DAR202
        .. # noqa: DAR101
        .. # noqa: DAR003
        """
    # overload_inject_end_deployment
    @overload
    def add(
        self,
        *,
        needs: Optional[Union[str, Tuple[str], List[str]]] = None,
        copy_flow: bool = True,
        deployment_role: 'DeploymentRoleType' = DeploymentRoleType.DEPLOYMENT,
        **kwargs,
    ) -> Union['Flow', 'AsyncFlow']:
        """
        Add a Deployment to the current Flow object and return the new modified Flow object.
        The attribute of the Deployment can be later changed with :py:meth:`set` or deleted with :py:meth:`remove`

        :param needs: the name of the Deployment(s) that this Deployment receives data from.
                           One can also use 'gateway' to indicate the connection with the gateway.
        :param deployment_role: the role of the Deployment, used for visualization and route planning
        :param copy_flow: when set to true, then always copy the current Flow and do the modification on top of it then return, otherwise, do in-line modification
        :param kwargs: other keyword-value arguments that the Deployment CLI supports
        :return: a (new) Flow object with modification

        .. # noqa: DAR202
        .. # noqa: DAR101
        .. # noqa: DAR003
        .. # noqa: DAR401
        """

    @allowed_levels([FlowBuildLevel.EMPTY])
    def add(
        self,
        **kwargs,
    ) -> Union['Flow', 'AsyncFlow']:
        # implementation_stub_inject_start_add
    
        """Add a Deployment to the current Flow object and return the new modified Flow object.
        The attribute of the Deployment can be later changed with :py:meth:`set` or deleted with :py:meth:`remove`

        :param compression: The compression mechanism used when sending requests from the Head to the WorkerRuntimes. For more details, check https://grpc.github.io/grpc/python/grpc.html#compression.
        :param connection_list: dictionary JSON with a list of connections to configure
        :param disable_auto_volume: Do not automatically mount a volume for dockerized Executors.
        :param docker_kwargs: Dictionary of kwargs arguments that will be passed to Docker SDK when starting the docker '
          container. 
          
          More details can be found in the Docker SDK docs:  https://docker-py.readthedocs.io/en/stable/
        :param entrypoint: The entrypoint command overrides the ENTRYPOINT in Docker image. when not set then the Docker image ENTRYPOINT takes effective.
        :param env: The map of environment variables that are available inside runtime
        :param exit_on_exceptions: List of exceptions that will cause the Executor to shut down.
        :param external: The Deployment will be considered an external Deployment that has been started independently from the Flow.This Deployment will not be context managed by the Flow.
        :param floating: If set, the current Pod/Deployment can not be further chained, and the next `.add()` will chain after the last Pod/Deployment not this current one.
        :param force_update: If set, always pull the latest Hub Executor bundle even it exists on local
        :param gpus: This argument allows dockerized Jina Executors to discover local gpu devices.
              
              Note, 
              - To access all gpus, use `--gpus all`.
              - To access multiple gpus, e.g. make use of 2 gpus, use `--gpus 2`.
              - To access specified gpus based on device id, use `--gpus device=[YOUR-GPU-DEVICE-ID]`
              - To access specified gpus based on multiple device id, use `--gpus device=[YOUR-GPU-DEVICE-ID1],device=[YOUR-GPU-DEVICE-ID2]`
              - To specify more parameters, use `--gpus device=[YOUR-GPU-DEVICE-ID],runtime=nvidia,capabilities=display
        :param grpc_metadata: The metadata to be passed to the gRPC request.
        :param grpc_server_options: Dictionary of kwargs arguments that will be passed to the grpc server as options when starting the server, example : {'grpc.max_send_message_length': -1}
        :param host: The host of the Gateway, which the client should connect to, by default it is 0.0.0.0. In the case of an external Executor (`--external` or `external=True`) this can be a list of hosts.  Then, every resulting address will be considered as one replica of the Executor.
        :param install_requirements: If set, try to install `requirements.txt` from the local Executor if exists in the Executor folder. If using Hub, install `requirements.txt` in the Hub Executor bundle to local.
        :param log_config: The YAML config of the logger used in this object.
        :param metrics: If set, the sdk implementation of the OpenTelemetry metrics will be available for default monitoring and custom measurements. Otherwise a no-op implementation will be provided.
        :param metrics_exporter_host: If tracing is enabled, this hostname will be used to configure the metrics exporter agent.
        :param metrics_exporter_port: If tracing is enabled, this port will be used to configure the metrics exporter agent.
        :param monitoring: If set, spawn an http server with a prometheus endpoint to expose metrics
        :param name: The name of this object.
          
              This will be used in the following places:
              - how you refer to this object in Python/YAML/CLI
              - visualization
              - log message header
              - ...
          
              When not given, then the default naming strategy will apply.
        :param native: If set, only native Executors is allowed, and the Executor is always run inside WorkerRuntime.
        :param no_reduce: Disable the built-in reduction mechanism. Set this if the reduction is to be handled by the Executor itself by operating on a `docs_matrix` or `docs_map`
        :param output_array_type: The type of array `tensor` and `embedding` will be serialized to.
          
          Supports the same types as `docarray.to_protobuf(.., ndarray_type=...)`, which can be found 
          `here <https://docarray.jina.ai/fundamentals/document/serialization/#from-to-protobuf>`.
          Defaults to retaining whatever type is returned by the Executor.
        :param polling: The polling strategy of the Deployment and its endpoints (when `shards>1`).
              Can be defined for all endpoints of a Deployment or by endpoint.
              Define per Deployment:
              - ANY: only one (whoever is idle) Pod polls the message
              - ALL: all Pods poll the message (like a broadcast)
              Define per Endpoint:
              JSON dict, {endpoint: PollingType}
              {'/custom': 'ALL', '/search': 'ANY', '*': 'ANY'}
        :param port: The port for input data to bind to, default is a random port between [49152, 65535]. In the case of an external Executor (`--external` or `external=True`) this can be a list of ports. Then, every resulting address will be considered as one replica of the Executor.
        :param port_monitoring: The port on which the prometheus server is exposed, default is a random port between [49152, 65535]
        :param py_modules: The customized python modules need to be imported before loading the executor
          
          Note that the recommended way is to only import a single module - a simple python file, if your
          executor can be defined in a single file, or an ``__init__.py`` file if you have multiple files,
          which should be structured as a python package. For more details, please see the
          `Executor cookbook <https://docs.jina.ai/concepts/executor/executor-files/>`__
        :param quiet: If set, then no log will be emitted from this object.
        :param quiet_error: If set, then exception stack information will not be added to the log
        :param reload: If set, the Executor will restart while serving if YAML configuration source or Executor modules are changed. If YAML configuration is changed, the whole deployment is reloaded and new processes will be restarted. If only Python modules of the Executor have changed, they will be reloaded to the interpreter without restarting process.
        :param replicas: The number of replicas in the deployment
        :param retries: Number of retries per gRPC call. If <0 it defaults to max(3, num_replicas)
        :param runtime_cls: The runtime class to run inside the Pod
        :param shards: The number of shards in the deployment running at the same time. For more details check https://docs.jina.ai/concepts/flow/create-flow/#complex-flow-topologies
        :param timeout_ctrl: The timeout in milliseconds of the control request, -1 for waiting forever
        :param timeout_ready: The timeout in milliseconds of a Pod waits for the runtime to be ready, -1 for waiting forever
        :param timeout_send: The timeout in milliseconds used when sending data requests to Executors, -1 means no timeout, disabled by default
        :param tls: If set, connect to deployment using tls encryption
        :param traces_exporter_host: If tracing is enabled, this hostname will be used to configure the trace exporter agent.
        :param traces_exporter_port: If tracing is enabled, this port will be used to configure the trace exporter agent.
        :param tracing: If set, the sdk implementation of the OpenTelemetry tracer will be available and will be enabled for automatic tracing of requests and customer span creation. Otherwise a no-op implementation will be provided.
        :param uses: The config of the executor, it could be one of the followings:
                  * the string literal of an Executor class name
                  * an Executor YAML file (.yml, .yaml, .jaml)
                  * a Jina Hub Executor (must start with `jinahub://` or `jinahub+docker://`)
                  * a docker image (must start with `docker://`)
                  * the string literal of a YAML config (must start with `!` or `jtype: `)
                  * the string literal of a JSON config
          
                  When use it under Python, one can use the following values additionally:
                  - a Python dict that represents the config
                  - a text file stream has `.read()` interface
        :param uses_after: The executor attached after the Pods described by --uses, typically used for receiving from all shards, accepted type follows `--uses`. This argument only applies for sharded Deployments (shards > 1).
        :param uses_after_address: The address of the uses-before runtime
        :param uses_before: The executor attached before the Pods described by --uses, typically before sending to all shards, accepted type follows `--uses`. This argument only applies for sharded Deployments (shards > 1).
        :param uses_before_address: The address of the uses-before runtime
        :param uses_dynamic_batching: Dictionary of keyword arguments that will override the `dynamic_batching` configuration in `uses`
        :param uses_metas: Dictionary of keyword arguments that will override the `metas` configuration in `uses`
        :param uses_requests: Dictionary of keyword arguments that will override the `requests` configuration in `uses`
        :param uses_with: Dictionary of keyword arguments that will override the `with` configuration in `uses`
        :param volumes: The path on the host to be mounted inside the container. 
          
          Note, 
          - If separated by `:`, then the first part will be considered as the local host path and the second part is the path in the container system. 
          - If no split provided, then the basename of that directory will be mounted into container's root path, e.g. `--volumes="/user/test/my-workspace"` will be mounted into `/my-workspace` inside the container. 
          - All volumes are mounted with read-write mode.
        :param when: The condition that the documents need to fulfill before reaching the Executor.The condition can be defined in the form of a `DocArray query condition <https://docarray.jina.ai/fundamentals/documentarray/find/#query-by-conditions>`
        :param workspace: The working directory for any IO operations in this object. If not set, then derive from its parent `workspace`.
        :param needs: the name of the Deployment(s) that this Deployment receives data from. One can also use "gateway" to indicate the connection with the gateway.
        :param deployment_role: the role of the Deployment, used for visualization and route planning
        :param copy_flow: when set to true, then always copy the current Flow and do the modification on top of it then return, otherwise, do in-line modification
        :param kwargs: other keyword-value arguments that the Deployment CLI supports
        :return: a (new) Flow object with modification
        :return: a (new) Flow object with modification

        .. # noqa: DAR102
        .. # noqa: DAR202
        .. # noqa: DAR101
        .. # noqa: DAR003
        """
    # implementation_stub_inject_end_add

        needs = kwargs.pop('needs', None)
        copy_flow = kwargs.pop('copy_flow', True)
        deployment_role = kwargs.get('deployment_role', DeploymentRoleType.DEPLOYMENT)

        op_flow = copy.deepcopy(self) if copy_flow else self

        # deployment naming logic
        deployment_name = kwargs.get('name', None)

        if deployment_name in op_flow._deployment_nodes:
            new_name = f'{deployment_name}{len(op_flow._deployment_nodes)}'
            self.logger.debug(
                f'"{deployment_name}" is used in this Flow already! renamed it to "{new_name}"'
            )
            deployment_name = new_name

        if not deployment_name:
            deployment_name = f'executor{len(op_flow._deployment_nodes)}'

        if not deployment_name.isidentifier():
            # hyphen - can not be used in the name
            raise ValueError(
                f'name: {deployment_name} is invalid, please follow the python variable name conventions'
            )

        # needs logic
        needs = op_flow._parse_endpoints(
            op_flow, deployment_name, needs, connect_to_last_deployment=True
        )

        # set the kwargs inherit from `Flow(kwargs1=..., kwargs2=)`
        for key, value in op_flow._common_kwargs.items():

            # do not inherit from all the argument from the flow and respect EXECUTOR_ARGS_BLACKLIST
            if key not in kwargs and key not in EXECUTOR_ARGS_BLACKLIST:
                kwargs[key] = value

        # update kwargs of this Deployment
        kwargs.update(
            dict(
                name=deployment_name,
                deployment_role=deployment_role,
            )
        )
        parser = set_deployment_parser()
        if deployment_role == DeploymentRoleType.GATEWAY:
            parser = set_gateway_parser()

        args = ArgNamespace.kwargs2namespace(
            kwargs, parser, True, fallback_parsers=FALLBACK_PARSERS
        )

        # deployment workspace if not set then derive from flow workspace
        if args.workspace:
            args.workspace = os.path.abspath(args.workspace)
        else:
            args.workspace = self.workspace

        args.noblock_on_start = True

        if len(needs) > 1 and args.external and args.no_reduce:
            raise ValueError(
                'External Executors with multiple needs have to do auto reduce.'
            )

        op_flow._deployment_nodes[deployment_name] = Deployment(args, needs)

        if not args.floating:
            op_flow._last_deployment = deployment_name

        return op_flow

    # overload_inject_start_config_gateway
    @overload
    def config_gateway(
        self,*,
        compression: Optional[str] = None, 
        cors: Optional[bool] = False, 
        deployments_addresses: Optional[str] = '{}', 
        deployments_metadata: Optional[str] = '{}', 
        deployments_no_reduce: Optional[str] = '[]', 
        description: Optional[str] = None, 
        docker_kwargs: Optional[dict] = None, 
        entrypoint: Optional[str] = None, 
        env: Optional[dict] = None, 
        expose_endpoints: Optional[str] = None, 
        expose_graphql_endpoint: Optional[bool] = False, 
        floating: Optional[bool] = False, 
        graph_conditions: Optional[str] = '{}', 
        graph_description: Optional[str] = '{}', 
        grpc_server_options: Optional[dict] = None, 
        host: Optional[str] = '0.0.0.0', 
        log_config: Optional[str] = None, 
        metrics: Optional[bool] = False, 
        metrics_exporter_host: Optional[str] = None, 
        metrics_exporter_port: Optional[int] = None, 
        monitoring: Optional[bool] = False, 
        name: Optional[str] = 'gateway', 
        no_crud_endpoints: Optional[bool] = False, 
        no_debug_endpoints: Optional[bool] = False, 
        port: Optional[int] = None, 
        port_monitoring: Optional[int] = None, 
        prefetch: Optional[int] = 1000, 
        protocol: Optional[Union[str, List[str]]] = ['GRPC'], 
        proxy: Optional[bool] = False, 
        py_modules: Optional[List[str]] = None, 
        quiet: Optional[bool] = False, 
        quiet_error: Optional[bool] = False, 
        reload: Optional[bool] = False, 
        retries: Optional[int] = -1, 
        runtime_cls: Optional[str] = 'GatewayRuntime', 
        ssl_certfile: Optional[str] = None, 
        ssl_keyfile: Optional[str] = None, 
        timeout_ctrl: Optional[int] = 60, 
        timeout_ready: Optional[int] = 600000, 
        timeout_send: Optional[int] = None, 
        title: Optional[str] = None, 
        traces_exporter_host: Optional[str] = None, 
        traces_exporter_port: Optional[int] = None, 
        tracing: Optional[bool] = False, 
        uses: Optional[Union[str, Type['BaseExecutor'], dict]] = None, 
        uses_with: Optional[dict] = None, 
        uvicorn_kwargs: Optional[dict] = None, 
        workspace: Optional[str] = None, 
        **kwargs):
        """Configure the Gateway inside a Flow. The Gateway exposes your Flow logic as a service to the internet according to the protocol and configuration you choose.

        :param compression: The compression mechanism used when sending requests from the Head to the WorkerRuntimes. For more details, check https://grpc.github.io/grpc/python/grpc.html#compression.
        :param cors: If set, a CORS middleware is added to FastAPI frontend to allow cross-origin access.
        :param deployments_addresses: JSON dictionary with the input addresses of each Deployment
        :param deployments_metadata: JSON dictionary with the request metadata for each Deployment
        :param deployments_no_reduce: list JSON disabling the built-in merging mechanism for each Deployment listed
        :param description: The description of this HTTP server. It will be used in automatics docs such as Swagger UI.
        :param docker_kwargs: Dictionary of kwargs arguments that will be passed to Docker SDK when starting the docker '
          container. 
          
          More details can be found in the Docker SDK docs:  https://docker-py.readthedocs.io/en/stable/
        :param entrypoint: The entrypoint command overrides the ENTRYPOINT in Docker image. when not set then the Docker image ENTRYPOINT takes effective.
        :param env: The map of environment variables that are available inside runtime
        :param expose_endpoints: A JSON string that represents a map from executor endpoints (`@requests(on=...)`) to HTTP endpoints.
        :param expose_graphql_endpoint: If set, /graphql endpoint is added to HTTP interface.
        :param floating: If set, the current Pod/Deployment can not be further chained, and the next `.add()` will chain after the last Pod/Deployment not this current one.
        :param graph_conditions: Dictionary stating which filtering conditions each Executor in the graph requires to receive Documents.
        :param graph_description: Routing graph for the gateway
        :param grpc_server_options: Dictionary of kwargs arguments that will be passed to the grpc server as options when starting the server, example : {'grpc.max_send_message_length': -1}
        :param host: The host address of the runtime, by default it is 0.0.0.0.
        :param log_config: The YAML config of the logger used in this object.
        :param metrics: If set, the sdk implementation of the OpenTelemetry metrics will be available for default monitoring and custom measurements. Otherwise a no-op implementation will be provided.
        :param metrics_exporter_host: If tracing is enabled, this hostname will be used to configure the metrics exporter agent.
        :param metrics_exporter_port: If tracing is enabled, this port will be used to configure the metrics exporter agent.
        :param monitoring: If set, spawn an http server with a prometheus endpoint to expose metrics
        :param name: The name of this object.
          
              This will be used in the following places:
              - how you refer to this object in Python/YAML/CLI
              - visualization
              - log message header
              - ...
          
              When not given, then the default naming strategy will apply.
        :param no_crud_endpoints: If set, `/index`, `/search`, `/update`, `/delete` endpoints are removed from HTTP interface.
          
                  Any executor that has `@requests(on=...)` bound with those values will receive data requests.
        :param no_debug_endpoints: If set, `/status` `/post` endpoints are removed from HTTP interface.
        :param port: The port for input data to bind the gateway server to, by default, random ports between range [49152, 65535] will be assigned. The port argument can be either 1 single value in case only 1 protocol is used or multiple values when many protocols are used.
        :param port_monitoring: The port on which the prometheus server is exposed, default is a random port between [49152, 65535]
        :param prefetch: Number of requests fetched from the client before feeding into the first Executor. 
              
              Used to control the speed of data input into a Flow. 0 disables prefetch (1000 requests is the default)
        :param protocol: Communication protocol of the server exposed by the Gateway. This can be a single value or a list of protocols, depending on your chosen Gateway. Choose the convenient protocols from: ['GRPC', 'HTTP', 'WEBSOCKET'].
        :param proxy: If set, respect the http_proxy and https_proxy environment variables. otherwise, it will unset these proxy variables before start. gRPC seems to prefer no proxy
        :param py_modules: The customized python modules need to be imported before loading the gateway
          
          Note that the recommended way is to only import a single module - a simple python file, if your
          gateway can be defined in a single file, or an ``__init__.py`` file if you have multiple files,
          which should be structured as a python package.
        :param quiet: If set, then no log will be emitted from this object.
        :param quiet_error: If set, then exception stack information will not be added to the log
        :param reload: If set, the Gateway will restart while serving if YAML configuration source is changed.
        :param retries: Number of retries per gRPC call. If <0 it defaults to max(3, num_replicas)
        :param runtime_cls: The runtime class to run inside the Pod
        :param ssl_certfile: the path to the certificate file
        :param ssl_keyfile: the path to the key file
        :param timeout_ctrl: The timeout in milliseconds of the control request, -1 for waiting forever
        :param timeout_ready: The timeout in milliseconds of a Pod waits for the runtime to be ready, -1 for waiting forever
        :param timeout_send: The timeout in milliseconds used when sending data requests to Executors, -1 means no timeout, disabled by default
        :param title: The title of this HTTP server. It will be used in automatics docs such as Swagger UI.
        :param traces_exporter_host: If tracing is enabled, this hostname will be used to configure the trace exporter agent.
        :param traces_exporter_port: If tracing is enabled, this port will be used to configure the trace exporter agent.
        :param tracing: If set, the sdk implementation of the OpenTelemetry tracer will be available and will be enabled for automatic tracing of requests and customer span creation. Otherwise a no-op implementation will be provided.
        :param uses: The config of the gateway, it could be one of the followings:
                  * the string literal of an Gateway class name
                  * a Gateway YAML file (.yml, .yaml, .jaml)
                  * a docker image (must start with `docker://`)
                  * the string literal of a YAML config (must start with `!` or `jtype: `)
                  * the string literal of a JSON config
          
                  When use it under Python, one can use the following values additionally:
                  - a Python dict that represents the config
                  - a text file stream has `.read()` interface
        :param uses_with: Dictionary of keyword arguments that will override the `with` configuration in `uses`
        :param uvicorn_kwargs: Dictionary of kwargs arguments that will be passed to Uvicorn server when starting the server
          
          More details can be found in Uvicorn docs: https://www.uvicorn.org/settings/
        :param workspace: The working directory for any IO operations in this object. If not set, then derive from its parent `workspace`.

        .. # noqa: DAR202
        .. # noqa: DAR101
        .. # noqa: DAR003
        """
    # overload_inject_end_config_gateway

    @allowed_levels([FlowBuildLevel.EMPTY])
    def config_gateway(
        self,
        args: Optional['argparse.Namespace'] = None,
        **kwargs,
    ) -> Union['Flow', 'AsyncFlow']:
        # implementation_stub_inject_start_config_gateway
    
        """Configure the Gateway inside a Flow. The Gateway exposes your Flow logic as a service to the internet according to the protocol and configuration you choose.

        :param compression: The compression mechanism used when sending requests from the Head to the WorkerRuntimes. For more details, check https://grpc.github.io/grpc/python/grpc.html#compression.
        :param cors: If set, a CORS middleware is added to FastAPI frontend to allow cross-origin access.
        :param deployments_addresses: JSON dictionary with the input addresses of each Deployment
        :param deployments_metadata: JSON dictionary with the request metadata for each Deployment
        :param deployments_no_reduce: list JSON disabling the built-in merging mechanism for each Deployment listed
        :param description: The description of this HTTP server. It will be used in automatics docs such as Swagger UI.
        :param docker_kwargs: Dictionary of kwargs arguments that will be passed to Docker SDK when starting the docker '
          container. 
          
          More details can be found in the Docker SDK docs:  https://docker-py.readthedocs.io/en/stable/
        :param entrypoint: The entrypoint command overrides the ENTRYPOINT in Docker image. when not set then the Docker image ENTRYPOINT takes effective.
        :param env: The map of environment variables that are available inside runtime
        :param expose_endpoints: A JSON string that represents a map from executor endpoints (`@requests(on=...)`) to HTTP endpoints.
        :param expose_graphql_endpoint: If set, /graphql endpoint is added to HTTP interface.
        :param floating: If set, the current Pod/Deployment can not be further chained, and the next `.add()` will chain after the last Pod/Deployment not this current one.
        :param graph_conditions: Dictionary stating which filtering conditions each Executor in the graph requires to receive Documents.
        :param graph_description: Routing graph for the gateway
        :param grpc_server_options: Dictionary of kwargs arguments that will be passed to the grpc server as options when starting the server, example : {'grpc.max_send_message_length': -1}
        :param host: The host address of the runtime, by default it is 0.0.0.0.
        :param log_config: The YAML config of the logger used in this object.
        :param metrics: If set, the sdk implementation of the OpenTelemetry metrics will be available for default monitoring and custom measurements. Otherwise a no-op implementation will be provided.
        :param metrics_exporter_host: If tracing is enabled, this hostname will be used to configure the metrics exporter agent.
        :param metrics_exporter_port: If tracing is enabled, this port will be used to configure the metrics exporter agent.
        :param monitoring: If set, spawn an http server with a prometheus endpoint to expose metrics
        :param name: The name of this object.
          
              This will be used in the following places:
              - how you refer to this object in Python/YAML/CLI
              - visualization
              - log message header
              - ...
          
              When not given, then the default naming strategy will apply.
        :param no_crud_endpoints: If set, `/index`, `/search`, `/update`, `/delete` endpoints are removed from HTTP interface.
          
                  Any executor that has `@requests(on=...)` bound with those values will receive data requests.
        :param no_debug_endpoints: If set, `/status` `/post` endpoints are removed from HTTP interface.
        :param port: The port for input data to bind the gateway server to, by default, random ports between range [49152, 65535] will be assigned. The port argument can be either 1 single value in case only 1 protocol is used or multiple values when many protocols are used.
        :param port_monitoring: The port on which the prometheus server is exposed, default is a random port between [49152, 65535]
        :param prefetch: Number of requests fetched from the client before feeding into the first Executor. 
              
              Used to control the speed of data input into a Flow. 0 disables prefetch (1000 requests is the default)
        :param protocol: Communication protocol of the server exposed by the Gateway. This can be a single value or a list of protocols, depending on your chosen Gateway. Choose the convenient protocols from: ['GRPC', 'HTTP', 'WEBSOCKET'].
        :param proxy: If set, respect the http_proxy and https_proxy environment variables. otherwise, it will unset these proxy variables before start. gRPC seems to prefer no proxy
        :param py_modules: The customized python modules need to be imported before loading the gateway
          
          Note that the recommended way is to only import a single module - a simple python file, if your
          gateway can be defined in a single file, or an ``__init__.py`` file if you have multiple files,
          which should be structured as a python package.
        :param quiet: If set, then no log will be emitted from this object.
        :param quiet_error: If set, then exception stack information will not be added to the log
        :param reload: If set, the Gateway will restart while serving if YAML configuration source is changed.
        :param retries: Number of retries per gRPC call. If <0 it defaults to max(3, num_replicas)
        :param runtime_cls: The runtime class to run inside the Pod
        :param ssl_certfile: the path to the certificate file
        :param ssl_keyfile: the path to the key file
        :param timeout_ctrl: The timeout in milliseconds of the control request, -1 for waiting forever
        :param timeout_ready: The timeout in milliseconds of a Pod waits for the runtime to be ready, -1 for waiting forever
        :param timeout_send: The timeout in milliseconds used when sending data requests to Executors, -1 means no timeout, disabled by default
        :param title: The title of this HTTP server. It will be used in automatics docs such as Swagger UI.
        :param traces_exporter_host: If tracing is enabled, this hostname will be used to configure the trace exporter agent.
        :param traces_exporter_port: If tracing is enabled, this port will be used to configure the trace exporter agent.
        :param tracing: If set, the sdk implementation of the OpenTelemetry tracer will be available and will be enabled for automatic tracing of requests and customer span creation. Otherwise a no-op implementation will be provided.
        :param uses: The config of the gateway, it could be one of the followings:
                  * the string literal of an Gateway class name
                  * a Gateway YAML file (.yml, .yaml, .jaml)
                  * a docker image (must start with `docker://`)
                  * the string literal of a YAML config (must start with `!` or `jtype: `)
                  * the string literal of a JSON config
          
                  When use it under Python, one can use the following values additionally:
                  - a Python dict that represents the config
                  - a text file stream has `.read()` interface
        :param uses_with: Dictionary of keyword arguments that will override the `with` configuration in `uses`
        :param uvicorn_kwargs: Dictionary of kwargs arguments that will be passed to Uvicorn server when starting the server
          
          More details can be found in Uvicorn docs: https://www.uvicorn.org/settings/
        :param workspace: The working directory for any IO operations in this object. If not set, then derive from its parent `workspace`.
        :return: the new Flow object

        .. # noqa: DAR102
        .. # noqa: DAR202
        .. # noqa: DAR101
        .. # noqa: DAR003
        """
    # implementation_stub_inject_end_config_gateway

        copy_flow = kwargs.pop('copy_flow', True)

        op_flow = copy.deepcopy(self) if copy_flow else self

        # override gateway args inherited from Flow API
        for key, value in kwargs.items():
            op_flow._gateway_kwargs[key] = value

        return op_flow

    @allowed_levels([FlowBuildLevel.EMPTY])
    def inspect(self, name: str = 'inspect', *args, **kwargs) -> 'Flow':
        """Add an inspection on the last changed Deployment in the Flow

        Internally, it adds two Deployments to the Flow. But don't worry, the overhead is minimized and you
        can remove them by simply using `Flow(inspect=FlowInspectType.REMOVE)` before using the Flow.

        .. highlight:: bash
        .. code-block:: bash

            Flow -- PUB-SUB -- BaseDeployment(_pass) -- Flow
                    |
                    -- PUB-SUB -- InspectDeployment (Hanging)

        In this way, :class:`InspectDeployment` looks like a simple ``_pass`` from outside and
        does not introduce side-effects (e.g. changing the socket type) to the original Flow.
        The original incoming and outgoing socket types are preserved.

        This function is very handy for introducing an Evaluator into the Flow.

        .. seealso::

            :meth:`gather_inspect`

        :param name: name of the Deployment
        :param args: args for .add()
        :param kwargs: kwargs for .add()
        :return: the new instance of the Flow
        """
        _last_deployment = self._last_deployment
        op_flow = self.add(
            name=name,
            needs=_last_deployment,
            deployment_role=DeploymentRoleType.INSPECT,
            *args,
            **kwargs,
        )

        # now remove uses and add an auxiliary Deployment
        if 'uses' in kwargs:
            kwargs.pop('uses')
        op_flow = op_flow.add(
            name=f'_aux_{name}',
            needs=_last_deployment,
            deployment_role=DeploymentRoleType.INSPECT_AUX_PASS,
            *args,
            **kwargs,
        )

        # register any future connection to _last_deployment by the auxiliary Deployment
        op_flow._inspect_deployments[_last_deployment] = op_flow._last_deployment

        return op_flow

    @allowed_levels([FlowBuildLevel.EMPTY])
    def gather_inspect(
        self,
        name: str = 'gather_inspect',
        include_last_deployment: bool = True,
        *args,
        **kwargs,
    ) -> 'Flow':
        """Gather all inspect Deployments output into one Deployment. When the Flow has no inspect Deployment then the Flow itself
        is returned.

        .. note::

            If ``--no-inspect`` is **not** given, then :meth:`gather_inspect` is auto called before :meth:`build`. So
            in general you don't need to manually call :meth:`gather_inspect`.

        :param name: the name of the gather Deployment
        :param include_last_deployment: if to include the last modified Deployment in the Flow
        :param args: args for .add()
        :param kwargs: kwargs for .add()
        :return: the modified Flow or the copy of it


        .. seealso::

            :meth:`inspect`

        """
        needs = [
            k
            for k, v in self._deployment_nodes.items()
            if v.role == DeploymentRoleType.INSPECT
        ]
        if needs:
            if include_last_deployment:
                needs.append(self._last_deployment)
            return self.add(
                name=name,
                needs=needs,
                deployment_role=DeploymentRoleType.JOIN_INSPECT,
                *args,
                **kwargs,
            )
        else:
            # no inspect node is in the graph, return the current graph
            return self

    def _get_gateway_target(self, prefix):
        gateway_deployment = self._deployment_nodes[GATEWAY_NAME]
        return (
            f'{prefix}-{GATEWAY_NAME}',
            {
                'host': gateway_deployment.head_host,
                'port': gateway_deployment.head_port,
                'expected_parts': 0,
            },
        )

    @allowed_levels([FlowBuildLevel.EMPTY])
    def build(
        self, copy_flow: bool = False, disable_build_sandbox: bool = False
    ) -> 'Flow':
        """
        Build the current Flow and make it ready to use

        .. note::

            No need to manually call it since 0.0.8. When using Flow with the
            context manager, or using :meth:`start`, :meth:`build` will be invoked.

        :param copy_flow: when set to true, then always copy the current Flow and do the modification on top of it then return, otherwise, do in-line modification
        :param disable_build_sandbox: when set to true, the sandbox building part will be skipped, will be used by `plot`
        :return: the current Flow (by default)

        .. note::
            ``copy_flow=True`` is recommended if you are building the same Flow multiple times in a row. e.g.

            .. highlight:: python
            .. code-block:: python

                f = Flow()
                with f:
                    f.index()

                with f.build(copy_flow=True) as fl:
                    fl.search()


        .. # noqa: DAR401
        """
        if multiprocessing.get_start_method().lower() == 'fork':
            os.environ['GRPC_ENABLE_FORK_SUPPORT'] = '1'

        op_flow = copy.deepcopy(self) if copy_flow else self

        if op_flow.args.inspect == FlowInspectType.COLLECT:
            op_flow.gather_inspect(copy_flow=False)

        if not disable_build_sandbox:
            for deployment in self._deployment_nodes.values():
                deployment.update_sandbox_args()

        if GATEWAY_NAME not in op_flow._deployment_nodes:
            op_flow._add_gateway(
                needs={op_flow._last_deployment},
                graph_description=op_flow._get_graph_representation(),
                deployments_addresses=op_flow._get_deployments_addresses(),
                deployments_metadata=op_flow._get_deployments_metadata(),
                graph_conditions=op_flow._get_graph_conditions(),
                deployments_no_reduce=op_flow._get_disabled_reduce_deployments(),
                uses=op_flow.gateway_args.uses,
            )

        removed_deployments = []

        # if set no_inspect then all inspect related nodes are removed
        if op_flow.args.inspect == FlowInspectType.REMOVE:
            filtered_deployment_nodes = OrderedDict()
            for k, v in op_flow._deployment_nodes.items():
                if not v.role.is_inspect:
                    filtered_deployment_nodes[k] = v
                else:
                    removed_deployments.append(v.name)

            op_flow._deployment_nodes = filtered_deployment_nodes
            reverse_inspect_map = {
                v: k for k, v in op_flow._inspect_deployments.items()
            }
            while (
                len(op_flow._last_changed_deployment) > 0
                and len(removed_deployments) > 0
                and op_flow._last_deployment in removed_deployments
            ):
                op_flow._last_changed_deployment.pop()

        for end, deployment in op_flow._deployment_nodes.items():
            # if an endpoint is being inspected, then replace it with inspected Deployment
            # but not those inspect related node
            if op_flow.args.inspect.is_keep:
                deployment.needs = set(
                    ep
                    if deployment.role.is_inspect
                    else op_flow._inspect_deployments.get(ep, ep)
                    for ep in deployment.needs
                )
            else:
                deployment.needs = set(
                    reverse_inspect_map.get(ep, ep) for ep in deployment.needs
                )

        hanging_deployments = _hanging_deployments(op_flow)
        if hanging_deployments:
            op_flow.logger.warning(
                f'{hanging_deployments} are "floating" in this flow with no deployment receiving from them, '
                f'you may want to double check if it is intentional or some mistake'
            )
        op_flow._build_level = FlowBuildLevel.GRAPH
        if len(removed_deployments) > 0:
            # very dirty
            op_flow._deployment_nodes[GATEWAY_NAME].args.graph_description = json.dumps(
                op_flow._get_graph_representation()
            )
            op_flow._deployment_nodes[
                GATEWAY_NAME
            ].args.deployments_addresses = json.dumps(
                op_flow._get_deployments_addresses()
            )

            op_flow._deployment_nodes[GATEWAY_NAME].update_pod_args()
        return op_flow

    def __call__(self, *args, **kwargs):
        """Builds the Flow
        :param args: args for build
        :param kwargs: kwargs for build
        :return: the built Flow
        """
        return self.build(*args, **kwargs)

    def __enter__(self):
        with CatchAllCleanupContextManager(self):
            return self.start()

    def __exit__(self, exc_type, exc_val, exc_tb):
        if hasattr(self, '_stop_event'):
            self._stop_event.set()

        super().__exit__(exc_type, exc_val, exc_tb)

        # unset all envs to avoid any side-effect
        if self.args.env:
            for k in self.args.env.keys():
                os.environ.pop(k, None)

        # do not know why but removing these 2 lines make 2 tests fail
        if GATEWAY_NAME in self._deployment_nodes:
            self._deployment_nodes.pop(GATEWAY_NAME)

        self._build_level = FlowBuildLevel.EMPTY

        self._stop_time = time.time()
        send_telemetry_event(
            event='stop',
            obj=self,
            entity_id=self._entity_id,
            duration=self._stop_time - self._start_time,
            exc_type=str(exc_type),
        )
        self.logger.debug('flow is closed!')
        self.logger.close()

    @allowed_levels([FlowBuildLevel.EMPTY, FlowBuildLevel.GRAPH])
    def start(self):
        """Start to run all Deployments in this Flow.

        Remember to close the Flow with :meth:`close`.

        Note that this method has a timeout of ``timeout_ready`` set in CLI,
        which is inherited all the way from :class:`jina.orchestrate.pods.Pod`


        .. # noqa: DAR401

        :return: this instance
        """
        self._start_time = time.time()
        if self._build_level.value < FlowBuildLevel.GRAPH.value:
            self.build(copy_flow=False)

        port_gateway = self._deployment_nodes[GATEWAY_NAME].args.port
        host_gateway = self._deployment_nodes[GATEWAY_NAME].args.host

        if not (
            is_port_free(host_gateway, port_gateway)
        ):  # we check if the port is not used at parsing time as well for robustness
            raise PortAlreadyUsed(f'port:{port_gateway}')

        # set env only before the Deployment get started
        if self.args.env:
            for k, v in self.args.env.items():
                os.environ[k] = str(v)

        for depl_name, deployment in self:
            if not deployment.external:
                self.enter_context(deployment)

        self._wait_until_all_ready()

        self._build_level = FlowBuildLevel.RUNNING

        send_telemetry_event(event='start', obj=self, entity_id=self._entity_id)

        return self

    def _wait_until_all_ready(self):
        results = {}
        threads = []

        async def _wait_ready(_deployment_name, _deployment):
            try:
                if not _deployment.external:
                    results[_deployment_name] = 'pending'
                    await _deployment.async_wait_start_success()
                    results[_deployment_name] = 'done'
            except Exception as ex:
                results[_deployment_name] = repr(ex)

        def _polling_status(progress, task):

            progress.update(task, total=len(results))
            progress.start_task(task)

            while True:
                num_done = 0
                pendings = []
                for _k, _v in results.items():
                    sys.stdout.flush()
                    if _v == 'pending':
                        pendings.append(_k)
                    elif _v == 'done':
                        num_done += 1
                    else:
                        if 'JINA_EARLY_STOP' in os.environ:
                            self.logger.error(f'Flow is aborted due to {_k} {_v}.')
                            os._exit(1)

                pending_str = ' '.join(pendings)

                progress.update(task, completed=num_done, pending_str=pending_str)

                if not pendings:
                    break
                time.sleep(0.1)

        progress = Progress(
            SpinnerColumn(),
            TextColumn('Waiting [b]{task.fields[pending_str]}[/]...', justify='right'),
            BarColumn(),
            MofNCompleteColumn(),
            TimeElapsedColumn(),
            transient=True,
        )
        with progress:
            task = progress.add_task(
                'wait', total=len(threads), pending_str='', start=False
            )

            # kick off ip getter thread, address, http, graphq
            all_panels = []

            t_ip = threading.Thread(
                target=self._get_summary_table, args=(all_panels, results), daemon=True
            )
            threads.append(t_ip)

            # kick off spinner thread
            t_m = threading.Thread(
                target=_polling_status, args=(progress, task), daemon=True
            )
            threads.append(t_m)

            for t in threads:
                t.start()

            # kick off all deployments wait-ready tasks
            coros = []
            for k, v in self:
                coros.append(_wait_ready(k, v))

            async def _wait_all():
                await asyncio.gather(*coros)

<<<<<<< HEAD
            try:
                loop = asyncio.get_event_loop()
            except:
                loop = asyncio.new_event_loop()
                asyncio.set_event_loop(loop)
=======
>>>>>>> d10107f5
            asyncio.get_event_loop().run_until_complete(_wait_all())

            for t in threads:
                t.join()

            error_deployments = [k for k, v in results.items() if v != 'done']
            if error_deployments:
                self.logger.error(
                    f'Flow is aborted due to {error_deployments} can not be started.'
                )
                self.close()
                raise RuntimeFailToStart
            from rich.rule import Rule

            print(
                Rule(':tada: Flow is ready to serve!'), *all_panels
            )  # can't use logger here see : https://github.com/Textualize/rich/discussions/2024
        self.logger.debug(
            f'{self.num_deployments} Deployments (i.e. {self.num_pods} Pods) are running in this Flow'
        )

    @property
    def num_deployments(self) -> int:
        """Get the number of Deployments in this Flow


        .. # noqa: DAR201"""
        return len(self._deployment_nodes)

    @property
    def num_pods(self) -> int:
        """Get the number of pods (shards count) in this Flow


        .. # noqa: DAR201"""
        return sum(v.num_pods for v in self._deployment_nodes.values())

    def __eq__(self, other: 'Flow') -> bool:
        """
        Compare the topology of a Flow with another Flow.
        Identification is defined by whether two flows share the same set of edges.

        :param other: the second Flow object
        :return: result of equality check
        """

        if self._build_level.value < FlowBuildLevel.GRAPH.value:
            op_flow = copy.deepcopy(self)
            a = op_flow.build()
        else:
            a = self

        if other._build_level.value < FlowBuildLevel.GRAPH.value:
            op_flow_b = copy.deepcopy(other)
            b = op_flow_b.build()
        else:
            b = other

        return a._deployment_nodes == b._deployment_nodes

    @property
    def client(self) -> 'BaseClient':
        """Return a :class:`BaseClient` object attach to this Flow.

        .. # noqa: DAR201"""

        kwargs = dict(
            host=self.host,
            port=self.port,
            protocol=self.protocol,
        )
        kwargs.update(self._gateway_kwargs)
        return Client(**kwargs)

    @property
    def _mermaid_str(self):
        mermaid_graph = [
            '''
            %%{init:{
  "theme": "base",
  "themeVariables": {
      "primaryColor": "#fff",
      "primaryBorderColor": "#fff",
      "mainBkg": "#32C8CD",
      "clusterBkg": "#EEEDE78C",
      "secondaryBorderColor": "none",
      "tertiaryBorderColor": "none",
      "lineColor": "#a6d8da"
      }
}}%%
            '''.replace(
                '\n', ''
            ),
            'flowchart LR;',
        ]

        deployment_nodes = []

        # plot subgraphs
        for node, v in self._deployment_nodes.items():
            deployment_nodes.append(v.name)
            deployment_mermaid = v._mermaid_str
            mermaid_graph.extend(deployment_mermaid)

        for node, v in self._deployment_nodes.items():
            for need in sorted(v.needs):
                need_print = need
                if need == 'gateway':
                    need_print = 'gatewaystart[gateway]'
                node_print = node
                if node == 'gateway':
                    node_print = 'gatewayend[gateway]'

                _s_role = self._deployment_nodes[need].role
                _e_role = self._deployment_nodes[node].role
                if self._deployment_nodes[need].external:
                    _s_role = 'EXTERNAL'
                if self._deployment_nodes[node].external:
                    _e_role = 'EXTERNAL'
                line_st = '-->'
                if (
                    _s_role == DeploymentRoleType.INSPECT
                    or _e_role == DeploymentRoleType.INSPECT
                ):
                    line_st = '-.->'
                mermaid_graph.append(
                    f'{need_print}:::{str(_s_role)} {line_st} {node_print}:::{str(_e_role)};'
                )

        mermaid_graph.append(
            f'classDef {str(DeploymentRoleType.INSPECT)} stroke:#F29C9F'
        )

        mermaid_graph.append(
            f'classDef {str(DeploymentRoleType.JOIN_INSPECT)} stroke:#F29C9F'
        )
        mermaid_graph.append(
            f'classDef {str(DeploymentRoleType.GATEWAY)} fill:none,color:#000,stroke:none'
        )
        mermaid_graph.append(
            f'classDef {str(DeploymentRoleType.INSPECT_AUX_PASS)} stroke-dasharray: 2 2'
        )
        mermaid_graph.append(f'classDef HEADTAIL fill:#32C8CD1D')

        mermaid_graph.append(f'\nclassDef EXTERNAL fill:#fff,stroke:#32C8CD')

        return '\n'.join(mermaid_graph)

    def plot(
        self,
        output: Optional[str] = None,
        vertical_layout: bool = False,
        inline_display: bool = False,
        build: bool = True,
        copy_flow: bool = True,
    ) -> 'Flow':
        """
        Visualize the Flow up to the current point
        If a file name is provided it will create a jpg image with that name,
        otherwise it will display the URL for mermaid.
        If called within IPython notebook, it will be rendered inline,
        otherwise an image will be created.

        Example,

        .. highlight:: python
        .. code-block:: python

            flow = Flow().add(name='deployment_a').plot('flow.svg')

        :param output: a filename specifying the name of the image to be created,
                    the suffix svg/jpg determines the file type of the output image
        :param vertical_layout: top-down or left-right layout
        :param inline_display: show image directly inside the Jupyter Notebook
        :param build: build the Flow first before plotting, gateway connection can be better showed
        :param copy_flow: when set to true, then always copy the current Flow and
                do the modification on top of it then return, otherwise, do in-line modification
        :return: the Flow
        """

        # deepcopy causes the below error while reusing a Flow in Jupyter
        # 'Pickling an AuthenticationString object is disallowed for security reasons'
        # no need to deep copy if the Graph is built because no change will be made to the Flow
        op_flow = (
            copy.deepcopy(self)
            if (copy_flow and self._build_level.value == FlowBuildLevel.EMPTY)
            else self
        )

        if build and op_flow._build_level.value == FlowBuildLevel.EMPTY:
            op_flow.build(copy_flow=False, disable_build_sandbox=True)

        mermaid_str = op_flow._mermaid_str
        if vertical_layout:
            mermaid_str = mermaid_str.replace('flowchart LR', 'flowchart TD')

        image_type = 'svg'
        if output and not output.endswith('svg'):
            image_type = 'img'

        url = op_flow._mermaid_to_url(mermaid_str, image_type)
        showed = False
        if inline_display:
            try:
                from IPython.display import Image, display

                display(Image(url=url))
                showed = True
            except:
                # no need to panic users
                pass

        if output:
            download_mermaid_url(url, output)
        elif not showed:
            print(f'[link={url}]Click here to see the visualization in browser[/]')

        return self

    def _ipython_display_(self):
        """Displays the object in IPython as a side effect"""
        self.plot(
            inline_display=True, build=(self._build_level != FlowBuildLevel.GRAPH)
        )

    def _mermaid_to_url(self, mermaid_str: str, img_type: str) -> str:
        """
        Render the current Flow as URL points to a SVG. It needs internet connection

        :param mermaid_str: the mermaid representation
        :param img_type: image type (svg/jpg)
        :return: the url points to a SVG
        """
        encoded_str = base64.b64encode(bytes(mermaid_str, 'utf-8')).decode('utf-8')

        return f'https://mermaid.ink/{img_type}/{encoded_str}'

    @property
    def port(self) -> Union[List[int], Optional[int]]:
        """Return the exposed port of the gateway
        .. # noqa: DAR201
        """
        if GATEWAY_NAME in self._deployment_nodes:
            res = self._deployment_nodes[GATEWAY_NAME].port
        else:
            res = self._gateway_kwargs.get('port', None) or self._gateway_kwargs.get(
                'ports', None
            )
        if not isinstance(res, list):
            return res
        elif len(res) == 1:
            return res[0]
        else:
            return res

    @port.setter
    def port(self, value: Union[int, List[int]]):
        """Set the new exposed port of the Flow (affects Gateway and Client)

        :param value: the new port to expose
        """
        if isinstance(value, int):
            self._gateway_kwargs['port'] = [value]
        elif isinstance(value, list):
            self._gateway_kwargs['port'] = value

        # Flow is build to graph already
        if self._build_level >= FlowBuildLevel.GRAPH:
            self[GATEWAY_NAME].args.port = self._gateway_kwargs['port']

        # Flow is running already, then close the existing gateway
        if self._build_level >= FlowBuildLevel.RUNNING:
            self[GATEWAY_NAME].close()
            self.enter_context(self[GATEWAY_NAME])
            self[GATEWAY_NAME].wait_start_success()

    @property
    def host(self) -> str:
        """Return the local address of the gateway
        .. # noqa: DAR201
        """
        if GATEWAY_NAME in self._deployment_nodes:
            return self._deployment_nodes[GATEWAY_NAME].host
        else:
            return self._gateway_kwargs.get('host', __default_host__)

    @host.setter
    def host(self, value: str):
        """Set the new host of the Flow (affects Gateway and Client)

        :param value: the new port to expose
        """
        self._gateway_kwargs['host'] = value

        # Flow is build to graph already
        if self._build_level >= FlowBuildLevel.GRAPH:
            self[GATEWAY_NAME].args.host = self._gateway_kwargs['host']

        # Flow is running already, then close the existing gateway
        if self._build_level >= FlowBuildLevel.RUNNING:
            self[GATEWAY_NAME].close()
            self.enter_context(self[GATEWAY_NAME])
            self[GATEWAY_NAME].wait_start_success()

    @property
    def monitoring(self) -> bool:
        """Return if the monitoring is enabled
        .. # noqa: DAR201
        """
        if GATEWAY_NAME in self._deployment_nodes:
            return self[GATEWAY_NAME].args.monitoring
        else:
            return False

    @property
    def port_monitoring(self) -> Optional[int]:
        """Return if the monitoring is enabled
        .. # noqa: DAR201
        """
        if GATEWAY_NAME in self._deployment_nodes:
            return self[GATEWAY_NAME].args.port_monitoring
        else:
            return self._gateway_kwargs.get('port_monitoring', None)

    @property
    def address_private(self) -> str:
        """Return the private IP address of the gateway for connecting from other machine in the same network


        .. # noqa: DAR201"""
        return get_internal_ip()

    @property
    def address_public(self) -> str:
        """Return the public IP address of the gateway for connecting from other machine in the public network


        .. # noqa: DAR201"""
        return get_public_ip()

    def __iter__(self):
        return self._deployment_nodes.items().__iter__()

    def _init_table(self):
        table = Table(
            title=None, box=None, highlight=True, show_header=False, min_width=40
        )
        table.add_column('', justify='left')
        table.add_column('', justify='right')
        table.add_column('', justify='right')
        return table

    def _get_summary_table(self, all_panels: List[Panel], results):

        results['summary'] = 'pending'

        address_table = self._init_table()

        if not isinstance(self.protocol, list):
            _protocols = [str(self.protocol)]
        else:
            _protocols = [str(_p) for _p in self.protocol]

        if not isinstance(self.port, list):
            _ports = [self.port]
        else:
            _ports = [str(_p) for _p in self.port]

        for _port, _protocol in zip(_ports, _protocols):
            if self.gateway_args.ssl_certfile and self.gateway_args.ssl_keyfile:
                _protocol = f'{_protocol}S'
                address_table.add_row(
                    ':chains:', 'Protocol', f':closed_lock_with_key: {_protocol}'
                )

            else:
                address_table.add_row(':chains:', 'Protocol', _protocol)

            _protocol = _protocol.lower()
            address_table.add_row(
                ':house:',
                'Local',
                f'[link={_protocol}://{self.host}:{_port}]{self.host}:{_port}[/]',
            )
            address_table.add_row(
                ':lock:',
                'Private',
                f'[link={_protocol}://{self.address_private}:{_port}]{self.address_private}:{_port}[/]',
            )

            if self.address_public:
                address_table.add_row(
                    ':earth_africa:',
                    'Public',
                    f'[link={_protocol}://{self.address_public}:{_port}]{self.address_public}:{_port}[/]',
                )

        all_panels.append(
            Panel(
                address_table,
                title=':link: [b]Endpoint[/]',
                expand=False,
            )
        )

        if self.protocol == GatewayProtocolType.HTTP:

            http_ext_table = self._init_table()

            _address = [
                f'[link={_protocol}://localhost:{self.port}/docs]Local[/]',
                f'[link={_protocol}://{self.address_private}:{self.port}/docs]Private[/]',
            ]
            if self.address_public:
                _address.append(
                    f'[link={_protocol}://{self.address_public}:{self.port}/docs]Public[/]'
                )
            http_ext_table.add_row(
                ':speech_balloon:',
                'Swagger UI',
                '.../docs',
            )

            _address = [
                f'[link={_protocol}://localhost:{self.port}/redoc]Local[/]',
                f'[link={_protocol}://{self.address_private}:{self.port}/redoc]Private[/]',
            ]

            if self.address_public:
                _address.append(
                    f'[link={_protocol}://{self.address_public}:{self.port}/redoc]Public[/]'
                )

            http_ext_table.add_row(
                ':books:',
                'Redoc',
                '.../redoc',
            )

            if self.gateway_args.expose_graphql_endpoint:
                _address = [
                    f'[link={_protocol}://localhost:{self.port}/graphql]Local[/]',
                    f'[link={_protocol}://{self.address_private}:{self.port}/graphql]Private[/]',
                ]

                if self.address_public:
                    _address.append(
                        f'[link={_protocol}://{self.address_public}:{self.port}/graphql]Public[/]'
                    )

                http_ext_table.add_row(
                    ':strawberry:',
                    'GraphQL UI',
                    '.../graphql',
                )

            all_panels.append(
                Panel(
                    http_ext_table,
                    title=':gem: [b]HTTP extension[/]',
                    expand=False,
                )
            )

        if self.monitoring:
            monitor_ext_table = self._init_table()

            for name, deployment in self:

                if deployment.args.monitoring:

                    for replica in deployment.pod_args['pods'][0]:
                        _address = [
                            f'[link=http://localhost:{replica.port_monitoring}]Local[/]',
                            f'[link=http://{self.address_private}:{replica.port_monitoring}]Private[/]',
                        ]

                        if self.address_public:
                            _address.append(
                                f'[link=http://{self.address_public}:{deployment.args.port_monitoring}]Public[/]'
                            )

                        _name = (
                            name
                            if len(deployment.pod_args['pods'][0]) == 1
                            else replica.name
                        )

                        monitor_ext_table.add_row(
                            ':flashlight:',  # upstream issue: they dont have :torch: emoji, so we use :flashlight:
                            # to represent observability of Prometheus (even they have :torch: it will be a war
                            # between AI community and Cloud-native community fighting on this emoji)
                            _name,
                            f'...[b]:{replica.port_monitoring}[/]',
                        )

            all_panels.append(
                Panel(
                    monitor_ext_table,
                    title=':gem: [b]Prometheus extension[/]',
                    expand=False,
                )
            )

        results['summary'] = 'done'
        return all_panels

    @allowed_levels([FlowBuildLevel.RUNNING])
    def block(
        self, stop_event: Optional[Union[threading.Event, multiprocessing.Event]] = None
    ):
        """Block the Flow until `stop_event` is set or user hits KeyboardInterrupt

        :param stop_event: a threading event or a multiprocessing event that onces set will resume the control Flow
            to main thread.
        """

        def _reload_flow(changed_file):
            self.logger.info(
                f'change in Flow YAML {changed_file} observed, reloading Flow'
            )
            self.__exit__(None, None, None)
            new_flow = Flow.load_config(changed_file)
            self.__dict__ = new_flow.__dict__
            self.__enter__()

        def _reload_deployment(deployment, changed_file):
            self.logger.info(
                f'change in Executor configuration YAML {changed_file} observed, reloading Executor deployment'
            )
            deployment.__exit__(None, None, None)
            old_args, old_needs = deployment.args, deployment.needs
            new_deployment = Deployment(old_args, old_needs)
            deployment.__dict__ = new_deployment.__dict__
            deployment.__enter__()

        try:
            watch_changes = self.args.reload or any(
                [
                    deployment.args.reload
                    for deployment in list(self._deployment_nodes.values())
                ]
            )
            watch_files_from_deployments = {}
            for name, deployment in self._deployment_nodes.items():
                if deployment.args.reload:
                    if deployment._is_executor_from_yaml:
                        watch_files_from_deployments[deployment.args.uses] = name
            watch_files_list = list(watch_files_from_deployments.keys())

            config_loaded = getattr(self, '_config_loaded', '')
            if config_loaded.endswith('yml') or config_loaded.endswith('yaml'):
                watch_files_list.append(config_loaded)

            if watch_changes and len(watch_files_list) > 0:

                with ImportExtensions(
                    required=True,
                    logger=self.logger,
                    help_text='''reload requires watchfiles dependency to be installed. You can do `pip install 
                    watchfiles''',
                ):
                    from watchfiles import watch

                new_stop_event = stop_event or threading.Event()
                if len(watch_files_list) > 0:
                    for changes in watch(*watch_files_list, stop_event=new_stop_event):
                        for _, changed_file in changes:
                            if changed_file not in watch_files_from_deployments:
                                # maybe changed_file is the absolute path of one in watch_files_from_deployments
                                is_absolute_path = False
                                for (
                                    file,
                                    deployment_name,
                                ) in watch_files_from_deployments.items():
                                    if changed_file.endswith(file):
                                        is_absolute_path = True
                                        _reload_deployment(
                                            self._deployment_nodes[deployment_name],
                                            changed_file,
                                        )
                                        break

                                if not is_absolute_path:
                                    _reload_flow(changed_file)
                            else:
                                _reload_deployment(
                                    self._deployment_nodes[
                                        watch_files_from_deployments[changed_file]
                                    ],
                                    changed_file,
                                )
            else:
                wait_event = stop_event
                if not wait_event:
                    self._stop_event = threading.Event()
                    wait_event = self._stop_event
                if not __windows__:
                    wait_event.wait()
                else:
                    while True:
                        if wait_event.is_set():
                            break
                        time.sleep(0.5)
        except KeyboardInterrupt:
            pass

    @property
    def protocol(self) -> Union[GatewayProtocolType, List[GatewayProtocolType]]:
        """Return the protocol of this Flow

        :return: the protocol of this Flow, if only 1 protocol is supported otherwise returns the list of protocols
        """
        v = (
            self._gateway_kwargs.get('protocol', None)
            or self._gateway_kwargs.get('protocols', None)
            or [GatewayProtocolType.GRPC]
        )
        if not isinstance(v, list):
            v = [v]
        v = GatewayProtocolType.from_string_list(v)
        if len(v) == 1:
            return v[0]
        else:
            return v

    @protocol.setter
    def protocol(
        self,
        value: Union[str, GatewayProtocolType, List[str], List[GatewayProtocolType]],
    ):
        """Set the protocol of this Flow, can only be set before the Flow has been started

        :param value: the protocol to set
        """
        # Flow is running already, protocol cant be changed anymore
        if self._build_level >= FlowBuildLevel.RUNNING:
            raise RuntimeError('Protocol can not be changed after the Flow has started')

        if isinstance(value, str):
            self._gateway_kwargs['protocol'] = [GatewayProtocolType.from_string(value)]
        elif isinstance(value, GatewayProtocolType):
            self._gateway_kwargs['protocol'] = [value]
        elif isinstance(value, list):
            self._gateway_kwargs['protocol'] = GatewayProtocolType.from_string_list(
                value
            )
        else:
            raise TypeError(
                f'{value} must be either `str` or `GatewayProtocolType` or list of protocols'
            )

        # Flow is build to graph already
        if self._build_level >= FlowBuildLevel.GRAPH:
            self[GATEWAY_NAME].args.protocol = self._gateway_kwargs['protocol']

    def __getitem__(self, item):
        if isinstance(item, str):
            return self._deployment_nodes[item]
        elif isinstance(item, int):
            return list(self._deployment_nodes.values())[item]
        else:
            raise TypeError(f'{typename(item)} is not supported')

    @property
    def workspace(self) -> str:
        """Return the workspace path of the flow.

        .. # noqa: DAR201"""
        if self.args.workspace is not None:
            return os.path.abspath(self.args.workspace)
        else:
            return None

    @workspace.setter
    def workspace(self, value: str):
        """set workspace dir for flow & all deployments

        :param value: workspace to be set
        """
        self.args.workspace = value
        for k, p in self:
            p.args.workspace = value
            p.update_pod_args()

    @property
    def workspace_id(self) -> Dict[str, str]:
        """Get all Deployments' ``workspace_id`` values in a dict


        .. # noqa: DAR201"""
        return {
            k: p.args.workspace_id for k, p in self if hasattr(p.args, 'workspace_id')
        }

    @workspace_id.setter
    def workspace_id(self, value: str):
        """Set all Deployments' ``workspace_id`` to ``value``

        :param value: a hexadecimal UUID string
        """
        uuid.UUID(value)
        for k, p in self:
            if hasattr(p.args, 'workspace_id'):
                p.args.workspace_id = value
                args = getattr(p, 'pod_args', getattr(p, 'shards_args', None))
                if args is None:
                    raise ValueError(
                        f'could not find "pod_args" or "shards_args" on {p}'
                    )
                values = None
                if isinstance(args, dict):
                    values = args.values()
                elif isinstance(args, list):
                    values = args
                for v in values:
                    if v and isinstance(v, argparse.Namespace):
                        v.workspace_id = value
                    if v and isinstance(v, List):
                        for i in v:
                            i.workspace_id = value

    @property
    def env(self) -> Optional[Dict]:
        """Get all envs to be set in the Flow

        :return: envs as dict
        """
        return self.args.env

    @env.setter
    def env(self, value: Dict[str, str]):
        """set env vars for flow & all deployments.
        This can be used by jinad to set envs for Flow and all child objects

        :param value: value to be set
        """
        self.args.env = value
        for k, v in self:
            v.args.env = value
            v.update_pod_args()

    @overload
    def expose_endpoint(self, exec_endpoint: str, path: Optional[str] = None):
        """Expose an Executor's endpoint (defined by `@requests(on=...)`) to HTTP endpoint for easier access.

        After expose, you can send data request directly to `http://hostname:port/endpoint`.

        :param exec_endpoint: the endpoint string, by convention starts with `/`
        :param path: the HTTP endpoint string, when not given, it is `exec_endpoint`
        """
        ...

    @overload
    def expose_endpoint(
        self,
        exec_endpoint: str,
        *,
        path: Optional[str] = None,
        status_code: int = 200,
        tags: Optional[List[str]] = None,
        summary: Optional[str] = None,
        description: Optional[str] = None,
        response_description: str = 'Successful Response',
        deprecated: Optional[bool] = None,
        methods: Optional[List[str]] = None,
        operation_id: Optional[str] = None,
        response_model_by_alias: bool = True,
        response_model_exclude_unset: bool = False,
        response_model_exclude_defaults: bool = False,
        response_model_exclude_none: bool = False,
        include_in_schema: bool = True,
        name: Optional[str] = None,
    ):
        """Expose an Executor's endpoint (defined by `@requests(on=...)`) to HTTP endpoint for easier access.

        After expose, you can send data request directly to `http://hostname:port/endpoint`.

        Use this method to specify your HTTP endpoint with richer semantic and schema.

        :param exec_endpoint: the endpoint string, by convention starts with `/`

        # noqa: DAR101
        """
        ...

    @allowed_levels([FlowBuildLevel.EMPTY])
    def expose_endpoint(self, exec_endpoint: str, **kwargs):
        """Expose an Executor's endpoint (defined by `@requests(on=...)`) to HTTP endpoint for easier access.

        After expose, you can send data request directly to `http://hostname:port/endpoint`.

        :param exec_endpoint: the endpoint string, by convention starts with `/`

        # noqa: DAR101
        # noqa: DAR102
        """
        self._endpoints_mapping[exec_endpoint] = kwargs

    def to_kubernetes_yaml(
        self,
        output_base_path: str,
        k8s_namespace: Optional[str] = None,
        include_gateway: bool = True,
    ):
        """
        Converts the Flow into a set of yaml deployments to deploy in Kubernetes.

        If you don't want to rebuild image on Jina Hub,
        you can set `JINA_HUB_NO_IMAGE_REBUILD` environment variable.

        :param output_base_path: The base path where to dump all the yaml files
        :param k8s_namespace: The name of the k8s namespace to set for the configurations. If None, the name of the Flow will be used.
        :param include_gateway: Defines if the gateway deployment should be included, defaults to True
        """
        import yaml

        if self._build_level.value < FlowBuildLevel.GRAPH.value:
            self.build(copy_flow=False)

        from jina.orchestrate.deployments.config.k8s import K8sDeploymentConfig

        k8s_namespace = k8s_namespace or self.args.name or 'default'

        for node, v in self._deployment_nodes.items():
            if v.external or (node == 'gateway' and not include_gateway):
                continue
            if node == 'gateway' and v.args.default_port:
                from jina.serve.networking import GrpcConnectionPool

                v.args.port = GrpcConnectionPool.K8S_PORT
                v.first_pod_args.port = GrpcConnectionPool.K8S_PORT

                v.args.port_monitoring = GrpcConnectionPool.K8S_PORT_MONITORING
                v.first_pod_args.port_monitoring = (
                    GrpcConnectionPool.K8S_PORT_MONITORING
                )

                v.args.default_port = False

            deployment_base = os.path.join(output_base_path, node)
            k8s_deployment = K8sDeploymentConfig(
                args=v.args,
                k8s_namespace=k8s_namespace,
                k8s_deployments_addresses=self._get_k8s_deployments_addresses(
                    k8s_namespace
                )
                if node == 'gateway'
                else None,
                k8s_deployments_metadata=self._get_k8s_deployments_metadata()
                if node == 'gateway'
                else None,
            )
            configs = k8s_deployment.to_kubernetes_yaml()
            for name, k8s_objects in configs:
                filename = os.path.join(deployment_base, f'{name}.yml')
                os.makedirs(deployment_base, exist_ok=True)
                with open(filename, 'w+') as fp:
                    for i, k8s_object in enumerate(k8s_objects):
                        yaml.dump(k8s_object, fp)
                        if i < len(k8s_objects) - 1:
                            fp.write('---\n')

        self.logger.info(
            f'K8s yaml files have been created under [b]{output_base_path}[/]. You can use it by running [b]kubectl apply -R -f {output_base_path}[/]'
        )

    to_k8s_yaml = to_kubernetes_yaml

    def to_docker_compose_yaml(
        self,
        output_path: Optional[str] = None,
        network_name: Optional[str] = None,
        include_gateway: bool = True,
    ):
        """
        Converts the Flow into a yaml file to run with `docker-compose up`
        :param output_path: The output path for the yaml file
        :param network_name: The name of the network that will be used by the deployment name
        :param include_gateway: Defines if the gateway deployment should be included, defaults to True
        """
        import yaml

        if self._build_level.value < FlowBuildLevel.GRAPH.value:
            self.build(copy_flow=False)

        output_path = output_path or 'docker-compose.yml'
        network_name = network_name or 'jina-network'

        from jina.orchestrate.deployments.config.docker_compose import (
            DockerComposeConfig,
        )

        docker_compose_dict = {
            'version': '3.3',
            'networks': {network_name: {'driver': 'bridge'}},
        }

        services = {}

        for node, v in self._deployment_nodes.items():
            if v.external or (node == 'gateway' and not include_gateway):
                continue

            docker_compose_deployment = DockerComposeConfig(
                args=v.args,
                deployments_addresses=self._get_docker_compose_deployments_addresses(),
            )
            service_configs = docker_compose_deployment.to_docker_compose_config()
            for service_name, service in service_configs:
                service['networks'] = [network_name]
                services[service_name] = service

        docker_compose_dict['services'] = services
        with open(output_path, 'w+') as fp:
            yaml.dump(docker_compose_dict, fp, sort_keys=False)

        command = (
            'docker-compose up'
            if output_path is None
            else f'docker-compose -f {output_path} up'
        )

        self.logger.info(
            f'Docker compose file has been created under [b]{output_path}[/b]. You can use it by running [b]{command}[/b]'
        )

    @property
    def client_args(self) -> argparse.Namespace:
        """Get Client settings.

        # noqa: DAR201
        """
        if 'port' in self._gateway_kwargs:
            kwargs = copy.deepcopy(self._gateway_kwargs)
            kwargs['port'] = self._gateway_kwargs['port']

        return ArgNamespace.kwargs2namespace(kwargs, set_client_cli_parser())

    @property
    def gateway_args(self) -> argparse.Namespace:
        """Get Gateway settings.

        # noqa: DAR201
        """
        return ArgNamespace.kwargs2namespace(self._gateway_kwargs, set_gateway_parser())

    def _update_network_interface(self, **kwargs):
        """Update the network interface of this Flow (affects Gateway & Client)

        :param kwargs: new network settings
        """
        self._gateway_kwargs.update(kwargs)

    def __getattribute__(self, item):
        obj = super().__getattribute__(item)

        if (
            item == 'load_config' and inspect.ismethod(obj) and obj.__self__ is Flow
        ):  # check if obj load config call from an instance and not the Class
            warnings.warn(
                "Calling `load_config` from a Flow instance will override all of the instance's initial parameters. We recommend to use `Flow.load_config(...)` instead"
            )

        return obj

    @property
    def _entity_id(self) -> str:
        import uuid

        if hasattr(self, '_entity_id_'):
            return self._entity_id_
        self._entity_id_ = uuid.uuid1().hex
        return self._entity_id_<|MERGE_RESOLUTION|>--- conflicted
+++ resolved
@@ -1822,6 +1822,13 @@
                     break
                 time.sleep(0.1)
 
+        wait_for_ready_coros = []
+        for k, v in self:
+            wait_for_ready_coros.append(_wait_ready(k, v))
+
+        async def _wait_all():
+            await asyncio.gather(*wait_for_ready_coros)
+
         progress = Progress(
             SpinnerColumn(),
             TextColumn('Waiting [b]{task.fields[pending_str]}[/]...', justify='right'),
@@ -1832,7 +1839,7 @@
         )
         with progress:
             task = progress.add_task(
-                'wait', total=len(threads), pending_str='', start=False
+                'wait', total=len(wait_for_ready_coros), pending_str='', start=False
             )
 
             # kick off ip getter thread, address, http, graphq
@@ -1853,21 +1860,12 @@
                 t.start()
 
             # kick off all deployments wait-ready tasks
-            coros = []
-            for k, v in self:
-                coros.append(_wait_ready(k, v))
-
-            async def _wait_all():
-                await asyncio.gather(*coros)
-
-<<<<<<< HEAD
             try:
-                loop = asyncio.get_event_loop()
+                _ = asyncio.get_event_loop()
             except:
                 loop = asyncio.new_event_loop()
                 asyncio.set_event_loop(loop)
-=======
->>>>>>> d10107f5
+
             asyncio.get_event_loop().run_until_complete(_wait_all())
 
             for t in threads:
