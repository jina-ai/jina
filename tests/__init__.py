import os
import shutil
import sys
from typing import Iterator

import numpy as np
import pytest

from jina import Document

file_dir = os.path.dirname(__file__)
sys.path.append(os.path.dirname(file_dir))


def random_docs(num_docs, chunks_per_doc=5, embed_dim=10, jitter=1, start_id=0, embedding=True) -> Iterator['Document']:
    next_chunk_doc_id = start_id + num_docs
    for j in range(num_docs):
        doc_id = start_id + j

        d = Document(id=doc_id)
        d.text = b'hello world'
        d.tags['id'] = doc_id
        if embedding:
            d.embedding = np.random.random([embed_dim + np.random.randint(0, jitter)])
        d.update_content_hash()

        for _ in range(chunks_per_doc):
            chunk_doc_id = next_chunk_doc_id

            c = Document(id=chunk_doc_id)
            c.text = 'i\'m chunk %d from doc %d' % (chunk_doc_id, doc_id)
            if embedding:
                c.embedding = np.random.random([embed_dim + np.random.randint(0, jitter)])
            c.tags['parent_id'] = doc_id
            c.tags['id'] = chunk_doc_id
            c.update_content_hash()
            d.chunks.append(c)
            next_chunk_doc_id += 1

        yield d


def rm_files(file_paths):
    for file_path in file_paths:
        if os.path.exists(file_path):
            if os.path.isfile(file_path):
                os.remove(file_path)
            elif os.path.isdir(file_path):
                shutil.rmtree(file_path, ignore_errors=False, onerror=None)


<<<<<<< HEAD
def validate_callback(mock, validate_func):

    for args, kwargs in mock.call_args_list:
        validate_func(*args, **kwargs)

    mock.assert_called()
=======
np.random.seed(0)
d_embedding = np.array([1, 1, 1, 1, 1, 1, 1])
c_embedding = np.array([2, 2, 2, 2, 2, 2, 2])


def get_documents(chunks, same_content, nr=10, index_start=0, same_tag_content=None):
    next_chunk_id = nr + index_start
    for i in range(index_start, nr + index_start):
        with Document() as d:
            d.id = i
            if same_content:
                d.text = 'hello world'
                d.embedding = d_embedding
            else:
                d.text = f'hello world {i}'
                d.embedding = np.random.random(d_embedding.shape)
            if same_tag_content:
                d.tags['tag_field'] = 'tag data'
            elif same_tag_content is False:
                d.tags['tag_field'] = f'tag data {i}'
            for j in range(chunks):
                with Document() as c:
                    c.id = next_chunk_id
                    if same_content:
                        c.text = 'hello world from chunk'
                        c.embedding = c_embedding
                    else:
                        c.text = f'hello world from chunk {j}'
                        c.embedding = np.random.random(d_embedding.shape)
                    if same_tag_content:
                        c.tags['tag field'] = 'tag data'
                    elif same_tag_content is False:
                        c.tags['tag field'] = f'tag data {next_chunk_id}'
                next_chunk_id += 1
                d.chunks.append(c)
        yield d


def check_docs(chunk_content, chunks, same_content, docs, ids_used, index_start=0):
    for i, d in enumerate(docs):
        i += index_start
        id_int = d.id
        assert id_int not in ids_used
        ids_used.add(id_int)

        if same_content:
            assert d.text == 'hello world'
            np.testing.assert_almost_equal(d.embedding, d_embedding)
        else:
            assert d.text == f'hello world {i}'
            assert d.embedding.shape == d_embedding.shape

        assert len(d.chunks) == chunks

        for j, c in enumerate(d.chunks):
            id_int = c.id
            assert id_int not in ids_used
            ids_used.add(id_int)
            if same_content:
                if chunk_content is None:
                    chunk_content = c.content_hash
                assert c.content_hash == chunk_content
                assert c.text == 'hello world from chunk'
                np.testing.assert_almost_equal(c.embedding, c_embedding)
            else:
                assert c.text == f'hello world from chunk {j}'
                assert c.embedding.shape == c_embedding.shape


@pytest.mark.parametrize('chunks', [0, 3, 5])
@pytest.mark.parametrize('same_content', [False, True])
@pytest.mark.parametrize('nr', [0, 10, 100, 201])
def test_docs_generator(chunks, same_content, nr):
    chunk_content = None
    docs = list(get_documents(chunks=chunks, same_content=same_content, nr=nr))
    assert len(docs) == nr
    ids_used = set()
    check_docs(chunk_content, chunks, same_content, docs, ids_used)

    if nr > 0:
        index_start = 1 + len(list(ids_used))
    else:
        index_start = 1
    new_docs = list(get_documents(chunks=chunks, same_content=same_content, nr=nr, index_start=index_start))
    new_ids = set([d.id for d in new_docs])
    assert len(new_ids.intersection(ids_used)) == 0

    check_docs(chunk_content, chunks, same_content, new_docs, ids_used, index_start)
>>>>>>> 17a64e78
<|MERGE_RESOLUTION|>--- conflicted
+++ resolved
@@ -49,14 +49,14 @@
                 shutil.rmtree(file_path, ignore_errors=False, onerror=None)
 
 
-<<<<<<< HEAD
 def validate_callback(mock, validate_func):
 
     for args, kwargs in mock.call_args_list:
         validate_func(*args, **kwargs)
 
     mock.assert_called()
-=======
+
+    
 np.random.seed(0)
 d_embedding = np.array([1, 1, 1, 1, 1, 1, 1])
 c_embedding = np.array([2, 2, 2, 2, 2, 2, 2])
@@ -144,5 +144,4 @@
     new_ids = set([d.id for d in new_docs])
     assert len(new_ids.intersection(ids_used)) == 0
 
-    check_docs(chunk_content, chunks, same_content, new_docs, ids_used, index_start)
->>>>>>> 17a64e78
+    check_docs(chunk_content, chunks, same_content, new_docs, ids_used, index_start)