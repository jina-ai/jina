--- conflicted
+++ resolved
@@ -82,63 +82,6 @@
         else argparse.SUPPRESS,
     )
 
-<<<<<<< HEAD
-    parser.add_argument(
-        '--extra-search-paths',
-        type=str,
-        default=[],
-        nargs='*',
-        help='Extra search paths to be used when loading modules and finding YAML config files.'
-        if _SHOW_ALL_ARGS
-        else argparse.SUPPRESS,
-    )
-
-    gp.add_argument(
-        '--timeout-ctrl',
-        type=int,
-        default=int(os.getenv('JINA_DEFAULT_TIMEOUT_CTRL', '5000')),
-        help='The timeout in milliseconds of the control request, -1 for waiting forever',
-    )
-
-    gp.add_argument(
-        '--polling',
-        type=str,
-        default=PollingType.ANY.name,
-        help='''
-    The polling strategy of the Pod and its endpoints (when `shards>1`).
-    Can be defined for all endpoints of a Pod or by endpoint.
-    Define per Pod:
-    - ANY: only one (whoever is idle) Pea polls the message
-    - ALL: all Peas poll the message (like a broadcast)
-    Define per Endpoint:
-    JSON dict, {endpoint: PollingType}
-    {'/custom': 'ALL', '/search': 'ANY', '*': 'ANY'}
-    
-    ''',
-    )
-
-    gp.add_argument(
-        '--k8s-disable-connection-pool',
-        action='store_false',
-        dest='k8s_connection_pool',
-        default=True,
-        help='Defines if connection pooling for replicas should be disabled in K8s. This mechanism implements load balancing between replicas of the same executor. This should be disabled if a service mesh (like istio) is used for load balancing.'
-        if _SHOW_ALL_ARGS
-        else argparse.SUPPRESS,
-    )
-
-=======
->>>>>>> 9a4a64ce
-    parser.add_argument(
-        '--k8s-namespace',
-        type=str,
-        help='Name of the namespace where Kubernetes deployment should be deployed, to be filled by flow name'
-        if _SHOW_ALL_ARGS
-        else argparse.SUPPRESS,
-<<<<<<< HEAD
-=======
-    )
-
     gp.add_argument(
         '--timeout-ctrl',
         type=int,
@@ -171,5 +114,4 @@
     {'/custom': 'ALL', '/search': 'ANY', '*': 'ANY'}
     
     ''',
->>>>>>> 9a4a64ce
     )