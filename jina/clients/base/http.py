--- conflicted
+++ resolved
@@ -14,11 +14,7 @@
 from jina.types.request import Request
 from jina.types.request.data import DataRequest
 
-<<<<<<< HEAD
-if TYPE_CHECKING: # pragma: no cover
-=======
 if TYPE_CHECKING:  # pragma: no cover
->>>>>>> 3a66c8b4
     from jina.clients.base import CallbackFnType, InputType
 
 
