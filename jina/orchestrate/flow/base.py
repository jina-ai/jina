import argparse
import base64
import copy
import inspect
import json
import multiprocessing
import os
import sys
import threading
import time
import uuid
import warnings
from collections import OrderedDict
from contextlib import ExitStack
from typing import (
    TYPE_CHECKING,
    Dict,
    List,
    Optional,
    Set,
    Tuple,
    Type,
    Union,
    overload,
)

from rich import print
from rich.panel import Panel
from rich.progress import (
    BarColumn,
    MofNCompleteColumn,
    Progress,
    SpinnerColumn,
    TextColumn,
    TimeElapsedColumn,
)
from rich.table import Table

from jina import __default_host__, __docker_host__, helper
from jina.clients import Client
from jina.clients.mixin import AsyncPostMixin, HealthCheckMixin, PostMixin
from jina.enums import (
    DeploymentRoleType,
    FlowBuildLevel,
    FlowInspectType,
    GatewayProtocolType,
)
from jina.excepts import (
    FlowMissingDeploymentError,
    FlowTopologyError,
    PortAlreadyUsed,
    RuntimeFailToStart,
)
from jina.helper import (
    ArgNamespace,
    CatchAllCleanupContextManager,
    download_mermaid_url,
    get_internal_ip,
    get_public_ip,
    is_port_free,
    typename,
)
from jina.jaml import JAMLCompatible
from jina.logging.logger import JinaLogger
from jina.orchestrate.deployments import Deployment
from jina.orchestrate.flow.builder import _hanging_deployments, allowed_levels
from jina.parsers import (
    set_client_cli_parser,
    set_deployment_parser,
    set_gateway_parser,
)
from jina.parsers.flow import set_flow_parser
from jina.serve.networking import host_is_local, in_docker

__all__ = ['Flow']


class FlowType(type(ExitStack), type(JAMLCompatible)):
    """Type of Flow, metaclass of :class:`BaseFlow`"""

    pass


_regex_port = r'(.*?):([0-9]{1,4}|[1-5][0-9]{4}|6[0-4][0-9]{3}|65[0-4][0-9]{2}|655[0-2][0-9]|6553[0-5])$'

if TYPE_CHECKING:
    from jina.clients.base import BaseClient
    from jina.orchestrate.flow.asyncio import AsyncFlow
    from jina.serve.executors import BaseExecutor

GATEWAY_NAME = 'gateway'
FALLBACK_PARSERS = [
    set_gateway_parser(),
    set_deployment_parser(),
    set_client_cli_parser(),
    set_flow_parser(),
]


class Flow(PostMixin, HealthCheckMixin, JAMLCompatible, ExitStack, metaclass=FlowType):
    """Flow is how Jina streamlines and distributes Executors."""

    # overload_inject_start_client_flow
    @overload
    def __init__(
        self,
        *,
        asyncio: Optional[bool] = False,
        host: Optional[str] = '0.0.0.0',
        port: Optional[int] = None,
        protocol: Optional[str] = 'GRPC',
        proxy: Optional[bool] = False,
        return_responses: Optional[bool] = False,
        tls: Optional[bool] = False,
        **kwargs,
    ):
        """Create a Flow. Flow is how Jina streamlines and scales Executors. This overloaded method provides arguments from `jina client` CLI.

        :param asyncio: If set, then the input and output of this Client work in an asynchronous manner.
        :param host: The host address of the runtime, by default it is 0.0.0.0.
        :param port: The port of the Gateway, which the client should connect to.
        :param protocol: Communication protocol between server and client.
        :param proxy: If set, respect the http_proxy and https_proxy environment variables. otherwise, it will unset these proxy variables before start. gRPC seems to prefer no proxy
        :param return_responses: If set, return results as List of Requests instead of a reduced DocArray.
        :param tls: If set, connect to gateway using tls encryption

        .. # noqa: DAR202
        .. # noqa: DAR101
        .. # noqa: DAR003
        """

    # overload_inject_end_client_flow

    # overload_inject_start_gateway_flow
    @overload
    def __init__(
        self,
        *,
        compression: Optional[str] = None,
        cors: Optional[bool] = False,
        deployments_addresses: Optional[str] = '{}',
        deployments_disable_reduce: Optional[str] = '[]',
        description: Optional[str] = None,
        env: Optional[dict] = None,
        expose_endpoints: Optional[str] = None,
        expose_graphql_endpoint: Optional[bool] = False,
        floating: Optional[bool] = False,
        graph_conditions: Optional[str] = '{}',
        graph_description: Optional[str] = '{}',
        grpc_server_kwargs: Optional[dict] = None,
        host: Optional[str] = '0.0.0.0',
        host_in: Optional[str] = '0.0.0.0',
        log_config: Optional[str] = None,
        monitoring: Optional[bool] = False,
        name: Optional[str] = 'gateway',
        native: Optional[bool] = False,
        no_crud_endpoints: Optional[bool] = False,
        no_debug_endpoints: Optional[bool] = False,
        output_array_type: Optional[str] = None,
        polling: Optional[str] = 'ANY',
        port: Optional[int] = None,
        port_monitoring: Optional[int] = None,
        prefetch: Optional[int] = 0,
        protocol: Optional[str] = 'GRPC',
        proxy: Optional[bool] = False,
        py_modules: Optional[List[str]] = None,
        quiet: Optional[bool] = False,
        quiet_error: Optional[bool] = False,
        replicas: Optional[int] = 1,
        retries: Optional[int] = -1,
        runtime_cls: Optional[str] = 'GRPCGatewayRuntime',
        shards: Optional[int] = 1,
        ssl_certfile: Optional[str] = None,
        ssl_keyfile: Optional[str] = None,
        timeout_ctrl: Optional[int] = 60,
        timeout_ready: Optional[int] = 600000,
        timeout_send: Optional[int] = None,
        title: Optional[str] = None,
        uses: Optional[Union[str, Type['BaseExecutor'], dict]] = 'BaseExecutor',
        uses_metas: Optional[dict] = None,
        uses_requests: Optional[dict] = None,
        uses_with: Optional[dict] = None,
        uvicorn_kwargs: Optional[dict] = None,
        workspace: Optional[str] = None,
        **kwargs,
    ):
        """Create a Flow. Flow is how Jina streamlines and scales Executors. This overloaded method provides arguments from `jina gateway` CLI.

        :param compression: The compression mechanism used when sending requests from the Head to the WorkerRuntimes. For more details, check https://grpc.github.io/grpc/python/grpc.html#compression.
        :param cors: If set, a CORS middleware is added to FastAPI frontend to allow cross-origin access.
        :param deployments_addresses: dictionary JSON with the input addresses of each Deployment
        :param deployments_disable_reduce: list JSON disabling the built-in merging mechanism for each Deployment listed
        :param description: The description of this HTTP server. It will be used in automatics docs such as Swagger UI.
        :param env: The map of environment variables that are available inside runtime
        :param expose_endpoints: A JSON string that represents a map from executor endpoints (`@requests(on=...)`) to HTTP endpoints.
        :param expose_graphql_endpoint: If set, /graphql endpoint is added to HTTP interface.
        :param floating: If set, the current Pod/Deployment can not be further chained, and the next `.add()` will chain after the last Pod/Deployment not this current one.
        :param graph_conditions: Dictionary stating which filtering conditions each Executor in the graph requires to receive Documents.
        :param graph_description: Routing graph for the gateway
        :param grpc_server_kwargs: Dictionary of kwargs arguments that will be passed to the grpc server when starting the server # todo update
        :param host: The host address of the runtime, by default it is 0.0.0.0.
        :param host_in: The host address for binding to, by default it is 0.0.0.0
        :param log_config: The YAML config of the logger used in this object.
        :param monitoring: If set, spawn an http server with a prometheus endpoint to expose metrics
        :param name: The name of this object.

              This will be used in the following places:
              - how you refer to this object in Python/YAML/CLI
              - visualization
              - log message header
              - ...

              When not given, then the default naming strategy will apply.
        :param native: If set, only native Executors is allowed, and the Executor is always run inside WorkerRuntime.
        :param no_crud_endpoints: If set, `/index`, `/search`, `/update`, `/delete` endpoints are removed from HTTP interface.

                  Any executor that has `@requests(on=...)` bind with those values will receive data requests.
        :param no_debug_endpoints: If set, `/status` `/post` endpoints are removed from HTTP interface.
        :param output_array_type: The type of array `tensor` and `embedding` will be serialized to.

          Supports the same types as `docarray.to_protobuf(.., ndarray_type=...)`, which can be found
          `here <https://docarray.jina.ai/fundamentals/document/serialization/#from-to-protobuf>`.
          Defaults to retaining whatever type is returned by the Executor.
        :param polling: The polling strategy of the Deployment and its endpoints (when `shards>1`).
              Can be defined for all endpoints of a Deployment or by endpoint.
              Define per Deployment:
              - ANY: only one (whoever is idle) Pod polls the message
              - ALL: all Pods poll the message (like a broadcast)
              Define per Endpoint:
              JSON dict, {endpoint: PollingType}
              {'/custom': 'ALL', '/search': 'ANY', '*': 'ANY'}
        :param port: The port for input data to bind to, default is a random port between [49152, 65535]
        :param port_monitoring: The port on which the prometheus server is exposed, default is a random port between [49152, 65535]
        :param prefetch: Number of requests fetched from the client before feeding into the first Executor.

              Used to control the speed of data input into a Flow. 0 disables prefetch (disabled by default)
        :param protocol: Communication protocol between server and client.
        :param proxy: If set, respect the http_proxy and https_proxy environment variables. otherwise, it will unset these proxy variables before start. gRPC seems to prefer no proxy
        :param py_modules: The customized python modules need to be imported before loading the executor

          Note that the recommended way is to only import a single module - a simple python file, if your
          executor can be defined in a single file, or an ``__init__.py`` file if you have multiple files,
          which should be structured as a python package. For more details, please see the
          `Executor cookbook <https://docs.jina.ai/fundamentals/executor/executor-files/>`__
        :param quiet: If set, then no log will be emitted from this object.
        :param quiet_error: If set, then exception stack information will not be added to the log
        :param replicas: The number of replicas in the deployment
        :param retries: Number of retries per gRPC call. If <0 it defaults to max(3, num_replicas)
        :param runtime_cls: The runtime class to run inside the Pod
        :param shards: The number of shards in the deployment running at the same time. For more details check https://docs.jina.ai/fundamentals/flow/create-flow/#complex-flow-topologies
        :param ssl_certfile: the path to the certificate file
        :param ssl_keyfile: the path to the key file
        :param timeout_ctrl: The timeout in milliseconds of the control request, -1 for waiting forever
        :param timeout_ready: The timeout in milliseconds of a Pod waits for the runtime to be ready, -1 for waiting forever
        :param timeout_send: The timeout in milliseconds used when sending data requests to Executors, -1 means no timeout, disabled by default
        :param title: The title of this HTTP server. It will be used in automatics docs such as Swagger UI.
        :param uses: The config of the executor, it could be one of the followings:
                  * an Executor YAML file (.yml, .yaml, .jaml)
                  * a Jina Hub Executor (must start with `jinahub://` or `jinahub+docker://`)
                  * a docker image (must start with `docker://`)
                  * the string literal of a YAML config (must start with `!` or `jtype: `)
                  * the string literal of a JSON config

                  When use it under Python, one can use the following values additionally:
                  - a Python dict that represents the config
                  - a text file stream has `.read()` interface
        :param uses_metas: Dictionary of keyword arguments that will override the `metas` configuration in `uses`
        :param uses_requests: Dictionary of keyword arguments that will override the `requests` configuration in `uses`
        :param uses_with: Dictionary of keyword arguments that will override the `with` configuration in `uses`
        :param uvicorn_kwargs: Dictionary of kwargs arguments that will be passed to Uvicorn server when starting the server

          More details can be found in Uvicorn docs: https://www.uvicorn.org/settings/
        :param workspace: The working directory for any IO operations in this object. If not set, then derive from its parent `workspace`.

        .. # noqa: DAR202
        .. # noqa: DAR101
        .. # noqa: DAR003
        """

    # overload_inject_end_gateway_flow
    # overload_inject_start_flow
    @overload
    def __init__(
        self,
        *,
        env: Optional[dict] = None,
        inspect: Optional[str] = 'COLLECT',
        log_config: Optional[str] = None,
        name: Optional[str] = None,
        quiet: Optional[bool] = False,
        quiet_error: Optional[bool] = False,
        uses: Optional[str] = None,
        workspace: Optional[str] = None,
        **kwargs,
    ):
        """Create a Flow. Flow is how Jina streamlines and scales Executors. This overloaded method provides arguments from `jina flow` CLI.

        :param env: The map of environment variables that are available inside runtime
        :param inspect: The strategy on those inspect deployments in the flow.

              If `REMOVE` is given then all inspect deployments are removed when building the flow.
        :param log_config: The YAML config of the logger used in this object.
        :param name: The name of this object.

              This will be used in the following places:
              - how you refer to this object in Python/YAML/CLI
              - visualization
              - log message header
              - ...

              When not given, then the default naming strategy will apply.
        :param quiet: If set, then no log will be emitted from this object.
        :param quiet_error: If set, then exception stack information will not be added to the log
        :param uses: The YAML path represents a flow. It can be either a local file path or a URL.
        :param workspace: The working directory for any IO operations in this object. If not set, then derive from its parent `workspace`.

        .. # noqa: DAR202
        .. # noqa: DAR101
        .. # noqa: DAR003
        """

    # overload_inject_end_flow
    def __init__(
        self,
        args: Optional['argparse.Namespace'] = None,
        **kwargs,
    ):
        # implementation_stub_inject_start_flow

        """Create a Flow. Flow is how Jina streamlines and scales Executors.

        EXAMPLE USAGE

            Python API

            .. code-block:: python

                from jina import Flow

                f = Flow().add(uses='jinahub+docker://SimpleIndexer')  # create Flow and add Executor
                with f:
                    f.bock()  # serve Flow

            To and from YAML configuration

            .. code-block:: python

                from jina import Flow

                f = Flow().add(uses='jinahub+docker://SimpleIndexer')  # create Flow and add Executor
                f.save_config('flow.yml')  # save YAML config file
                f = Flow.load_config('flow.yml')  # load Flow from YAML config
                with f:
                    f.bock()  # serve Flow

        :param asyncio: If set, then the input and output of this Client work in an asynchronous manner.
        :param host: The host address of the runtime, by default it is 0.0.0.0.
        :param port: The port of the Gateway, which the client should connect to.
        :param protocol: Communication protocol between server and client.
        :param proxy: If set, respect the http_proxy and https_proxy environment variables. otherwise, it will unset these proxy variables before start. gRPC seems to prefer no proxy
        :param return_responses: If set, return results as List of Requests instead of a reduced DocArray.
        :param tls: If set, connect to gateway using tls encryption
        :param compression: The compression mechanism used when sending requests from the Head to the WorkerRuntimes. For more details, check https://grpc.github.io/grpc/python/grpc.html#compression.
        :param cors: If set, a CORS middleware is added to FastAPI frontend to allow cross-origin access.
        :param deployments_addresses: dictionary JSON with the input addresses of each Deployment
        :param deployments_disable_reduce: list JSON disabling the built-in merging mechanism for each Deployment listed
        :param description: The description of this HTTP server. It will be used in automatics docs such as Swagger UI.
        :param env: The map of environment variables that are available inside runtime
        :param expose_endpoints: A JSON string that represents a map from executor endpoints (`@requests(on=...)`) to HTTP endpoints.
        :param expose_graphql_endpoint: If set, /graphql endpoint is added to HTTP interface.
        :param floating: If set, the current Pod/Deployment can not be further chained, and the next `.add()` will chain after the last Pod/Deployment not this current one.
        :param graph_conditions: Dictionary stating which filtering conditions each Executor in the graph requires to receive Documents.
        :param graph_description: Routing graph for the gateway
        :param grpc_server_kwargs: Dictionary of kwargs arguments that will be passed to the grpc server when starting the server # todo update
        :param host: The host address of the runtime, by default it is 0.0.0.0.
        :param host_in: The host address for binding to, by default it is 0.0.0.0
        :param log_config: The YAML config of the logger used in this object.
        :param monitoring: If set, spawn an http server with a prometheus endpoint to expose metrics
        :param name: The name of this object.

              This will be used in the following places:
              - how you refer to this object in Python/YAML/CLI
              - visualization
              - log message header
              - ...

              When not given, then the default naming strategy will apply.
        :param native: If set, only native Executors is allowed, and the Executor is always run inside WorkerRuntime.
        :param no_crud_endpoints: If set, `/index`, `/search`, `/update`, `/delete` endpoints are removed from HTTP interface.

                  Any executor that has `@requests(on=...)` bind with those values will receive data requests.
        :param no_debug_endpoints: If set, `/status` `/post` endpoints are removed from HTTP interface.
        :param output_array_type: The type of array `tensor` and `embedding` will be serialized to.

          Supports the same types as `docarray.to_protobuf(.., ndarray_type=...)`, which can be found
          `here <https://docarray.jina.ai/fundamentals/document/serialization/#from-to-protobuf>`.
          Defaults to retaining whatever type is returned by the Executor.
        :param polling: The polling strategy of the Deployment and its endpoints (when `shards>1`).
              Can be defined for all endpoints of a Deployment or by endpoint.
              Define per Deployment:
              - ANY: only one (whoever is idle) Pod polls the message
              - ALL: all Pods poll the message (like a broadcast)
              Define per Endpoint:
              JSON dict, {endpoint: PollingType}
              {'/custom': 'ALL', '/search': 'ANY', '*': 'ANY'}
        :param port: The port for input data to bind to, default is a random port between [49152, 65535]
        :param port_monitoring: The port on which the prometheus server is exposed, default is a random port between [49152, 65535]
        :param prefetch: Number of requests fetched from the client before feeding into the first Executor.

              Used to control the speed of data input into a Flow. 0 disables prefetch (disabled by default)
        :param protocol: Communication protocol between server and client.
        :param proxy: If set, respect the http_proxy and https_proxy environment variables. otherwise, it will unset these proxy variables before start. gRPC seems to prefer no proxy
        :param py_modules: The customized python modules need to be imported before loading the executor

          Note that the recommended way is to only import a single module - a simple python file, if your
          executor can be defined in a single file, or an ``__init__.py`` file if you have multiple files,
          which should be structured as a python package. For more details, please see the
          `Executor cookbook <https://docs.jina.ai/fundamentals/executor/executor-files/>`__
        :param quiet: If set, then no log will be emitted from this object.
        :param quiet_error: If set, then exception stack information will not be added to the log
        :param replicas: The number of replicas in the deployment
        :param retries: Number of retries per gRPC call. If <0 it defaults to max(3, num_replicas)
        :param runtime_cls: The runtime class to run inside the Pod
        :param shards: The number of shards in the deployment running at the same time. For more details check https://docs.jina.ai/fundamentals/flow/create-flow/#complex-flow-topologies
        :param ssl_certfile: the path to the certificate file
        :param ssl_keyfile: the path to the key file
        :param timeout_ctrl: The timeout in milliseconds of the control request, -1 for waiting forever
        :param timeout_ready: The timeout in milliseconds of a Pod waits for the runtime to be ready, -1 for waiting forever
        :param timeout_send: The timeout in milliseconds used when sending data requests to Executors, -1 means no timeout, disabled by default
        :param title: The title of this HTTP server. It will be used in automatics docs such as Swagger UI.
        :param uses: The config of the executor, it could be one of the followings:
                  * an Executor YAML file (.yml, .yaml, .jaml)
                  * a Jina Hub Executor (must start with `jinahub://` or `jinahub+docker://`)
                  * a docker image (must start with `docker://`)
                  * the string literal of a YAML config (must start with `!` or `jtype: `)
                  * the string literal of a JSON config

                  When use it under Python, one can use the following values additionally:
                  - a Python dict that represents the config
                  - a text file stream has `.read()` interface
        :param uses_metas: Dictionary of keyword arguments that will override the `metas` configuration in `uses`
        :param uses_requests: Dictionary of keyword arguments that will override the `requests` configuration in `uses`
        :param uses_with: Dictionary of keyword arguments that will override the `with` configuration in `uses`
        :param uvicorn_kwargs: Dictionary of kwargs arguments that will be passed to Uvicorn server when starting the server

          More details can be found in Uvicorn docs: https://www.uvicorn.org/settings/
        :param workspace: The working directory for any IO operations in this object. If not set, then derive from its parent `workspace`.
        :param env: The map of environment variables that are available inside runtime
        :param inspect: The strategy on those inspect deployments in the flow.

              If `REMOVE` is given then all inspect deployments are removed when building the flow.
        :param log_config: The YAML config of the logger used in this object.
        :param name: The name of this object.

              This will be used in the following places:
              - how you refer to this object in Python/YAML/CLI
              - visualization
              - log message header
              - ...

              When not given, then the default naming strategy will apply.
        :param quiet: If set, then no log will be emitted from this object.
        :param quiet_error: If set, then exception stack information will not be added to the log
        :param uses: The YAML path represents a flow. It can be either a local file path or a URL.
        :param workspace: The working directory for any IO operations in this object. If not set, then derive from its parent `workspace`.

        .. # noqa: DAR102
        .. # noqa: DAR202
        .. # noqa: DAR101
        .. # noqa: DAR003
        """
        # implementation_stub_inject_end_flow
        super().__init__()
        self._version = '1'  #: YAML version number, this will be later overridden if YAML config says the other way
        self._deployment_nodes = OrderedDict()  # type: Dict[str, Deployment]
        self._inspect_deployments = {}  # type: Dict[str, str]
        self._endpoints_mapping = {}  # type: Dict[str, Dict]
        self._build_level = FlowBuildLevel.EMPTY
        self._last_changed_deployment = [
            GATEWAY_NAME
        ]  #: default first deployment is gateway, will add when build()
        self._update_args(args, **kwargs)

        if isinstance(self.args, argparse.Namespace):
            self.logger = JinaLogger(
                self.__class__.__name__, **vars(self.args), **self._common_kwargs
            )
        else:
            self.logger = JinaLogger(self.__class__.__name__, **self._common_kwargs)

    def _update_args(self, args, **kwargs):
        from jina.helper import ArgNamespace
        from jina.parsers.flow import set_flow_parser

        _flow_parser = set_flow_parser()
        if args is None:
            args = ArgNamespace.kwargs2namespace(
                kwargs, _flow_parser, True, fallback_parsers=FALLBACK_PARSERS
            )
        self.args = args
        # common args should be the ones that can not be parsed by _flow_parser
        known_keys = vars(args)
        self._common_kwargs = {k: v for k, v in kwargs.items() if k not in known_keys}

        self._kwargs = ArgNamespace.get_non_defaults_args(
            args, _flow_parser
        )  #: for yaml dump

        if self._common_kwargs.get('asyncio', False) and not isinstance(
            self, AsyncPostMixin
        ):
            from jina.orchestrate.flow.asyncio import AsyncFlow

            self.__class__ = AsyncFlow

    @staticmethod
    def _parse_endpoints(
        op_flow, deployment_name, endpoint, connect_to_last_deployment=False
    ) -> Set:
        # parsing needs
        if isinstance(endpoint, str):
            endpoint = [endpoint]
        elif not endpoint:
            if op_flow._last_changed_deployment and connect_to_last_deployment:
                endpoint = [op_flow._last_deployment]
            else:
                endpoint = []

        if isinstance(endpoint, (list, tuple)):
            for idx, s in enumerate(endpoint):
                if s == deployment_name:
                    raise FlowTopologyError(
                        'the income/output of a deployment can not be itself'
                    )
        else:
            raise ValueError(f'endpoint={endpoint} is not parsable')

        # if an endpoint is being inspected, then replace it with inspected Deployment
        endpoint = set(op_flow._inspect_deployments.get(ep, ep) for ep in endpoint)
        return endpoint

    @property
    def _last_deployment(self):
        """Last deployment


        .. # noqa: DAR401


        .. # noqa: DAR201
        """
        return self._last_changed_deployment[-1]

    @_last_deployment.setter
    def _last_deployment(self, name: str):
        """
        Set a Deployment as the last Deployment in the Flow, useful when modifying the Flow.


        .. # noqa: DAR401
        :param name: the name of the existing Deployment
        """
        if name not in self._deployment_nodes:
            raise FlowMissingDeploymentError(f'{name} can not be found in this Flow')

        if self._last_changed_deployment and name == self._last_deployment:
            pass
        else:
            self._last_changed_deployment.append(name)

        # graph is now changed so we need to
        # reset the build level to the lowest
        self._build_level = FlowBuildLevel.EMPTY

    @allowed_levels([FlowBuildLevel.EMPTY])
    def _add_gateway(
        self,
        needs: str,
        graph_description: Dict[str, List[str]],
        deployments_addresses: Dict[str, List[str]],
        graph_conditions: Dict[str, Dict],
        deployments_disabled_reduce: List[str],
        **kwargs,
    ):
        kwargs.update(
            dict(
                name=GATEWAY_NAME,
                ctrl_with_ipc=True,  # otherwise ctrl port would be conflicted
                host=self.host,
                protocol=self.protocol,
                port=self.port,
                deployment_role=DeploymentRoleType.GATEWAY,
                expose_endpoints=json.dumps(self._endpoints_mapping),
                env=self.env,
            )
        )

        kwargs.update(self._common_kwargs)
        args = ArgNamespace.kwargs2namespace(kwargs, set_gateway_parser())

        # We need to check later if the port was manually set or randomly
        args.default_port = (
            kwargs.get('port', None) is None and kwargs.get('port_expose', None) is None
        )
        args.noblock_on_start = True
        args.graph_description = json.dumps(graph_description)
        args.graph_conditions = json.dumps(graph_conditions)
        args.deployments_addresses = json.dumps(deployments_addresses)
        args.deployments_disable_reduce = json.dumps(deployments_disabled_reduce)
        self._deployment_nodes[GATEWAY_NAME] = Deployment(args, needs)

    def _get_deployments_addresses(self) -> Dict[str, List[str]]:
        graph_dict = {}
        for node, v in self._deployment_nodes.items():
            if node == 'gateway':
                continue
            if v.head_args:
                # add head information
                graph_dict[node] = [f'{v.protocol}://{v.host}:{v.head_port}']
            else:
                # there is no head, add the worker connection information instead
                host = v.host
                if host_is_local(host) and in_docker() and v.dockerized_uses:
                    host = __docker_host__
                graph_dict[node] = [f'{v.protocol}://{host}:{port}' for port in v.ports]

        return graph_dict

    def _get_k8s_deployments_addresses(
        self, k8s_namespace: str
    ) -> Dict[str, List[str]]:
        graph_dict = {}
        from jina.orchestrate.deployments.config.helper import to_compatible_name
        from jina.serve.networking import GrpcConnectionPool

        for node, v in self._deployment_nodes.items():
            if node == 'gateway':
                continue

            if v.external:
                deployment_k8s_address = f'{v.host}'
            elif v.head_args:
                deployment_k8s_address = (
                    f'{to_compatible_name(v.head_args.name)}.{k8s_namespace}.svc'
                )
            else:
                deployment_k8s_address = (
                    f'{to_compatible_name(v.name)}.{k8s_namespace}.svc'
                )

            external_port = v.head_port if v.head_port else v.port
            graph_dict[node] = [
                f'{v.protocol}://{deployment_k8s_address}:{external_port if v.external else GrpcConnectionPool.K8S_PORT}'
            ]

        return graph_dict if graph_dict else None

    def _get_docker_compose_deployments_addresses(self) -> Dict[str, List[str]]:
        graph_dict = {}
        from jina.orchestrate.deployments.config.docker_compose import port
        from jina.orchestrate.deployments.config.helper import to_compatible_name

        for node, v in self._deployment_nodes.items():
            if node == 'gateway':
                continue

            if v.external:
                deployment_docker_compose_address = [
                    f'{v.protocol}://{v.host}:{v.port}'
                ]
            elif v.head_args:
                deployment_docker_compose_address = [
                    f'{to_compatible_name(v.head_args.name)}:{port}'
                ]
            else:
                if v.args.replicas == 1:
                    deployment_docker_compose_address = [
                        f'{to_compatible_name(v.name)}:{port}'
                    ]
                else:
                    deployment_docker_compose_address = []
                    for rep_id in range(v.args.replicas):
                        node_name = f'{v.name}/rep-{rep_id}'
                        deployment_docker_compose_address.append(
                            f'{to_compatible_name(node_name)}:{port}'
                        )
            graph_dict[node] = deployment_docker_compose_address

        return graph_dict

    def _get_graph_conditions(self) -> Dict[str, Dict]:
        graph_condition = {}
        for node, v in self._deployment_nodes.items():
            if v.args.when is not None:  # condition on input docs
                graph_condition[node] = v.args.when

        return graph_condition

    def _get_disabled_reduce_deployments(self) -> List[str]:
        disabled_deployments = []
        for node, v in self._deployment_nodes.items():
            if v.args.disable_reduce:
                disabled_deployments.append(node)

        return disabled_deployments

    def _get_graph_representation(self) -> Dict[str, List[str]]:
        def _add_node(graph, n):
            # in the graph we need to distinguish between start and end gateway, although they are the same deployment
            if n == 'gateway':
                n = 'start-gateway'
            if n not in graph:
                graph[n] = []
            return n

        graph_dict = {}
        for node, v in self._deployment_nodes.items():
            node = _add_node(graph_dict, node)
            if node == 'start-gateway':
                continue
            for need in sorted(v.needs):
                need = _add_node(graph_dict, need)
                graph_dict[need].append(node)

        # find all non hanging leafs
        last_deployment = self._last_deployment
        if last_deployment != 'gateway':
            graph_dict[last_deployment].append('end-gateway')

        return graph_dict

    @allowed_levels([FlowBuildLevel.EMPTY])
    def needs(
        self, needs: Union[Tuple[str], List[str]], name: str = 'joiner', *args, **kwargs
    ) -> 'Flow':
        """
        Add a blocker to the Flow, wait until all pods defined in **needs** completed.


        .. # noqa: DAR401
        :param needs: list of service names to wait
        :param name: the name of this joiner, by default is ``joiner``
        :param args: additional positional arguments forwarded to the add function
        :param kwargs: additional key value arguments forwarded to the add function
        :return: the modified Flow
        """
        if len(needs) <= 1:
            raise FlowTopologyError(
                'no need to wait for a single service, need len(needs) > 1'
            )
        return self.add(
            name=name,
            needs=needs,
            deployment_role=DeploymentRoleType.JOIN,
            *args,
            **kwargs,
        )

    @allowed_levels([FlowBuildLevel.EMPTY])
    def needs_all(self, name: str = 'joiner', *args, **kwargs) -> 'Flow':
        """
        Collect all hanging Deployments so far and add a blocker to the Flow; wait until all handing pods completed.

        :param name: the name of this joiner (default is ``joiner``)
        :param args: additional positional arguments which are forwarded to the add and needs function
        :param kwargs: additional key value arguments which are forwarded to the add and needs function
        :return: the modified Flow
        """
        needs = _hanging_deployments(self)
        if len(needs) == 1:
            return self.add(name=name, needs=needs, *args, **kwargs)

        return self.needs(name=name, needs=needs, *args, **kwargs)

    # overload_inject_start_deployment
    @overload
    def add(
        self,
        *,
        compression: Optional[str] = None,
        connection_list: Optional[str] = None,
        disable_auto_volume: Optional[bool] = False,
        disable_reduce: Optional[bool] = False,
        docker_kwargs: Optional[dict] = None,
        entrypoint: Optional[str] = None,
        env: Optional[dict] = None,
        external: Optional[bool] = False,
        floating: Optional[bool] = False,
        force_update: Optional[bool] = False,
        gpus: Optional[str] = None,
        host: Optional[str] = '0.0.0.0',
        host_in: Optional[str] = '0.0.0.0',
        install_requirements: Optional[bool] = False,
        log_config: Optional[str] = None,
        monitoring: Optional[bool] = False,
        name: Optional[str] = None,
        native: Optional[bool] = False,
        output_array_type: Optional[str] = None,
        polling: Optional[str] = 'ANY',
        port: Optional[int] = None,
        port_monitoring: Optional[int] = None,
        py_modules: Optional[List[str]] = None,
        quiet: Optional[bool] = False,
        quiet_error: Optional[bool] = False,
        quiet_remote_logs: Optional[bool] = False,
        replicas: Optional[int] = 1,
        retries: Optional[int] = -1,
        runtime_cls: Optional[str] = 'WorkerRuntime',
        shards: Optional[int] = 1,
        timeout_ctrl: Optional[int] = 60,
        timeout_ready: Optional[int] = 600000,
        timeout_send: Optional[int] = None,
        tls: Optional[bool] = False,
        upload_files: Optional[List[str]] = None,
        uses: Optional[Union[str, Type['BaseExecutor'], dict]] = 'BaseExecutor',
        uses_after: Optional[Union[str, Type['BaseExecutor'], dict]] = None,
        uses_after_address: Optional[str] = None,
        uses_before: Optional[Union[str, Type['BaseExecutor'], dict]] = None,
        uses_before_address: Optional[str] = None,
        uses_metas: Optional[dict] = None,
        uses_requests: Optional[dict] = None,
        uses_with: Optional[dict] = None,
        volumes: Optional[List[str]] = None,
        when: Optional[dict] = None,
        workspace: Optional[str] = None,
        **kwargs,
    ) -> Union['Flow', 'AsyncFlow']:
        """Add an Executor to the current Flow object.

        :param compression: The compression mechanism used when sending requests from the Head to the WorkerRuntimes. For more details, check https://grpc.github.io/grpc/python/grpc.html#compression.
        :param connection_list: dictionary JSON with a list of connections to configure
        :param disable_auto_volume: Do not automatically mount a volume for dockerized Executors.
        :param disable_reduce: Disable the built-in reduce mechanism, set this if the reduction is to be handled by the Executor connected to this Head
        :param docker_kwargs: Dictionary of kwargs arguments that will be passed to Docker SDK when starting the docker '
          container.

          More details can be found in the Docker SDK docs:  https://docker-py.readthedocs.io/en/stable/
        :param entrypoint: The entrypoint command overrides the ENTRYPOINT in Docker image. when not set then the Docker image ENTRYPOINT takes effective.
        :param env: The map of environment variables that are available inside runtime
        :param external: The Deployment will be considered an external Deployment that has been started independently from the Flow.This Deployment will not be context managed by the Flow.
        :param floating: If set, the current Pod/Deployment can not be further chained, and the next `.add()` will chain after the last Pod/Deployment not this current one.
        :param force_update: If set, always pull the latest Hub Executor bundle even it exists on local
        :param gpus: This argument allows dockerized Jina executor discover local gpu devices.

              Note,
              - To access all gpus, use `--gpus all`.
              - To access multiple gpus, e.g. make use of 2 gpus, use `--gpus 2`.
              - To access specified gpus based on device id, use `--gpus device=[YOUR-GPU-DEVICE-ID]`
              - To access specified gpus based on multiple device id, use `--gpus device=[YOUR-GPU-DEVICE-ID1],device=[YOUR-GPU-DEVICE-ID2]`
              - To specify more parameters, use `--gpus device=[YOUR-GPU-DEVICE-ID],runtime=nvidia,capabilities=display
        :param host: The host address of the runtime, by default it is 0.0.0.0.
        :param host_in: The host address for binding to, by default it is 0.0.0.0
        :param install_requirements: If set, install `requirements.txt` in the Hub Executor bundle to local
        :param log_config: The YAML config of the logger used in this object.
        :param monitoring: If set, spawn an http server with a prometheus endpoint to expose metrics
        :param name: The name of this object.

              This will be used in the following places:
              - how you refer to this object in Python/YAML/CLI
              - visualization
              - log message header
              - ...

              When not given, then the default naming strategy will apply.
        :param native: If set, only native Executors is allowed, and the Executor is always run inside WorkerRuntime.
        :param output_array_type: The type of array `tensor` and `embedding` will be serialized to.

          Supports the same types as `docarray.to_protobuf(.., ndarray_type=...)`, which can be found
          `here <https://docarray.jina.ai/fundamentals/document/serialization/#from-to-protobuf>`.
          Defaults to retaining whatever type is returned by the Executor.
        :param polling: The polling strategy of the Deployment and its endpoints (when `shards>1`).
              Can be defined for all endpoints of a Deployment or by endpoint.
              Define per Deployment:
              - ANY: only one (whoever is idle) Pod polls the message
              - ALL: all Pods poll the message (like a broadcast)
              Define per Endpoint:
              JSON dict, {endpoint: PollingType}
              {'/custom': 'ALL', '/search': 'ANY', '*': 'ANY'}
        :param port: The port for input data to bind to, default is a random port between [49152, 65535]
        :param port_monitoring: The port on which the prometheus server is exposed, default is a random port between [49152, 65535]
        :param py_modules: The customized python modules need to be imported before loading the executor

          Note that the recommended way is to only import a single module - a simple python file, if your
          executor can be defined in a single file, or an ``__init__.py`` file if you have multiple files,
          which should be structured as a python package. For more details, please see the
          `Executor cookbook <https://docs.jina.ai/fundamentals/executor/executor-files/>`__
        :param quiet: If set, then no log will be emitted from this object.
        :param quiet_error: If set, then exception stack information will not be added to the log
        :param quiet_remote_logs: Do not display the streaming of remote logs on local console
        :param replicas: The number of replicas in the deployment
        :param retries: Number of retries per gRPC call. If <0 it defaults to max(3, num_replicas)
        :param runtime_cls: The runtime class to run inside the Pod
        :param shards: The number of shards in the deployment running at the same time. For more details check https://docs.jina.ai/fundamentals/flow/create-flow/#complex-flow-topologies
        :param timeout_ctrl: The timeout in milliseconds of the control request, -1 for waiting forever
        :param timeout_ready: The timeout in milliseconds of a Pod waits for the runtime to be ready, -1 for waiting forever
        :param timeout_send: The timeout in milliseconds used when sending data requests to Executors, -1 means no timeout, disabled by default
        :param tls: If set, connect to deployment using tls encryption
        :param upload_files: The files on the host to be uploaded to the remote
          workspace. This can be useful when your Deployment has more
          file dependencies beyond a single YAML file, e.g.
          Python files, data files.

          Note,
          - currently only flatten structure is supported, which means if you upload `[./foo/a.py, ./foo/b.pp, ./bar/c.yml]`, then they will be put under the _same_ workspace on the remote, losing all hierarchies.
          - by default, `--uses` YAML file is always uploaded.
          - uploaded files are by default isolated across the runs. To ensure files are submitted to the same workspace across different runs, use `--workspace-id` to specify the workspace.
        :param uses: The config of the executor, it could be one of the followings:
                  * an Executor YAML file (.yml, .yaml, .jaml)
                  * a Jina Hub Executor (must start with `jinahub://` or `jinahub+docker://`)
                  * a docker image (must start with `docker://`)
                  * the string literal of a YAML config (must start with `!` or `jtype: `)
                  * the string literal of a JSON config

                  When use it under Python, one can use the following values additionally:
                  - a Python dict that represents the config
                  - a text file stream has `.read()` interface
        :param uses_after: The executor attached after the Pods described by --uses, typically used for receiving from all shards, accepted type follows `--uses`. This argument only applies for sharded Deployments (shards > 1).
        :param uses_after_address: The address of the uses-before runtime
        :param uses_before: The executor attached before the Pods described by --uses, typically before sending to all shards, accepted type follows `--uses`. This argument only applies for sharded Deployments (shards > 1).
        :param uses_before_address: The address of the uses-before runtime
        :param uses_metas: Dictionary of keyword arguments that will override the `metas` configuration in `uses`
        :param uses_requests: Dictionary of keyword arguments that will override the `requests` configuration in `uses`
        :param uses_with: Dictionary of keyword arguments that will override the `with` configuration in `uses`
        :param volumes: The path on the host to be mounted inside the container.

          Note,
          - If separated by `:`, then the first part will be considered as the local host path and the second part is the path in the container system.
          - If no split provided, then the basename of that directory will be mounted into container's root path, e.g. `--volumes="/user/test/my-workspace"` will be mounted into `/my-workspace` inside the container.
          - All volumes are mounted with read-write mode.
        :param when: The condition that the documents need to fulfill before reaching the Executor.The condition can be defined in the form of a `DocArray query condition <https://docarray.jina.ai/fundamentals/documentarray/find/#query-by-conditions>`
        :param workspace: The working directory for any IO operations in this object. If not set, then derive from its parent `workspace`.
        :return: a (new) Flow object with modification

        .. # noqa: DAR202
        .. # noqa: DAR101
        .. # noqa: DAR003
        """

    # overload_inject_end_deployment
    @overload
    def add(
        self,
        *,
        needs: Optional[Union[str, Tuple[str], List[str]]] = None,
        copy_flow: bool = True,
        deployment_role: 'DeploymentRoleType' = DeploymentRoleType.DEPLOYMENT,
        **kwargs,
    ) -> Union['Flow', 'AsyncFlow']:
        """
        Add a Deployment to the current Flow object and return the new modified Flow object.
        The attribute of the Deployment can be later changed with :py:meth:`set` or deleted with :py:meth:`remove`

        :param needs: the name of the Deployment(s) that this Deployment receives data from.
                           One can also use 'gateway' to indicate the connection with the gateway.
        :param deployment_role: the role of the Deployment, used for visualization and route planning
        :param copy_flow: when set to true, then always copy the current Flow and do the modification on top of it then return, otherwise, do in-line modification
        :param kwargs: other keyword-value arguments that the Deployment CLI supports
        :return: a (new) Flow object with modification

        .. # noqa: DAR202
        .. # noqa: DAR101
        .. # noqa: DAR003
        .. # noqa: DAR401
        """

    @allowed_levels([FlowBuildLevel.EMPTY])
    def add(
        self,
        **kwargs,
    ) -> Union['Flow', 'AsyncFlow']:
        # implementation_stub_inject_start_add

        """Add a Deployment to the current Flow object and return the new modified Flow object.
        The attribute of the Deployment can be later changed with :py:meth:`set` or deleted with :py:meth:`remove`

        :param compression: The compression mechanism used when sending requests from the Head to the WorkerRuntimes. For more details, check https://grpc.github.io/grpc/python/grpc.html#compression.
        :param connection_list: dictionary JSON with a list of connections to configure
        :param disable_auto_volume: Do not automatically mount a volume for dockerized Executors.
        :param disable_reduce: Disable the built-in reduce mechanism, set this if the reduction is to be handled by the Executor connected to this Head
        :param docker_kwargs: Dictionary of kwargs arguments that will be passed to Docker SDK when starting the docker '
          container.

          More details can be found in the Docker SDK docs:  https://docker-py.readthedocs.io/en/stable/
        :param entrypoint: The entrypoint command overrides the ENTRYPOINT in Docker image. when not set then the Docker image ENTRYPOINT takes effective.
        :param env: The map of environment variables that are available inside runtime
        :param external: The Deployment will be considered an external Deployment that has been started independently from the Flow.This Deployment will not be context managed by the Flow.
        :param floating: If set, the current Pod/Deployment can not be further chained, and the next `.add()` will chain after the last Pod/Deployment not this current one.
        :param force_update: If set, always pull the latest Hub Executor bundle even it exists on local
        :param gpus: This argument allows dockerized Jina executor discover local gpu devices.

              Note,
              - To access all gpus, use `--gpus all`.
              - To access multiple gpus, e.g. make use of 2 gpus, use `--gpus 2`.
              - To access specified gpus based on device id, use `--gpus device=[YOUR-GPU-DEVICE-ID]`
              - To access specified gpus based on multiple device id, use `--gpus device=[YOUR-GPU-DEVICE-ID1],device=[YOUR-GPU-DEVICE-ID2]`
              - To specify more parameters, use `--gpus device=[YOUR-GPU-DEVICE-ID],runtime=nvidia,capabilities=display
        :param host: The host address of the runtime, by default it is 0.0.0.0.
        :param host_in: The host address for binding to, by default it is 0.0.0.0
        :param install_requirements: If set, install `requirements.txt` in the Hub Executor bundle to local
        :param log_config: The YAML config of the logger used in this object.
        :param monitoring: If set, spawn an http server with a prometheus endpoint to expose metrics
        :param name: The name of this object.

              This will be used in the following places:
              - how you refer to this object in Python/YAML/CLI
              - visualization
              - log message header
              - ...

              When not given, then the default naming strategy will apply.
        :param native: If set, only native Executors is allowed, and the Executor is always run inside WorkerRuntime.
        :param output_array_type: The type of array `tensor` and `embedding` will be serialized to.

          Supports the same types as `docarray.to_protobuf(.., ndarray_type=...)`, which can be found
          `here <https://docarray.jina.ai/fundamentals/document/serialization/#from-to-protobuf>`.
          Defaults to retaining whatever type is returned by the Executor.
        :param polling: The polling strategy of the Deployment and its endpoints (when `shards>1`).
              Can be defined for all endpoints of a Deployment or by endpoint.
              Define per Deployment:
              - ANY: only one (whoever is idle) Pod polls the message
              - ALL: all Pods poll the message (like a broadcast)
              Define per Endpoint:
              JSON dict, {endpoint: PollingType}
              {'/custom': 'ALL', '/search': 'ANY', '*': 'ANY'}
        :param port: The port for input data to bind to, default is a random port between [49152, 65535]
        :param port_monitoring: The port on which the prometheus server is exposed, default is a random port between [49152, 65535]
        :param py_modules: The customized python modules need to be imported before loading the executor

          Note that the recommended way is to only import a single module - a simple python file, if your
          executor can be defined in a single file, or an ``__init__.py`` file if you have multiple files,
          which should be structured as a python package. For more details, please see the
          `Executor cookbook <https://docs.jina.ai/fundamentals/executor/executor-files/>`__
        :param quiet: If set, then no log will be emitted from this object.
        :param quiet_error: If set, then exception stack information will not be added to the log
        :param quiet_remote_logs: Do not display the streaming of remote logs on local console
        :param replicas: The number of replicas in the deployment
        :param retries: Number of retries per gRPC call. If <0 it defaults to max(3, num_replicas)
        :param runtime_cls: The runtime class to run inside the Pod
        :param shards: The number of shards in the deployment running at the same time. For more details check https://docs.jina.ai/fundamentals/flow/create-flow/#complex-flow-topologies
        :param timeout_ctrl: The timeout in milliseconds of the control request, -1 for waiting forever
        :param timeout_ready: The timeout in milliseconds of a Pod waits for the runtime to be ready, -1 for waiting forever
        :param timeout_send: The timeout in milliseconds used when sending data requests to Executors, -1 means no timeout, disabled by default
        :param tls: If set, connect to deployment using tls encryption
        :param upload_files: The files on the host to be uploaded to the remote
          workspace. This can be useful when your Deployment has more
          file dependencies beyond a single YAML file, e.g.
          Python files, data files.

          Note,
          - currently only flatten structure is supported, which means if you upload `[./foo/a.py, ./foo/b.pp, ./bar/c.yml]`, then they will be put under the _same_ workspace on the remote, losing all hierarchies.
          - by default, `--uses` YAML file is always uploaded.
          - uploaded files are by default isolated across the runs. To ensure files are submitted to the same workspace across different runs, use `--workspace-id` to specify the workspace.
        :param uses: The config of the executor, it could be one of the followings:
                  * an Executor YAML file (.yml, .yaml, .jaml)
                  * a Jina Hub Executor (must start with `jinahub://` or `jinahub+docker://`)
                  * a docker image (must start with `docker://`)
                  * the string literal of a YAML config (must start with `!` or `jtype: `)
                  * the string literal of a JSON config

                  When use it under Python, one can use the following values additionally:
                  - a Python dict that represents the config
                  - a text file stream has `.read()` interface
        :param uses_after: The executor attached after the Pods described by --uses, typically used for receiving from all shards, accepted type follows `--uses`. This argument only applies for sharded Deployments (shards > 1).
        :param uses_after_address: The address of the uses-before runtime
        :param uses_before: The executor attached before the Pods described by --uses, typically before sending to all shards, accepted type follows `--uses`. This argument only applies for sharded Deployments (shards > 1).
        :param uses_before_address: The address of the uses-before runtime
        :param uses_metas: Dictionary of keyword arguments that will override the `metas` configuration in `uses`
        :param uses_requests: Dictionary of keyword arguments that will override the `requests` configuration in `uses`
        :param uses_with: Dictionary of keyword arguments that will override the `with` configuration in `uses`
        :param volumes: The path on the host to be mounted inside the container.

          Note,
          - If separated by `:`, then the first part will be considered as the local host path and the second part is the path in the container system.
          - If no split provided, then the basename of that directory will be mounted into container's root path, e.g. `--volumes="/user/test/my-workspace"` will be mounted into `/my-workspace` inside the container.
          - All volumes are mounted with read-write mode.
        :param when: The condition that the documents need to fulfill before reaching the Executor.The condition can be defined in the form of a `DocArray query condition <https://docarray.jina.ai/fundamentals/documentarray/find/#query-by-conditions>`
        :param workspace: The working directory for any IO operations in this object. If not set, then derive from its parent `workspace`.
        :param needs: the name of the Deployment(s) that this Deployment receives data from. One can also use "gateway" to indicate the connection with the gateway.
        :param deployment_role: the role of the Deployment, used for visualization and route planning
        :param copy_flow: when set to true, then always copy the current Flow and do the modification on top of it then return, otherwise, do in-line modification
        :param kwargs: other keyword-value arguments that the Deployment CLI supports
        :return: a (new) Flow object with modification
        :return: a (new) Flow object with modification

        .. # noqa: DAR102
        .. # noqa: DAR202
        .. # noqa: DAR101
        .. # noqa: DAR003
        """
        # implementation_stub_inject_end_add

        needs = kwargs.get('needs', None)
        copy_flow = kwargs.get('copy_flow', True)
        deployment_role = kwargs.get('deployment_role', DeploymentRoleType.DEPLOYMENT)

        op_flow = copy.deepcopy(self) if copy_flow else self

        # deployment naming logic
        deployment_name = kwargs.get('name', None)

        if deployment_name in op_flow._deployment_nodes:
            new_name = f'{deployment_name}{len(op_flow._deployment_nodes)}'
            self.logger.debug(
                f'"{deployment_name}" is used in this Flow already! renamed it to "{new_name}"'
            )
            deployment_name = new_name

        if not deployment_name:
            deployment_name = f'executor{len(op_flow._deployment_nodes)}'

        if not deployment_name.isidentifier():
            # hyphen - can not be used in the name
            raise ValueError(
                f'name: {deployment_name} is invalid, please follow the python variable name conventions'
            )

        # needs logic
        needs = op_flow._parse_endpoints(
            op_flow, deployment_name, needs, connect_to_last_deployment=True
        )

        # set the kwargs inherit from `Flow(kwargs1=..., kwargs2=)`
        for key, value in op_flow._common_kwargs.items():

            # do not inherit from all the argument from the flow
            if key not in kwargs and key not in [
                'port',
                'port_monitoring',
            ]:
                kwargs[key] = value

        # update kwargs of this Deployment
        kwargs.update(
            dict(
                name=deployment_name,
                deployment_role=deployment_role,
            )
        )

        parser = set_deployment_parser()
        if deployment_role == DeploymentRoleType.GATEWAY:
            parser = set_gateway_parser()

        args = ArgNamespace.kwargs2namespace(
            kwargs, parser, True, fallback_parsers=FALLBACK_PARSERS
        )

        # deployment workspace if not set then derive from flow workspace
        if args.workspace:
            args.workspace = os.path.abspath(args.workspace)
        else:
            args.workspace = self.workspace

        args.noblock_on_start = True

        port = kwargs.get('port', None)
        if not port:
            port = helper.random_port()
            args.port = port

        if len(needs) > 1 and args.external and args.disable_reduce:
            raise ValueError(
                'External Executors with multiple needs have to do auto reduce.'
            )

        op_flow._deployment_nodes[deployment_name] = Deployment(args, needs)

        if not args.floating:
            op_flow._last_deployment = deployment_name

        return op_flow

    @allowed_levels([FlowBuildLevel.EMPTY])
    def inspect(self, name: str = 'inspect', *args, **kwargs) -> 'Flow':
        """Add an inspection on the last changed Deployment in the Flow

        Internally, it adds two Deployments to the Flow. But don't worry, the overhead is minimized and you
        can remove them by simply using `Flow(inspect=FlowInspectType.REMOVE)` before using the Flow.

        .. highlight:: bash
        .. code-block:: bash

            Flow -- PUB-SUB -- BaseDeployment(_pass) -- Flow
                    |
                    -- PUB-SUB -- InspectDeployment (Hanging)

        In this way, :class:`InspectDeployment` looks like a simple ``_pass`` from outside and
        does not introduce side-effects (e.g. changing the socket type) to the original Flow.
        The original incoming and outgoing socket types are preserved.

        This function is very handy for introducing an Evaluator into the Flow.

        .. seealso::

            :meth:`gather_inspect`

        :param name: name of the Deployment
        :param args: args for .add()
        :param kwargs: kwargs for .add()
        :return: the new instance of the Flow
        """
        _last_deployment = self._last_deployment
        op_flow = self.add(
            name=name,
            needs=_last_deployment,
            deployment_role=DeploymentRoleType.INSPECT,
            *args,
            **kwargs,
        )

        # now remove uses and add an auxiliary Deployment
        if 'uses' in kwargs:
            kwargs.pop('uses')
        op_flow = op_flow.add(
            name=f'_aux_{name}',
            needs=_last_deployment,
            deployment_role=DeploymentRoleType.INSPECT_AUX_PASS,
            *args,
            **kwargs,
        )

        # register any future connection to _last_deployment by the auxiliary Deployment
        op_flow._inspect_deployments[_last_deployment] = op_flow._last_deployment

        return op_flow

    @allowed_levels([FlowBuildLevel.EMPTY])
    def gather_inspect(
        self,
        name: str = 'gather_inspect',
        include_last_deployment: bool = True,
        *args,
        **kwargs,
    ) -> 'Flow':
        """Gather all inspect Deployments output into one Deployment. When the Flow has no inspect Deployment then the Flow itself
        is returned.

        .. note::

            If ``--no-inspect`` is **not** given, then :meth:`gather_inspect` is auto called before :meth:`build`. So
            in general you don't need to manually call :meth:`gather_inspect`.

        :param name: the name of the gather Deployment
        :param include_last_deployment: if to include the last modified Deployment in the Flow
        :param args: args for .add()
        :param kwargs: kwargs for .add()
        :return: the modified Flow or the copy of it


        .. seealso::

            :meth:`inspect`

        """
        needs = [
            k
            for k, v in self._deployment_nodes.items()
            if v.role == DeploymentRoleType.INSPECT
        ]
        if needs:
            if include_last_deployment:
                needs.append(self._last_deployment)
            return self.add(
                name=name,
                needs=needs,
                deployment_role=DeploymentRoleType.JOIN_INSPECT,
                *args,
                **kwargs,
            )
        else:
            # no inspect node is in the graph, return the current graph
            return self

    def _get_gateway_target(self, prefix):
        gateway_deployment = self._deployment_nodes[GATEWAY_NAME]
        return (
            f'{prefix}-{GATEWAY_NAME}',
            {
                'host': gateway_deployment.head_host,
                'port': gateway_deployment.head_port,
                'expected_parts': 0,
            },
        )

    @allowed_levels([FlowBuildLevel.EMPTY])
    def build(self, copy_flow: bool = False) -> 'Flow':
        """
        Build the current Flow and make it ready to use

        .. note::

            No need to manually call it since 0.0.8. When using Flow with the
            context manager, or using :meth:`start`, :meth:`build` will be invoked.

        :param copy_flow: when set to true, then always copy the current Flow and do the modification on top of it then return, otherwise, do in-line modification
        :return: the current Flow (by default)

        .. note::
            ``copy_flow=True`` is recommended if you are building the same Flow multiple times in a row. e.g.

            .. highlight:: python
            .. code-block:: python

                f = Flow()
                with f:
                    f.index()

                with f.build(copy_flow=True) as fl:
                    fl.search()


        .. # noqa: DAR401
        """

        op_flow = copy.deepcopy(self) if copy_flow else self

        if op_flow.args.inspect == FlowInspectType.COLLECT:
            op_flow.gather_inspect(copy_flow=False)

        for deployment in self._deployment_nodes.values():
            deployment.update_sandbox_args()

        if GATEWAY_NAME not in op_flow._deployment_nodes:
            op_flow._add_gateway(
                needs={op_flow._last_deployment},
                graph_description=op_flow._get_graph_representation(),
                deployments_addresses=op_flow._get_deployments_addresses(),
                graph_conditions=op_flow._get_graph_conditions(),
                deployments_disabled_reduce=op_flow._get_disabled_reduce_deployments(),
            )

        removed_deployments = []

        # if set no_inspect then all inspect related nodes are removed
        if op_flow.args.inspect == FlowInspectType.REMOVE:
            filtered_deployment_nodes = OrderedDict()
            for k, v in op_flow._deployment_nodes.items():
                if not v.role.is_inspect:
                    filtered_deployment_nodes[k] = v
                else:
                    removed_deployments.append(v.name)

            op_flow._deployment_nodes = filtered_deployment_nodes
            reverse_inspect_map = {
                v: k for k, v in op_flow._inspect_deployments.items()
            }
            while (
                len(op_flow._last_changed_deployment) > 0
                and len(removed_deployments) > 0
                and op_flow._last_deployment in removed_deployments
            ):
                op_flow._last_changed_deployment.pop()

        for end, deployment in op_flow._deployment_nodes.items():
            # if an endpoint is being inspected, then replace it with inspected Deployment
            # but not those inspect related node
            if op_flow.args.inspect.is_keep:
                deployment.needs = set(
                    ep
                    if deployment.role.is_inspect
                    else op_flow._inspect_deployments.get(ep, ep)
                    for ep in deployment.needs
                )
            else:
                deployment.needs = set(
                    reverse_inspect_map.get(ep, ep) for ep in deployment.needs
                )

        hanging_deployments = _hanging_deployments(op_flow)
        if hanging_deployments:
            op_flow.logger.warning(
                f'{hanging_deployments} are "floating" in this flow with no deployment receiving from them, '
                f'you may want to double check if it is intentional or some mistake'
            )
        op_flow._build_level = FlowBuildLevel.GRAPH
        if len(removed_deployments) > 0:
            # very dirty
            op_flow._deployment_nodes[GATEWAY_NAME].args.graph_description = json.dumps(
                op_flow._get_graph_representation()
            )
            op_flow._deployment_nodes[
                GATEWAY_NAME
            ].args.deployments_addresses = json.dumps(
                op_flow._get_deployments_addresses()
            )

            op_flow._deployment_nodes[GATEWAY_NAME].update_pod_args()
        return op_flow

    def __call__(self, *args, **kwargs):
        """Builds the Flow
        :param args: args for build
        :param kwargs: kwargs for build
        :return: the built Flow
        """
        return self.build(*args, **kwargs)

    def __enter__(self):
        with CatchAllCleanupContextManager(self):
            return self.start()

    def __exit__(self, exc_type, exc_val, exc_tb):
        if hasattr(self, '_stop_event'):
            self._stop_event.set()

        super().__exit__(exc_type, exc_val, exc_tb)

        # unset all envs to avoid any side-effect
        if self.args.env:
            for k in self.args.env.keys():
                os.environ.pop(k, None)

        # do not know why but removing these 2 lines make 2 tests fail
        if GATEWAY_NAME in self._deployment_nodes:
            self._deployment_nodes.pop(GATEWAY_NAME)

        self._build_level = FlowBuildLevel.EMPTY

        self.logger.debug('flow is closed!')
        self.logger.close()

    @allowed_levels([FlowBuildLevel.EMPTY, FlowBuildLevel.GRAPH])
    def start(self):
        """Start to run all Deployments in this Flow.

        Remember to close the Flow with :meth:`close`.

        Note that this method has a timeout of ``timeout_ready`` set in CLI,
        which is inherited all the way from :class:`jina.orchestrate.pods.Pod`


        .. # noqa: DAR401

        :return: this instance
        """

        if self._build_level.value < FlowBuildLevel.GRAPH.value:
            self.build(copy_flow=False)

        port_gateway = self._deployment_nodes[GATEWAY_NAME].args.port

        if not (
            is_port_free(__default_host__, port_gateway)
        ):  # we check if the port is not used at parsing time as well for robustness
            raise PortAlreadyUsed(f'port:{port_gateway}')

        # set env only before the Deployment get started
        if self.args.env:
            for k, v in self.args.env.items():
                os.environ[k] = str(v)

        for k, v in self:
            if not v.external:
                self.enter_context(v)

        self._wait_until_all_ready()

        self._build_level = FlowBuildLevel.RUNNING

        return self

    def _wait_until_all_ready(self):
        results = {}
        threads = []

        def _wait_ready(_deployment_name, _deployment):
            try:
                if not _deployment.external:
                    results[_deployment_name] = 'pending'
                    _deployment.wait_start_success()
                    results[_deployment_name] = 'done'
            except Exception as ex:
                results[_deployment_name] = repr(ex)

        def _polling_status(progress, task):

            progress.update(task, total=len(results))
            progress.start_task(task)

            while True:
                num_done = 0
                pendings = []
                for _k, _v in results.items():
                    sys.stdout.flush()
                    if _v == 'pending':
                        pendings.append(_k)
                    elif _v == 'done':
                        num_done += 1
                    else:
                        if 'JINA_EARLY_STOP' in os.environ:
                            self.logger.error(f'Flow is aborted due to {_k} {_v}.')
                            os._exit(1)

                pending_str = ' '.join(pendings)

                progress.update(task, completed=num_done, pending_str=pending_str)

                if not pendings:
                    break
                time.sleep(0.1)

        progress = Progress(
            SpinnerColumn(),
            TextColumn('Waiting [b]{task.fields[pending_str]}[/]...', justify='right'),
            BarColumn(),
            MofNCompleteColumn(),
            TimeElapsedColumn(),
            transient=True,
        )
        with progress:
            task = progress.add_task(
                'wait', total=len(threads), pending_str='', start=False
            )

            # kick off all deployments wait-ready threads
            for k, v in self:
                t = threading.Thread(
                    target=_wait_ready,
                    args=(
                        k,
                        v,
                    ),
                    daemon=True,
                )
                threads.append(t)

            # kick off ip getter thread, address, http, graphq
            all_panels = []

            t_ip = threading.Thread(
                target=self._get_summary_table, args=(all_panels, results), daemon=True
            )
            threads.append(t_ip)

            # kick off spinner thread
            t_m = threading.Thread(
                target=_polling_status, args=(progress, task), daemon=True
            )
            threads.append(t_m)

            for t in threads:
                t.start()

            for t in threads:
                t.join()

            error_deployments = [k for k, v in results.items() if v != 'done']
            if error_deployments:
                self.logger.error(
                    f'Flow is aborted due to {error_deployments} can not be started.'
                )
                self.close()
                raise RuntimeFailToStart
            from rich.rule import Rule

            print(
                Rule(':tada: Flow is ready to serve!'), *all_panels
            )  # can't use logger here see : https://github.com/Textualize/rich/discussions/2024
        self.logger.debug(
            f'{self.num_deployments} Deployments (i.e. {self.num_pods} Pods) are running in this Flow'
        )

    @property
    def num_deployments(self) -> int:
        """Get the number of Deployments in this Flow


        .. # noqa: DAR201"""
        return len(self._deployment_nodes)

    @property
    def num_pods(self) -> int:
        """Get the number of pods (shards count) in this Flow


        .. # noqa: DAR201"""
        return sum(v.num_pods for v in self._deployment_nodes.values())

    def __eq__(self, other: 'Flow') -> bool:
        """
        Compare the topology of a Flow with another Flow.
        Identification is defined by whether two flows share the same set of edges.

        :param other: the second Flow object
        :return: result of equality check
        """

        if self._build_level.value < FlowBuildLevel.GRAPH.value:
            op_flow = copy.deepcopy(self)
            a = op_flow.build()
        else:
            a = self

        if other._build_level.value < FlowBuildLevel.GRAPH.value:
            op_flow_b = copy.deepcopy(other)
            b = op_flow_b.build()
        else:
            b = other

        return a._deployment_nodes == b._deployment_nodes

    @property
    def client(self) -> 'BaseClient':
        """Return a :class:`BaseClient` object attach to this Flow.

        .. # noqa: DAR201"""

        kwargs = dict(
            host=self.host,
            port=self.port,
            protocol=self.protocol,
        )
        kwargs.update(self._common_kwargs)
        return Client(**kwargs)

    @property
    def _mermaid_str(self):
        mermaid_graph = [
            '''
            %%{init:{
  "theme": "base",
  "themeVariables": {
      "primaryColor": "#fff",
      "primaryBorderColor": "#fff",
      "mainBkg": "#32C8CD",
      "clusterBkg": "#EEEDE78C",
      "secondaryBorderColor": "none",
      "tertiaryBorderColor": "none",
      "lineColor": "#a6d8da"
      }
}}%%
            '''.replace(
                '\n', ''
            ),
            'flowchart LR;',
        ]

        deployment_nodes = []

        # plot subgraphs
        for node, v in self._deployment_nodes.items():
            deployment_nodes.append(v.name)
            deployment_mermaid = v._mermaid_str
            mermaid_graph.extend(deployment_mermaid)

        for node, v in self._deployment_nodes.items():
            for need in sorted(v.needs):
                need_print = need
                if need == 'gateway':
                    need_print = 'gatewaystart[gateway]'
                node_print = node
                if node == 'gateway':
                    node_print = 'gatewayend[gateway]'

                _s_role = self._deployment_nodes[need].role
                _e_role = self._deployment_nodes[node].role
                if self._deployment_nodes[need].external:
                    _s_role = 'EXTERNAL'
                if self._deployment_nodes[node].external:
                    _e_role = 'EXTERNAL'
                line_st = '-->'
                if (
                    _s_role == DeploymentRoleType.INSPECT
                    or _e_role == DeploymentRoleType.INSPECT
                ):
                    line_st = '-.->'
                mermaid_graph.append(
                    f'{need_print}:::{str(_s_role)} {line_st} {node_print}:::{str(_e_role)};'
                )

        mermaid_graph.append(
            f'classDef {str(DeploymentRoleType.INSPECT)} stroke:#F29C9F'
        )

        mermaid_graph.append(
            f'classDef {str(DeploymentRoleType.JOIN_INSPECT)} stroke:#F29C9F'
        )
        mermaid_graph.append(
            f'classDef {str(DeploymentRoleType.GATEWAY)} fill:none,color:#000,stroke:none'
        )
        mermaid_graph.append(
            f'classDef {str(DeploymentRoleType.INSPECT_AUX_PASS)} stroke-dasharray: 2 2'
        )
        mermaid_graph.append(f'classDef HEADTAIL fill:#32C8CD1D')

        mermaid_graph.append(f'\nclassDef EXTERNAL fill:#fff,stroke:#32C8CD')

        return '\n'.join(mermaid_graph)

    def plot(
        self,
        output: Optional[str] = None,
        vertical_layout: bool = False,
        inline_display: bool = False,
        build: bool = True,
        copy_flow: bool = True,
    ) -> 'Flow':
        """
        Visualize the Flow up to the current point
        If a file name is provided it will create a jpg image with that name,
        otherwise it will display the URL for mermaid.
        If called within IPython notebook, it will be rendered inline,
        otherwise an image will be created.

        Example,

        .. highlight:: python
        .. code-block:: python

            flow = Flow().add(name='deployment_a').plot('flow.svg')

        :param output: a filename specifying the name of the image to be created,
                    the suffix svg/jpg determines the file type of the output image
        :param vertical_layout: top-down or left-right layout
        :param inline_display: show image directly inside the Jupyter Notebook
        :param build: build the Flow first before plotting, gateway connection can be better showed
        :param copy_flow: when set to true, then always copy the current Flow and
                do the modification on top of it then return, otherwise, do in-line modification
        :return: the Flow
        """

        # deepcopy causes the below error while reusing a Flow in Jupyter
        # 'Pickling an AuthenticationString object is disallowed for security reasons'
        # no need to deep copy if the Graph is built because no change will be made to the Flow
        op_flow = (
            copy.deepcopy(self)
            if (copy_flow and self._build_level.value == FlowBuildLevel.EMPTY)
            else self
        )

        if build and op_flow._build_level.value == FlowBuildLevel.EMPTY:
            op_flow.build(False)

        mermaid_str = op_flow._mermaid_str
        if vertical_layout:
            mermaid_str = mermaid_str.replace('flowchart LR', 'flowchart TD')

        image_type = 'svg'
        if output and not output.endswith('svg'):
            image_type = 'img'

        url = op_flow._mermaid_to_url(mermaid_str, image_type)
        showed = False
        if inline_display:
            try:
                from IPython.display import Image, display

                display(Image(url=url))
                showed = True
            except:
                # no need to panic users
                pass

        if output:
            download_mermaid_url(url, output)
        elif not showed:
            print(f'[link={url}]Click here to see the visualization in browser[/]')

        return self

    def _ipython_display_(self):
        """Displays the object in IPython as a side effect"""
        self.plot(
            inline_display=True, build=(self._build_level != FlowBuildLevel.GRAPH)
        )

    def _mermaid_to_url(self, mermaid_str: str, img_type: str) -> str:
        """
        Render the current Flow as URL points to a SVG. It needs internet connection

        :param mermaid_str: the mermaid representation
        :param img_type: image type (svg/jpg)
        :return: the url points to a SVG
        """
        encoded_str = base64.b64encode(bytes(mermaid_str, 'utf-8')).decode('utf-8')

        return f'https://mermaid.ink/{img_type}/{encoded_str}'

    @property
    def port(self) -> int:
        """Return the exposed port of the gateway
        .. # noqa: DAR201
        """
        if GATEWAY_NAME in self._deployment_nodes:
            return self._deployment_nodes[GATEWAY_NAME].port
        else:
            return self._common_kwargs.get('port', None)

    @port.setter
    def port(self, value: int):
        """Set the new exposed port of the Flow (affects Gateway and Client)

        :param value: the new port to expose
        """
        self._common_kwargs['port'] = value

        # Flow is build to graph already
        if self._build_level >= FlowBuildLevel.GRAPH:
            self[GATEWAY_NAME].args.port = self._common_kwargs['port']

        # Flow is running already, then close the existing gateway
        if self._build_level >= FlowBuildLevel.RUNNING:
            self[GATEWAY_NAME].close()
            self.enter_context(self[GATEWAY_NAME])
            self[GATEWAY_NAME].wait_start_success()

    @property
    def host(self) -> str:
        """Return the local address of the gateway
        .. # noqa: DAR201
        """
        if GATEWAY_NAME in self._deployment_nodes:
            return self._deployment_nodes[GATEWAY_NAME].host
        else:
            return self._common_kwargs.get('host', __default_host__)

    @host.setter
    def host(self, value: str):
        """Set the new host of the Flow (affects Gateway and Client)

        :param value: the new port to expose
        """
        self._common_kwargs['host'] = value

        # Flow is build to graph already
        if self._build_level >= FlowBuildLevel.GRAPH:
            self[GATEWAY_NAME].args.host = self._common_kwargs['host']

        # Flow is running already, then close the existing gateway
        if self._build_level >= FlowBuildLevel.RUNNING:
            self[GATEWAY_NAME].close()
            self.enter_context(self[GATEWAY_NAME])
            self[GATEWAY_NAME].wait_start_success()

    @property
    def monitoring(self) -> bool:
        """Return if the monitoring is enabled
        .. # noqa: DAR201
        """
        if GATEWAY_NAME in self._deployment_nodes:
            return self[GATEWAY_NAME].args.monitoring
        else:
            return False

    @property
    def port_monitoring(self) -> Optional[int]:
        """Return if the monitoring is enabled
        .. # noqa: DAR201
        """
        if GATEWAY_NAME in self._deployment_nodes:
            return self[GATEWAY_NAME].args.port_monitoring
        else:
            return self._common_kwargs.get('port_monitoring', None)

    @property
    def address_private(self) -> str:
        """Return the private IP address of the gateway for connecting from other machine in the same network


        .. # noqa: DAR201"""
        return get_internal_ip()

    @property
    def address_public(self) -> str:
        """Return the public IP address of the gateway for connecting from other machine in the public network


        .. # noqa: DAR201"""
        return get_public_ip()

    def __iter__(self):
        return self._deployment_nodes.items().__iter__()

    def _init_table(self):
        table = Table(
            title=None, box=None, highlight=True, show_header=False, min_width=40
        )
        table.add_column('', justify='left')
        table.add_column('', justify='right')
        table.add_column('', justify='right')
        return table

    def _get_summary_table(self, all_panels: List[Panel], results):

        results['summary'] = 'pending'

        address_table = self._init_table()

        _protocol = str(self.protocol)
        if self.gateway_args.ssl_certfile and self.gateway_args.ssl_keyfile:
            _protocol = f'{self.protocol}S'
            address_table.add_row(
                ':chains:', 'Protocol', f':closed_lock_with_key: {_protocol}'
            )

        else:
            address_table.add_row(':chains:', 'Protocol', _protocol)

        _protocol = _protocol.lower()
        address_table.add_row(
            ':house:',
            'Local',
            f'[link={_protocol}://{self.host}:{self.port}]{self.host}:{self.port}[/]',
        )
        address_table.add_row(
            ':lock:',
            'Private',
            f'[link={_protocol}://{self.address_private}:{self.port}]{self.address_private}:{self.port}[/]',
        )

        if self.address_public:
            address_table.add_row(
                ':earth_africa:',
                'Public',
                f'[link={_protocol}://{self.address_public}:{self.port}]{self.address_public}:{self.port}[/]',
            )

        all_panels.append(
            Panel(
                address_table,
                title=':link: [b]Endpoint[/]',
                expand=False,
            )
        )

        if self.protocol == GatewayProtocolType.HTTP:

            http_ext_table = self._init_table()

            _address = [
                f'[link={_protocol}://localhost:{self.port}/docs]Local[/]',
                f'[link={_protocol}://{self.address_private}:{self.port}/docs]Private[/]',
            ]
            if self.address_public:
                _address.append(
                    f'[link={_protocol}://{self.address_public}:{self.port}/docs]Public[/]'
                )
            http_ext_table.add_row(
                ':speech_balloon:',
                'Swagger UI',
                '.../docs',
            )

            _address = [
                f'[link={_protocol}://localhost:{self.port}/redoc]Local[/]',
                f'[link={_protocol}://{self.address_private}:{self.port}/redoc]Private[/]',
            ]

            if self.address_public:
                _address.append(
                    f'[link={_protocol}://{self.address_public}:{self.port}/redoc]Public[/]'
                )

            http_ext_table.add_row(
                ':books:',
                'Redoc',
                '.../redoc',
            )

            if self.gateway_args.expose_graphql_endpoint:
                _address = [
                    f'[link={_protocol}://localhost:{self.port}/graphql]Local[/]',
                    f'[link={_protocol}://{self.address_private}:{self.port}/graphql]Private[/]',
                ]

                if self.address_public:
                    _address.append(
                        f'[link={_protocol}://{self.address_public}:{self.port}/graphql]Public[/]'
                    )

                http_ext_table.add_row(
                    ':strawberry:',
                    'GraphQL UI',
                    '.../graphql',
                )

            all_panels.append(
                Panel(
                    http_ext_table,
                    title=':gem: [b]HTTP extension[/]',
                    expand=False,
                )
            )

        if self.monitoring:
<<<<<<< HEAD
            for name, deployment in self:

                if deployment.args.monitoring:

                    for replica in deployment.pod_args['pods'][0]:
                        _address = [
                            f'[link=http://localhost:{replica.port_monitoring}]Local[/]',
                            f'[link=http://{self.address_private}:{replica.port_monitoring}]Private[/]',
                        ]

                        if self.address_public:
                            _address.append(
                                f'[link=http://{self.address_public}:{deployment.args.port_monitoring}]Public[/]'
                            )

                        _name = (
                            name
                            if len(deployment.pod_args['pods'][0]) == 1
                            else replica.name
                        )

                        address_table.add_row(
                            ':bar_chart:',
                            f'Monitor [b]{_name}:{replica.port_monitoring}[/]',
                            '·'.join(_address),
                        )
=======
            monitor_ext_table = self._init_table()

            for name, deployment in self:

                if deployment.args.monitoring:
>>>>>>> b595584b

                    for replica in deployment.pod_args['pods'][0]:
                        _address = [
                            f'[link=http://localhost:{replica.port_monitoring}]Local[/]',
                            f'[link=http://{self.address_private}:{replica.port_monitoring}]Private[/]',
                        ]

                        if self.address_public:
                            _address.append(
                                f'[link=http://{self.address_public}:{deployment.args.port_monitoring}]Public[/]'
                            )

                        _name = (
                            name
                            if len(deployment.pod_args['pods'][0]) == 1
                            else replica.name
                        )

                        monitor_ext_table.add_row(
                            ':flashlight:',  # upstream issue: they dont have :torch: emoji, so we use :flashlight:
                            # to represent observability of Prometheus (even they have :torch: it will be a war
                            # between AI community and Cloud-native community fighting on this emoji)
                            _name,
                            f'...[b]:{replica.port_monitoring}[/]',
                        )

            all_panels.append(
                Panel(
                    monitor_ext_table,
                    title=':gem: [b]Prometheus extension[/]',
                    expand=False,
                )
            )

        results['summary'] = 'done'
        return all_panels

    @allowed_levels([FlowBuildLevel.RUNNING])
    def block(
        self, stop_event: Optional[Union[threading.Event, multiprocessing.Event]] = None
    ):
        """Block the Flow until `stop_event` is set or user hits KeyboardInterrupt

        :param stop_event: a threading event or a multiprocessing event that onces set will resume the control Flow
            to main thread.
        """
        try:
            if stop_event is None:
                self._stop_event = (
                    threading.Event()
                )  #: this allows `.close` to close the Flow from another thread/proc
                self._stop_event.wait()
            else:
                stop_event.wait()
        except KeyboardInterrupt:
            pass

    @property
    def protocol(self) -> GatewayProtocolType:
        """Return the protocol of this Flow

        :return: the protocol of this Flow
        """
        v = self._common_kwargs.get('protocol', GatewayProtocolType.GRPC)
        if isinstance(v, str):
            v = GatewayProtocolType.from_string(v)
        return v

    @protocol.setter
    def protocol(self, value: Union[str, GatewayProtocolType]):
        """Set the protocol of this Flow, can only be set before the Flow has been started

        :param value: the protocol to set
        """
        # Flow is running already, protocol cant be changed anymore
        if self._build_level >= FlowBuildLevel.RUNNING:
            raise RuntimeError('Protocol can not be changed after the Flow has started')

        if isinstance(value, str):
            self._common_kwargs['protocol'] = GatewayProtocolType.from_string(value)
        elif isinstance(value, GatewayProtocolType):
            self._common_kwargs['protocol'] = value
        else:
            raise TypeError(f'{value} must be either `str` or `GatewayProtocolType`')

        # Flow is build to graph already
        if self._build_level >= FlowBuildLevel.GRAPH:
            self[GATEWAY_NAME].args.protocol = self._common_kwargs['protocol']

    def __getitem__(self, item):
        if isinstance(item, str):
            return self._deployment_nodes[item]
        elif isinstance(item, int):
            return list(self._deployment_nodes.values())[item]
        else:
            raise TypeError(f'{typename(item)} is not supported')

    @property
    def workspace(self) -> str:
        """Return the workspace path of the flow.

        .. # noqa: DAR201"""
        if self.args.workspace is not None:
            return os.path.abspath(self.args.workspace)
        else:
            return None

    @workspace.setter
    def workspace(self, value: str):
        """set workspace dir for flow & all deployments

        :param value: workspace to be set
        """
        self.args.workspace = value
        for k, p in self:
            p.args.workspace = value
            p.update_pod_args()

    @property
    def workspace_id(self) -> Dict[str, str]:
        """Get all Deployments' ``workspace_id`` values in a dict


        .. # noqa: DAR201"""
        return {
            k: p.args.workspace_id for k, p in self if hasattr(p.args, 'workspace_id')
        }

    @workspace_id.setter
    def workspace_id(self, value: str):
        """Set all Deployments' ``workspace_id`` to ``value``

        :param value: a hexadecimal UUID string
        """
        uuid.UUID(value)
        for k, p in self:
            if hasattr(p.args, 'workspace_id'):
                p.args.workspace_id = value
                args = getattr(p, 'pod_args', getattr(p, 'shards_args', None))
                if args is None:
                    raise ValueError(
                        f'could not find "pod_args" or "shards_args" on {p}'
                    )
                values = None
                if isinstance(args, dict):
                    values = args.values()
                elif isinstance(args, list):
                    values = args
                for v in values:
                    if v and isinstance(v, argparse.Namespace):
                        v.workspace_id = value
                    if v and isinstance(v, List):
                        for i in v:
                            i.workspace_id = value

    @property
    def env(self) -> Optional[Dict]:
        """Get all envs to be set in the Flow

        :return: envs as dict
        """
        return self.args.env

    @env.setter
    def env(self, value: Dict[str, str]):
        """set env vars for flow & all deployments.
        This can be used by jinad to set envs for Flow and all child objects

        :param value: value to be set
        """
        self.args.env = value
        for k, v in self:
            v.args.env = value
            v.update_pod_args()

    @overload
    def expose_endpoint(self, exec_endpoint: str, path: Optional[str] = None):
        """Expose an Executor's endpoint (defined by `@requests(on=...)`) to HTTP endpoint for easier access.

        After expose, you can send data request directly to `http://hostname:port/endpoint`.

        :param exec_endpoint: the endpoint string, by convention starts with `/`
        :param path: the HTTP endpoint string, when not given, it is `exec_endpoint`
        """
        ...

    @overload
    def expose_endpoint(
        self,
        exec_endpoint: str,
        *,
        path: Optional[str] = None,
        status_code: int = 200,
        tags: Optional[List[str]] = None,
        summary: Optional[str] = None,
        description: Optional[str] = None,
        response_description: str = 'Successful Response',
        deprecated: Optional[bool] = None,
        methods: Optional[List[str]] = None,
        operation_id: Optional[str] = None,
        response_model_by_alias: bool = True,
        response_model_exclude_unset: bool = False,
        response_model_exclude_defaults: bool = False,
        response_model_exclude_none: bool = False,
        include_in_schema: bool = True,
        name: Optional[str] = None,
    ):
        """Expose an Executor's endpoint (defined by `@requests(on=...)`) to HTTP endpoint for easier access.

        After expose, you can send data request directly to `http://hostname:port/endpoint`.

        Use this method to specify your HTTP endpoint with richer semantic and schema.

        :param exec_endpoint: the endpoint string, by convention starts with `/`

        # noqa: DAR101
        """
        ...

    @allowed_levels([FlowBuildLevel.EMPTY])
    def expose_endpoint(self, exec_endpoint: str, **kwargs):
        """Expose an Executor's endpoint (defined by `@requests(on=...)`) to HTTP endpoint for easier access.

        After expose, you can send data request directly to `http://hostname:port/endpoint`.

        :param exec_endpoint: the endpoint string, by convention starts with `/`

        # noqa: DAR101
        # noqa: DAR102
        """
        self._endpoints_mapping[exec_endpoint] = kwargs

    def to_kubernetes_yaml(
        self,
        output_base_path: str,
        k8s_namespace: Optional[str] = None,
        include_gateway: bool = True,
    ):
        """
        Converts the Flow into a set of yaml deployments to deploy in Kubernetes.

        If you don't want to rebuild image on Jina Hub,
        you can set `JINA_HUB_NO_IMAGE_REBUILD` environment variable.

        :param output_base_path: The base path where to dump all the yaml files
        :param k8s_namespace: The name of the k8s namespace to set for the configurations. If None, the name of the Flow will be used.
        :param include_gateway: Defines if the gateway deployment should be included, defaults to True
        """
        import yaml

        if self._build_level.value < FlowBuildLevel.GRAPH.value:
            self.build(copy_flow=False)

        from jina.orchestrate.deployments.config.k8s import K8sDeploymentConfig

        k8s_namespace = k8s_namespace or self.args.name or 'default'

        for node, v in self._deployment_nodes.items():
            if v.external or (node == 'gateway' and not include_gateway):
                continue
            if node == 'gateway' and v.args.default_port:
                from jina.serve.networking import GrpcConnectionPool

                v.args.port = GrpcConnectionPool.K8S_PORT
                v.first_pod_args.port = GrpcConnectionPool.K8S_PORT

                v.args.port_monitoring = GrpcConnectionPool.K8S_PORT_MONITORING
                v.first_pod_args.port_monitoring = (
                    GrpcConnectionPool.K8S_PORT_MONITORING
                )

                v.args.default_port = False

            deployment_base = os.path.join(output_base_path, node)
            k8s_deployment = K8sDeploymentConfig(
                args=v.args,
                k8s_namespace=k8s_namespace,
                k8s_deployments_addresses=self._get_k8s_deployments_addresses(
                    k8s_namespace
                )
                if node == 'gateway'
                else None,
            )
            configs = k8s_deployment.to_kubernetes_yaml()
            for name, k8s_objects in configs:
                filename = os.path.join(deployment_base, f'{name}.yml')
                os.makedirs(deployment_base, exist_ok=True)
                with open(filename, 'w+') as fp:
                    for i, k8s_object in enumerate(k8s_objects):
                        yaml.dump(k8s_object, fp)
                        if i < len(k8s_objects) - 1:
                            fp.write('---\n')

        self.logger.info(
            f'K8s yaml files have been created under [b]{output_base_path}[/]. You can use it by running [b]kubectl apply -R -f {output_base_path}[/]'
        )

    to_k8s_yaml = to_kubernetes_yaml

    def to_docker_compose_yaml(
        self,
        output_path: Optional[str] = None,
        network_name: Optional[str] = None,
        include_gateway: bool = True,
    ):
        """
        Converts the Flow into a yaml file to run with `docker-compose up`
        :param output_path: The output path for the yaml file
        :param network_name: The name of the network that will be used by the deployment name
        :param include_gateway: Defines if the gateway deployment should be included, defaults to True
        """
        import yaml

        if self._build_level.value < FlowBuildLevel.GRAPH.value:
            self.build(copy_flow=False)

        output_path = output_path or 'docker-compose.yml'
        network_name = network_name or 'jina-network'

        from jina.orchestrate.deployments.config.docker_compose import (
            DockerComposeConfig,
        )

        docker_compose_dict = {
            'version': '3.3',
            'networks': {network_name: {'driver': 'bridge'}},
        }

        services = {}

        for node, v in self._deployment_nodes.items():
            if v.external or (node == 'gateway' and not include_gateway):
                continue

            docker_compose_deployment = DockerComposeConfig(
                args=v.args,
                deployments_addresses=self._get_docker_compose_deployments_addresses(),
            )
            service_configs = docker_compose_deployment.to_docker_compose_config()
            for service_name, service in service_configs:
                service['networks'] = [network_name]
                services[service_name] = service

        docker_compose_dict['services'] = services
        with open(output_path, 'w+') as fp:
            yaml.dump(docker_compose_dict, fp, sort_keys=False)

        command = (
            'docker-compose up'
            if output_path is None
            else f'docker-compose -f {output_path} up'
        )

        self.logger.info(
            f'Docker compose file has been created under [b]{output_path}[/b]. You can use it by running [b]{command}[/b]'
        )

    @property
    def client_args(self) -> argparse.Namespace:
        """Get Client settings.

        # noqa: DAR201
        """
        if 'port' in self._common_kwargs:
            kwargs = copy.deepcopy(self._common_kwargs)
            kwargs['port'] = self._common_kwargs['port']

        return ArgNamespace.kwargs2namespace(kwargs, set_client_cli_parser())

    @property
    def gateway_args(self) -> argparse.Namespace:
        """Get Gateway settings.

        # noqa: DAR201
        """
        return ArgNamespace.kwargs2namespace(self._common_kwargs, set_gateway_parser())

    def _update_network_interface(self, **kwargs):
        """Update the network interface of this Flow (affects Gateway & Client)

        :param kwargs: new network settings
        """
        self._common_kwargs.update(kwargs)

    def __getattribute__(self, item):
        obj = super().__getattribute__(item)

        if (
            item == 'load_config' and inspect.ismethod(obj) and obj.__self__ is Flow
        ):  # check if obj load config call from an instance and not the Class
            warnings.warn(
                "Calling `load_config` from a Flow instance will override all of the instance's initial parameters. We recommend to use `Flow.load_config(...)` instead"
            )

        return obj<|MERGE_RESOLUTION|>--- conflicted
+++ resolved
@@ -1983,40 +1983,11 @@
             )
 
         if self.monitoring:
-<<<<<<< HEAD
+            monitor_ext_table = self._init_table()
+
             for name, deployment in self:
 
                 if deployment.args.monitoring:
-
-                    for replica in deployment.pod_args['pods'][0]:
-                        _address = [
-                            f'[link=http://localhost:{replica.port_monitoring}]Local[/]',
-                            f'[link=http://{self.address_private}:{replica.port_monitoring}]Private[/]',
-                        ]
-
-                        if self.address_public:
-                            _address.append(
-                                f'[link=http://{self.address_public}:{deployment.args.port_monitoring}]Public[/]'
-                            )
-
-                        _name = (
-                            name
-                            if len(deployment.pod_args['pods'][0]) == 1
-                            else replica.name
-                        )
-
-                        address_table.add_row(
-                            ':bar_chart:',
-                            f'Monitor [b]{_name}:{replica.port_monitoring}[/]',
-                            '·'.join(_address),
-                        )
-=======
-            monitor_ext_table = self._init_table()
-
-            for name, deployment in self:
-
-                if deployment.args.monitoring:
->>>>>>> b595584b
 
                     for replica in deployment.pod_args['pods'][0]:
                         _address = [
