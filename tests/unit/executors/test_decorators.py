--- conflicted
+++ resolved
@@ -3,10 +3,6 @@
 import numpy as np
 import pytest
 
-<<<<<<< HEAD
-from jina.executors.decorators import as_update_method, as_train_method, as_ndarray, batching, \
-    require_train, store_init_kwargs, batching_multi_input, single, single_multi_input
-=======
 from jina.executors.decorators import (
     as_update_method,
     as_train_method,
@@ -16,8 +12,8 @@
     store_init_kwargs,
     batching_multi_input,
     single,
+    single_multi_input,
 )
->>>>>>> 640daf4d
 
 
 def test_as_update_method():
