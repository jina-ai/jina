--- conflicted
+++ resolved
@@ -691,14 +691,10 @@
             and e.code() != grpc.StatusCode.DEADLINE_EXCEEDED
         ):
             raise
-<<<<<<< HEAD
         elif (
             e.code() == grpc.StatusCode.UNAVAILABLE
             or e.code() == grpc.StatusCode.DEADLINE_EXCEEDED
-        ) and retry_i >= 2:
-=======
-        elif e.code() == grpc.StatusCode.UNAVAILABLE and retry_i >= num_retries - 1:
->>>>>>> b174b5fb
+        ) and retry_i >= num_retries - 1:
             self._logger.debug(f'GRPC call failed, retries exhausted')
             from jina.excepts import InternalNetworkError
 
