--- conflicted
+++ resolved
@@ -464,7 +464,7 @@
     def blob(self, value: Union['np.ndarray', 'jina_pb2.NdArrayProto', 'NdArray']):
         """Set the `blob` to :param:`value`.
 
-         :param value: the array value to set the blob
+        :param value: the array value to set the blob
         """
         self._update_ndarray('blob', value)
 
@@ -630,7 +630,9 @@
 
                 ret.append(value)
             except (AttributeError, ValueError):
-                default_logger.warning(f'Could not get attribute `{typename(self)}.{k}`, returning `None`')
+                default_logger.warning(
+                    f'Could not get attribute `{typename(self)}.{k}`, returning `None`'
+                )
                 ret.append(None)
 
         return ret
@@ -865,8 +867,9 @@
         """
         self.blob = to_image_blob(io.BytesIO(self.buffer), color_axis)
 
-<<<<<<< HEAD
-    def convert_blob_to_uri(self, width: int, height: int, resize_method: str = 'BILINEAR', **kwargs):
+    def convert_blob_to_uri(
+        self, width: int, height: int, resize_method: str = 'BILINEAR', **kwargs
+    ):
         """Assuming :attr:`blob` is a _valid_ image, set :attr:`uri` accordingly
         :param width: the width of the blob
         :param height: the height of the blob
@@ -876,21 +879,10 @@
         png_bytes = png_to_buffer(self.blob, width, height, resize_method)
         self.uri = 'data:image/png;base64,' + base64.b64encode(png_bytes).decode()
 
-    def convert_uri_to_blob(self, color_axis: int = -1, uri_prefix: Optional[str] = None, **kwargs):
-        """ Convert uri to blob
-=======
-    def convert_blob_to_uri(
-        self, width: int, height: int, resize_method: str = 'BILINEAR', **kwargs
-    ):
-        """Assuming :attr:`blob` is a _valid_ image, set :attr:`uri` accordingly"""
-        png_bytes = png_to_buffer(self.blob, width, height, resize_method)
-        self.uri = 'data:image/png;base64,' + base64.b64encode(png_bytes).decode()
-
     def convert_uri_to_blob(
-        self, color_axis: int = -1, uri_prefix: str = None, **kwargs
+        self, color_axis: int = -1, uri_prefix: Optional[str] = None, **kwargs
     ):
         """Convert uri to blob
->>>>>>> 640daf4d
 
         :param color_axis: the axis id of the color channel, ``-1`` indicates the color channel info at the last axis
         :param uri_prefix: the prefix of the uri
