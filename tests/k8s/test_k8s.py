--- conflicted
+++ resolved
@@ -162,11 +162,7 @@
         )
         .add(
             name='merger',
-<<<<<<< HEAD
-            uses=docker_images[1],
-=======
             uses_before=docker_images[1],
->>>>>>> 93b7417b
             timeout_ready=120000,
             needs=['imageencoder', 'textencoder'],
             k8s_connection_pool=k8s_connection_pool,
