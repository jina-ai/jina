apiVersion: apps/v1
kind: Deployment
metadata:
  name: {name}
  namespace: {namespace}
spec:
  replicas: {replicas}
  strategy:
    type: RollingUpdate
    rollingUpdate:
      maxSurge: 1
      maxUnavailable: 0
  selector:
    matchLabels:
      app: {name}
  template:
    metadata:
      labels:
        app: {name}
        jina_deployment_name: {jina_deployment_name}
        shard_id: {shard_id}
        pod_type: {pod_type}
        ns: {namespace}
      annotations:
        linkerd.io/inject: enabled
    spec:
      containers:
      - name: executor
        image: {image}
        imagePullPolicy: {pull_policy}
        command: {command}
        args: {args}
        ports:
          - containerPort: {port}
        envFrom:
          - configMapRef:
              name: {name}-configmap
        env:
        - name: POD_UID
          valueFrom:
            fieldRef:
              fieldPath: metadata.uid
        - name: JINA_DEPLOYMENT_NAME
          value: {jina_deployment_name}
        - name: K8S_DEPLOYMENT_NAME
          value: {name}
        - name: K8S_NAMESPACE_NAME
          value: {namespace}
        - name: K8S_POD_NAME
          valueFrom:
            fieldRef:
              fieldPath: metadata.name

        startupProbe:
          exec:
            command:
              - jina
              - ping
              - executor
              - 127.0.0.1:{port_uses}
          initialDelaySeconds: 5
<<<<<<< HEAD
          periodSeconds: 5
          timeoutSeconds: 10
        livenessProbe:
          exec:
            command:
              - jina
              - ping
              - executor
              - 127.0.0.1:{port}
          initialDelaySeconds: 30
          periodSeconds: 5
          timeoutSeconds: 10
=======
          periodSeconds: 10
        lifecycle:
          preStop:
            exec:
              command: ["/bin/sh", "-c", "sleep 2"]
>>>>>>> 42eef995
      - name: uses-before
        image: {image_uses_before}
        imagePullPolicy: {pull_policy}
        command: {command_uses_before}
        args: {args_uses_before}
        ports:
          - containerPort: {port_uses_before}
        envFrom:
          - configMapRef:
              name: {name}-configmap
        env:
        - name: POD_UID
          valueFrom:
            fieldRef:
              fieldPath: metadata.uid
        - name: JINA_DEPLOYMENT_NAME
          value: {jina_deployment_name}
        - name: K8S_DEPLOYMENT_NAME
          value: {name}
        - name: K8S_NAMESPACE_NAME
          value: {namespace}
        - name: K8S_POD_NAME
          valueFrom:
            fieldRef:
              fieldPath: metadata.name

        startupProbe:
          exec:
            command:
              - jina
              - ping
              - executor
              - 127.0.0.1:{port_uses_before}
          initialDelaySeconds: 5
          periodSeconds: 5
          timeoutSeconds: 10
        livenessProbe:
          exec:
            command:
              - jina
              - ping
              - executor
              - 127.0.0.1:{port_uses_before}
          initialDelaySeconds: 30
          periodSeconds: 5
          timeoutSeconds: 10
        lifecycle:
          preStop:
            exec:
              command: ["/bin/sh", "-c", "sleep 2"]
      - name: uses-after
        image: {image_uses_after}
        imagePullPolicy: {pull_policy}
        command: {command_uses_after}
        args: {args_uses_after}
        ports:
          - containerPort: {port_uses_after}
        envFrom:
          - configMapRef:
              name: {name}-configmap
        env:
        - name: POD_UID
          valueFrom:
            fieldRef:
              fieldPath: metadata.uid
        - name: JINA_DEPLOYMENT_NAME
          value: {jina_deployment_name}
        - name: K8S_DEPLOYMENT_NAME
          value: {name}
        - name: K8S_NAMESPACE_NAME
          value: {namespace}
        - name: K8S_POD_NAME
          valueFrom:
            fieldRef:
              fieldPath: metadata.name
<<<<<<< HEAD

        startupProbe:
=======
        readinessProbe:
>>>>>>> 42eef995
          exec:
            command:
              - jina
              - ping
              - executor
              - 127.0.0.1:{port_uses_after}
          initialDelaySeconds: 5
<<<<<<< HEAD
          periodSeconds: 5
          timeoutSeconds: 10
        livenessProbe:
          exec:
            command:
              - jina
              - ping
              - executor
              - 127.0.0.1:{port_uses_after}
          initialDelaySeconds: 30
          periodSeconds: 5
          timeoutSeconds: 10
=======
          periodSeconds: 20
          timeoutSeconds: 10
        lifecycle:
          preStop:
            exec:
              command: ["/bin/sh", "-c", "sleep 2"]
>>>>>>> 42eef995
<|MERGE_RESOLUTION|>--- conflicted
+++ resolved
@@ -50,7 +50,6 @@
           valueFrom:
             fieldRef:
               fieldPath: metadata.name
-
         startupProbe:
           exec:
             command:
@@ -59,7 +58,6 @@
               - executor
               - 127.0.0.1:{port_uses}
           initialDelaySeconds: 5
-<<<<<<< HEAD
           periodSeconds: 5
           timeoutSeconds: 10
         livenessProbe:
@@ -72,13 +70,10 @@
           initialDelaySeconds: 30
           periodSeconds: 5
           timeoutSeconds: 10
-=======
-          periodSeconds: 10
         lifecycle:
           preStop:
             exec:
               command: ["/bin/sh", "-c", "sleep 2"]
->>>>>>> 42eef995
       - name: uses-before
         image: {image_uses_before}
         imagePullPolicy: {pull_policy}
@@ -104,7 +99,6 @@
           valueFrom:
             fieldRef:
               fieldPath: metadata.name
-
         startupProbe:
           exec:
             command:
@@ -154,12 +148,7 @@
           valueFrom:
             fieldRef:
               fieldPath: metadata.name
-<<<<<<< HEAD
-
         startupProbe:
-=======
-        readinessProbe:
->>>>>>> 42eef995
           exec:
             command:
               - jina
@@ -167,7 +156,6 @@
               - executor
               - 127.0.0.1:{port_uses_after}
           initialDelaySeconds: 5
-<<<<<<< HEAD
           periodSeconds: 5
           timeoutSeconds: 10
         livenessProbe:
@@ -180,11 +168,7 @@
           initialDelaySeconds: 30
           periodSeconds: 5
           timeoutSeconds: 10
-=======
-          periodSeconds: 20
-          timeoutSeconds: 10
         lifecycle:
           preStop:
             exec:
-              command: ["/bin/sh", "-c", "sleep 2"]
->>>>>>> 42eef995
+              command: ["/bin/sh", "-c", "sleep 2"]