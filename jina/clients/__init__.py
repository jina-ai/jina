__copyright__ = "Copyright (c) 2020 Jina AI Limited. All rights reserved."
__license__ = "Apache-2.0"

from . import request
from .base import BaseClient, CallbackFnType, InputFnType
from .helper import callback_exec
from .request import GeneratorSourceType
from ..enums import RequestType
from ..helper import run_async, deprecated_alias


class Client(BaseClient):
    """A simple Python client for connecting to the gateway.
    It manges the asyncio eventloop internally, so all interfaces are synchronous from the outside.
    """

    @deprecated_alias(buffer='input_fn', callback='on_done', output_fn='on_done')
    def train(self, input_fn: InputFnType = None,
              on_done: CallbackFnType = None,
              on_error: CallbackFnType = None,
              on_always: CallbackFnType = None,
              **kwargs) -> None:
        """

        :param input_fn: the input function that generates the content
        :param on_done: the function to be called when the :class:`Request` object is resolved.
        :param on_error: the function to be called when the :class:`Request` object is rejected.
        :param on_always: the function to be called when the :class:`Request` object is  is either resolved or rejected.
        :param kwargs:
        :return:
        """
        self.mode = RequestType.TRAIN
        return run_async(self._get_results, input_fn, on_done, on_error, on_always, **kwargs)

    @deprecated_alias(buffer='input_fn', callback='on_done', output_fn='on_done')
    def search(self, input_fn: InputFnType = None,
               on_done: CallbackFnType = None,
               on_error: CallbackFnType = None,
               on_always: CallbackFnType = None,
               **kwargs) -> None:
        """

        :param input_fn: the input function that generates the content
        :param on_done: the function to be called when the :class:`Request` object is resolved.
        :param on_error: the function to be called when the :class:`Request` object is rejected.
        :param on_always: the function to be called when the :class:`Request` object is  is either resolved or rejected.
        :param kwargs:
        :return:
        """
        self.mode = RequestType.SEARCH
        return run_async(self._get_results, input_fn, on_done, on_error, on_always, **kwargs)

    @deprecated_alias(buffer='input_fn', callback='on_done', output_fn='on_done')
    def index(self, input_fn: InputFnType = None,
              on_done: CallbackFnType = None,
              on_error: CallbackFnType = None,
              on_always: CallbackFnType = None,
              **kwargs) -> None:
        """

        :param input_fn: the input function that generates the content
        :param on_done: the function to be called when the :class:`Request` object is resolved.
        :param on_error: the function to be called when the :class:`Request` object is rejected.
        :param on_always: the function to be called when the :class:`Request` object is  is either resolved or rejected.
        :param kwargs:
        :return:
        """
        self.mode = RequestType.INDEX
<<<<<<< HEAD
        run_async(self._get_results, input_fn, on_done, on_error, on_always, **kwargs)

    @deprecated_alias(buffer='input_fn', callback='on_done', output_fn='on_done')
    def update(self, input_fn: InputFnType = None,
              on_done: CallbackFnType = None,
              on_error: CallbackFnType = None,
              on_always: CallbackFnType = None,
              **kwargs) -> None:
        """

        :param input_fn: the input function that generates the content
        :param on_done: the function to be called when the :class:`Request` object is resolved.
        :param on_error: the function to be called when the :class:`Request` object is rejected.
        :param on_always: the function to be called when the :class:`Request` object is  is either resolved or rejected.
        :param kwargs:
        :return:
        """
        self.mode = RequestType.UPDATE
        run_async(self._get_results, input_fn, on_done, on_error, on_always, **kwargs)

    @deprecated_alias(buffer='input_fn', callback='on_done', output_fn='on_done')
    def delete(self, input_fn: InputFnType = None,
              on_done: CallbackFnType = None,
              on_error: CallbackFnType = None,
              on_always: CallbackFnType = None,
              **kwargs) -> None:
        """

        :param input_fn: the input function that generates the content
        :param on_done: the function to be called when the :class:`Request` object is resolved.
        :param on_error: the function to be called when the :class:`Request` object is rejected.
        :param on_always: the function to be called when the :class:`Request` object is  is either resolved or rejected.
        :param kwargs:
        :return:
        """
        self.mode = RequestType.DELETE
        run_async(self._get_results, input_fn, on_done, on_error, on_always, **kwargs)
=======
        return run_async(self._get_results, input_fn, on_done, on_error, on_always, **kwargs)
>>>>>>> e9a427b2
<|MERGE_RESOLUTION|>--- conflicted
+++ resolved
@@ -66,8 +66,7 @@
         :return:
         """
         self.mode = RequestType.INDEX
-<<<<<<< HEAD
-        run_async(self._get_results, input_fn, on_done, on_error, on_always, **kwargs)
+        return run_async(self._get_results, input_fn, on_done, on_error, on_always, **kwargs)
 
     @deprecated_alias(buffer='input_fn', callback='on_done', output_fn='on_done')
     def update(self, input_fn: InputFnType = None,
@@ -85,7 +84,7 @@
         :return:
         """
         self.mode = RequestType.UPDATE
-        run_async(self._get_results, input_fn, on_done, on_error, on_always, **kwargs)
+        return run_async(self._get_results, input_fn, on_done, on_error, on_always, **kwargs)
 
     @deprecated_alias(buffer='input_fn', callback='on_done', output_fn='on_done')
     def delete(self, input_fn: InputFnType = None,
@@ -103,7 +102,4 @@
         :return:
         """
         self.mode = RequestType.DELETE
-        run_async(self._get_results, input_fn, on_done, on_error, on_always, **kwargs)
-=======
-        return run_async(self._get_results, input_fn, on_done, on_error, on_always, **kwargs)
->>>>>>> e9a427b2
+        return run_async(self._get_results, input_fn, on_done, on_error, on_always, **kwargs)