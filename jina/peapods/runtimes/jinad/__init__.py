--- conflicted
+++ resolved
@@ -65,14 +65,6 @@
     def create_workspace(self):
         """Create a workspace on remote (includes file upload & docker build)
 
-<<<<<<< HEAD
-            if self.args.upload_files:
-                upload_files.extend(self.args.upload_files)
-            else:
-                self.logger.warning(
-                    f'will upload {upload_files} to remote, to include more local file '
-                    f'dependencies, please use `--upload-files`'
-=======
         :raises DaemonConnectivityError: if remote daemon is not reachable
         :raises RuntimeError: if workspace creation fails
         """
@@ -96,7 +88,6 @@
             if not state:
                 self.logger.info(
                     f'creating workspace {colored(self.args.workspace_id, "cyan")} on remote. This might take some time.'
->>>>>>> 2fd9cdc0
                 )
                 self.workspace_api.post(
                     dependencies=self.args.upload_files,
