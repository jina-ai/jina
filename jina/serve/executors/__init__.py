import contextlib
import inspect
import multiprocessing
import os
import threading
import warnings
from types import SimpleNamespace
from typing import TYPE_CHECKING, Any, Dict, Optional, Type, Union

from opentelemetry import metrics, trace

from jina import __args_executor_init__, __cache_path__, __default_endpoint__
from jina.enums import BetterEnum
from jina.helper import ArgNamespace, T, iscoroutinefunction, typename
from jina.importer import ImportExtensions
from jina.jaml import JAML, JAMLCompatible, env_var_regex, internal_var_regex
from jina.logging.logger import JinaLogger
<<<<<<< HEAD
from jina.serve.executors.decorators import (
    avoid_concurrent_lock_cls,
    store_init_kwargs,
    wrap_func,
)
=======
from jina.serve.executors.decorators import avoid_concurrent_lock_cls, requests
from jina.serve.executors.metas import get_default_metas, get_executor_taboo
from jina.serve.helper import store_init_kwargs, wrap_func
>>>>>>> cdaf7f87

if TYPE_CHECKING:
    from prometheus_client import Summary

__dry_run_endpoint__ = '_jina_dry_run_'

__all__ = ['BaseExecutor', __dry_run_endpoint__]


class ExecutorType(type(JAMLCompatible), type):
    """The class of Executor type, which is the metaclass of :class:`BaseExecutor`."""

    def __new__(cls, *args, **kwargs):
        """
        # noqa: DAR101
        # noqa: DAR102

        :return: Executor class
        """
        _cls = super().__new__(cls, *args, **kwargs)
        return cls.register_class(_cls)

    @staticmethod
    def register_class(cls):
        """
        Register a class and wrap update, train, aggregate functions.

        :param cls: The class.
        :return: The class, after being registered.
        """

        reg_cls_set = getattr(cls, '_registered_class', set())

        cls_id = f'{cls.__module__}.{cls.__name__}'
        if cls_id not in reg_cls_set:
            arg_spec = inspect.getfullargspec(cls.__init__)

            if not arg_spec.varkw and not __args_executor_init__.issubset(
                arg_spec.args
            ):
                raise TypeError(
                    f'{cls.__init__} does not follow the full signature of `Executor.__init__`, '
                    f'please add `**kwargs` to your __init__ function'
                )
            taboo = get_executor_taboo()

            wrap_func(cls, ['__init__'], store_init_kwargs, taboo=taboo)
            wrap_func(cls, ['__init__'], avoid_concurrent_lock_cls(cls))

            reg_cls_set.add(cls_id)
            setattr(cls, '_registered_class', reg_cls_set)
        return cls


class BaseExecutor(JAMLCompatible, metaclass=ExecutorType):
    """
    The base class of all Executors, can be used to build encoder, indexer, etc.

    :class:`jina.Executor` as an alias for this class.

    EXAMPLE USAGE

    .. code-block:: python

        from jina import Executor, requests, Flow


        class MyExecutor(Executor):
            @requests
            def foo(self, docs, **kwargs):
                print(docs)  # process docs here


        f = Flow().add(uses=Executor)  # you can add your Executor to a Flow

    Any executor inherited from :class:`BaseExecutor` always has the **meta** defined in :mod:`jina.executors.metas.defaults`.

    All arguments in the :func:`__init__` can be specified with a ``with`` map in the YAML config. Example:

    .. highlight:: python
    .. code-block:: python

        class MyAwesomeExecutor(Executor):
            def __init__(awesomeness=5):
                pass

    is equal to

    .. highlight:: yaml
    .. code-block:: yaml

        jtype: MyAwesomeExecutor
        with:
            awesomeness: 5

    """

    def __init__(
        self,
        metas: Optional[Dict] = None,
        requests: Optional[Dict] = None,
        runtime_args: Optional[Dict] = None,
        workspace: Optional[str] = None,
        **kwargs,
    ):
        """`metas` and `requests` are always auto-filled with values from YAML config.

        :param metas: a dict of metas fields
        :param requests: a dict of endpoint-function mapping
        :param runtime_args: a dict of arguments injected from :class:`Runtime` during runtime
        :param kwargs: additional extra keyword arguments to avoid failing when extra params ara passed that are not expected
        :param workspace: the workspace of the executor. Only used if a workspace is not already provided in `metas` or `runtime_args`
        """
        self._add_metas(metas)
        self._add_requests(requests)
        self._add_runtime_args(runtime_args)
        self._init_monitoring()
        self._init_instrumentation(runtime_args)
        self._init_workspace = workspace
        self.logger = JinaLogger(self.__class__.__name__)
        if __dry_run_endpoint__ not in self.requests:
            self.requests[__dry_run_endpoint__] = self._dry_run_func
        else:
            self.logger.warning(
                f' Endpoint {__dry_run_endpoint__} is defined by the Executor. Be aware that this endpoint is usually reserved to enable health checks from the Client through the gateway.'
                f' So it is recommended not to expose this endpoint. '
            )
        if type(self) == BaseExecutor:
            self.requests[__default_endpoint__] = self._dry_run_func

    def _dry_run_func(self, *args, **kwargs):
        pass

    def _add_runtime_args(self, _runtime_args: Optional[Dict]):
        if _runtime_args:
            self.runtime_args = SimpleNamespace(**_runtime_args)
        else:
            self.runtime_args = SimpleNamespace()

    def _init_monitoring(self):
        if (
            hasattr(self.runtime_args, 'metrics_registry')
            and self.runtime_args.metrics_registry
        ):
            with ImportExtensions(
                required=True,
                help_text='You need to install the `prometheus_client` to use the montitoring functionality of jina',
            ):
                from prometheus_client import Summary

            self._summary_method = Summary(
                'process_request_seconds',
                'Time spent when calling the executor request method',
                registry=self.runtime_args.metrics_registry,
                namespace='jina',
                labelnames=('executor', 'executor_endpoint', 'runtime_name'),
            )
            self._metrics_buffer = {'process_request_seconds': self._summary_method}

        else:
            self._summary_method = None
            self._metrics_buffer = None

    def _init_instrumentation(self, _runtime_args: Optional[Dict]):
        instrumentating_module_name = (
            _runtime_args.name
            if hasattr(_runtime_args, 'name')
            else self.__class__.__name__
        )

        self.tracer_provider = (
            _runtime_args['tracer_provider']
            if hasattr(_runtime_args, 'tracer_provider')
            else trace.NoOpTracerProvider()
        )

        self.tracer = self.tracer_provider.get_tracer(instrumentating_module_name)
        self.meter_provider = (
            _runtime_args['meter_provider']
            if hasattr(_runtime_args, 'meter_provider')
            else metrics.NoOpMeterProvider()
        )
        self.meter = self.meter_provider.get_meter(instrumentating_module_name)

    def _add_requests(self, _requests: Optional[Dict]):
        if not hasattr(self, 'requests'):
            self.requests = {}
        if _requests:
            func_names = {f.__name__: e for e, f in self.requests.items()}
            for endpoint, func in _requests.items():
                # the following line must be `getattr(self.__class__, func)` NOT `getattr(self, func)`
                # this to ensure we always have `_func` as unbound method
                if func in func_names:
                    if func_names[func] in self.requests:
                        del self.requests[func_names[func]]

                _func = getattr(self.__class__, func)
                if callable(_func):
                    # the target function is not decorated with `@requests` yet
                    self.requests[endpoint] = _func
                elif typename(_func) == 'jina.executors.decorators.FunctionMapper':
                    # the target function is already decorated with `@requests`, need unwrap with `.fn`
                    self.requests[endpoint] = _func.fn
                else:
                    raise TypeError(
                        f'expect {typename(self)}.{func} to be a function, but receiving {typename(_func)}'
                    )

    def _add_metas(self, _metas: Optional[Dict]):
        from jina.serve.executors.metas import get_default_metas

        tmp = get_default_metas()

        if _metas:
            tmp.update(_metas)

        unresolved_attr = False
        target = SimpleNamespace()
        # set self values filtered by those non-exist, and non-expandable
        for k, v in tmp.items():
            if k == 'workspace' and not (v is None or v == ''):
                warnings.warn(
                    'Setting `workspace` via `metas.workspace` is deprecated. '
                    'Instead, use `f.add(..., workspace=...)` when defining a a Flow in Python; '
                    'the `workspace` parameter when defining a Flow using YAML; '
                    'or `--workspace` when starting an Executor using the CLI.',
                    category=DeprecationWarning,
                )
            if not hasattr(target, k):
                if isinstance(v, str):
                    if not env_var_regex.findall(v):
                        setattr(target, k, v)
                    else:
                        unresolved_attr = True
                else:
                    setattr(target, k, v)
            elif type(getattr(target, k)) == type(v):
                setattr(target, k, v)

        if unresolved_attr:
            _tmp = vars(self)
            _tmp['metas'] = tmp
            new_metas = JAML.expand_dict(_tmp)['metas']

            for k, v in new_metas.items():
                if not hasattr(target, k):
                    if isinstance(v, str):
                        if not (
                            env_var_regex.findall(v) or internal_var_regex.findall(v)
                        ):
                            setattr(target, k, v)
                        else:
                            raise ValueError(
                                f'{k}={v} is not substitutable or badly referred'
                            )
                    else:
                        setattr(target, k, v)
        # `name` is important as it serves as an identifier of the executor
        # if not given, then set a name by the rule
        if not getattr(target, 'name', None):
            setattr(target, 'name', self.__class__.__name__)

        self.metas = target

    def close(self) -> None:
        """
        Always invoked as executor is destroyed.

        You can write destructor & saving logic here.
        """
        pass

    def __call__(self, req_endpoint: str, **kwargs):
        """
        # noqa: DAR101
        # noqa: DAR102
        # noqa: DAR201
        """
        if req_endpoint in self.requests:
            return self.requests[req_endpoint](
                self, **kwargs
            )  # unbound method, self is required
        elif __default_endpoint__ in self.requests:
            return self.requests[__default_endpoint__](
                self, **kwargs
            )  # unbound method, self is required

    async def __acall__(self, req_endpoint: str, **kwargs):
        """
        # noqa: DAR101
        # noqa: DAR102
        # noqa: DAR201
        """
        if req_endpoint in self.requests:
            return await self.__acall_endpoint__(req_endpoint, **kwargs)
        elif __default_endpoint__ in self.requests:
            return await self.__acall_endpoint__(__default_endpoint__, **kwargs)

    async def __acall_endpoint__(self, req_endpoint, **kwargs):
        func = self.requests[req_endpoint]

        runtime_name = (
            self.runtime_args.name if hasattr(self.runtime_args, 'name') else None
        )

        _summary = (
            self._summary_method.labels(
                self.__class__.__name__, req_endpoint, runtime_name
            ).time()
            if self._summary_method
            else contextlib.nullcontext()
        )

        with _summary:
            if iscoroutinefunction(func):
                return await func(self, **kwargs)
            else:
                return func(self, **kwargs)

    @property
    def workspace(self) -> Optional[str]:
        """
        Get the workspace directory of the Executor.

        :return: returns the workspace of the current shard of this Executor.
        """
        workspace = (
            getattr(self.runtime_args, 'workspace', None)
            or getattr(self.metas, 'workspace')
            or self._init_workspace
            or __cache_path__
        )
        if workspace:
            complete_workspace = os.path.join(workspace, self.metas.name)
            shard_id = getattr(
                self.runtime_args,
                'shard_id',
                None,
            )
            if shard_id is not None and shard_id != -1:
                complete_workspace = os.path.join(complete_workspace, str(shard_id))
            if not os.path.exists(complete_workspace):
                os.makedirs(complete_workspace)
            return os.path.abspath(complete_workspace)

    def __enter__(self):
        return self

    def __exit__(self, exc_type, exc_val, exc_tb):
        self.close()

    @classmethod
    def from_hub(
        cls: Type[T],
        uri: str,
        context: Optional[Dict[str, Any]] = None,
        uses_with: Optional[Dict] = None,
        uses_metas: Optional[Dict] = None,
        uses_requests: Optional[Dict] = None,
        **kwargs,
    ) -> T:
        """Construct an Executor from Hub.

        :param uri: a hub Executor scheme starts with `jinahub://`
        :param context: context replacement variables in a dict, the value of the dict is the replacement.
        :param uses_with: dictionary of parameters to overwrite from the default config's with field
        :param uses_metas: dictionary of parameters to overwrite from the default config's metas field
        :param uses_requests: dictionary of parameters to overwrite from the default config's requests field
        :param kwargs: other kwargs accepted by the CLI ``jina hub pull``
        :return: the Hub Executor object.

        .. highlight:: python
        .. code-block:: python

            from jina import Executor
            from docarray import Document, DocumentArray

            executor = Executor.from_hub(
                uri='jinahub://CLIPImageEncoder', install_requirements=True
            )

        """
        from hubble.executor.helper import is_valid_huburi

        _source = None
        if is_valid_huburi(uri):
            from hubble.executor.hubio import HubIO
            from hubble.executor.parsers import set_hub_pull_parser

            _args = ArgNamespace.kwargs2namespace(
                {'no_usage': True, **kwargs},
                set_hub_pull_parser(),
                positional_args=(uri,),
            )
            _source = HubIO(args=_args).pull()

        if not _source or _source.startswith('docker://'):
            raise ValueError(
                f'Can not construct a native Executor from {uri}. Looks like you want to use it as a '
                f'Docker container, you may want to use it in the Flow via `.add(uses={uri})` instead.'
            )
        return cls.load_config(
            _source,
            context=context,
            uses_with=uses_with,
            uses_metas=uses_metas,
            uses_requests=uses_requests,
        )

    @classmethod
    def serve(
        cls,
        uses_with: Optional[Dict] = None,
        uses_metas: Optional[Dict] = None,
        uses_requests: Optional[Dict] = None,
        stop_event: Optional[Union[threading.Event, multiprocessing.Event]] = None,
        **kwargs,
    ):
        """Serve this Executor in a temporary Flow. Useful in testing an Executor in remote settings.

        :param uses_with: dictionary of parameters to overwrite from the default config's with field
        :param uses_metas: dictionary of parameters to overwrite from the default config's metas field
        :param uses_requests: dictionary of parameters to overwrite from the default config's requests field
        :param stop_event: a threading event or a multiprocessing event that once set will resume the control Flow
            to main thread.
        :param kwargs: other kwargs accepted by the Flow, full list can be found `here <https://docs.jina.ai/api/jina.orchestrate.flow.base/>`

        """
        from jina import Flow

        f = Flow(**kwargs).add(
            uses=cls,
            uses_with=uses_with,
            uses_metas=uses_metas,
            uses_requests=uses_requests,
        )
        with f:
            f.block(stop_event)

    class StandaloneExecutorType(BetterEnum):
        """
        Type of standalone Executors
        """

        EXTERNAL = 0  # served by a gateway
        SHARED = 1  # not served by a gateway, served by head/worker

    @staticmethod
    def to_kubernetes_yaml(
        uses: str,
        output_base_path: str,
        k8s_namespace: Optional[str] = None,
        executor_type: Optional[
            StandaloneExecutorType
        ] = StandaloneExecutorType.EXTERNAL,
        uses_with: Optional[Dict] = None,
        uses_metas: Optional[Dict] = None,
        uses_requests: Optional[Dict] = None,
        **kwargs,
    ):
        """
        Converts the Executor into a set of yaml deployments to deploy in Kubernetes.

        If you don't want to rebuild image on Jina Hub,
        you can set `JINA_HUB_NO_IMAGE_REBUILD` environment variable.

        :param uses: the Executor to use. Has to be containerized and accessible from K8s
        :param output_base_path: The base path where to dump all the yaml files
        :param k8s_namespace: The name of the k8s namespace to set for the configurations. If None, the name of the Flow will be used.
        :param executor_type: The type of Executor. Can be external or shared. External Executors include the Gateway. Shared Executors don't. Defaults to External
        :param uses_with: dictionary of parameters to overwrite from the default config's with field
        :param uses_metas: dictionary of parameters to overwrite from the default config's metas field
        :param uses_requests: dictionary of parameters to overwrite from the default config's requests field
        :param kwargs: other kwargs accepted by the Flow, full list can be found `here <https://docs.jina.ai/api/jina.orchestrate.flow.base/>`
        """
        from jina import Flow

        Flow(**kwargs).add(
            uses=uses,
            uses_with=uses_with,
            uses_metas=uses_metas,
            uses_requests=uses_requests,
        ).to_kubernetes_yaml(
            output_base_path=output_base_path,
            k8s_namespace=k8s_namespace,
            include_gateway=executor_type
            == BaseExecutor.StandaloneExecutorType.EXTERNAL,
        )

    to_k8s_yaml = to_kubernetes_yaml

    @staticmethod
    def to_docker_compose_yaml(
        uses: str,
        output_path: Optional[str] = None,
        network_name: Optional[str] = None,
        executor_type: Optional[
            StandaloneExecutorType
        ] = StandaloneExecutorType.EXTERNAL,
        uses_with: Optional[Dict] = None,
        uses_metas: Optional[Dict] = None,
        uses_requests: Optional[Dict] = None,
        **kwargs,
    ):
        """
        Converts the Executor into a yaml file to run with `docker-compose up`
        :param uses: the Executor to use. Has to be containerized
        :param output_path: The output path for the yaml file
        :param network_name: The name of the network that will be used by the deployment name
        :param executor_type: The type of Executor. Can be external or shared. External Executors include the Gateway. Shared Executors don't. Defaults to External
        :param uses_with: dictionary of parameters to overwrite from the default config's with field
        :param uses_metas: dictionary of parameters to overwrite from the default config's metas field
        :param uses_requests: dictionary of parameters to overwrite from the default config's requests field
        :param kwargs: other kwargs accepted by the Flow, full list can be found `here <https://docs.jina.ai/api/jina.orchestrate.flow.base/>`
        """
        from jina import Flow

        f = Flow(**kwargs).add(
            uses=uses,
            uses_with=uses_with,
            uses_metas=uses_metas,
            uses_requests=uses_requests,
        )
        f.to_docker_compose_yaml(
            output_path=output_path,
            network_name=network_name,
            include_gateway=executor_type
            == BaseExecutor.StandaloneExecutorType.EXTERNAL,
        )

    def monitor(
        self, name: Optional[str] = None, documentation: Optional[str] = None
    ) -> Optional['Summary']:
        """
        Get a given prometheus metric, if it does not exist yet, it will create it and store it in a buffer.
        :param name: the name of the metrics
        :param documentation:  the description of the metrics

        :return: the given prometheus metrics or None if monitoring is not enable.
        """

        if self._metrics_buffer:
            if name not in self._metrics_buffer:
                from prometheus_client import Summary

                self._metrics_buffer[name] = Summary(
                    name,
                    documentation,
                    registry=self.runtime_args.metrics_registry,
                    namespace='jina',
                    labelnames=('runtime_name',),
                ).labels(self.runtime_args.name)
            return self._metrics_buffer[name].time()
        else:
            return contextlib.nullcontext()<|MERGE_RESOLUTION|>--- conflicted
+++ resolved
@@ -15,17 +15,9 @@
 from jina.importer import ImportExtensions
 from jina.jaml import JAML, JAMLCompatible, env_var_regex, internal_var_regex
 from jina.logging.logger import JinaLogger
-<<<<<<< HEAD
-from jina.serve.executors.decorators import (
-    avoid_concurrent_lock_cls,
-    store_init_kwargs,
-    wrap_func,
-)
-=======
 from jina.serve.executors.decorators import avoid_concurrent_lock_cls, requests
 from jina.serve.executors.metas import get_default_metas, get_executor_taboo
 from jina.serve.helper import store_init_kwargs, wrap_func
->>>>>>> cdaf7f87
 
 if TYPE_CHECKING:
     from prometheus_client import Summary
