--- conflicted
+++ resolved
@@ -452,15 +452,7 @@
             :meth:`update` for bulk set/update attributes
 
         .. note::
-<<<<<<< HEAD
             Arguments will be extracted using `dunder_get`
-=======
-            Arguments not contained inside the `DocumentProto` definition, will be automatically extracted from `tags`.
-            All those arguments not in `DocumentProto` or not found in `tags` of the `Document`, will be extracted using `dunder_get`
-            while keeping only the second part of the "dunderkey" as key of the returned Dict. When this second part collides
-            with the name of a `field` of `DocumentProto`, the full "dunderkey" is used as key.
-
->>>>>>> 6269dcb6
             .. highlight:: python
             .. code-block:: python
 
@@ -478,11 +470,19 @@
                 assert res['tags__good'] == 'bye' # true
                 assert res['tags__id'] == 'external_id' # true
         """
+
         ret = {}
         for k in args:
             try:
-                ret[k] = dunder_get(self._pb_body, k)
+                value = getattr(self, k)
+                ret[k] = value
+                continue
             except AttributeError:
+                pass
+            try:
+                value = dunder_get(self._pb_body, k)
+                ret[k] = value
+            except (AttributeError, ValueError):
                 ret[k] = None
         return ret
 
