--- conflicted
+++ resolved
@@ -12,23 +12,12 @@
     CategoricalParameter,
     DiscreteUniformParameter,
 )
-<<<<<<< HEAD
-from .parameters import load_optimization_parameters
-from ..helper import colored
-from ..importer import ImportExtensions
-from ..jaml import JAMLCompatible, JAML
-from ..logging.predefined import default_logger as logger
-from ..types.request.data import Response
-
-=======
 from jina.optimizers.parameters import load_optimization_parameters
 from jina.helper import colored
 from jina.importer import ImportExtensions
 from jina.jaml import JAMLCompatible, JAML
 from jina.logging.predefined import default_logger as logger
 from jina.types.request.data import Response
-from docarray.simple.map import NamedScoreMap
->>>>>>> eb1b605f
 
 if TYPE_CHECKING:
     from jina.optimizers.flow_runner import FlowRunner
