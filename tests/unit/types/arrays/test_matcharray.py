--- conflicted
+++ resolved
@@ -66,20 +66,6 @@
     assert r.mime_type == ''
 
 
-<<<<<<< HEAD
-def test_query_match_array_sort_scores():
-    query = Document()
-    query.matches = [
-        Document(id=i, copy=True, scores={'euclid': 10 - i}) for i in range(10)
-    ]
-    assert query.matches[0].id == '0'
-    assert query.matches[0].scores['euclid'].value == 10
-    query.matches.sort(
-        key=lambda m: m.scores['euclid'].value
-    )  # sort matches by their values
-    assert query.matches[0].id == '9'
-    assert query.matches[0].scores['euclid'].value == 1
-=======
 def test_matches_sort_by_document_interface_in_proto():
     docs = [Document(weight=(10 - i)) for i in range(10)]
     query = Document()
@@ -100,4 +86,17 @@
 
     query.matches.sort(key=lambda m: m.embedding.shape[0])
     assert query.matches[0].embedding.shape == (1,)
->>>>>>> 6ee5137e
+
+
+def test_query_match_array_sort_scores():
+    query = Document()
+    query.matches = [
+        Document(id=i, copy=True, scores={'euclid': 10 - i}) for i in range(10)
+    ]
+    assert query.matches[0].id == '0'
+    assert query.matches[0].scores['euclid'].value == 10
+    query.matches.sort(
+        key=lambda m: m.scores['euclid'].value
+    )  # sort matches by their values
+    assert query.matches[0].id == '9'
+    assert query.matches[0].scores['euclid'].value == 1