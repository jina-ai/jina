--- conflicted
+++ resolved
@@ -11,10 +11,7 @@
 from jina.logging.logger import JinaLogger
 from jina.parsers import set_gateway_parser
 from jina.parsers.helper import _set_gateway_uses
-<<<<<<< HEAD
 from jina.serve.networking.utils import send_health_check_async
-=======
->>>>>>> 0d15c3bc
 
 # Keep these imports even if not used, since YAML parser needs to find them in imported modules
 from jina.serve.runtimes.gateway.composite import CompositeGateway
@@ -212,33 +209,19 @@
             **gateway_kwargs,
             **extra_kwargs,
         )
-<<<<<<< HEAD
 
     async def async_setup(self):
         """
         The async method setup the runtime.
 
-=======
-
-    async def async_setup(self):
-        """
-        The async method setup the runtime.
-
->>>>>>> 0d15c3bc
         Setup the uvicorn server.
         """
         if not (is_port_free(self.args.host, self.args.port)):
             raise PortAlreadyUsed(f'port:{self.args.port}')
 
         self.server = self._get_server()
-<<<<<<< HEAD
         await self.server.setup_server()
-=======
->>>>>>> 0d15c3bc
-
-        await self.server.setup_server()
-
-<<<<<<< HEAD
+
             response = await send_health_check_async(ctrl_address, timeout=timeout)
             return (
                 response.status == health_pb2.HealthCheckResponse.ServingStatus.SERVING
@@ -246,8 +229,6 @@
         except RpcError:
             return False
 
-=======
->>>>>>> 0d15c3bc
     async def async_teardown(self):
         """Shutdown the server."""
         await self.server.shutdown()
