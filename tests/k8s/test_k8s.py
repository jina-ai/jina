# kind version has to be bumped to v0.11.1 since pytest-kind is just using v0.10.0 which does not work on ubuntu in ci
# You need to install linkerd cli on your local machine if you want to run the k8s tests https://linkerd.io/2.11/getting-started/#step-1-install-the-cli
import asyncio
import os

import pytest
import requests as req
import yaml
from docarray import DocumentArray
from pytest_kind import cluster

from jina import Client, Document, Executor, Flow, requests
from jina.helper import random_port
from jina.orchestrate.deployments import Deployment
from jina.orchestrate.deployments.config.k8s import K8sDeploymentConfig
from jina.parsers import set_deployment_parser
from jina.serve.networking import GrpcConnectionPool
from jina.serve.runtimes.asyncio import AsyncNewLoopRuntime
from tests.helper import _validate_dummy_custom_gateway_response
from tests.k8s.conftest import shell_portforward

cluster.KIND_VERSION = 'v0.11.1'


async def create_all_flow_deployments_and_wait_ready(
        flow_dump_path,
        namespace,
        api_client,
        app_client,
        core_client,
        deployment_replicas_expected,
        logger,
):
    from kubernetes import utils

    namespace = namespace.lower()
    namespace_object = {
        'apiVersion': 'v1',
        'kind': 'Namespace',
        'metadata': {'name': f'{namespace}'},
    }
    try:
        logger.info(f'create Namespace {namespace}')
        utils.create_from_dict(api_client, namespace_object)
    except:
        pass

    while True:
        ns_items = core_client.list_namespace().items
        if any(item.metadata.name == namespace for item in ns_items):
            logger.info(f'created Namespace {namespace}')
            break
        logger.info(f'waiting for Namespace {namespace}')
        await asyncio.sleep(1.0)

    deployment_set = set(os.listdir(flow_dump_path))
    for deployment_name in deployment_set:
        file_set = set(os.listdir(os.path.join(flow_dump_path, deployment_name)))
        for file in file_set:
            try:
                utils.create_from_yaml(
                    api_client,
                    yaml_file=os.path.join(flow_dump_path, deployment_name, file),
                    namespace=namespace,
                )
            except Exception as e:
                # some objects are not successfully created since they exist from previous files
                logger.info(
                    f'Did not create resource from {file} for pod {deployment_name} due to {e} '
                )
                pass

    # wait for all the pods to be up
    expected_deployments = sum(deployment_replicas_expected.values())
    while True:
        namespaced_pods = core_client.list_namespaced_pod(namespace)
        if (
                namespaced_pods.items is not None
                and len(namespaced_pods.items) == expected_deployments
        ):
            break
        logger.info(
            f'Waiting for all {expected_deployments} Deployments to be created, only got {len(namespaced_pods.items) if namespaced_pods.items is not None else None}'
        )
        await asyncio.sleep(1.0)

    # wait for all the pods to be up
    resp = app_client.list_namespaced_deployment(namespace=namespace)
    resp2 = app_client.list_namespaced_stateful_set(namespace=namespace)
    deployment_names = set([item.metadata.name for item in resp.items])
    sset_names = set([item.metadata.name for item in resp2.items])
    all_execs_names = deployment_names.union(sset_names)
    assert all_execs_names == set(deployment_replicas_expected.keys())
    while len(all_execs_names) > 0:
        deployments_ready = []
        for deployment_name in all_execs_names:
            if deployment_name in deployment_names:
                api_response = app_client.read_namespaced_deployment(
                    name=deployment_name, namespace=namespace
                )
            elif deployment_name in sset_names:
                api_response = app_client.read_namespaced_stateful_set(
                    name=deployment_name, namespace=namespace
                )
            expected_num_replicas = deployment_replicas_expected[deployment_name]
            if (
                    api_response.status.ready_replicas is not None
                    and api_response.status.ready_replicas == expected_num_replicas
            ):
                logger.info(f'Deployment {deployment_name} is now ready')
                deployments_ready.append(deployment_name)
            else:
                logger.info(
                    f'Deployment {deployment_name} is not ready yet: ready_replicas is {api_response.status.ready_replicas} not equal to {expected_num_replicas}'
                )

        for deployment_name in deployments_ready:
            all_execs_names.remove(deployment_name)
        logger.info(f'Waiting for {all_execs_names} to be ready')
        await asyncio.sleep(1.0)


async def run_test(flow, core_client, namespace, endpoint, n_docs=10, request_size=100):
    # start port forwarding
    from jina.clients import Client

    gateway_pod_name = (
        core_client.list_namespaced_pod(
            namespace=namespace, label_selector='app=gateway'
        )
            .items[0]
            .metadata.name
    )
    config_path = os.environ['KUBECONFIG']
    import portforward

    with portforward.forward(
            namespace, gateway_pod_name, flow.port, flow.port, config_path
    ):
        client_kwargs = dict(
            host='localhost',
            port=flow.port,
            asyncio=True,
        )
        client_kwargs.update(flow._common_kwargs)

        client = Client(**client_kwargs)
        client.show_progress = True
        responses = []
        async for resp in client.post(
                endpoint,
                inputs=[Document() for _ in range(n_docs)],
                request_size=request_size,
                return_responses=True,
        ):
            responses.append(resp)

    return responses


@pytest.fixture()
def k8s_flow_with_sharding(docker_images, polling):
    flow = Flow(name='test-flow-with-sharding', port=9090, protocol='http').add(
        name='test_executor',
        shards=2,
        replicas=2,
        uses=f'docker://{docker_images[0]}',
        uses_after=f'docker://{docker_images[1]}',
        polling=polling,
    )
    return flow


@pytest.fixture()
def jina_k3_env():
    import os
    os.environ['JINA_K3'] = '1'
    yield
    del os.environ['JINA_K3']


@pytest.fixture
def k8s_flow_configmap(docker_images, jina_k3_env):
    flow = Flow(name='k8s-flow-configmap', port=9090, protocol='http').add(
        name='test_executor',
        uses=f'docker://{docker_images[0]}',
        env={'k1': 'v1', 'k2': 'v2'},
    )
    return flow


@pytest.fixture
def k8s_flow_gpu(docker_images):
    flow = Flow(name='k8s-flow-gpu', port=9090, protocol='http').add(
        name='test_executor',
        uses=f'docker://{docker_images[0]}',
        gpus=1,
    )
    return flow


@pytest.fixture
def k8s_flow_with_reload_executor(docker_images):
    flow = Flow(name='test-flow-with-reload', port=9090, protocol='http').add(
        name='test_executor',
        replicas=2,
        uses_with={'argument': 'value1'},
        uses=f'docker://{docker_images[0]}',
    )
    return flow


@pytest.fixture
def k8s_flow_scale(docker_images, shards):
    DEFAULT_REPLICAS = 2

    flow = Flow(name='test-flow-scale', port=9090, protocol='http').add(
        name='test_executor',
        shards=shards,
        replicas=DEFAULT_REPLICAS,
    )
    return flow


@pytest.fixture
def k8s_flow_with_needs(docker_images):
    flow = (
        Flow(
            name='test-flow-with-needs',
            port=9090,
            protocol='http',
        )
            .add(
            name='segmenter',
            uses=f'docker://{docker_images[0]}',
        )
            .add(
            name='textencoder',
            uses=f'docker://{docker_images[0]}',
            needs='segmenter',
        )
            .add(
            name='imageencoder',
            uses=f'docker://{docker_images[0]}',
            needs='segmenter',
        )
            .add(
            name='merger',
            uses=f'docker://{docker_images[1]}',
            needs=['imageencoder', 'textencoder'],
            disable_reduce=True,
        )
    )
    return flow


@pytest.mark.asyncio
@pytest.mark.timeout(3600)
@pytest.mark.parametrize(
    'docker_images',
    [['test-executor', 'executor-merger', 'jinaai/jina']],
    indirect=True,
)
async def test_flow_with_monitoring(logger, tmpdir, docker_images, port_generator):
    from kubernetes import client
    namespace = f'test-flow-monitoring'.lower()
    api_client = client.ApiClient()
    core_client = client.CoreV1Api(api_client=api_client)
    app_client = client.AppsV1Api(api_client=api_client)
    try:
        dump_path = os.path.join(str(tmpdir), 'test-flow-with-monitoring')

        flow = Flow(name='test-flow-monitoring', monitoring=True).add(
            name='segmenter',
            uses=f'docker://{docker_images[0]}',
        )

        flow.to_kubernetes_yaml(dump_path, k8s_namespace=namespace)

        from kubernetes import client

        api_client = client.ApiClient()
        core_client = client.CoreV1Api(api_client=api_client)
        app_client = client.AppsV1Api(api_client=api_client)
        await create_all_flow_deployments_and_wait_ready(
            dump_path,
            namespace=namespace,
            api_client=api_client,
            app_client=app_client,
            core_client=core_client,
            deployment_replicas_expected={
                'gateway': 1,
                'segmenter': 1,
            },
            logger=logger,
        )
        import portforward

        config_path = os.environ['KUBECONFIG']
        gateway_pod_name = (
            core_client.list_namespaced_pod(
                namespace=namespace, label_selector='app=gateway'
            )
                .items[0]
                .metadata.name
        )

        executor_pod_name = (
            core_client.list_namespaced_pod(
                namespace=namespace, label_selector='app=segmenter'
            )
                .items[0]
                .metadata.name
        )

        port_monitoring = GrpcConnectionPool.K8S_PORT_MONITORING
        port = port_generator()

        for pod_name in [gateway_pod_name, executor_pod_name]:
            with portforward.forward(
                    namespace, pod_name, port, port_monitoring, config_path
            ):
                resp = req.get(f'http://localhost:{port}/')
                assert resp.status_code == 200

        core_client.delete_namespace(namespace)
    except Exception as exc:
        logger.error(f' Exception raised {exc}')
        print(f' ############## GATEWAY LOGS #########################')
        import subprocess
        gateway_pods = core_client.list_namespaced_pod(
            namespace=namespace,
            label_selector=f'app=gateway',
        )
        for gateway_pod in gateway_pods.items:
            out = subprocess.run(f'kubectl logs {gateway_pod.metadata.name} -n {namespace} gateway', shell=True, capture_output=True, text=True).stdout.strip("\n")
            print(out)

        print(f' ############## EXECUTOR LOGS #########################')
        executor_pods = core_client.list_namespaced_pod(
            namespace=namespace,
            label_selector=f'app=segmenter',
        )
        for executor_pod in executor_pods.items:
            out = subprocess.run(f'kubectl logs {executor_pod.metadata.name} -n {namespace} executor', shell=True, capture_output=True, text=True).stdout.strip("\n")
            print(out)
        raise exc


@pytest.mark.asyncio
@pytest.mark.timeout(3600)
@pytest.mark.parametrize(
    'docker_images',
    [['test-executor', 'executor-merger', 'jinaai/jina']],
    indirect=True,
)
async def test_flow_with_needs(logger, k8s_flow_with_needs, tmpdir):
    from kubernetes import client
    namespace = f'test-flow-with-needs'.lower()
    api_client = client.ApiClient()
    core_client = client.CoreV1Api(api_client=api_client)
    app_client = client.AppsV1Api(api_client=api_client)
    try:
        dump_path = os.path.join(str(tmpdir), 'test-flow-with-needs')
        k8s_flow_with_needs.to_kubernetes_yaml(dump_path, k8s_namespace=namespace)
        await create_all_flow_deployments_and_wait_ready(
            dump_path,
            namespace=namespace,
            api_client=api_client,
            app_client=app_client,
            core_client=core_client,
            deployment_replicas_expected={
                'gateway': 1,
                'segmenter': 1,
                'textencoder': 1,
                'imageencoder': 1,
                'merger': 1,
            },
            logger=logger,
        )
        resp = await run_test(
            flow=k8s_flow_with_needs,
            namespace=namespace,
            core_client=core_client,
            endpoint='/debug',
        )
        expected_traversed_executors = {
            'segmenter',
            'imageencoder',
            'textencoder',
        }

        docs = resp[0].docs
        assert len(docs) == 10
        for doc in docs:
            assert set(doc.tags['traversed-executors']) == expected_traversed_executors
        core_client.delete_namespace(namespace)
    except Exception as exc:
        logger.error(f' Exception raised {exc}')
        logger.error(f' Exception raised {exc}')
        print(f' ############## GATEWAY LOGS #########################')
        import subprocess
        gateway_pods = core_client.list_namespaced_pod(
            namespace=namespace,
            label_selector=f'app=gateway',
        )
        for gateway_pod in gateway_pods.items:
            out = subprocess.run(f'kubectl logs {gateway_pod.metadata.name} -n {namespace} gateway', shell=True, capture_output=True, text=True).stdout.strip("\n")
            print(out)

        for deployment in ['segmenter', 'textencoder', 'imageencoder', 'merger']:
            print(f' ############## EXECUTOR LOGS in {deployment} #########################')
            executor_pods = core_client.list_namespaced_pod(
                namespace=namespace,
                label_selector=f'app={deployment}',
            )
            for executor_pod in executor_pods.items:
                out = subprocess.run(f'kubectl logs {executor_pod.metadata.name} -n {namespace} executor', shell=True, capture_output=True, text=True).stdout.strip("\n")
                print(out)
        raise exc


@pytest.mark.timeout(3600)
@pytest.mark.asyncio
@pytest.mark.parametrize(
    'docker_images',
    [['test-executor', 'executor-merger', 'jinaai/jina']],
    indirect=True,
)
@pytest.mark.parametrize('polling', ['ANY', 'ALL'])
async def test_flow_with_sharding(k8s_flow_with_sharding, polling, tmpdir, logger):
    from kubernetes import client
    namespace = f'test-flow-with-sharding-{polling}'.lower()
    api_client = client.ApiClient()
    core_client = client.CoreV1Api(api_client=api_client)
    app_client = client.AppsV1Api(api_client=api_client)

    try:
        dump_path = os.path.join(str(tmpdir), 'test-flow-with-sharding')
        k8s_flow_with_sharding.to_kubernetes_yaml(dump_path, k8s_namespace=namespace)

        await create_all_flow_deployments_and_wait_ready(
            dump_path,
            namespace=namespace,
            api_client=api_client,
            app_client=app_client,
            core_client=core_client,
            deployment_replicas_expected={
                'gateway': 1,
                'test-executor-head': 1,
                'test-executor-0': 2,
                'test-executor-1': 2,
            },
            logger=logger,
        )
        resp = await run_test(
            flow=k8s_flow_with_sharding,
            namespace=namespace,
            core_client=core_client,
            endpoint='/debug',
        )

        core_client.delete_namespace(namespace)
        docs = resp[0].docs
        assert len(docs) == 10
        for doc in docs:
            if polling == 'ALL':
                assert set(doc.tags['traversed-executors']) == {
                    'test_executor-0',
                    'test_executor-1',
                }
                assert set(doc.tags['shard_id']) == {0, 1}
                assert doc.tags['parallel'] == [2, 2]
                assert doc.tags['shards'] == [2, 2]
            else:
                assert len(set(doc.tags['traversed-executors'])) == 1
                assert set(doc.tags['traversed-executors']) == {'test_executor-0'} or set(
                    doc.tags['traversed-executors']
                ) == {'test_executor-1'}
                assert len(set(doc.tags['shard_id'])) == 1
                assert 0 in set(doc.tags['shard_id']) or 1 in set(doc.tags['shard_id'])
                assert doc.tags['parallel'] == [2]
                assert doc.tags['shards'] == [2]
    except Exception as exc:
        logger.error(f' Exception raised {exc}')
        raise exc


@pytest.mark.timeout(3600)
@pytest.mark.asyncio
@pytest.mark.parametrize(
    'docker_images', [['test-executor', 'jinaai/jina']], indirect=True
)
async def test_flow_with_configmap(k8s_flow_configmap, docker_images, tmpdir, logger):
    from kubernetes import client
    namespace = f'test-flow-with-configmap'.lower()
    api_client = client.ApiClient()
    core_client = client.CoreV1Api(api_client=api_client)
    app_client = client.AppsV1Api(api_client=api_client)

    try:
        dump_path = os.path.join(str(tmpdir), 'test-flow-with-configmap')
        k8s_flow_configmap.to_kubernetes_yaml(dump_path, k8s_namespace=namespace)

        await create_all_flow_deployments_and_wait_ready(
            dump_path,
            namespace=namespace,
            api_client=api_client,
            app_client=app_client,
            core_client=core_client,
            deployment_replicas_expected={
                'gateway': 1,
                'test-executor': 1,
            },
            logger=logger,
        )
        resp = await run_test(
            flow=k8s_flow_configmap,
            namespace=namespace,
            core_client=core_client,
            endpoint='/env',
        )

        docs = resp[0].docs
        assert len(docs) == 10
        for doc in docs:
            assert doc.tags['JINA_LOG_LEVEL'] == 'INFO'
            assert doc.tags['k1'] == 'v1'
            assert doc.tags['k2'] == 'v2'
            assert doc.tags['env'] == {'k1': 'v1', 'k2': 'v2'}
        core_client.delete_namespace(namespace)
    except Exception as exc:
        logger.error(f' Exception raised {exc}')
        print(f' ############## GATEWAY LOGS #########################')
        import subprocess
        gateway_pods = core_client.list_namespaced_pod(
            namespace=namespace,
            label_selector=f'app=gateway',
        )
        for gateway_pod in gateway_pods.items:
            out = subprocess.run(f'kubectl logs {gateway_pod.metadata.name} -n {namespace} gateway', shell=True, capture_output=True, text=True).stdout.strip("\n")
            print(out)

        for deployment in ['test-executor']:
            print(f' ############## EXECUTOR LOGS in {deployment} #########################')
            executor_pods = core_client.list_namespaced_pod(
                namespace=namespace,
                label_selector=f'app={deployment}',
            )
            for executor_pod in executor_pods.items:
                out = subprocess.run(f'kubectl logs {executor_pod.metadata.name} -n {namespace} executor', shell=True, capture_output=True, text=True).stdout.strip("\n")
                print(out)
        raise exc


@pytest.mark.timeout(3600)
@pytest.mark.asyncio
@pytest.mark.skip('Need to config gpu host.')
@pytest.mark.parametrize(
    'docker_images', [['test-executor', 'jinaai/jina']], indirect=True
)
async def test_flow_with_gpu(k8s_flow_gpu, docker_images, tmpdir, logger):
    from kubernetes import client
    namespace = f'test-flow-with-gpu'.lower()
    api_client = client.ApiClient()
    core_client = client.CoreV1Api(api_client=api_client)
    app_client = client.AppsV1Api(api_client=api_client)
    try:
        dump_path = os.path.join(str(tmpdir), 'test-flow-with-gpu')
        k8s_flow_gpu.to_kubernetes_yaml(dump_path, k8s_namespace=namespace)
        await create_all_flow_deployments_and_wait_ready(
            dump_path,
            namespace=namespace,
            api_client=api_client,
            app_client=app_client,
            core_client=core_client,
            deployment_replicas_expected={
                'gateway': 1,
                'test-executor': 1,
            },
            logger=logger,
        )
        resp = await run_test(
            flow=k8s_flow_gpu,
            namespace=namespace,
            core_client=core_client,
            endpoint='/cuda',
        )
        docs = resp[0].docs
        assert len(docs) == 10
        for doc in docs:
            assert doc.tags['resources']['limits'] == {'nvidia.com/gpu:': 1}
        core_client.delete_namespace(namespace)
    except Exception as exc:
        logger.error(f' Exception raised {exc}')
        print(f' ############## GATEWAY LOGS #########################')
        import subprocess
        gateway_pods = core_client.list_namespaced_pod(
            namespace=namespace,
            label_selector=f'app=gateway',
        )
        for gateway_pod in gateway_pods.items:
            out = subprocess.run(f'kubectl logs {gateway_pod.metadata.name} -n {namespace} gateway', shell=True, capture_output=True, text=True).stdout.strip("\n")
            print(out)

        for deployment in ['test-executor']:
            print(f' ############## EXECUTOR LOGS in {deployment} #########################')
            executor_pods = core_client.list_namespaced_pod(
                namespace=namespace,
                label_selector=f'app={deployment}',
            )
            for executor_pod in executor_pods.items:
                out = subprocess.run(f'kubectl logs {executor_pod.metadata.name} -n {namespace} executor', shell=True, capture_output=True, text=True).stdout.strip("\n")
                print(out)
        raise exc


@pytest.mark.asyncio
@pytest.mark.timeout(3600)
@pytest.mark.parametrize(
    'docker_images',
    [['test-executor', 'jinaai/jina']],
    indirect=True,
)
async def test_flow_with_workspace(logger, docker_images, tmpdir):
    from kubernetes import client
    namespace = f'test-flow-with-workspace'.lower()
    api_client = client.ApiClient()
    core_client = client.CoreV1Api(api_client=api_client)
    app_client = client.AppsV1Api(api_client=api_client)
    try:
        flow = Flow(name='k8s_flow-with_workspace', port=9090, protocol='http').add(
            name='test_executor',
            uses=f'docker://{docker_images[0]}',
            workspace='/shared',
        )

        dump_path = os.path.join(str(tmpdir), 'test-flow-with-workspace')
        flow.to_kubernetes_yaml(dump_path, k8s_namespace=namespace)

        await create_all_flow_deployments_and_wait_ready(
            dump_path,
            namespace=namespace,
            api_client=api_client,
            app_client=app_client,
            core_client=core_client,
            deployment_replicas_expected={
                'gateway': 1,
                'test-executor': 1,
            },
            logger=logger,
        )
        resp = await run_test(
            flow=flow,
            namespace=namespace,
            core_client=core_client,
            endpoint='/workspace',
        )
        docs = resp[0].docs
        assert len(docs) == 10
        for doc in docs:
            assert doc.tags['workspace'] == '/shared/TestExecutor/0'
        core_client.delete_namespace(namespace)
    except Exception as exc:
        logger.error(f' Exception raised {exc}')
        print(f' ############## GATEWAY LOGS #########################')
        import subprocess
        gateway_pods = core_client.list_namespaced_pod(
            namespace=namespace,
            label_selector=f'app=gateway',
        )
        for gateway_pod in gateway_pods.items:
            out = subprocess.run(f'kubectl logs {gateway_pod.metadata.name} -n {namespace} gateway', shell=True, capture_output=True, text=True).stdout.strip("\n")
            print(out)

        for deployment in ['test-executor']:
            print(f' ############## EXECUTOR LOGS in {deployment} #########################')
            executor_pods = core_client.list_namespaced_pod(
                namespace=namespace,
                label_selector=f'app={deployment}',
            )
            for executor_pod in executor_pods.items:
                out = subprocess.run(f'kubectl logs {executor_pod.metadata.name} -n {namespace} executor', shell=True, capture_output=True, text=True).stdout.strip("\n")
                print(out)
        raise exc


@pytest.mark.asyncio
@pytest.mark.timeout(3600)
@pytest.mark.parametrize(
    'docker_images',
    [['jinaai/jina']],
    indirect=True,
)
async def test_flow_with_external_native_deployment(logger, docker_images, tmpdir):
    from kubernetes import client
    namespace = 'test-flow-with-external-deployment'.lower()
    api_client = client.ApiClient()
    core_client = client.CoreV1Api(api_client=api_client)
    app_client = client.AppsV1Api(api_client=api_client)

    class DocReplaceExecutor(Executor):
        @requests
        def add(self, **kwargs):
            return DocumentArray(
                [Document(text='executor was here') for _ in range(100)]
            )
    try:
        args = set_deployment_parser().parse_args(['--uses', 'DocReplaceExecutor'])
        with Deployment(args) as external_deployment:
            ports = [args.port for args in external_deployment.pod_args['pods'][0]]
            flow = Flow(name='k8s_flow-with_external_deployment', port=9090).add(
                name='external_executor',
                external=True,
                host=f'172.17.0.1',
                port=ports[0],
            )

            dump_path = os.path.join(str(tmpdir), namespace)
            flow.to_kubernetes_yaml(dump_path, k8s_namespace=namespace)
            await create_all_flow_deployments_and_wait_ready(
                dump_path,
                namespace=namespace,
                api_client=api_client,
                app_client=app_client,
                core_client=core_client,
                deployment_replicas_expected={
                    'gateway': 1,
                },
                logger=logger,
            )
            resp = await run_test(
                flow=flow,
                namespace=namespace,
                core_client=core_client,
                endpoint='/',
            )
        docs = resp[0].docs
        assert len(docs) == 100
        for doc in docs:
            assert doc.text == 'executor was here'
        core_client.delete_namespace(namespace)
    except Exception as exc:
        logger.error(f' Exception raised {exc}')
        print(f' ############## GATEWAY LOGS #########################')
        import subprocess
        gateway_pods = core_client.list_namespaced_pod(
            namespace=namespace,
            label_selector=f'app=gateway',
        )
        for gateway_pod in gateway_pods.items:
            out = subprocess.run(f'kubectl logs {gateway_pod.metadata.name} -n {namespace} gateway', shell=True, capture_output=True, text=True).stdout.strip("\n")
            print(out)
        raise exc


@pytest.mark.asyncio
@pytest.mark.timeout(3600)
@pytest.mark.parametrize(
    'docker_images',
    [['test-executor', 'jinaai/jina']],
    indirect=True,
)
async def test_flow_with_external_k8s_deployment(logger, docker_images, tmpdir):
    from kubernetes import client
    namespace = 'test-flow-with-external-k8s-deployment'.lower()
    api_client = client.ApiClient()
    core_client = client.CoreV1Api(api_client=api_client)
    app_client = client.AppsV1Api(api_client=api_client)
    try:
        await _create_external_deployment(api_client, app_client, docker_images, tmpdir)

        flow = Flow(name='k8s_flow-with_external_deployment', port=9090).add(
            name='external_executor',
            external=True,
            host='external-deployment.external-deployment-ns.svc',
            port=GrpcConnectionPool.K8S_PORT,
        )

        dump_path = os.path.join(str(tmpdir), namespace)
        flow.to_kubernetes_yaml(dump_path, k8s_namespace=namespace)

        await create_all_flow_deployments_and_wait_ready(
            dump_path,
            namespace=namespace,
            api_client=api_client,
            app_client=app_client,
            core_client=core_client,
            deployment_replicas_expected={
                'gateway': 1,
            },
            logger=logger,
        )

        resp = await run_test(
            flow=flow,
            namespace=namespace,
            core_client=core_client,
            endpoint='/workspace',
        )
        docs = resp[0].docs
        for doc in docs:
            assert 'workspace' in doc.tags
    except Exception as exc:
        logger.error(f' Exception raised {exc}')
        print(f' ############## GATEWAY LOGS #########################')
        import subprocess
        gateway_pods = core_client.list_namespaced_pod(
            namespace=namespace,
            label_selector=f'app=gateway',
        )
        for gateway_pod in gateway_pods.items:
            out = subprocess.run(f'kubectl logs {gateway_pod.metadata.name} -n {namespace} gateway', shell=True, capture_output=True, text=True).stdout.strip("\n")
            print(out)
        raise exc


@pytest.mark.asyncio
@pytest.mark.timeout(3600)
@pytest.mark.parametrize('grpc_metadata', [{}, {"key1": "value1"}])
async def test_flow_with_metadata_k8s_deployment(logger, grpc_metadata, tmpdir):
    from kubernetes import client
    namespace = 'test-flow-with-metadata-k8s-deployment'.lower()
    api_client = client.ApiClient()
    core_client = client.CoreV1Api(api_client=api_client)
    app_client = client.AppsV1Api(api_client=api_client)
    try:
        docker_images = ['test-executor', 'jinaai/jina']

        await _create_external_deployment(api_client, app_client, docker_images, tmpdir)

        flow = Flow(name='k8s_flow-with_metadata_deployment', port=9090).add(
            name='external_executor',
            external=True,
            host='external-deployment.external-deployment-ns.svc',
            port=GrpcConnectionPool.K8S_PORT,
            grpc_metadata=grpc_metadata,
        )

        dump_path = os.path.join(str(tmpdir), namespace)
        flow.to_kubernetes_yaml(dump_path, k8s_namespace=namespace)

        await create_all_flow_deployments_and_wait_ready(
            dump_path,
            namespace=namespace,
            api_client=api_client,
            app_client=app_client,
            core_client=core_client,
            deployment_replicas_expected={
                'gateway': 1,
            },
            logger=logger,
        )

        resp = await run_test(
            flow=flow,
            namespace=namespace,
            core_client=core_client,
            endpoint='/workspace',
        )
        docs = resp[0].docs
        for doc in docs:
            assert 'workspace' in doc.tags
    except Exception as exc:
        logger.error(f' Exception raised {exc}')
        print(f' ############## GATEWAY LOGS #########################')
        import subprocess
        gateway_pods = core_client.list_namespaced_pod(
            namespace=namespace,
            label_selector=f'app=gateway',
        )
        for gateway_pod in gateway_pods.items:
            out = subprocess.run(f'kubectl logs {gateway_pod.metadata.name} -n {namespace} gateway', shell=True, capture_output=True, text=True).stdout.strip("\n")
            print(out)
        raise exc


async def _create_external_deployment(api_client, app_client, docker_images, tmpdir):
    namespace = 'external-deployment-ns'
    args = set_deployment_parser().parse_args(
        ['--uses', f'docker://{docker_images[0]}', '--name', 'external-deployment']
    )
    external_deployment_config = K8sDeploymentConfig(args=args, k8s_namespace=namespace)
    configs = external_deployment_config.to_kubernetes_yaml()
    deployment_base = os.path.join(tmpdir, 'external-deployment')
    filenames = []
    for name, k8s_objects in configs:
        filename = os.path.join(deployment_base, f'{name}.yml')
        os.makedirs(deployment_base, exist_ok=True)
        with open(filename, 'w+') as fp:
            filenames.append(filename)
            for i, k8s_object in enumerate(k8s_objects):
                yaml.dump(k8s_object, fp)
                if i < len(k8s_objects) - 1:
                    fp.write('---\n')
    from kubernetes import utils

    namespace_object = {
        'apiVersion': 'v1',
        'kind': 'Namespace',
        'metadata': {'name': f'{namespace}'},
    }
    try:
        utils.create_from_dict(api_client, namespace_object)
    except:
        pass

    for filename in filenames:
        try:
            utils.create_from_yaml(
                api_client,
                yaml_file=filename,
                namespace=namespace,
            )
        except:
            pass

    await asyncio.sleep(1.0)


@pytest.mark.asyncio
@pytest.mark.timeout(3600)
@pytest.mark.parametrize(
    'docker_images',
    [['failing-executor', 'jinaai/jina']],
    indirect=True,
)
async def test_flow_with_failing_executor(logger, docker_images, tmpdir):
    from kubernetes import client
    namespace = f'failing-flow-with-workspace'.lower()
    api_client = client.ApiClient()
    core_client = client.CoreV1Api(api_client=api_client)
    app_client = client.AppsV1Api(api_client=api_client)
    try:
        flow = Flow(name='failing_flow-with_workspace', port=9090, protocol='http').add(
            name='failing_executor',
            uses=f'docker://{docker_images[0]}',
            workspace='/shared',
            exit_on_exceptions=["Exception", "RuntimeError"],
        )

        dump_path = os.path.join(str(tmpdir), 'failing-flow-with-workspace')
        flow.to_kubernetes_yaml(dump_path, k8s_namespace=namespace)

        await create_all_flow_deployments_and_wait_ready(
            dump_path,
            namespace=namespace,
            api_client=api_client,
            app_client=app_client,
            core_client=core_client,
            deployment_replicas_expected={
                'gateway': 1,
                'failing-executor': 1,
            },
            logger=logger,
        )

        try:
            await run_test(
                flow=flow,
                namespace=namespace,
                core_client=core_client,
                endpoint='/',
            )
        except:
            pass

        await asyncio.sleep(0.5)

        pods = core_client.list_namespaced_pod(namespace=namespace).items
        pod_restarts = [item.status.container_statuses[0].restart_count for item in pods]
        assert any([count for count in pod_restarts if count > 0])

        await asyncio.sleep(2)
        pods = core_client.list_namespaced_pod(namespace=namespace).items
        pod_phases = [item.status.phase for item in pods]
        assert all([phase == 'Running' for phase in pod_phases])

        core_client.delete_namespace(namespace)
    except Exception as exc:
        logger.error(f' Exception raised {exc}')
        print(f' ############## GATEWAY LOGS #########################')
        import subprocess
        gateway_pods = core_client.list_namespaced_pod(
            namespace=namespace,
            label_selector=f'app=gateway',
        )
        for gateway_pod in gateway_pods.items:
            out = subprocess.run(f'kubectl logs {gateway_pod.metadata.name} -n {namespace} gateway', shell=True, capture_output=True, text=True).stdout.strip("\n")
            print(out)

        for deployment in ['failing-executor']:
            print(f' ############## EXECUTOR LOGS in {deployment} #########################')
            executor_pods = core_client.list_namespaced_pod(
                namespace=namespace,
                label_selector=f'app={deployment}',
            )
            for executor_pod in executor_pods.items:
                out = subprocess.run(f'kubectl logs {executor_pod.metadata.name} -n {namespace} executor', shell=True, capture_output=True, text=True).stdout.strip("\n")
                print(out)
        raise exc


@pytest.mark.asyncio
@pytest.mark.timeout(3600)
@pytest.mark.parametrize(
    'docker_images',
    [['custom-gateway', 'test-executor']],
    indirect=True,
)
async def test_flow_with_custom_gateway(logger, docker_images, tmpdir):
    from kubernetes import client
    namespace = 'flow-custom-gateway'.lower()
    api_client = client.ApiClient()
    core_client = client.CoreV1Api(api_client=api_client)
    app_client = client.AppsV1Api(api_client=api_client)
    try:
        flow = (
            Flow(
                name='flow_with_custom_gateway',
            )
                .config_gateway(
                port=9090,
                protocol='http',
                uses=f'docker://{docker_images[0]}',
                uses_with={'arg1': 'overridden-hello'},
            )
                .add(
                name='test_executor',
                uses=f'docker://{docker_images[1]}',
            )
        )

        dump_path = os.path.join(str(tmpdir), 'k8s-flow-custom-gateway.yml')
        flow.to_kubernetes_yaml(dump_path, k8s_namespace=namespace)

        await create_all_flow_deployments_and_wait_ready(
            dump_path,
            namespace=namespace,
            api_client=api_client,
            app_client=app_client,
            core_client=core_client,
            deployment_replicas_expected={
                'gateway': 1,
                'test-executor': 1,
            },
            logger=logger,
        )

        gateway_pod_name = (
            core_client.list_namespaced_pod(
                namespace=namespace, label_selector='app=gateway'
            )
                .items[0]
                .metadata.name
        )
        config_path = os.environ['KUBECONFIG']
        import portforward

        with portforward.forward(
                namespace, gateway_pod_name, flow.port, flow.port, config_path
        ):
            _validate_dummy_custom_gateway_response(
                flow.port,
                {'arg1': 'overridden-hello', 'arg2': 'world', 'arg3': 'default-arg3'},
            )
            import requests

            resp = requests.get(f'http://127.0.0.1:{flow.port}/stream?text=hello').json()
            assert resp['text'] == 'hello'
            tags = resp['tags']
            assert tags['traversed-executors'] == ['test_executor']
            assert tags['shards'] == 1
            assert tags['shard_id'] == 0

        core_client.delete_namespace(namespace)
    except Exception as exc:
        logger.error(f' Exception raised {exc}')
        print(f' ############## GATEWAY LOGS #########################')
        import subprocess
        gateway_pods = core_client.list_namespaced_pod(
            namespace=namespace,
            label_selector=f'app=gateway',
        )
        for gateway_pod in gateway_pods.items:
            out = subprocess.run(f'kubectl logs {gateway_pod.metadata.name} -n {namespace} gateway', shell=True, capture_output=True, text=True).stdout.strip("\n")
            print(out)

        for deployment in ['test-executor']:
            print(f' ############## EXECUTOR LOGS in {deployment} #########################')
            executor_pods = core_client.list_namespaced_pod(
                namespace=namespace,
                label_selector=f'app={deployment}',
            )
            for executor_pod in executor_pods.items:
                out = subprocess.run(f'kubectl logs {executor_pod.metadata.name} -n {namespace} executor', shell=True, capture_output=True, text=True).stdout.strip("\n")
                print(out)
        raise exc


@pytest.mark.asyncio
@pytest.mark.timeout(3600)
@pytest.mark.parametrize(
    'docker_images',
    [['multiprotocol-gateway']],
    indirect=True,
)
async def test_flow_multiple_protocols_gateway(
        logger, docker_images, tmpdir, k8s_cluster
):
    from kubernetes import client
    namespace = 'flow-multiprotocol-gateway'.lower()
    api_client = client.ApiClient()
    core_client = client.CoreV1Api(api_client=api_client)
    app_client = client.AppsV1Api(api_client=api_client)
    try:
        http_port = random_port()
        grpc_port = random_port()
        flow = Flow().config_gateway(
            uses=f'docker://{docker_images[0]}',
            port=[http_port, grpc_port],
            protocol=['http', 'grpc'],
        )

        dump_path = os.path.join(str(tmpdir), 'k8s-flow-multiprotocol-gateway')
        namespace = 'flow-multiprotocol-gateway'
        flow.to_kubernetes_yaml(dump_path, k8s_namespace=namespace)

        await create_all_flow_deployments_and_wait_ready(
            dump_path,
            namespace=namespace,
            api_client=api_client,
            app_client=app_client,
            core_client=core_client,
            deployment_replicas_expected={
                'gateway': 1,
            },
            logger=logger,
        )

        gateway_pod_name = (
            core_client.list_namespaced_pod(
                namespace=namespace, label_selector='app=gateway'
            )
                .items[0]
                .metadata.name
        )

        # test portforwarding the gateway pod and service using http
        forward_args = [
            [gateway_pod_name, http_port, http_port, namespace],
            ['service/gateway', http_port, http_port, namespace],
        ]
        for forward in forward_args:
            with shell_portforward(k8s_cluster._cluster.kubectl_path, *forward):
                import requests

                resp = requests.get(f'http://localhost:{http_port}').json()
                assert resp['protocol'] == 'http'

        # test portforwarding the gateway pod and service using grpc
        forward_args = [
            [gateway_pod_name, grpc_port, grpc_port, namespace],
            ['service/gateway-1-grpc', grpc_port, grpc_port, namespace],
        ]
        for forward in forward_args:
            with shell_portforward(k8s_cluster._cluster.kubectl_path, *forward):
                grpc_client = Client(protocol='grpc', port=grpc_port, asyncio=True)
                async for _ in grpc_client.post('/', inputs=DocumentArray.empty(5)):
                    pass
                assert AsyncNewLoopRuntime.is_ready(f'localhost:{grpc_port}')
    except Exception as exc:
        logger.error(f' Exception raised {exc}')
        raise exc


@pytest.mark.timeout(3600)
@pytest.mark.asyncio
@pytest.mark.parametrize(
    'docker_images', [['test-stateful-executor', 'jinaai/jina']], indirect=True
)
@pytest.mark.parametrize('workspace_path', ['workspace_path'])
async def test_flow_with_stateful_executor(
        docker_images, tmpdir, logger, workspace_path
):
    from kubernetes import client
    namespace = f'test-flow-with-volumes'.lower()
    api_client = client.ApiClient()
    core_client = client.CoreV1Api(api_client=api_client)
    app_client = client.AppsV1Api(api_client=api_client)
    try:
        dump_path = os.path.join(str(tmpdir), 'test-flow-with-volumes')
        flow = Flow(name='test-flow-with-volumes', port=9090, protocol='http', ).add(
            name='statefulexecutor',
            uses=f'docker://{docker_images[0]}',
            workspace=f'{str(tmpdir)}/workspace_path',
            volumes=str(tmpdir),
        )
        flow.to_kubernetes_yaml(dump_path, k8s_namespace=namespace)

        await create_all_flow_deployments_and_wait_ready(
            dump_path,
            namespace=namespace,
            api_client=api_client,
            app_client=app_client,
            core_client=core_client,
            deployment_replicas_expected={
                'gateway': 1,
                'statefulexecutor': 1,
            },
            logger=logger,
        )
        _ = await run_test(
            flow=flow,
            namespace=namespace,
            core_client=core_client,
            endpoint='/index',
        )

        core_client.delete_namespace(namespace)

        await create_all_flow_deployments_and_wait_ready(
            dump_path,
            namespace=namespace,
            api_client=api_client,
            app_client=app_client,
            core_client=core_client,
            deployment_replicas_expected={
                'gateway': 1,
                'statefulexecutor': 1,
            },
            logger=logger,
        )

        resp = await run_test(
            flow=flow,
            namespace=namespace,
            core_client=core_client,
            endpoint='/len',
        )
    except Exception as exc:
        logger.error(f' Exception raised {exc}')
        print(f' ############## GATEWAY LOGS #########################')
        import subprocess
        gateway_pods = core_client.list_namespaced_pod(
            namespace=namespace,
            label_selector=f'app=gateway',
        )
        for gateway_pod in gateway_pods.items:
            out = subprocess.run(f'kubectl logs {gateway_pod.metadata.name} -n {namespace} gateway', shell=True, capture_output=True, text=True).stdout.strip("\n")
            print(out)

        for deployment in ['statefulexecutor']:
            print(f' ############## EXECUTOR LOGS in {deployment} #########################')
            executor_pods = core_client.list_namespaced_pod(
                namespace=namespace,
                label_selector=f'app={deployment}',
            )
            for executor_pod in executor_pods.items:
                out = subprocess.run(f'kubectl logs {executor_pod.metadata.name} -n {namespace} executor', shell=True, capture_output=True, text=True).stdout.strip("\n")
                print(out)
        raise exc


@pytest.mark.asyncio
@pytest.mark.parametrize(
    'docker_images', [['slow-process-executor', 'jinaai/jina']], indirect=True
)
async def test_really_slow_executor_liveness_probe_works(docker_images, tmpdir, logger):
<<<<<<< HEAD
=======
    from kubernetes import client
    namespace = f'test-flow-slow-process-executor'.lower()
    api_client = client.ApiClient()
    core_client = client.CoreV1Api(api_client=api_client)
    app_client = client.AppsV1Api(api_client=api_client)

>>>>>>> 0db2d183
    try:
        dump_path = os.path.join(str(tmpdir), 'test-flow-slow-process-executor')
        flow = Flow(name='test-flow-slow-process-executor',).add(
            name='slow_process_executor',
            uses=f'docker://{docker_images[0]}',
            uses_with={'time_sleep': 20},
            replicas=2,
        )

        flow.to_kubernetes_yaml(dump_path, k8s_namespace=namespace)
        await create_all_flow_deployments_and_wait_ready(
            dump_path,
            namespace=namespace,
            api_client=api_client,
            app_client=app_client,
            core_client=core_client,
            deployment_replicas_expected={
                'gateway': 1,
                'slow-process-executor': 2,
            },
            logger=logger
        )

        resp = await run_test(
            flow=flow,
            namespace=namespace,
            core_client=core_client,
            n_docs=10,
            request_size=1,
            endpoint='/',
        )

        assert len(resp) == 10
    except Exception as exc:
        logger.error(f' Exception raised {exc}')
        print(f' ############## GATEWAY LOGS #########################')
        import subprocess
        gateway_pods = core_client.list_namespaced_pod(
            namespace=namespace,
            label_selector=f'app=gateway',
        )
        for gateway_pod in gateway_pods.items:
            out = subprocess.run(f'kubectl logs {gateway_pod.metadata.name} -n {namespace} gateway', shell=True, capture_output=True, text=True).stdout.strip("\n")
            print(out)

        for deployment in ['slow-process-executor']:
            print(f' ############## EXECUTOR LOGS in {deployment} #########################')
            executor_pods = core_client.list_namespaced_pod(
                namespace=namespace,
                label_selector=f'app={deployment}',
            )
            for executor_pod in executor_pods.items:
                out = subprocess.run(f'kubectl logs {executor_pod.metadata.name} -n {namespace} executor', shell=True, capture_output=True, text=True).stdout.strip("\n")
                print(out)
        raise exc<|MERGE_RESOLUTION|>--- conflicted
+++ resolved
@@ -277,11 +277,6 @@
 
         flow.to_kubernetes_yaml(dump_path, k8s_namespace=namespace)
 
-        from kubernetes import client
-
-        api_client = client.ApiClient()
-        core_client = client.CoreV1Api(api_client=api_client)
-        app_client = client.AppsV1Api(api_client=api_client)
         await create_all_flow_deployments_and_wait_ready(
             dump_path,
             namespace=namespace,
@@ -1267,15 +1262,12 @@
     'docker_images', [['slow-process-executor', 'jinaai/jina']], indirect=True
 )
 async def test_really_slow_executor_liveness_probe_works(docker_images, tmpdir, logger):
-<<<<<<< HEAD
-=======
     from kubernetes import client
     namespace = f'test-flow-slow-process-executor'.lower()
     api_client = client.ApiClient()
     core_client = client.CoreV1Api(api_client=api_client)
     app_client = client.AppsV1Api(api_client=api_client)
 
->>>>>>> 0db2d183
     try:
         dump_path = os.path.join(str(tmpdir), 'test-flow-slow-process-executor')
         flow = Flow(name='test-flow-slow-process-executor',).add(
