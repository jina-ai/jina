name: CI

on:
  pull_request:
    paths-ignore:
      - 'docs/**'
      - 'README.md'

#on:
#  push:
#    branches-ignore:
#      - '**'  # temporally ignore all
jobs:
  commit-lint:
    runs-on: ubuntu-latest
    steps:
      - uses: actions/checkout@v2.5.0
        with:
          fetch-depth: 0
      - uses: wagoid/commitlint-github-action@v4

  lint-flake-8:
    runs-on: ubuntu-latest
    steps:
      - uses: actions/checkout@v2.5.0
      - name: Set up Python 3.7
        uses: actions/setup-python@v4
        with:
          python-version: 3.7
      - name: Lint with flake8
        run: |
          pip install flake8
          # stop the build if there are Python syntax errors or undefined names
          flake8 . --count --select=E9,F63,F7,F82 --show-source --statistics --exclude .git,__pycache__,docs/source/conf.py,old,build,dist,tests/,jina/resources/,jina/proto/docarray_v1,jina/proto/docarray_v2
          # exit-zero treats all errors as warnings. The GitHub editor is 127 chars wide
          flake8 . --count --exit-zero --max-complexity=10 --max-line-length=127 --statistics --exclude .git,__pycache__,docs/source/conf.py,old,build,dist,tests/,jina/proto/docarray_v1,jina/proto/docarray_v2

  check-docstring:
    runs-on: ubuntu-latest
    steps:
      - uses: actions/checkout@v2.5.0
        with:
          fetch-depth: 0
      - name: Set up Python 3.7
        uses: actions/setup-python@v1
        with:
          python-version: 3.7
      - id: file_changes
        uses: Ana06/get-changed-files@v1.2
      - name: docstring check with darglint and pydocstyle
        run: ./scripts/docstrings_lint.sh
        env:
          CHANGED_FILES: ${{ steps.file_changes.outputs.added_modified }}

  check-black:
    runs-on: ubuntu-latest
    steps:
      - uses: actions/checkout@v2.5.0
        with:
          fetch-depth: 0
      - name: Set up Python 3.7
        uses: actions/setup-python@v4
        with:
          python-version: 3.7
      - id: file_changes
        uses: Ana06/get-changed-files@v1.2
      - name: check black
        run: ./scripts/black.sh
        env:
          CHANGED_FILES: ${{ steps.file_changes.outputs.added_modified }}

  code-injection:
    runs-on: ubuntu-latest
    steps:
      - uses: actions/checkout@v2.5.0
        if: ${{ !github.event.pull_request.head.repo.fork }}
        with:
          token: ${{ secrets.GITHUB_TOKEN }}
          ref: ${{ github.event.pull_request.head.sha }}
      - name: Set up Python 3.7
        uses: actions/setup-python@v4
        if: ${{ !github.event.pull_request.head.repo.fork }}
        with:
          python-version: 3.7
      - name: Styling
        id: styling
        if: ${{ !github.event.pull_request.head.repo.fork }}
        run: |
          git config --local user.email "dev-bot@jina.ai"
          git config --local user.name "Jina Dev Bot"
          pip install ".[devel,black]"
          pip install setuptools
          cd scripts && bash ./devbot.sh && cd -
          if [[ -z $(git status -s) ]]
          then
            echo "tree is clean"
          else
            git add -u
            git commit -m "style: fix overload and cli autocomplete"
            echo "IS_CHANGED=YES" >> $GITHUB_OUTPUT
          fi
      - name: Push changes to head ref
        uses: ad-m/github-push-action@v0.6.0
        if: ${{ !github.event.pull_request.head.repo.fork }}
        with:
          github_token: ${{ secrets.JINA_DEV_BOT }}
          branch: ${{ github.head_ref }}
      - name: Fail this pipelint
        if: ${{ steps.styling.outputs.IS_CHANGED == 'YES' && !github.event.pull_request.head.repo.fork }}
        run: exit 1

  docker-image-test:
    needs: [code-injection]
    runs-on: ubuntu-latest
    services:
      registry:
        image: registry:2
        ports:
          - 5000:5000
    strategy:
      fail-fast: false
      matrix:
        test-arch: ["linux/amd64", "linux/arm64"]
    steps:
#      - name: Cancel Previous Runs
#        uses: styfle/cancel-workflow-action@0.9.0
#        with:
#          access_token: ${{ github.token }}
      - uses: actions/checkout@v2.5.0
      - name: Set up Docker Buildx
        id: buildx
        uses: docker/setup-buildx-action@v1
        with:
          install: true
          driver-opts: network=host
      - run: |
          docker run --privileged --rm tonistiigi/binfmt --uninstall qemu-aarch64
          docker run --rm --privileged tonistiigi/binfmt --install all
      - name: Build and test
        uses: docker/build-push-action@v2
        with:
          context: .
          file: Dockerfiles/debianx.Dockerfile
          platforms: ${{ matrix.test-arch }}
          push: true
          tags: localhost:5000/jina/multiarch:latest
          target: jina
      - run: |
          docker run --platform ${{ matrix.test-arch }} localhost:5000/jina/multiarch:latest -v

  hub-test:
    runs-on: ubuntu-latest
    needs: [lint-flake-8, code-injection]
    if: ${{ !github.event.pull_request.head.repo.fork }}
    steps:
#      - name: Cancel Previous Runs
#        uses: styfle/cancel-workflow-action@0.9.0
#        with:
#          access_token: ${{ github.token }}
      - uses: actions/checkout@v2.5.0
      - name: Set up Python 3.7
        uses: actions/setup-python@v4
        with:
          python-version: 3.7
      - name: Test hubapp with hubpods
        run: |
          ./tests/jinahub/test_integration.sh
        timeout-minutes: 30
        env:
          JINAHUB_USERNAME: ${{ secrets.JINAHUB_USERNAME }}
          JINAHUB_PASSWORD: ${{ secrets.JINAHUB_PASSWORD }}

  k8s-flow-test:
    needs: [lint-flake-8, code-injection]
    runs-on: ubuntu-latest
    steps:
      - uses: actions/checkout@v2.5.0
      - name: Set up Python 3.7
        uses: actions/setup-python@v4
        with:
          python-version: 3.7
      - name: Prepare enviroment
        run: |
          docker build -f Dockerfiles/test-pip.Dockerfile -t jinaai/jina:test-pip .
          python -m pip install --upgrade pip
          python -m pip install wheel
          pip install ".[all]" --no-cache-dir
          jina
          export JINA_LOG_LEVEL="ERROR"
        env:
          GITHUB_TOKEN: ${{ secrets.GITHUB_TOKEN }}
      - name: Test k8s Flow
        run: |
          export LINKERD2_VERSION=stable-2.11.4
          curl --proto '=https' --tlsv1.2 -sSfL https://run.linkerd.io/install | sh
          pytest -v -s --suppress-no-test-exit-code --force-flaky --min-passes 1 --max-runs 5 --cov=jina --cov-report=xml ./tests/k8s/test_k8s_flow.py
        timeout-minutes: 30
      - name: Check codecov file
        id: check_files
        uses: andstor/file-existence-action@v1
        with:
          files: "coverage.xml"
      - name: Upload coverage from test to Codecov
        uses: codecov/codecov-action@v3.1.1
        if: steps.check_files.outputs.files_exists == 'true' && ${{ matrix.python-version }} == '3.7'
        with:
          file: coverage.xml
          name: ${{ matrix.test-path }}-codecov
          flags: ${{ steps.test.outputs.codecov_flag }}
          fail_ci_if_error: false

  k8s-graceful-and-deployment-test:
    needs: [lint-flake-8, code-injection]
    runs-on: ubuntu-latest
    steps:
      - uses: actions/checkout@v2.5.0
      - name: Set up Python 3.7
        uses: actions/setup-python@v4
        with:
          python-version: 3.7
      - name: Prepare enviroment
        run: |
          docker build -f Dockerfiles/test-pip.Dockerfile -t jinaai/jina:test-pip .
          python -m pip install --upgrade pip
          python -m pip install wheel
          pip install ".[all]" --no-cache-dir
          jina
          export JINA_LOG_LEVEL="ERROR"
        env:
          GITHUB_TOKEN: ${{ secrets.GITHUB_TOKEN }}
      - name: Test graceful request handling on k8s and Executor deployment on k8s
        run: |
          export LINKERD2_VERSION=stable-2.11.4
          curl --proto '=https' --tlsv1.2 -sSfL https://run.linkerd.io/install | sh
          pytest -v -s --suppress-no-test-exit-code --force-flaky --min-passes 1 --max-runs 5 --cov=jina --cov-report=xml ./tests/k8s/test_k8s_deployment.py ./tests/k8s/test_k8s_graceful_request_handling.py
        timeout-minutes: 45
      - name: Check codecov file
        id: check_files
        uses: andstor/file-existence-action@v1
        with:
          files: "coverage.xml"
      - name: Upload coverage from test to Codecov
        uses: codecov/codecov-action@v3.1.1
        if: steps.check_files.outputs.files_exists == 'true' && ${{ matrix.python-version }} == '3.7'
        with:
          file: coverage.xml
          name: ${{ matrix.test-path }}-codecov
          flags: ${{ steps.test.outputs.codecov_flag }}
          fail_ci_if_error: false

  k8s-failures-test:
    needs: [ lint-flake-8, code-injection ]
    runs-on: ubuntu-latest
    steps:
      - uses: actions/checkout@v2.5.0
      - name: Set up Python 3.7
        uses: actions/setup-python@v4
        with:
          python-version: 3.7
      - name: Prepare enviroment
        run: |
          docker build -f Dockerfiles/test-pip.Dockerfile -t jinaai/jina:test-pip .
          python -m pip install --upgrade pip
          python -m pip install wheel
          pip install ".[all]" --no-cache-dir
          jina
          export JINA_LOG_LEVEL="ERROR"
        env:
          GITHUB_TOKEN: ${{ secrets.GITHUB_TOKEN }}
      - name: Test k8s failures
        run: |
          export LINKERD2_VERSION=stable-2.11.4
          curl --proto '=https' --tlsv1.2 -sSfL https://run.linkerd.io/install | sh
          curl --proto '=https' --tlsv1.2 -sSfL https://linkerd.github.io/linkerd-smi/install | sh
          pytest -v -s --suppress-no-test-exit-code --force-flaky --min-passes 1 --max-runs 5 --cov=jina --cov-report=xml ./tests/k8s/test_k8s_failures.py
        timeout-minutes: 45
      - name: Check codecov file
        id: check_files
        uses: andstor/file-existence-action@v1
        with:
          files: "coverage.xml"
      - name: Upload coverage from test to Codecov
        uses: codecov/codecov-action@v3.1.1
        if: steps.check_files.outputs.files_exists == 'true' && ${{ matrix.python-version }} == '3.7'
        with:
          file: coverage.xml
          name: ${{ matrix.test-path }}-codecov
          flags: ${{ steps.test.outputs.codecov_flag }}
          fail_ci_if_error: false

  k8s-otel-test:
    needs: [lint-flake-8, code-injection]
    runs-on: ubuntu-latest
    steps:
      - uses: actions/checkout@v2.5.0
      - name: Set up Python 3.7
        uses: actions/setup-python@v4
        with:
          python-version: 3.7
      - name: Prepare enviroment
        run: |
          docker build -f Dockerfiles/test-pip.Dockerfile -t jinaai/jina:test-pip .
          python -m pip install --upgrade pip
          python -m pip install wheel
          pip install ".[all]" --no-cache-dir
          jina
          export JINA_LOG_LEVEL="ERROR"
        env:
          GITHUB_TOKEN: ${{ secrets.GITHUB_TOKEN }}
      - name: Test k8s
        run: |
          pytest -v -s --cov=jina --cov-report=xml ./tests/k8s_otel
        timeout-minutes: 30
      - name: Check codecov file
        id: check_files
        uses: andstor/file-existence-action@v1
        with:
          files: "coverage.xml"
      - name: Upload coverage from test to Codecov
        uses: codecov/codecov-action@v3.1.1
        if: steps.check_files.outputs.files_exists == 'true' && ${{ matrix.python-version }} == '3.7'
        with:
          file: coverage.xml
          name: ${{ matrix.test-path }}-codecov
          flags: ${{ steps.test.outputs.codecov_flag }}
          fail_ci_if_error: false


  docker-compose-test:
    needs: [lint-flake-8, code-injection]
    runs-on: ubuntu-latest
    steps:
      - uses: actions/checkout@v2.5.0
      - name: Set up Python 3.7
        uses: actions/setup-python@v4
        with:
          python-version: 3.7
      - name: Prepare enviroment
        run: |
          docker build -f Dockerfiles/test-pip.Dockerfile -t jinaai/jina:test-pip .
          python -m pip install --upgrade pip
          python -m pip install wheel
          pip install ".[all]" --no-cache-dir
          jina
          export JINA_LOG_LEVEL="ERROR"
        env:
          GITHUB_TOKEN: ${{ secrets.GITHUB_TOKEN }}
      - name: Test docker compose
        run: |
          pytest -v -s --suppress-no-test-exit-code --force-flaky --min-passes 1 --max-runs 5 --cov=jina --cov-report=xml ./tests/docker_compose/test_*.py
        timeout-minutes: 30
      - name: Check codecov file
        id: check_files
        uses: andstor/file-existence-action@v1
        with:
          files: "coverage.xml"
      - name: Upload coverage from test to Codecov
        uses: codecov/codecov-action@v3.1.1
        if: steps.check_files.outputs.files_exists == 'true' && ${{ matrix.python-version }} == '3.7'
        with:
          file: coverage.xml
          name: ${{ matrix.test-path }}-codecov
          flags: ${{ steps.test.outputs.codecov_flag }}
          fail_ci_if_error: false

  prep-testbed:
    runs-on: ubuntu-latest
    needs: [ lint-flake-8, code-injection]
    steps:
      - uses: actions/checkout@v2.5.0
      - id: set-matrix
        run: |
          sudo apt-get install jq
          export value=$(bash scripts/get-all-test-paths.sh)
          echo "matrix=$value" >> $GITHUB_OUTPUT
    outputs:
      matrix: ${{ steps.set-matrix.outputs.matrix }}

  docarray-v-two-test:
    needs: prep-testbed
    runs-on: ubuntu-latest
    env:
      JINA_RANDOM_PORT_MIN: 16384
    strategy:
      fail-fast: false
      matrix:
        python-version: [3.7]
        protobuf-version: ['==3.19.6', '']
    steps:
      - uses: actions/checkout@v2.5.0
      - name: Set up Python ${{ matrix.python-version }}
        uses: actions/setup-python@v4
        with:
          python-version: ${{ matrix.python-version }}
      - name: Prepare environment
        run: |
          docker build -f Dockerfiles/test-pip.Dockerfile -t jinaai/jina:test-pip .
          python -m pip install --upgrade pip
          python -m pip install wheel
          pip install ".[common,devel,test]" --no-cache-dir
          pip install -U "docarray[common]"
          pip install -U protobuf${{ matrix.protobuf-version }}
          jina
          export JINA_LOG_LEVEL="ERROR"
      - name: Test
        id: test
        run: |
          pytest --suppress-no-test-exit-code --force-flaky --min-passes 1 --max-runs 5 --cov=jina --cov-report=xml --timeout=600 -v -s --ignore-glob='tests/integration/hub_usage/dummyhub*' tests/integration/docarray_v2
<<<<<<< HEAD
          pytest --suppress-no-test-exit-code --force-flaky --min-passes 1 --max-runs 5 --cov=jina --cov-report=xml --timeout=600 -v -s --ignore-glob='tests/integration/hub_usage/dummyhub*' tests/integration/stateful
          pytest --suppress-no-test-exit-code --force-flaky --min-passes 1 --max-runs 5 --cov=jina --cov-report=xml --timeout=600 -v -s --ignore-glob='tests/integration/hub_usage/dummyhub*' tests/integration/deployment_http_composite

=======
          pytest --suppress-no-test-exit-code --force-flaky --min-passes 1 --max-runs 5 --cov=jina --cov-report=xml --timeout=600 -v -s --ignore-glob='tests/integration/hub_usage/dummyhub*' tests/integration/deployment_http_composite/test_deployment_http_composite_docarray_v2.py
>>>>>>> 87fa2db6
          echo "flag it as jina for codeoverage"
          echo "codecov_flag=jina" >> $GITHUB_OUTPUT
        timeout-minutes: 30
        env:
          JINA_AUTH_TOKEN: "${{ secrets.JINA_AUTH_TOKEN }}"
      - name: Check codecov file
        id: check_files
        uses: andstor/file-existence-action@v1
        with:
          files: "coverage.xml"
      - name: Upload coverage from test to Codecov
        uses: codecov/codecov-action@v3.1.1
        if: steps.check_files.outputs.files_exists == 'true' && ${{ matrix.python-version }} == '3.7'
        with:
          file: coverage.xml
          name: ${{ matrix.test-path }}-codecov
          flags: ${{ steps.test.outputs.codecov_flag }}
          fail_ci_if_error: false

  # Build the wheels for Linux and macOS for Python 3.8 and newer
  build-wheels:
    runs-on: ${{ matrix.os }}
    strategy:
      # Ensure that a wheel builder finishes even if another fails
      fail-fast: false
      matrix:
        include:
          # linux
          - os: ubuntu-latest
            python: '3.7'
            python-manylinux-tag: "cp37-cp37m"
          - os: ubuntu-latest
            python: '3.8'
            python-manylinux-tag: "cp38-cp38"
          - os: ubuntu-latest
            python: '3.9'
            python-manylinux-tag: "cp39-cp39"
          - os: ubuntu-latest
            python: '3.10'
            python-manylinux-tag: "cp310-cp310"
          - os: ubuntu-latest
            python: '3.11'
            python-manylinux-tag: "cp311-cp311"

          # MacOS emulated
          - os: macos-latest
            python: '3.7'
            python-cibuildwheels: '37'
            platform_id: macosx_x86_64
          - os: macos-latest
            python: '3.8'
            python-cibuildwheels: '38'
            platform_id: macosx_x86_64
          - os: macos-latest
            python: '3.9'
            python-cibuildwheels: '39'
            platform_id: macosx_x86_64
          - os: macos-latest
            python: '3.10'
            python-cibuildwheels: '310'
            platform_id: macosx_x86_64
          - os: macos-latest
            python: '3.11'
            python-cibuildwheels: '311'
            platform_id: macosx_x86_64

          # MacOS native
          - os: macos-latest
            python: '3.8'
            python-cibuildwheels: '38'
            platform_id: macosx_arm64
          - os: macos-latest
            python: '3.9'
            python-cibuildwheels: '39'
            platform_id: macosx_arm64
          - os: macos-latest
            python: '3.10'
            python-cibuildwheels: '310'
            platform_id: macosx_arm64
          - os: macos-latest
            python: '3.11'
            python-cibuildwheels: '311'
            platform_id: macosx_arm64

    steps:
      - name: Check out repository
        uses: actions/checkout@v2

      - name: Set up Python ${{ matrix.python }}
        uses: actions/setup-python@v2
        with:
          python-version: ${{ matrix.python }}

      - name: Set up Golang
        uses: actions/setup-go@v2
        with:
          go-version: 1.19.5

      - name: Update version
        shell: bash
        run: |
          git fetch --depth=1 origin +refs/tags/*:refs/tags/*
          ./scripts/update-version.sh stateful

      - name: Install dependencies
        run: |
          python -m pip install --upgrade pip
          pip install setuptools wheel
          pip install git+https://github.com/jina-ai/setuptools-golang.git@feat-align-with-alaeddine-code
          pip install cibuildwheel

      - name: Build wheels with setuptools-golang-build-manylinux-wheel
        if: ${{ matrix.os == 'ubuntu-latest' }}
        run: |
          setuptools-golang-build-manylinux-wheels --pythons ${{ matrix.python-manylinux-tag }}

      - name: Build wheels with cibuildwheels on macos
        env:
          CIBW_BUILD: cp${{ matrix.python-cibuildwheels }}-${{ matrix.platform_id }}
          CIBW_ARCHS: all
          CIBW_TEST_COMMAND: python -c "import jina; import jraft"
          CIBW_BUILD_VERBOSITY: 1
        if: ${{ matrix.os == 'macos-latest' }}
        run: |
          python -m cibuildwheel --output-dir dist

      - name: Test wheels
        run: |
          WHEEL_FILE=$(ls dist/*.whl)
          python -m pip install $WHEEL_FILE
          python -c "import jraft"
        if: ${{ matrix.os != 'macos-latest' || matrix.platform_id != 'macosx_arm64' }} # runners do not necessarily have macos ARM, so cannot run this test for it

      - name: Upload wheels as artifacts
        uses: actions/upload-artifact@v2
        with:
          path: dist/*.whl

  core-test:
    needs: [prep-testbed, build-wheels]
    runs-on: ubuntu-latest
    env:
      JINA_RANDOM_PORT_MIN: 16384
    strategy:
      fail-fast: false
      matrix:
        python-version: [3.7]
        test-path: ${{fromJson(needs.prep-testbed.outputs.matrix)}}
    steps:
      - uses: actions/checkout@v2.5.0
      - name: Set up Python ${{ matrix.python-version }}
        uses: actions/setup-python@v4
        with:
          python-version: ${{ matrix.python-version }}
      - uses: actions/download-artifact@v3
        with:
          name: artifact
          path: dist
      - name: Prepare environment
        run: |
          docker build -f Dockerfiles/test-pip.Dockerfile -t jinaai/jina:test-pip .
          python -m pip install --upgrade pip
          python -m pip install wheel
          py_version=${{ matrix.python-version }}
          wheel_finding=$(echo "$py_version" | tr -d '.')
          WHEEL_FILE=$(ls dist/*${wheel_finding}*whl)
          pip install "$WHEEL_FILE[all]" --no-cache-dir
          jina
          export JINA_LOG_LEVEL="ERROR"
      - name: Test
        id: test
        run: |
          pytest --suppress-no-test-exit-code --force-flaky --min-passes 1 --max-runs 5 --cov=jina --cov-report=xml --timeout=600 -v -s --ignore-glob='tests/integration/docarray_v2/*' --ignore-glob='tests/integration/stateful/*' --ignore-glob='tests/integration/hub_usage/dummyhub*' ${{ matrix.test-path }}
          if [[ "${{ matrix.test-path }}" == *"tests/integration/instrumentation/" ]]
          then
            echo "sleeping to let open telemetry export daemon thread expire by itself"
            sleep 2
          fi
          echo "flag it as jina for codeoverage"
          echo "codecov_flag=jina" >> $GITHUB_OUTPUT
        timeout-minutes: 30
        env:
          JINA_AUTH_TOKEN: "${{ secrets.JINA_AUTH_TOKEN }}"
      - name: Check codecov file
        id: check_files
        uses: andstor/file-existence-action@v1
        with:
          files: "coverage.xml"
      - name: Upload coverage from test to Codecov
        uses: codecov/codecov-action@v3.1.1
        if: steps.check_files.outputs.files_exists == 'true' && ${{ matrix.python-version }} == '3.7'
        with:
          file: coverage.xml
          name: ${{ matrix.test-path }}-codecov
          flags: ${{ steps.test.outputs.codecov_flag }}
          fail_ci_if_error: false

  import-test:
    runs-on: ubuntu-latest
    needs: [lint-flake-8, code-injection, build-wheels ]
    strategy:
      fail-fast: false
      matrix:
        core: ['', 'true']
        perf: ['', 'true']
        python-env: ['3.7', '3.8', '3.9', '3.10', '3.11']
        exclude:
          - core: 'true'
            perf: 'true'
    steps:
      - uses: actions/checkout@v2.5.0
      - name: Set up Python ${{ matrix.python-version }}
        uses: actions/setup-python@v4
        with:
          python-version: ${{ matrix.python-version }}
      - uses: actions/download-artifact@v3
        with:
          name: artifact
          path: dist
      - name: Prepare enviroment
        run: |
          python -m pip install --upgrade pip
          python -m pip install wheel
          py_version=${{ matrix.python-env }}
          wheel_finding=$(echo "$py_version" | tr -d '.')
          WHEEL_FILE=$(ls dist/*${wheel_finding}*whl)
          pip install "$WHEEL_FILE[all]" --no-cache-dir
        env:
          JINA_PIP_INSTALL_CORE: ${{ matrix.core }}
          JINA_PIP_INSTALL_PERF: ${{ matrix.perf }}
      - name: Test basic import
        run: python -c 'from jina import Executor,requests,Client,Flow,dynamic_batching,Document,DocumentArray'
      - name: Test import all
        run: python -c 'from jina import *'
      - name: Test import jraft
        run: python -c 'import jraft'

  install-jina-ecosystem-test:
    runs-on: ubuntu-latest
    needs: [lint-flake-8, code-injection ]
    strategy:
      fail-fast: false
    steps:
      - uses: actions/checkout@v2.5.0
      - name: Set up Python 3.7
        uses: actions/setup-python@v4
        with:
          python-version: 3.7
      - name: Prepare enviroment
        run: |
          python -m pip install --upgrade pip
          python -m pip install wheel

          HUBBLE_VERSION=$(curl -L -s "https://pypi.org/pypi/jina-hubble-sdk/json" |  jq  -r '.releases | keys | .[]| select(startswith("0."))'  | sort -V | tail -1)
          DOCARRAY_VERSION=$(curl -L -s "https://pypi.org/pypi/docarray/json" |  jq  -r '.releases | keys | .[]| select(startswith("0."))'  | sort -V | tail -1)
          JCLOUD_VERSION=$(curl -L -s "https://pypi.org/pypi/jcloud/json" |  jq  -r '.releases | keys | .[]| select(startswith("0."))'  | sort -V | tail -1)

          pip install . jcloud==$JCLOUD_VERSION docarray==$DOCARRAY_VERSION jina-hubble-sdk==$HUBBLE_VERSION
        env:
          JINA_PIP_INSTALL_CORE: ${{ matrix.core }}
          JINA_PIP_INSTALL_PERF: ${{ matrix.perf }}

      - name: Test basic import
        run: python -c 'from jina import Executor,requests'
      - name: Test import all
        run: python -c 'from jina import *'


  # just for blocking the merge until all parallel core-test are successful
  success-all-test:
    runs-on: ubuntu-latest
    needs: [commit-lint, core-test, docarray-v-two-test, import-test, hub-test, k8s-flow-test, k8s-failures-test, docker-compose-test, docker-image-test, check-docstring, check-black, code-injection]

    if: always()
    steps:
      - uses: technote-space/workflow-conclusion-action@v2
      - name: Check Failure
        if: env.WORKFLOW_CONCLUSION == 'failure'
        run: exit 1
      - name: Success
        if: ${{ success() }}
        run: echo "All Done"<|MERGE_RESOLUTION|>--- conflicted
+++ resolved
@@ -406,13 +406,8 @@
         id: test
         run: |
           pytest --suppress-no-test-exit-code --force-flaky --min-passes 1 --max-runs 5 --cov=jina --cov-report=xml --timeout=600 -v -s --ignore-glob='tests/integration/hub_usage/dummyhub*' tests/integration/docarray_v2
-<<<<<<< HEAD
           pytest --suppress-no-test-exit-code --force-flaky --min-passes 1 --max-runs 5 --cov=jina --cov-report=xml --timeout=600 -v -s --ignore-glob='tests/integration/hub_usage/dummyhub*' tests/integration/stateful
           pytest --suppress-no-test-exit-code --force-flaky --min-passes 1 --max-runs 5 --cov=jina --cov-report=xml --timeout=600 -v -s --ignore-glob='tests/integration/hub_usage/dummyhub*' tests/integration/deployment_http_composite
-
-=======
-          pytest --suppress-no-test-exit-code --force-flaky --min-passes 1 --max-runs 5 --cov=jina --cov-report=xml --timeout=600 -v -s --ignore-glob='tests/integration/hub_usage/dummyhub*' tests/integration/deployment_http_composite/test_deployment_http_composite_docarray_v2.py
->>>>>>> 87fa2db6
           echo "flag it as jina for codeoverage"
           echo "codecov_flag=jina" >> $GITHUB_OUTPUT
         timeout-minutes: 30
