import inspect
from abc import ABC
from functools import reduce
from typing import TYPE_CHECKING, Any, Dict, Optional, Set, Type, Union

<<<<<<< HEAD
if TYPE_CHECKING: # pragma: no cover
=======
if TYPE_CHECKING:  # pragma: no cover
>>>>>>> 3a66c8b4
    from jina.orchestrate.flow.base import Flow
    from jina.serve.executors import BaseExecutor


class VersionedYAMLParser:
    """Flow YAML parser for specific version

    Every :class:`VersionedYAMLParser` must implement two methods and one class attribute:
        - :meth:`parse`: to load data (in :class:`dict`) into a :class:`BaseFlow` or :class:`BaseExecutor` object
        - :meth:`dump`: to dump a :class:`BaseFlow` or :class:`BaseExecutor` object into a :class:`dict`
        - :attr:`version`: version number in :class:`str` in format ``MAJOR.[MINOR]``
    """

    version = 'legacy'  #: the version number this parser designed for

    def parse(
        self, cls: type, data: Dict, runtime_args: Optional[Dict[str, Any]]
    ) -> Union['Flow', 'BaseExecutor']:
        """Return the Flow YAML parser given the syntax version number


        .. # noqa: DAR401
        :param cls: target class type to parse into, must be a :class:`JAMLCompatible` type
        :param data: flow yaml file loaded as python dict
        :param runtime_args: Optional runtime_args to be directly passed without being parsed into a yaml config
        """
        raise NotImplementedError

    def dump(self, data: Union['Flow', 'BaseExecutor']) -> Dict:
        """Return the dictionary given a versioned flow object


        .. # noqa: DAR401
        :param data: versioned flow object
        """
        raise NotImplementedError


class BaseLegacyParser(VersionedYAMLParser, ABC):
    """
    BaseLegacyParser for classes that need parameter injection and that will be managed inside a runtime
    for instance, :class:`BaseExecutor` and :class:`BaseGateway`
    """

    @staticmethod
    def _get_all_arguments(class_):
        """

        :param class_: target class from which we want to retrieve arguments
        :return: all the arguments of all the classes from which `class_` inherits
        """

        def get_class_arguments(class_):
            """
            :param class_: the class to check
            :return: a list containing the arguments from `class_`
            """
            signature = inspect.signature(class_.__init__)
            class_arguments = [p.name for p in signature.parameters.values()]
            return class_arguments

        def accumulate_classes(cls) -> Set[Type]:
            """
            :param cls: the class to check
            :return: all classes from which cls inherits from
            """

            def _accumulate_classes(c, cs):
                cs.append(c)
                if cls == object:
                    return cs
                for base in c.__bases__:
                    _accumulate_classes(base, cs)
                return cs

            classes = []
            _accumulate_classes(cls, classes)
            return set(classes)

        all_classes = accumulate_classes(class_)
        args = list(map(lambda x: get_class_arguments(x), all_classes))
        return set(reduce(lambda x, y: x + y, args))<|MERGE_RESOLUTION|>--- conflicted
+++ resolved
@@ -3,11 +3,7 @@
 from functools import reduce
 from typing import TYPE_CHECKING, Any, Dict, Optional, Set, Type, Union
 
-<<<<<<< HEAD
-if TYPE_CHECKING: # pragma: no cover
-=======
 if TYPE_CHECKING:  # pragma: no cover
->>>>>>> 3a66c8b4
     from jina.orchestrate.flow.base import Flow
     from jina.serve.executors import BaseExecutor
 
