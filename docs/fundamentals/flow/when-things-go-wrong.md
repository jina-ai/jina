(flow-error-handling)=
# Handle exceptions

When building a complex solution, unfortunately things go wrong sometimes.
Jina does its best to recover from failures, handle them gracefully, and report useful failure information to the user.

The following outlines a number of (more or less) common failure cases, and explains how Jina responds to each one of them.

## Executor errors

In general there are two places where an Executor level error can be introduced.

If an Executor's `__init__` method raises and Exception, the Flow cannot start.
In this case this Exception is gets raised by the Executor runtime, and the Flow throws a `RuntimeFailToStart` Exception.

If one of the Executor's `@requests` methods raises and Exception, the offending error message gets added to the response
and is sent back to the client.
If the gRPC or WebSocket protocols are used, the networking stream is not interrupted and can accept further requests.

In all cases, the {ref}`Jina Client <client>` will raise an Exception.

## Network errors

When an {ref}`Executor or Head <architecture-overview>` can't be reached by the Flow's gateway, it attempts to re-connect
to the faulty deployment according to a retry policy.
The same applies to calls to Executors that time out.
The specifics of this policy depend on the environment the Flow find itself in, and are outlined below.

<<<<<<< HEAD
````{admonition} Hint: Prevent Executor timeouts
:class: hint
If you regularly experience timouts on Executor calls, you may want to consider setting the Flow's `timeout_send` attribute to a larger value.
You can do this by setting `Flow(timeout_send=time_in_ms)` in Python
or `timeout_send: time_in_ms` in your Flow YAML with-block.

Especially neural network forward passes on CPU (and other unusually expensive operations) can lead to timeouts with the default setting.
=======
````{admonition} Hint: Custom retry policy
:class: hint
You can override the default retry policy and instead choose a number of retries performed for each Executor.
To perform `n` retries, set `Flow(retries=n)` in Python, or `retries: n` in the Flow
YAML `with` block.
>>>>>>> b174b5fb
````

If, during the complete execution of this policy, no successful call to any Executor replica could be made, the request is aborted
and the failure is {ref}`reported to the client <failure-reporting>`.

### Request retries: Local deployment

If a Flow is deployed locally (with or without {ref}`containerized Executors <dockerize-exec>`), the following policy
for failed requests applies on a per-Executor basis:

- If there are multiple replicas of the target Executor, try each replica at least once, or until the request succeeds
- Irrespective of the number of replicas, try the request at least 3 times, or until it succeeds. If there are fewer than 3 replicas, try them in a round-robin fashion

### Request retries: Deployment with Kubernetes

If a Flow is {ref}`deployed in Kubernetes <kubernetes>` without a service mesh, retries cannot be distributed to different replicas of the same Executor.

````{admonition} See Also
:class: seealso

The impossibility of retries across different replicas is a limitation of Kubernetes in combination with gRPC.
If you want to learn more about this limitation, see [this](https://kubernetes.io/blog/2018/11/07/grpc-load-balancing-on-kubernetes-without-tears/) Kubernetes Blog post.

An easy way to overcome this limitation is to use a service mesh like [Linkerd](https://linkerd.io/).
````

Concretely, this results in the following per-Executor retry policy:

- Try the request 3 times, or until it succeeds, always on the same replica of the Executor

### Request retries: Deployment with Kubernetes and service mesh

A Kubernetes service mesh can enable load balancing, and thus retries, between replicas of an Executor.

````{admonition} Hint
:class: hint
While Jina supports any service mesh, the output of `f.to_kubernetes_yaml()` already includes the necessary annotations for [Linkerd](https://linkerd.io/).
````

If a service mesh is installed alongside Jina in the Kubernetes cluster, the following retry policy applies for each Executor:

- Try the request at least 3 times, or until it succeeds
- Distribute the requests to the replicas according to the service mesh's configuration


````{admonition} Caution
:class: caution

Many service meshes have the ability to perform retries themselves.
Be careful about setting up service mesh level retries in combination with Jina, as it may lead to unwanted behaviour in combination with
Jina's own retry policy.

Instead, you may want to disable Jina level retries by setting `Flow(retries=0)` in Python, or `retries: 0` in the Flow
YAML `with` block.
````

(failure-reporting)=
### Failure reporting

If the retry policy is exhausted for a given request, the error is reported back to the corresponding client.

The resulting error message will contain the *network address* of the failing Executor.
If multiple replicas are present, all addresses will be reported - unless the Flow is deployed using Kubernetes, in which
case the replicas are managed by k8s and only a single address is available.

Depending on the client-to-gateway protocol, and they type of error, the error message will be returned in one of the following ways:

**Could not connect to Executor:**

- **gRPC**: A response with the gRPC status code 14 (*UNAVAILABLE*) is issued, and the error message is contained in the `details` field
- **HTTP**: A response with the HTTP status code 503 (*SERVICE_UNAVAILABLE*) is issued, and the error message is contained in `response['header']['status']['description']`
- **WebSocket**: The stream closes with close code 1011 (*INTERNAL_ERROR*) and the message is contained in the WS close message

**Call to Executor timed out:**

- **gRPC**: A response with the gRPC status code 4 (*DEADLINE_EXCEEDED*) is issued, and the error message is contained in the `details` field
- **HTTP**: A response with the HTTP status code 504 (*GATEWAY_TIMEOUT*) is issued, and the error message is contained in `response['header']['status']['description']`
- **WebSocket**: The stream closes with close code 1011 (*INTERNAL_ERROR*) and the message is contained in the WS close message

For any of these scenarios, the {ref}`Jina Client <client>` will raise a `ConnectionError` containing the error message.

## Debug via breakpoint

Standard Python breakpoints will not work inside `Executor` methods when called inside a Flow context manager. Nevertheless, `import epdb; epdb.set_trace()` will work just as a native python breakpoint. Note that you need to `pip install epdb` to have access to this type of breakpoints.


````{tab} ✅ Do
```{code-block} python
---
emphasize-lines: 7
---
from jina import Flow, Executor, requests
 
class CustomExecutor(Executor):
    @requests
    def foo(self, **kwargs):
        a = 25
        import epdb; epdb.set_trace() 
        print(f'\n\na={a}\n\n')
 
def main():
    f = Flow().add(uses=CustomExecutor)
    with f:
        f.post(on='')

if __name__ == '__main__':
    main()

```
````

````{tab} 😔 Don't
```{code-block} python
---
emphasize-lines: 7
---
from jina import Flow, Executor, requests
 
class CustomExecutor(Executor):
    @requests
    def foo(self, **kwargs):
        a = 25
        breakpoint()
        print(f'\n\na={a}\n\n')
 
def main():
    f = Flow().add(uses=CustomExecutor)
    with f:
        f.post(on='')
 
if __name__ == '__main__':
    main()
```
````<|MERGE_RESOLUTION|>--- conflicted
+++ resolved
@@ -26,7 +26,7 @@
 The same applies to calls to Executors that time out.
 The specifics of this policy depend on the environment the Flow find itself in, and are outlined below.
 
-<<<<<<< HEAD
+
 ````{admonition} Hint: Prevent Executor timeouts
 :class: hint
 If you regularly experience timouts on Executor calls, you may want to consider setting the Flow's `timeout_send` attribute to a larger value.
@@ -34,13 +34,12 @@
 or `timeout_send: time_in_ms` in your Flow YAML with-block.
 
 Especially neural network forward passes on CPU (and other unusually expensive operations) can lead to timeouts with the default setting.
-=======
+
 ````{admonition} Hint: Custom retry policy
 :class: hint
 You can override the default retry policy and instead choose a number of retries performed for each Executor.
 To perform `n` retries, set `Flow(retries=n)` in Python, or `retries: n` in the Flow
 YAML `with` block.
->>>>>>> b174b5fb
 ````
 
 If, during the complete execution of this policy, no successful call to any Executor replica could be made, the request is aborted
