import copy
from typing import Optional, Dict, TypeVar

from google.protobuf import json_format

<<<<<<< HEAD
from docarray import DocumentArray
from docarray.proto.docarray_pb2 import DocumentArrayProto
from . import Request
from ...excepts import BadRequestType
from ...helper import typename, random_identity, cached_property
from ...proto import jina_pb2
=======
from docarray.simple import StructView

from jina.types.request import Request
from jina import DocumentArray
from jina.excepts import BadRequestType
from jina.helper import typename, random_identity, cached_property
from jina.proto import jina_pb2
>>>>>>> eb1b605f

RequestSourceType = TypeVar(
    'RequestSourceType', jina_pb2.DataRequestProto, str, Dict, bytes
)


class DataRequest(Request):
    """ Represents a DataRequest used for exchanging DocumentArrays to and within a Flow"""

    class _DataContent:
        def __init__(self, content: 'jina_pb2.DataRequestProto.DataContentProto'):
            self._content = content

        @property
        def docs(self) -> 'DocumentArray':
            """Get the :class: `DocumentArray` with sequence `data.docs` as content.

            .. # noqa: DAR201"""
            return DocumentArray.from_protobuf(self._content.docs)

        @docs.setter
        def docs(self, value: DocumentArray):
            """Overide the DocumentArray with the provided one

            :param value: a DocumentArray
            """
            if self and value:
                self._content.docs.CopyFrom(value.to_protobuf())

    """
    :class:`DataRequest` is one of the **primitive data type** in Jina.

    It offers a Pythonic interface to allow users access and manipulate
    :class:`jina.jina_pb2.DataRequestProto` object without working with Protobuf itself.

    A container for serialized :class:`jina_pb2.DataRequestProto` that only triggers deserialization
    and decompression when receives the first read access to its member.

    It overrides :meth:`__getattr__` to provide the same get/set interface as an
    :class:`jina_pb2.DataRequestProto` object.

    :param request: The request.
    """

    def __init__(
        self,
        request: Optional[RequestSourceType] = None,
    ):
        self.buffer = None
        try:
            if isinstance(request, jina_pb2.DataRequestProto):
                self._pb_body = request
            elif isinstance(request, dict):
                self._pb_body = jina_pb2.DataRequestProto()
                json_format.ParseDict(request, self._pb_body)
            elif isinstance(request, str):
                self._pb_body = jina_pb2.DataRequestProto()
                json_format.Parse(request, self._pb_body)
            elif isinstance(request, bytes):
                self.buffer = request
            elif request is not None:
                # note ``None`` is not considered as a bad type
                raise ValueError(f'{typename(request)} is not recognizable')
            else:
                self._pb_body = jina_pb2.DataRequestProto()
                self._pb_body.header.request_id = random_identity()
        except Exception as ex:
            raise BadRequestType(
                f'fail to construct a {self.__class__} object from {request}'
            ) from ex

    @property
    def is_decompressed(self) -> bool:
        """
        Checks if the underlying proto object was already deserialized

        :return: True if the proto was deserialized before
        """
        return self.buffer is None

    @property
    def proto(self) -> 'jina_pb2.DataRequestProto':
        """
        Cast ``self`` to a :class:`jina_pb2.DataRequestProto`. Laziness will be broken and serialization will be recomputed when calling
        :meth:`SerializeToString`.
        :return: protobuf instance
        """
        if not self.is_decompressed:
            self._decompress()
        return self._pb_body

    def _decompress(self):
        self._pb_body = jina_pb2.DataRequestProto()
        self._pb_body.ParseFromString(self.buffer)
        self.buffer = None

    @property
    def docs(self) -> 'DocumentArray':
        """Get the :class: `DocumentArray` with sequence `data.docs` as content.

        .. # noqa: DAR201"""
        return self.data.docs

    @cached_property
    def data(self) -> 'DataRequest._DataContent':
        """Get the data contaned in this data request

        :return: the data content as an instance of _DataContent wrapping docs
        """
        return DataRequest._DataContent(self.proto.data)

    @property
    def parameters(self) -> Dict:
        """Return the `parameters` field of this DataRequest as a Python dict
        :return: a Python dict view of the parameters.
        """
        # if u get this u need to have it decompressed
        return json_format.MessageToDict(self.proto.parameters)

    @parameters.setter
    def parameters(self, value: Dict):
        """Set the `parameters` field of this Request to a Python dict
        :param value: a Python dict
        """
        self.proto.parameters.Clear()
        self.proto.parameters.update(value)

    @property
    def response(self):
        """
        Returns the response of this request.

        :return: the response of this request (self) as an instance of Response
        """
        return Response(request=self.proto)

    @property
    def status(self):
        """
        Returns the status from the header field

        :return: the status object of this request
        """
        return self.proto.header.status

    @classmethod
    def from_proto(cls, request: 'jina_pb2.DataRequestProto'):
        """Creates a new DataRequest object from a given :class:`DataRequestProto` object.
        :param request: the to-be-copied data request
        :return: the new message object
        """
        return cls(request=request)

    def __copy__(self, _):
        return DataRequest(request=self.proto)

    def __deepcopy__(self, _):
        return DataRequest(request=copy.deepcopy(self.proto))


class Response(DataRequest):
    """
    Response is the :class:`Request` object returns from the flow. Right now it shares the same representation as
    :class:`Request`. At 0.8.12, :class:`Response` is a simple alias. But it does give a more consistent semantic on
    the client API: send a :class:`Request` and receive a :class:`Response`.

    .. note::
        For now it only exposes `Docs` and `GroundTruth`. Users should very rarely access `Control` commands, so preferably
        not confuse the user by adding `CommandMixin`.
    """<|MERGE_RESOLUTION|>--- conflicted
+++ resolved
@@ -3,22 +3,12 @@
 
 from google.protobuf import json_format
 
-<<<<<<< HEAD
 from docarray import DocumentArray
-from docarray.proto.docarray_pb2 import DocumentArrayProto
-from . import Request
-from ...excepts import BadRequestType
-from ...helper import typename, random_identity, cached_property
-from ...proto import jina_pb2
-=======
-from docarray.simple import StructView
 
 from jina.types.request import Request
-from jina import DocumentArray
 from jina.excepts import BadRequestType
 from jina.helper import typename, random_identity, cached_property
 from jina.proto import jina_pb2
->>>>>>> eb1b605f
 
 RequestSourceType = TypeVar(
     'RequestSourceType', jina_pb2.DataRequestProto, str, Dict, bytes
