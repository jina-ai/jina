(jcloud-yaml-spec)=
# {octicon}`file-code` YAML specification

JCloud extends Jina's {ref}`Flow YAML specification<flow-yaml-spec>` by introducing the special field `jcloud`. This lets you define resources and scaling policies for each Executor and gateway.

Here's a Flow with two Executors that have specific resource needs. `indexer` demands 10G `ebs` disk, whereas `encoder` demands two cores, 8G RAM and two dedicated GPUs. 

```{code-block} yaml
---
emphasize-lines: 5-9,12-16
---
jtype: Flow
executors:
  - name: encoder
    uses: jinaai+docker://<username>/Encoder
    jcloud:
      resources:
        cpu: 2
        memory: 8G
        gpu: 2
  - name: indexer
    uses: jinaai+docker://<username>/Indexer
    jcloud:
      resources:
        storage: 
          type: ebs
          size: 10G
```

## Allocate Executor resources

Since each Executor has its own business logic, it may require different cloud resources. One Executor might need more RAM, whereas another might need a bigger disk. 

In JCloud, you can pass highly customizable, finely-grained resource requests for each Executor using the `jcloud.resources` argument in your Flow YAML.


### CPU

By default, `0.1 (1/10 of a core)` CPU is allocated to each Executor. You can use the `cpu` argument under `resources` to change it.

JCloud offers the general Intel Xeon processor (Skylake 8175M or Cascade Lake 8259CL) by default. 

```{hint}
Maximum of 16 cores is allowed per Executor.
```

```yaml
jtype: Flow
executors:
  - name: executor1
    uses: jinaai+docker://<username>/Executor1
    jcloud:
      resources:
        cpu: 0.5
```



### GPU

JCloud supports GPU workloads with two different usages: `shared` or `dedicated`. 

If GPU is enabled, JCloud will provide NVIDIA A10G Tensor Core GPUs with 24G memory for workloads in both usage types.

```{hint}
When using GPU resources, it may take a few extra minutes before all Executors are ready to serve traffic.
```

#### Shared GPU

An Executor using a `shared` GPU shares this GPU with up to four other Executors.
This enables time-slicing, which allows workloads that land on oversubscribed GPUs to interleave with one another.

```yaml
jtype: Flow
executors:
  - name: executor1
    uses: jinaai+docker://<username>/Executor1
    jcloud:
      resources:
        gpu: shared
```

```{caution}
The tradeoffs with a `shared` GPU are increased latency, jitter, and potential out-of-memory (OOM) conditions when many different applications are time-slicing on the GPU. If your application is memory consuming, we suggest using a dedicated GPU.
```

#### Dedicated GPU

Using a dedicated GPU is the default way to provision GPU for an Executor. This automatically creates nodes or assigns the Executor to land on a GPU node. In this case, the Executor owns the whole GPU. You can assign between 1 and 4 GPUs.

```yaml
jtype: Flow
executors:
  - name: executor1
    uses: jinaai+docker://<username>/Executor1
    jcloud:
      resources:
        gpu: 2
```

### Spot vs on-demand instance

For cost optimization, JCloud tries to deploy all Executors on `spot` capacity. This is ideal for stateless Executors, which can withstand interruptions and restarts. It is recommended to use `on-demand` capacity for stateful Executors (e.g. indexers) however.

```yaml
jtype: Flow
executors:
  - name: executor1
    uses: jinaai+docker://<username>/Executor1
    jcloud:
      resources:
        capacity: on-demand
```

### Memory

By default, `100M` of RAM is allocated to each Executor. You can use the `memory` argument under `resources` to change it.

```{hint}
Maximum of 16G RAM is allowed per Executor.
```

```yaml
jtype: Flow
executors:
  - name: executor1
    uses: jinaai+docker://<username>/Executor1
    jcloud:
      resources:
        memory: 8G
```


### Storage

JCloud supports two kinds of storage types: [efs](https://aws.amazon.com/efs/) (default) and [ebs](https://aws.amazon.com/ebs/). The former is a network file storage, whereas the latter is a block device.

````{hint}

By default, we attach an `efs` to all Executors in a Flow. The benefits of doing so is - it can grow dynamically, so you don't need to shrink/grow volumes as and when necessary.

If your Executor needs high IO, you can use `ebs` instead. Please note that:

- The disk cannot be shared with other Executors or Flows.
- You must pass a storage size parameter (default: `1G`, max `10G`).

````

```yaml
jtype: Flow
executors:
  - name: executor1
    uses: jinaai+docker://<username>/Executor1
    jcloud:
      resources:
        storage:
          type: ebs
          size: 10G
  - name: executor2
    uses: jinaai+docker://<username>/Executor2
    jcloud:
      resources:
        storage:
          type: efs
```

## Scale out Executors

On JCloud, demand-based autoscaling functionality is naturally offered thanks to the underlying Kubernetes architecture. This means that you can maintain [serverless](https://en.wikipedia.org/wiki/Serverless_computing) deployments in a cost-effective way with no headache of setting the [right number of replicas](https://docs.jina.ai/how-to/scale-out/#scale-out-your-executor) anymore!


### Autoscaling with `jinahub+serveless://` 

The easiest way to scale out your Executor is to use a Serverless Executor. This can be enabled by using `jinaai+serverless://` instead of `jinaai+docker://` in Executor's `uses`, such as:

```{code-block} yaml
---
emphasize-lines: 4
---
jtype: Flow
executors:
  - name: executor1
    uses: jinaai+serverless://<username>/Executor1
```

JCloud autoscaling leverages [Knative](https://knative.dev/docs/) behind the scenes, and `jinahub+serverless` uses a set of Knative configurations as defaults.

```{hint}
For more information about the Knative autoscaling configurations, please visit [Knative autoscaling](https://knative.dev/docs/serving/autoscaling/).
```


### Scale-out manually

If `jinaai+serverless://` doesn't meet your requirements, you can further customize autoscaling configurations by using the `autoscale` argument on a per-Executor basis in the Flow YAML, such as:

```{code-block} yaml
---
emphasize-lines: 5-10
---
jtype: Flow
executors:
  - name: executor1
    uses: jinaai+docker://<username>/Executor1
    jcloud:
      autoscale:
        min: 1
        max: 2
        metric: rps
        target: 50
```

Below are the defaults and requirements for the configurations:

| Name   | Default     | Allowed                  | Description                                     |
| ------ | ----------- | ------------------------ | ----------------------------------------------- |
| min    | 1           | int                      | Minimum number of replicas (`0` means serverless) |
| max    | 2           | int, up to 5             | Maximum number of replicas                      |
| metric | concurrency | `concurrency`  /   `rps` | Metric for scaling                              |
| target | 100         | int                      | Target number after which replicas autoscale    |

After JCloud deployment using the autoscaling configuration, the Flow serving part is just the same; the only difference you may notice is it takes a few extra seconds to handle the initial requests since it needs to scale the deployments behind the scenes. Let JCloud handle the scaling from now on, and you should only worry about the code!


## Configure gateway

JCloud provides support Ingress gateways to expose your Flows to the public internet with TLS.

In JCloud. We use [Let's Encrypt](https://letsencrypt.org/) for TLS.

```{hint}
The JCloud gateway is different from Jina's gateway. In JCloud, a gateway works as a proxy to distribute internet traffic between Flows, each of which has a Jina gateway (which is responsible for managing external gRPC/HTTP/Websocket traffic to your Executors)
```

### Set timeout

By default, the JCloud gateway will close connections that have been idle for over 600 seconds. If you want longer a connection timeout threshold, you can change the `timeout` parameter under `gateway`.

```yaml
jtype: Flow
jcloud:
  gateway:
    timeout: 600
executors:
  - name: executor1
    uses: jinaai+docker://<username>/Executor1
```

### Control gateway resources

If you'd like to customize the gateway's CPU or memory, you can specify the `memory` and/or `cpu` argument under `jcloud.gateway.resources`:

```{code-block} yaml
---
emphasize-lines: 3-7
---
jtype: Flow
jcloud:
  gateway:
    resources:
      memory: 800M
      cpu: 0.4
executors:
  - name: encoder
    uses: jinaai+docker://<username>/Encoder
```

## Expose Executors

A Flow deployment without a gateway is often used for {ref}`external-executors`, which can be shared over different Flows. You can expose an Executor by setting `expose: true`:

```{code-block} yaml
---
emphasize-lines: 3
---
jtype: Flow
jcloud:
  expose: false       # don't expose the Gateway
executors:
  - name: custom
<<<<<<< HEAD
    uses: jinahub+docker://CustomExecutor
    jcloud:
      expose: true    # expose the Executor
=======
    uses: jinaai+docker://<username>/CustomExecutor
>>>>>>> dbb493ce
```

```{figure} external-executor.png
:width: 70%
```

You can deploy the Gateway along with multiple Executors:

```yaml
jtype: Flow
executors:
  - name: custom1
<<<<<<< HEAD
    uses: jinahub+docker://CustomExecutor1
    jcloud:
      expose: true    # expose the Executor
  - name: custom2
    uses: jinahub+docker://CustomExecutor2
    jcloud:
      expose: true    # expose the Executor
=======
    uses: jinaai+docker://<username>/CustomExecutor1
  - name: custom2
    uses: jinaai+docker://<username>/CustomExecutor2
>>>>>>> dbb493ce
```

```{figure} external-executors-multiple.png
:width: 70%
```

## Other deployment options

### Specify Jina version

To control Jina's version while deploying a Flow to `jcloud`, you can pass the `version` argument in the Flow YAML:

```yaml
jtype: Flow
jcloud:
  version: 3.4.11
executors:
  - name: executor1
    uses: jinaai+docker://<username>/Executor1
```

### Add Labels

You can use `labels` (as key-value pairs) to attach metadata to your Flows:

```yaml
jtype: Flow
jcloud:
  labels: 
    username: johndoe
    app: fashion-search
executors:
  - name: executor1
    uses: jinaai+docker://<username>/Executor1
```

```{hint}

Keys in `labels` have the following restrictions:
  - Must be 63 characters or fewer.
  - Must begin and end with an alphanumeric character ([a-z0-9A-Z]) with dashes (-), underscores (_), dots (.), and alphanumerics between.
  - The following keys are skipped if passed in the Flow YAML.
    - `user`
    - `jina`-version
    - `retention`-days
```<|MERGE_RESOLUTION|>--- conflicted
+++ resolved
@@ -279,13 +279,9 @@
   expose: false       # don't expose the Gateway
 executors:
   - name: custom
-<<<<<<< HEAD
-    uses: jinahub+docker://CustomExecutor
+    uses: jinaai+docker://<username>/CustomExecutor
     jcloud:
       expose: true    # expose the Executor
-=======
-    uses: jinaai+docker://<username>/CustomExecutor
->>>>>>> dbb493ce
 ```
 
 ```{figure} external-executor.png
@@ -298,19 +294,13 @@
 jtype: Flow
 executors:
   - name: custom1
-<<<<<<< HEAD
-    uses: jinahub+docker://CustomExecutor1
+    uses: jinaai+docker://<username>/CustomExecutor1
     jcloud:
       expose: true    # expose the Executor
   - name: custom2
-    uses: jinahub+docker://CustomExecutor2
+    uses: jinaai+docker://<username>/CustomExecutor2
     jcloud:
       expose: true    # expose the Executor
-=======
-    uses: jinaai+docker://<username>/CustomExecutor1
-  - name: custom2
-    uses: jinaai+docker://<username>/CustomExecutor2
->>>>>>> dbb493ce
 ```
 
 ```{figure} external-executors-multiple.png
