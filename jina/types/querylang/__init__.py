--- conflicted
+++ resolved
@@ -103,24 +103,6 @@
         """Set the name of the driver that the query language attached to """
         self._querylang.name = value
 
-<<<<<<< HEAD
-    @property
-    def driver(self) -> Type['BaseDriver']:
-        """Get the driver class that the query language attached to
-
-        ..warning::
-            This browses all module trees and can be costly,
-            do not frequently call it.
-        """
-        return import_classes('jina.drivers', targets=[self.name])[0]
-
-    @driver.setter
-    def driver(self, value: 'BaseDriver'):
-        """Set the driver class that the query language attached to """
-        self._querylang.name = value.__class__.__name__
-
-=======
->>>>>>> 8a93fb08
     def __getattr__(self, name: str):
         return getattr(self._querylang, name)
 
