import copy
from argparse import Namespace
from itertools import cycle
from typing import Optional, Dict, List, Union, Set
from contextlib import ExitStack

from .. import BasePod
from .. import Pea
from .. import Pod
from ..networking import get_connect_host
from ... import helper
from ...enums import SocketType, SchedulerType, PollingType
from ...helper import random_identity


class CompoundPod(BasePod, ExitStack):
    """A CompoundPod is a immutable set of pods, which run in parallel.
    A CompoundPod is an abstraction using a composable pattern to abstract the usage of parallel Pods that act as shards.

    CompoundPod will make sure to add a `HeadPea` and a `TailPea` to serve as routing/merging pattern for the different Pod shards

    :param args: pod arguments parsed from the CLI. These arguments will be used for each of the shards
    :param needs: pod names of preceding pods, the output of these pods are going into the input of this pod
    """

    head_args = None
    tail_args = None

    def __init__(
        self, args: Union['Namespace', Dict], needs: Optional[Set[str]] = None
    ):
        super().__init__()
        args.upload_files = BasePod._set_upload_files(args)
        self.args = args
        self.needs = (
            needs or set()
        )  #: used in the :class:`jina.flow.Flow` to build the graph
        # we will see how to have `CompoundPods` in remote later when we add tests for it
        self.is_head_router = True
        self.is_tail_router = True
        self.head_args = BasePod._copy_to_head_args(args, args.polling)
        self.tail_args = BasePod._copy_to_tail_args(self.args, self.args.polling)
        self.shards = []  # type: List['Pod']
        self.assign_shards()

    def assign_shards(self):
        """Assign shards to the CompoundPod"""
        self.shards.clear()
        cargs = copy.copy(self.args)
        self.shards_args = self._set_shard_args(cargs, self.head_args, self.tail_args)

        for _args in self.shards_args:
            if getattr(self.args, 'noblock_on_start', False):
                _args.noblock_on_start = True
            self.shards.append(Pod(_args))

    def __exit__(self, exc_type, exc_val, exc_tb) -> None:
        super().__exit__(exc_type, exc_val, exc_tb)
        self.join()

    @property
    def port_jinad(self) -> int:
        """Get the JinaD remote port

        .. # noqa: DAR201
        """
        return self.head_args.port_jinad

    @property
    def host(self) -> str:
        """Get the host name of this Pod

        .. # noqa: DAR201
        """
        return self.head_args.host

    def _parse_pod_args(self, args: Namespace) -> List[Namespace]:
        return self._set_shard_args(
            args,
            head_args=self.head_args,
            tail_args=self.tail_args,
        )

    @property
    def num_peas(self) -> int:
        """
        Get the number of running :class:`Pod`

        :return: total number of peas including head and tail
        """
        return sum([shard.num_peas for shard in self.shards]) + 2

    def __eq__(self, other: 'CompoundPod'):
        return self.num_peas == other.num_peas and self.name == other.name

    def _enter_pea(self, pea: 'Pea') -> None:
        self.enter_context(pea)

    def start(self) -> 'CompoundPod':
        """
        Start to run all :class:`Pod` and :class:`Pea` in this CompoundPod.

        :return: started CompoundPod

        .. note::
            If one of the :class:`Pod` fails to start, make sure that all of them
            are properly closed.
        """
        self.assign_shards()
        if getattr(self.args, 'noblock_on_start', False):
            head_args = self.head_args
            head_args.noblock_on_start = True
            self.head_pea = Pea(head_args)
            self._enter_pea(self.head_pea)
            for shard in self.shards:
                self._enter_shard(shard)
            tail_args = self.tail_args
            tail_args.noblock_on_start = True
            self.tail_pea = Pea(tail_args)
            self._enter_pea(self.tail_pea)
        else:
            try:
                head_args = self.head_args
                self.head_pea = Pea(head_args)
                self._enter_pea(self.head_pea)
                for shard in self.shards:
                    self._enter_shard(shard)
                    shard.activate()
                tail_args = self.tail_args
                self.tail_pea = Pea(tail_args)
                self._enter_pea(self.tail_pea)
            except:
                self.close()
                raise
            return self

    def wait_start_success(self) -> None:
        """
        Block until all pods and peas start successfully.
        If not successful, it will raise an error hoping the outer function to catch it
        """

        if not self.args.noblock_on_start:
            raise ValueError(
                f'{self.wait_start_success!r} should only be called when `noblock_on_start` is set to True'
            )

        try:
            self.head_pea.wait_start_success()
            self.tail_pea.wait_start_success()
            for p in self.shards:
                p.wait_start_success()
        except:
            self.close()
            raise

    def _enter_shard(self, shard: 'Pod') -> None:
        self.enter_context(shard)

    def join(self):
        """Wait until all pods and peas exit."""
        try:
            if getattr(self, 'head_pea', None):
                self.head_pea.join()
            if getattr(self, 'tail_pea', None):
                self.tail_pea.join()
            for p in self.shards:
                p.join()
        except KeyboardInterrupt:
            pass
        finally:
            self.shards.clear()

    @property
    def is_ready(self) -> bool:
        """
        Checks if Pod is read.
        :return: true if the peas and pods are ready to serve requests

        .. note::
            A Pod is ready when all the Peas it contains are ready
        """
        return all(
            [p.is_ready.is_set() for p in [self.head_pea, self.tail_pea]]
            + [p.is_ready for p in self.shards]
        )

    @staticmethod
    def _set_shard_args(
        args: Namespace,
        head_args: Namespace,
        tail_args: Namespace,
    ) -> List[Namespace]:
        """
        Sets the arguments of the shards in the compound pod.

        :param args: arguments configured by the user for the shards
        :param head_args: head args from the compound pod
        :param tail_args: tail args from the compound pod

        :return: list of arguments for the shards
        """
        result = []
        _host_list = (
            args.peas_hosts
            if args.peas_hosts
            else [
                args.host,
            ]
        )
        host_generator = cycle(_host_list)
        for idx in range(args.shards):
            _args = copy.deepcopy(args)
            pod_host_list = [
                host for _, host in zip(range(args.replicas), host_generator)
            ]
            _args.peas_hosts = pod_host_list
            _args.shard_id = idx
            _args.identity = random_identity()
            if _args.name:
                _args.name += f'/shard-{idx}'
            else:
                _args.name = f'{idx}'

            _args.port_in = head_args.port_out
            _args.port_out = tail_args.port_in
            _args.port_ctrl = helper.random_port()

            if args.polling.is_push:
                if args.scheduling == SchedulerType.ROUND_ROBIN:
                    _args.socket_in = SocketType.PULL_CONNECT
                elif args.scheduling == SchedulerType.LOAD_BALANCE:
                    _args.socket_in = SocketType.DEALER_CONNECT
                else:
                    raise ValueError(
                        f'{args.scheduling} is not supported as a SchedulerType!'
                    )
            else:
                _args.socket_in = SocketType.SUB_CONNECT

            _args.socket_out = SocketType.PUSH_CONNECT

            _args.dynamic_routing = False
            # ugly trick to avoid Head of shard to have wrong host in
            tmp_args = copy.deepcopy(_args)
            if _args.shards > 1:
                tmp_args.runs_in_docker = False
                tmp_args.uses = ''

            _args.host_in = get_connect_host(
                bind_host=head_args.host,
                bind_expose_public=head_args.expose_public,
                connect_args=tmp_args,
            )
            _args.host_out = get_connect_host(
                bind_host=tail_args.host,
                bind_expose_public=tail_args.expose_public,
                connect_args=tmp_args,
            )
            result.append(_args)
        return result

<<<<<<< HEAD
    def rolling_update(
        self, dump_path: Optional[str] = None, *, uses_with: Optional[Dict] = None
    ):
        """Reload all Pods of this Compound Pod.
=======
    def rolling_update(self, dump_path: Optional[str] = None):
        """Reload all Shards of this Compound Pod.
>>>>>>> 6460a052

        :param dump_path: **backwards compatibility** This function was only accepting dump_path as the only potential arg to override
        :param uses_with: a Dictionary of arguments to restart the executor with
        """
        # BACKWARDS COMPATIBILITY
        if dump_path is not None:
            if uses_with is not None:
                uses_with['dump_path'] = dump_path
            else:
                uses_with = {'dump_path': dump_path}

        try:
<<<<<<< HEAD
            for i in range(len(self.replicas)):
                replica = self.replicas[i]
                replica.close()
                _args = self.replicas_args[i]
                _args.noblock_on_start = False
                _args.uses_with = uses_with
                new_replica = Pod(_args)
                self.enter_context(new_replica)
                self.replicas[i] = new_replica
=======
            for shard in self.shards:
                shard.rolling_update(dump_path)
>>>>>>> 6460a052
        except:
            raise

    @property
    def _mermaid_str(self) -> List[str]:
        """String that will be used to represent the Pod graphically when `Flow.plot()` is invoked


        .. # noqa: DAR201
        """
        mermaid_graph = [f'subgraph {self.name};\n', f'direction LR;\n']
        head_name = self.head_args.name
        tail_name = self.tail_args.name
        pod_names = []
        for shard in self.shards:
            pod_names.append(shard.name)
            shard_mermaid_graph = shard._mermaid_str
            shard_mermaid_graph = [
                node.replace(';', '\n') for node in shard_mermaid_graph
            ]
            mermaid_graph.extend(shard_mermaid_graph)
            mermaid_graph.append('\n')

        for name in pod_names:
            mermaid_graph.append(f'{head_name}:::HEADTAIL --> {name};')
            mermaid_graph.append(f'{name} --> {tail_name}:::HEADTAIL;')
        mermaid_graph.append('end;')

        return mermaid_graph<|MERGE_RESOLUTION|>--- conflicted
+++ resolved
@@ -260,43 +260,15 @@
             result.append(_args)
         return result
 
-<<<<<<< HEAD
     def rolling_update(
         self, dump_path: Optional[str] = None, *, uses_with: Optional[Dict] = None
     ):
         """Reload all Pods of this Compound Pod.
-=======
-    def rolling_update(self, dump_path: Optional[str] = None):
-        """Reload all Shards of this Compound Pod.
->>>>>>> 6460a052
-
         :param dump_path: **backwards compatibility** This function was only accepting dump_path as the only potential arg to override
         :param uses_with: a Dictionary of arguments to restart the executor with
         """
-        # BACKWARDS COMPATIBILITY
-        if dump_path is not None:
-            if uses_with is not None:
-                uses_with['dump_path'] = dump_path
-            else:
-                uses_with = {'dump_path': dump_path}
-
-        try:
-<<<<<<< HEAD
-            for i in range(len(self.replicas)):
-                replica = self.replicas[i]
-                replica.close()
-                _args = self.replicas_args[i]
-                _args.noblock_on_start = False
-                _args.uses_with = uses_with
-                new_replica = Pod(_args)
-                self.enter_context(new_replica)
-                self.replicas[i] = new_replica
-=======
-            for shard in self.shards:
-                shard.rolling_update(dump_path)
->>>>>>> 6460a052
-        except:
-            raise
+        for shard in self.shards:
+            shard.rolling_update(dump_path=dump_path, uses_with=uses_with)
 
     @property
     def _mermaid_str(self) -> List[str]:
