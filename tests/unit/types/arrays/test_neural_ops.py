--- conflicted
+++ resolved
@@ -27,97 +27,6 @@
     return D1, D2
 
 
-<<<<<<< HEAD
-=======
-@pytest.fixture
-def embeddings():
-    return np.array([[1, 0, 0], [2, 0, 0], [3, 0, 0]])
-
-
-@pytest.fixture
-def embedding_query():
-    return np.array([[1, 0, 0]])
-
-
-def test_minmax_normalization_1d():
-    a = np.array([1, 2, 3])
-    np.testing.assert_almost_equal(minmax_normalize(a), [0, 0.5, 1])
-    np.testing.assert_almost_equal(minmax_normalize(a, (1, 0)), [1, 0.5, 0])
-
-
-def test_minmax_normalization_2d_row_normalize():
-    a = np.array([[1, 2, 3], [6, 3, 2]])
-    np.testing.assert_almost_equal(minmax_normalize(a), [[0, 0.5, 1], [1, 0.25, 0]])
-    np.testing.assert_almost_equal(
-        minmax_normalize(a, (1, 0)), [[1, 0.5, 0], [0, 0.75, 1]]
-    )
-
-
-def test_new_distances_equal_previous_distances():
-    def _get_ones(x, y):
-        return np.ones((x, y))
-
-    def _ext_A(A):
-        nA, dim = A.shape
-        A_ext = _get_ones(nA, dim * 3)
-        A_ext[:, dim : 2 * dim] = A
-        A_ext[:, 2 * dim :] = A ** 2
-        return A_ext
-
-    def _ext_B(B):
-        nB, dim = B.shape
-        B_ext = _get_ones(dim * 3, nB)
-        B_ext[:dim] = (B ** 2).T
-        B_ext[dim : 2 * dim] = -2.0 * B.T
-        del B
-        return B_ext
-
-    def _euclidean(A_ext, B_ext):
-        sqdist = A_ext.dot(B_ext).clip(min=0)
-        return np.sqrt(sqdist)
-
-    def _norm(A):
-        return A / np.linalg.norm(A, ord=2, axis=1, keepdims=True)
-
-    def _cosine(A_norm_ext, B_norm_ext):
-        return A_norm_ext.dot(B_norm_ext).clip(min=0) / 2
-
-    np.random.seed(1234)
-    X = np.random.random((10, 10))
-    Y = np.random.random((10, 10))
-
-    ### test euclidean distance
-    X_ext = _ext_A(X)
-    Y_ext = _ext_B(Y)
-    dists_previous_euclidean = _euclidean(X_ext, Y_ext)
-    dists_new_euclidean = np.sqrt(sqeuclidean(X, Y))
-    np.testing.assert_almost_equal(dists_previous_euclidean, dists_new_euclidean)
-
-    ### test cosine distance
-    X_ext = _ext_A(_norm(X))
-    Y_ext = _ext_B(_norm(Y))
-    dists_previous_cosine = _cosine(X_ext, Y_ext)
-    dists_new_cosine = cosine(X, Y)
-    np.testing.assert_almost_equal(dists_previous_cosine, dists_new_cosine)
-
-
-def test_new_distances_equal_scipy_cdist():
-    """
-    Tests if current distance implementations match scipy.spatial.distance.cdist
-    """
-    X = np.array([[1, 1, 1], [4, 5, 6], [0, 1, 2]])
-    Y = np.array([[1, 1, 2], [2, 3, 4]])
-
-    XY_cdist = cdist(X, Y, metric='euclidean')
-    XY_new = np.sqrt(sqeuclidean(X, Y))
-    np.testing.assert_almost_equal(XY_cdist, XY_new)
-
-    XY_cdist = cdist(X, Y, metric='cosine')
-    XY_new = cosine(X, Y)
-    np.testing.assert_almost_equal(XY_cdist, XY_new)
-
-
->>>>>>> 27d93c25
 @pytest.mark.parametrize('limit', [1, 2])
 def test_matching_retrieves_correct_number(
     docarrays_for_embedding_distance_computation, limit
