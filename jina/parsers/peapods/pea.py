"""Argparser module for Pea runtimes"""
import argparse

from ..helper import add_arg_group, _SHOW_ALL_ARGS, KVAppendAction
from ...enums import PeaRoleType, RuntimeBackendType


def mixin_pea_parser(parser):
    """Mixing in arguments required by :class:`Pea` into the given parser.
    :param parser: the parser instance to which we add arguments
    """

    gp = add_arg_group(parser, title='Pea')

    gp.add_argument(
        '--daemon',
        action='store_true',
        default=False,
        help='The Pea attempts to terminate all of its Runtime child processes/threads on existing. '
        'setting it to true basically tell the Pea do not wait on the Runtime when closing',
    )

    gp.add_argument(
        '--runtime-backend',
        '--runtime',
        type=RuntimeBackendType.from_string,
        choices=list(RuntimeBackendType),
        default=RuntimeBackendType.PROCESS,
        help='The parallel backend of the runtime inside the Pea',
    )

    gp.add_argument(
        '--runtime-cls',
        type=str,
        default='WorkerRuntime',
        help='The runtime class to run inside the Pea',
    )

    gp.add_argument(
        '--timeout-ready',
        type=int,
        default=600000,
        help='The timeout in milliseconds of a Pea waits for the runtime to be ready, -1 for waiting '
        'forever',
    )

    gp.add_argument(
        '--env',
        action=KVAppendAction,
        metavar='KEY: VALUE',
        nargs='*',
        help='The map of environment variables that are available inside runtime',
    )

    gp.add_argument(
        '--expose-public',
        action='store_true',
        default=False,
        help='If set, expose the public IP address to remote when necessary, by default it exposes'
        'private IP address, which only allows accessing under the same network/subnet. Important to '
        'set this to true when the Pea will receive input connections from remote Peas',
    )

    # hidden CLI used for internal only

    gp.add_argument(
        '--shard-id',
        type=int,
        default=0,
        help='defines the shard identifier for the executor. It is used as suffix for the workspace path of the executor`'
        if _SHOW_ALL_ARGS
        else argparse.SUPPRESS,
    )

    gp.add_argument(
        '--replica-id',
        type=int,
        default=0,
        help='the id of the replica of an executor'
        if _SHOW_ALL_ARGS
        else argparse.SUPPRESS,
    )

    gp.add_argument(
        '--pea-role',
        type=PeaRoleType.from_string,
        choices=list(PeaRoleType),
        default=PeaRoleType.WORKER,
        help='The role of this Pea in a Pod' if _SHOW_ALL_ARGS else argparse.SUPPRESS,
    )

    gp.add_argument(
        '--noblock-on-start',
        action='store_true',
        default=False,
        help='If set, starting a Pea/Pod does not block the thread/process. It then relies on '
        '`wait_start_success` at outer function for the postpone check.'
        if _SHOW_ALL_ARGS
        else argparse.SUPPRESS,
    )

    gp.add_argument(
        '--shards',
        '--parallel',
        type=int,
        default=1,
<<<<<<< HEAD
        help='The number of shards in the pod running at the same time, '
        '`port_in` and `port_out` will be set to random, '
        'and routers will be added automatically when necessary. For more details check '
=======
        help='The number of shards in the pod running at the same time. For more details check '
>>>>>>> 379d9726
        'https://docs.jina.ai/fundamentals/flow/topology/',
    )

    gp.add_argument(
        '--replicas',
        type=int,
        default=1,
        help='The number of replicas in the pod',
    )<|MERGE_RESOLUTION|>--- conflicted
+++ resolved
@@ -101,16 +101,9 @@
 
     gp.add_argument(
         '--shards',
-        '--parallel',
         type=int,
         default=1,
-<<<<<<< HEAD
-        help='The number of shards in the pod running at the same time, '
-        '`port_in` and `port_out` will be set to random, '
-        'and routers will be added automatically when necessary. For more details check '
-=======
         help='The number of shards in the pod running at the same time. For more details check '
->>>>>>> 379d9726
         'https://docs.jina.ai/fundamentals/flow/topology/',
     )
 
