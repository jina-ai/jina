--- conflicted
+++ resolved
@@ -25,17 +25,14 @@
           - containerPort: {port_in}
           - containerPort: {port_out}
           - containerPort: {port_ctrl}
-<<<<<<< HEAD
         envFrom:
           - configMapRef:
               name: {name}-configmap
-=======
         readinessProbe:
           tcpSocket:
             port: {port_in}
           initialDelaySeconds: 5
           periodSeconds: 10
-
 #        livenessProbe:
 #          exec:
 #            command:
@@ -44,11 +41,3 @@
 #              - 'import os; import sys; from jina.peapods.runtimes.grpc import GRPCDataRuntime; control_port = int(os.getenv("JINA_EXECUTOR_CONTROL_PORT")); is_ready = GRPCDataRuntime.is_ready(ctrl_address=f"0.0.0.0:{str(control_port)}"); sys.exit(0) if is_ready else sys.exit(1)'
 #          initialDelaySeconds: 30
 #          periodSeconds: 60
-        env:
-          - name: JINA_LOG_LEVEL
-            value: DEBUG
-          - name: PYTHONUNBUFFERED
-            value: "1"
-          - name: WORKER_CLASS
-            value: "uvicorn.workers.UvicornH11Worker"
->>>>>>> df24dced
