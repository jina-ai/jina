--- conflicted
+++ resolved
@@ -739,37 +739,21 @@
         :param requests: List of DataRequest objects
         :return: the resulting DataRequest
         """
-<<<<<<< HEAD
-        req = requests[0]
-        for i, worker_result in enumerate(requests):
-            if worker_result.header.status.code == jina_pb2.StatusProto.SUCCESS:
-                req = worker_result
-=======
         response_request = requests[0]
         for i, worker_result in enumerate(requests):
             if worker_result.status.code == jina_pb2.StatusProto.SUCCESS:
                 response_request = worker_result
->>>>>>> 87fa2db6
                 break
         docs_matrix, _ = WorkerRequestHandler._get_docs_matrix_from_request(requests)
 
         # Reduction is applied in-place to the first DocumentArray in the matrix
         da = WorkerRequestHandler.reduce(docs_matrix)
-<<<<<<< HEAD
-        WorkerRequestHandler.replace_docs(req, da)
-
-        params = WorkerRequestHandler.get_parameters_dict_from_request(requests)
-        WorkerRequestHandler.replace_parameters(req, params)
-
-        return req
-=======
         WorkerRequestHandler.replace_docs(response_request, da)
 
         params = WorkerRequestHandler.get_parameters_dict_from_request(requests)
         WorkerRequestHandler.replace_parameters(response_request, params)
 
         return response_request
->>>>>>> 87fa2db6
 
     # serving part
     async def process_single_data(self, request: DataRequest, context) -> DataRequest:
@@ -796,18 +780,15 @@
         endpoints_proto.endpoints.extend(
             list(self._executor.requests.keys())
         )
-<<<<<<< HEAD
         endpoints_proto.write_endpoints.extend(
             list(self._executor.write_endpoints)
         )
-=======
         schemas = self._executor._get_endpoint_models_dict()
         for endpoint_name, inner_dict in schemas.items():
             inner_dict['input']['model'] = inner_dict['input']['model'].schema()
             inner_dict['output']['model'] = inner_dict['output']['model'].schema()
 
         json_format.ParseDict(schemas, endpoints_proto.schemas)
->>>>>>> 87fa2db6
         return endpoints_proto
 
     def _extract_tracing_context(
