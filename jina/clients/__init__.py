--- conflicted
+++ resolved
@@ -5,11 +5,7 @@
 from typing import Iterable
 
 from . import request
-<<<<<<< HEAD
-from .base import BaseClient, CallbackFnType, InputFnType, InputFnDeleteType
-=======
-from .base import BaseClient, CallbackFnType, InputType
->>>>>>> 989d0689
+from .base import BaseClient, CallbackFnType, InputType, InputDeleteType
 from .helper import callback_exec
 from .request import GeneratorSourceType
 from .websocket import WebSocketClientMixin
@@ -105,13 +101,8 @@
         self.mode = RequestType.UPDATE
         return run_async(self._get_results, inputs, on_done, on_error, on_always, **kwargs)
 
-<<<<<<< HEAD
-    @deprecated_alias(buffer=('input_fn', 1), callback=('on_done', 1), output_fn=('on_done', 1))
-    def delete(self, input_fn: InputFnDeleteType,
-=======
     @deprecated_alias(input_fn=('inputs', 0), buffer=('inputs', 1), callback=('on_done', 1), output_fn=('on_done', 1))
-    def delete(self, inputs: Iterable[str],
->>>>>>> 989d0689
+    def delete(self, inputs: InputDeleteType,
                on_done: CallbackFnType = None,
                on_error: CallbackFnType = None,
                on_always: CallbackFnType = None,
