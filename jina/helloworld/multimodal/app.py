import os
import csv
import webbrowser
from pathlib import Path

from pkg_resources import resource_filename

from jina import Flow, Document, DocumentArray
from jina.importer import ImportExtensions
from jina.logging import default_logger
from jina.helloworld.multimodal.helper import download_data


def hello_world(args):
    """
    Execute the multimodal example.

    :param args: arguments passed from CLI
    """
    Path(args.workdir).mkdir(parents=True, exist_ok=True)

    with ImportExtensions(
        required=True,
        help_text='this demo requires Pytorch and Transformers to be installed, '
        'if you haven\'t, please do `pip install jina[torch,transformers]`',
    ):
        import transformers, torch

        assert [torch, transformers]  #: prevent pycharm auto remove the above line

    targets = {
        'people-img': {
            'url': args.index_data_url,
            'filename': os.path.join(args.workdir, 'dataset.zip'),
        }
    }

    # download the data
    download_data(targets, args.download_proxy, task_name='download zip data')
    import zipfile

    with zipfile.ZipFile(targets['people-img']['filename'], 'r') as fp:
        fp.extractall(args.workdir)

    # this envs are referred in index and query flow YAMLs
    os.environ['HW_WORKDIR'] = args.workdir
    # now comes the real work
    # load index flow from a YAML file

    # index it!
    with open(f'{args.workdir}/people-img/meta.csv', newline='') as fp:
        lines = list(csv.reader(fp))
<<<<<<< HEAD

=======
>>>>>>> 870a830f
    document_array = DocumentArray()
    for line in lines[1:]:
        _, img_name, caption = line
        document_array.append(Document(tags={'caption': caption, 'image': img_name}))

<<<<<<< HEAD
    with Flow.load_config('flow-index.yml') as f:
        f.post(on='/index', inputs=document_array, on_done=print)

    # search it!

    f = Flow.load_config('flow-search.yml')
    # switch to REST gateway
    f.use_rest_gateway(args.port_expose)

    with f:
        try:
            webbrowser.open(args.demo_url, new=2)
        except:
            pass  # intentional pass, browser support isn't cross-platform
        finally:
            default_logger.success(
                f'You should see a demo page opened in your browser, '
                f'if not, you may open {args.demo_url} manually'
            )
        if not args.unblock_query_flow:
            f.block()
=======
    f = Flow.load_config('flow-index.yml')
    with f, open(f'{args.workdir}/people-img/meta.csv') as fp:
        f.post(on='/index', inputs=document_array, request_size=64)

    # # search it!
    #
    # f = Flow.load_config('flow-search.yml')
    # # switch to REST gateway
    # f.use_rest_gateway(args.port_expose)
    #
    # with f:
    #     try:
    #         webbrowser.open(args.demo_url, new=2)
    #     except:
    #         pass  # intentional pass, browser support isn't cross-platform
    #     finally:
    #         default_logger.success(
    #             f'You should see a demo page opened in your browser, '
    #             f'if not, you may open {args.demo_url} manually'
    #         )
    #     if not args.unblock_query_flow:
    #         f.block()
>>>>>>> 870a830f
<|MERGE_RESOLUTION|>--- conflicted
+++ resolved
@@ -50,21 +50,16 @@
     # index it!
     with open(f'{args.workdir}/people-img/meta.csv', newline='') as fp:
         lines = list(csv.reader(fp))
-<<<<<<< HEAD
 
-=======
->>>>>>> 870a830f
     document_array = DocumentArray()
     for line in lines[1:]:
         _, img_name, caption = line
         document_array.append(Document(tags={'caption': caption, 'image': img_name}))
 
-<<<<<<< HEAD
     with Flow.load_config('flow-index.yml') as f:
         f.post(on='/index', inputs=document_array, on_done=print)
 
     # search it!
-
     f = Flow.load_config('flow-search.yml')
     # switch to REST gateway
     f.use_rest_gateway(args.port_expose)
@@ -80,28 +75,4 @@
                 f'if not, you may open {args.demo_url} manually'
             )
         if not args.unblock_query_flow:
-            f.block()
-=======
-    f = Flow.load_config('flow-index.yml')
-    with f, open(f'{args.workdir}/people-img/meta.csv') as fp:
-        f.post(on='/index', inputs=document_array, request_size=64)
-
-    # # search it!
-    #
-    # f = Flow.load_config('flow-search.yml')
-    # # switch to REST gateway
-    # f.use_rest_gateway(args.port_expose)
-    #
-    # with f:
-    #     try:
-    #         webbrowser.open(args.demo_url, new=2)
-    #     except:
-    #         pass  # intentional pass, browser support isn't cross-platform
-    #     finally:
-    #         default_logger.success(
-    #             f'You should see a demo page opened in your browser, '
-    #             f'if not, you may open {args.demo_url} manually'
-    #         )
-    #     if not args.unblock_query_flow:
-    #         f.block()
->>>>>>> 870a830f
+            f.block()