--- conflicted
+++ resolved
@@ -8,11 +8,7 @@
 from jina.importer import ImportExtensions
 from jina.logging.logger import JinaLogger
 
-<<<<<<< HEAD
-if TYPE_CHECKING: # pragma: no cover
-=======
 if TYPE_CHECKING:  # pragma: no cover
->>>>>>> 3a66c8b4
     from opentelemetry import trace
 
     from jina.serve.streamer import GatewayStreamer
