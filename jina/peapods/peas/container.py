--- conflicted
+++ resolved
@@ -5,11 +5,8 @@
 import multiprocessing
 import threading
 
-<<<<<<< HEAD
 from typing import TYPE_CHECKING, Union
-=======
 from typing import Union, Dict, Optional, TYPE_CHECKING
->>>>>>> 3738221e
 import asyncio
 
 from . import BasePea
@@ -22,9 +19,7 @@
 from ..runtimes.asyncio import AsyncNewLoopRuntime
 
 if TYPE_CHECKING:
-<<<<<<< HEAD
     from docker.models.containers import Container
-=======
     from docker.client import DockerClient
 
 
@@ -150,7 +145,6 @@
         **docker_kwargs,
     )
     return container
->>>>>>> 3738221e
 
 
 def run(
@@ -194,35 +188,6 @@
 
     client = docker.from_env()
 
-<<<<<<< HEAD
-    def _is_container_alive(container: 'Container') -> bool:
-        import docker.errors
-
-        try:
-            container.reload()
-        except docker.errors.NotFound:
-            return False
-        return True
-
-    async def _check_readiness(container: 'Container'):
-        while _is_container_alive(container) and not _is_ready():
-            await asyncio.sleep(0.1)
-        if _is_container_alive(container):
-            is_started.set()
-            is_ready.set()
-        else:
-            _fail_to_start.set()
-
-    async def _stream_starting_logs(container: 'Container'):
-        for line in container.logs(stream=True):
-            if not is_started.is_set() and not _fail_to_start.is_set():
-                await asyncio.sleep(0.01)
-            logger.info(line.strip().decode())
-
-    async def _run_async(container: 'Container'):
-        await asyncio.gather(
-            _check_readiness(container), _stream_starting_logs(container)
-=======
     try:
         container = _docker_run(
             client=client,
@@ -231,7 +196,6 @@
             envs=envs,
             net_mode=net_mode,
             logger=logger,
->>>>>>> 3738221e
         )
         # client.close()
 
@@ -267,12 +231,6 @@
                 *[_check_readiness(container), _stream_starting_logs(container)]
             )
 
-<<<<<<< HEAD
-    try:
-        client = docker.from_env()
-        container: 'Container' = client.containers.get(container_id)
-=======
->>>>>>> 3738221e
         asyncio.run(_run_async(container))
     finally:
         client.close()
@@ -292,11 +250,6 @@
 
     def __init__(self, args: 'argparse.Namespace'):
         super().__init__(args)
-<<<<<<< HEAD
-
-        # start the docker
-=======
->>>>>>> 3738221e
         if (
             self.args.docker_kwargs
             and 'extra_hosts' in self.args.docker_kwargs
@@ -383,17 +336,8 @@
         This method calls :meth:`start` in :class:`threading.Thread` or :class:`multiprocesssing.Process`.
         .. #noqa: DAR201
         """
-<<<<<<< HEAD
-        self._docker_run()
-
         self.worker = _get_worker(
             args=self.args,
-=======
-        self.worker = {
-            RuntimeBackendType.THREAD: threading.Thread,
-            RuntimeBackendType.PROCESS: multiprocessing.Process,
-        }.get(getattr(self.args, 'runtime_backend', RuntimeBackendType.THREAD))(
->>>>>>> 3738221e
             target=run,
             kwargs={
                 'args': self.args,
