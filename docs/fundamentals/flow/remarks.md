--- conflicted
+++ resolved
@@ -40,7 +40,7 @@
 ```
 
 ````{tab} Default Reduce
-```python
+​```python
 f = Flow().add(uses=A).add(uses=B, needs='gateway').add(needs=['executor0', 'executor1'])
 
 with f:
@@ -56,8 +56,8 @@
 ```
 ````
 
-````{tab} Simple Custom Reduce
-```python
+​````{tab} Simple Custom Reduce
+​```python
 class C(Executor):
 
     @requests
@@ -82,8 +82,8 @@
 ```
 ````
 
-````{tab} Custom Reduce with docs_matrix
-```python
+​````{tab} Custom Reduce with docs_matrix
+​```python
 class C(Executor):
 
     @requests
@@ -107,10 +107,10 @@
 ```
 ````
 
-````{tab} Custom Reduce with modification
+​````{tab} Custom Reduce with modification
 You can also modify the Documents while merging:
 
-```python
+​```python
 class C(Executor):
 
     @requests
@@ -146,12 +146,12 @@
 
     ````{hint}
     There's no need to set this for Windows, as it only supports spawn method for multiprocessing. 
-    ````
+````
 
 - Define & start the Flow via an explicit function call inside `if __name__ == '__main__'`. For example
 
     ````{tab} ✅ Do
-    ```{code-block} python
+    ​```{code-block} python
     ---
     emphasize-lines: 13, 14
     ---
@@ -173,8 +173,8 @@
     ```
     ````
 
-    ````{tab} 😔 Don't
-    ```{code-block} python
+    ​````{tab} 😔 Don't
+    ​```{code-block} python
     ---
     emphasize-lines: 2
     ---
@@ -211,7 +211,7 @@
 - Declare Executors on the top-level of the module 
 
     ````{tab} ✅ Do
-    ```{code-block} python
+    ​```{code-block} python
     ---
     emphasize-lines: 1
     ---
@@ -229,8 +229,8 @@
     ```
     ````
 
-    ````{tab} 😔 Don't
-    ```{code-block} python
+    ​````{tab} 😔 Don't
+    ​```{code-block} python
     ---
     emphasize-lines: 2
     ---
@@ -254,7 +254,7 @@
     ````{hint}
     Here are a few errors which indicates that you are using some code that is not pickable.
 
-    ```bash
+    ​```bash
     pickle.PicklingError: Can't pickle: it's not the same object
     AssertionError: can only join a started process
     ```
@@ -273,18 +273,17 @@
 
 ## Debugging Executor in a Flow
 
-Standard Python breakpoints will not work inside `Executor` methods when called inside a Flow context manager. Nevertheless, `import epdb; epdb.set_trace()` will work just as a native python breakpoint. Note that you need to `pip install epdb` to have acces to this type of breakpoints.
-
-
-<<<<<<< HEAD
+Standard Python breakpoints will not work inside `Executor` methods when called inside a Flow context manager. Nevertheless, `import epdb; epdb.set_trace()` will work just as a native python breakpoint. Note that you need to `pip instal epdb` to have acces to this type of breakpoints.
+
+
 - Write `import epdb; epdb.set_trace()` in the line you want to stop the execution.
 
     ````{tab} ✅ Do
-    ```{code-block} python
+    ​```{code-block} python
     ---
     emphasize-lines: 7
     ---
-
+    
     from jina import Flow, Executor, requests
      
     class CustomExecutor(Executor):
@@ -293,41 +292,20 @@
             a = 25
             import epdb; epdb.set_trace() 
             print(f'\n\na={a}\n\n')
-
+    
     def main():
         f = Flow().add(uses=CustomExecutor)
         with f:
             f.post(on='')
-=======
-````{tab} ✅ Do
-```{code-block} python
----
-emphasize-lines: 7
----
-from jina import Flow, Executor, requests
- 
-class CustomExecutor(Executor):
-    @requests
-    def foo(self, **kwargs):
-        a = 25
-        import epdb; epdb.set_trace() 
-        print(f'\n\na={a}\n\n')
- 
-def main():
-    f = Flow().add(uses=CustomExecutor)
-    with f:
-        f.post(on='')
->>>>>>> eae0510b
-
-if __name__ == '__main__':
-    main()
-
-<<<<<<< HEAD
-    ```
-    ````
-
-    ````{tab} 😔 Don't
-    ```{code-block} python
+    
+    if __name__ == '__main__':
+        main()
+    
+    ```
+    ````
+    
+    ​````{tab} 😔 Don't
+    ​```{code-block} python
     ---
     emphasize-lines: 7
     ---
@@ -339,7 +317,7 @@
             a = 25
             breakpoint()
             print(f'\n\na={a}\n\n')
-
+    
     def main():
         f = Flow().add(uses=CustomExecutor)
         with f:
@@ -348,36 +326,4 @@
     if __name__ == '__main__':
         main()
     ```
-    ````
-=======
-```
-````
-
-````{tab} 😔 Don't
-```{code-block} python
----
-emphasize-lines: 7
----
-from jina import Flow, Executor, requests
- 
-class CustomExecutor(Executor):
-    @requests
-    def foo(self, **kwargs):
-        a = 25
-        breakpoint()
-        print(f'\n\na={a}\n\n')
- 
-def main():
-    f = Flow().add(uses=CustomExecutor)
-    with f:
-        f.post(on='')
- 
-if __name__ == '__main__':
-    main()
-```
-````
-
-
-
-
->>>>>>> eae0510b
+    ````